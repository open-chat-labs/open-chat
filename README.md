# OpenChat

https://oc.app

OpenChat is a fully featured chat application running end-to-end on the Internet Computer blockchain.

<<<<<<< HEAD
## Testing locally
- You must have DFX version 0.14.2 installed
  - `sh -ci "$(curl -fsSL https://sdk.dfinity.org/install.sh)" DFX_VERSION=0.14.2`
  - refer https://github.com/dfinity/sdk
- You must have Rust installed
  - `curl --proto '=https' --tlsv1.2 -sSf https://sh.rustup.rs | sh`
  - refer https://www.rust-lang.org/tools/install
- To install all the necessary canisters (OpenChat, OpenStorage and NNS)
  - Install and start docker, login with your account as some repositories may need `docker login`
  - Under root path, open terminal#2, run `./scripts/deploy-local.sh`
- To start dfx and all canisters, consider this part as starting back-end services
  - Under root path, open terminal#1, `dfx start`
  - If sometimes there is some issues, run `rm -rf .dfx` and rerun `dfx start` may resolve them
![canister-dashboard](canister-dashboard.png)
- To run the open-chat website, consider this part as starting front-end services
  - Under path `./frontend`, run `npm install`. If there are any other new dependencies needed, please install them accordingly
  - Under path `./frontend/app`, create and save `.env` file with same content from `.env-template` file
  - Under path `./frontend/app`, run `npm run dev`
![website-homepage](website-homepage.png)
- Create II and Enjoy it!
- To upgrade a canister, but it's not mandatary in the bootstrap
  - run `./scripts/upgrade-canister-local.sh <DFX_IDENTITY_NAME> <CANISTER_NAME> <VERSION>` (eg. `./scripts/upgrade-canister-local.sh default user 1.0.0`)
=======
## Prerequisites

#### DFX 0.14.3

To install, run `DFX_VERSION=0.14.3 sh -ci "$(curl -fsSL https://sdk.dfinity.org/install.sh)"`

#### Rust

To install, run `curl --proto '=https' --tlsv1.2 -sSf https://sh.rustup.rs | sh`

#### NPM

Download from https://nodejs.org/en/download

## Testing locally

Start DFX using `dfx start`

To install all the necessary canisters (OpenChat and NNS) run `./scripts/deploy-local.sh`

To run the website run `npm --prefix frontend run dev`

To upgrade a canister run `./scripts/upgrade-canister-local.sh <DFX_IDENTITY_NAME> <CANISTER_NAME> <VERSION>` (eg. `./scripts/upgrade-canister-local.sh default user 1.0.0`)
>>>>>>> d1e3fe91

To start again with a fresh install, stop DFX, then run `rm -rf .dfx`, then start from the top of these instructions again.

## Deterministic builds

We need builds to be deterministic so that code running inside a canister can be verified by comparing the
wasm hash locally with the wasm hash exposed by the IC.

You can build the OpenChat canister wasms by running `./scripts/docker-build.sh`

## License

Copyright 2023 Computism LTD

Licensed under the AGPLv3: https://www.gnu.org/licenses/agpl-3.0.html<|MERGE_RESOLUTION|>--- conflicted
+++ resolved
@@ -4,30 +4,6 @@
 
 OpenChat is a fully featured chat application running end-to-end on the Internet Computer blockchain.
 
-<<<<<<< HEAD
-## Testing locally
-- You must have DFX version 0.14.2 installed
-  - `sh -ci "$(curl -fsSL https://sdk.dfinity.org/install.sh)" DFX_VERSION=0.14.2`
-  - refer https://github.com/dfinity/sdk
-- You must have Rust installed
-  - `curl --proto '=https' --tlsv1.2 -sSf https://sh.rustup.rs | sh`
-  - refer https://www.rust-lang.org/tools/install
-- To install all the necessary canisters (OpenChat, OpenStorage and NNS)
-  - Install and start docker, login with your account as some repositories may need `docker login`
-  - Under root path, open terminal#2, run `./scripts/deploy-local.sh`
-- To start dfx and all canisters, consider this part as starting back-end services
-  - Under root path, open terminal#1, `dfx start`
-  - If sometimes there is some issues, run `rm -rf .dfx` and rerun `dfx start` may resolve them
-![canister-dashboard](canister-dashboard.png)
-- To run the open-chat website, consider this part as starting front-end services
-  - Under path `./frontend`, run `npm install`. If there are any other new dependencies needed, please install them accordingly
-  - Under path `./frontend/app`, create and save `.env` file with same content from `.env-template` file
-  - Under path `./frontend/app`, run `npm run dev`
-![website-homepage](website-homepage.png)
-- Create II and Enjoy it!
-- To upgrade a canister, but it's not mandatary in the bootstrap
-  - run `./scripts/upgrade-canister-local.sh <DFX_IDENTITY_NAME> <CANISTER_NAME> <VERSION>` (eg. `./scripts/upgrade-canister-local.sh default user 1.0.0`)
-=======
 ## Prerequisites
 
 #### DFX 0.14.3
@@ -43,17 +19,28 @@
 Download from https://nodejs.org/en/download
 
 ## Testing locally
+- You must have DFX version 0.14.2 installed
+  - `sh -ci "$(curl -fsSL https://sdk.dfinity.org/install.sh)" DFX_VERSION=0.14.2`
+  - refer https://github.com/dfinity/sdk
+- You must have Rust installed
+  - `curl --proto '=https' --tlsv1.2 -sSf https://sh.rustup.rs | sh`
+  - refer https://www.rust-lang.org/tools/install
+- To install all the necessary canisters (OpenChat, OpenStorage and NNS)
+  - Install and start docker, login with your account as some repositories may need `docker login`
+  - Under root path, open terminal#2, run `./scripts/deploy-local.sh`
+- To start dfx and all canisters, consider this part as starting back-end services
+  - Under root path, open terminal#1, `dfx start`
+  - To start again with a fresh install, stop DFX, then run `rm -rf .dfx`, then start from the top of these instructions again.
+![canister-dashboard](canister-dashboard.png)
+- To run the open-chat website, consider this part as starting front-end services
+  - Under path `./frontend`, run `npm install`. If there are any other new dependencies needed, please install them accordingly
+  - Under path `./frontend/app`, create and save `.env` file with same content from `.env-template` file
+  - Under path `./frontend/app`, run `npm run dev`
+![website-homepage](website-homepage.png)
+- Create II and Enjoy it!
+- To upgrade a canister, but it's not mandatary in the bootstrap
+  - run `./scripts/upgrade-canister-local.sh <DFX_IDENTITY_NAME> <CANISTER_NAME> <VERSION>` (eg. `./scripts/upgrade-canister-local.sh default user 1.0.0`)
 
-Start DFX using `dfx start`
-
-To install all the necessary canisters (OpenChat and NNS) run `./scripts/deploy-local.sh`
-
-To run the website run `npm --prefix frontend run dev`
-
-To upgrade a canister run `./scripts/upgrade-canister-local.sh <DFX_IDENTITY_NAME> <CANISTER_NAME> <VERSION>` (eg. `./scripts/upgrade-canister-local.sh default user 1.0.0`)
->>>>>>> d1e3fe91
-
-To start again with a fresh install, stop DFX, then run `rm -rf .dfx`, then start from the top of these instructions again.
 
 ## Deterministic builds
 
