--- conflicted
+++ resolved
@@ -220,13 +220,8 @@
 serde_tokenstream = "0.2.0"
 sha2 = "0.10.8"
 sha3 = "0.10.8"
-<<<<<<< HEAD
-sign_in_with_email_canister = { git = "https://github.com/open-chat-labs/ic-sign-in-with-email", rev = "v0.9.0" }
-sign_in_with_email_canister_test_utils = { package = "test_utils", git = "https://github.com/open-chat-labs/ic-sign-in-with-email", rev = "v0.9.0" }
-=======
 sign_in_with_email_canister = { git = "https://github.com/open-chat-labs/ic-sign-in-with-email", rev = "v0.11.0" }
 sign_in_with_email_canister_test_utils = { package = "test_utils", git = "https://github.com/open-chat-labs/ic-sign-in-with-email", rev = "v0.11.0" }
->>>>>>> 31b8738e
 syn = "2.0.65"
 test-case = "3.3.1"
 time = "0.3.36"
