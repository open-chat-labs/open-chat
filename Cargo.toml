--- conflicted
+++ resolved
@@ -155,14 +155,11 @@
     "backend/notification_pusher/aws",
     "backend/notification_pusher/cli",
     "backend/notification_pusher/core",
-<<<<<<< HEAD
     "backend/tools/account_id",
     "backend/tools/canister_installer",
     "backend/tools/canister_upgrade_proposal_builder",
     "backend/tools/canister_upgrader",
-=======
     "backend/tools/principal_generator",
->>>>>>> f6f3f8a7
     "backend/tools/translation_tool",
 ]
 resolver = "2"
@@ -201,11 +198,7 @@
 ic-certificate-verification = "2.4.0"
 ic-certification = "2.5.0"
 ic-ledger-types = "0.11.0"
-<<<<<<< HEAD
 ic_principal = { version = "0.1.1", features = ["ts-rs"] }
-=======
-ic_principal = "0.1.1"
->>>>>>> f6f3f8a7
 ic-stable-structures = "0.6.4"
 ic-transport-types = "0.35.0"
 ic-utils = "0.35.0"
