--- conflicted
+++ resolved
@@ -1,12 +1,7 @@
 [workspace]
 members = [
-<<<<<<< HEAD
+    "backend/benchmarks",
     "backend/bots/examples/greet",
-=======
-    "backend/benchmarks",
-    "backend/bots/api",
-    "backend/bots/c2c_client",
->>>>>>> 7bbe3cfa
     "backend/canisters/airdrop_bot/api",
     "backend/canisters/airdrop_bot/client",
     "backend/canisters/airdrop_bot/impl",
