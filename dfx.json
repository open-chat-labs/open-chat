{
  "dfx": "0.19.0",
  "canisters": {
    "user_index": {
      "type": "custom",
      "candid": "backend/canisters/user_index/api/can.did",
      "wasm": "wasms/user_index.wasm.gz",
      "build": "./scripts/generate-wasm.sh user_index"
    },
    "group_index": {
      "type": "custom",
      "candid": "backend/canisters/group_index/api/can.did",
      "wasm": "wasms/group_index.wasm.gz",
      "build": "./scripts/generate-wasm.sh group_index"
    },
    "identity": {
      "type": "custom",
      "candid": "backend/canisters/identity/api/can.did",
      "wasm": "wasms/identity.wasm.gz",
      "build": "./scripts/generate-wasm.sh identity"
    },
    "local_user_index": {
      "type": "custom",
      "candid": "backend/canisters/local_user_index/api/can.did",
      "wasm": "wasms/local_user_index.wasm.gz",
      "build": "./scripts/generate-wasm.sh local_user_index"
    },
    "local_group_index": {
      "type": "custom",
      "candid": "backend/canisters/local_group_index/api/can.did",
      "wasm": "wasms/local_group_index.wasm.gz",
      "build": "./scripts/generate-wasm.sh local_user_group"
    },
    "neuron_controller": {
      "type": "custom",
      "candid": "backend/canisters/neuron_controller/api/can.did",
      "wasm": "wasms/neuron_controller.wasm.gz",
      "build": "./scripts/generate-wasm.sh neuron_controller"
    },
    "notifications_index": {
      "type": "custom",
      "candid": "backend/canisters/notifications_index/api/can.did",
      "wasm": "wasms/notifications_index.wasm.gz",
      "build": "./scripts/generate-wasm.sh notifications_index"
    },
    "notifications": {
      "type": "custom",
      "candid": "backend/canisters/notifications/api/can.did",
      "wasm": "wasms/notifications.wasm.gz",
      "build": "./scripts/generate-wasm.sh notifications"
    },
    "online_users": {
      "type": "custom",
      "candid": "backend/canisters/online_users/api/can.did",
      "wasm": "wasms/online_users.wasm.gz",
      "build": "./scripts/generate-wasm.sh online_users"
    },
    "proposal_validation": {
      "type": "custom",
      "candid": "backend/canisters/proposal_validation/api/can.did",
      "wasm": "wasms/proposal_validation.wasm.gz",
      "build": "./scripts/generate-wasm.sh proposal_validation"
    },
    "proposals_bot": {
      "type": "custom",
      "candid": "backend/canisters/proposals_bot/api/can.did",
      "wasm": "wasms/proposals_bot.wasm.gz",
      "build": "./scripts/generate-wasm.sh proposals_bot"
    },
    "user": {
      "type": "custom",
      "candid": "backend/canisters/user/api/can.did",
      "wasm": "wasms/user.wasm.gz",
      "build": "./scripts/generate-wasm.sh user"
    },
    "group": {
      "type": "custom",
      "candid": "backend/canisters/group/api/can.did",
      "wasm": "wasms/group.wasm.gz",
      "build": "./scripts/generate-wasm.sh group"
    },
    "storage_index": {
      "type": "custom",
      "candid": "backend/canisters/storage_index/api/can.did",
      "wasm": "wasms/storage_index.wasm.gz",
      "build": "./scripts/generate-wasm.sh storage_index"
    },
    "cycles_dispenser": {
      "type": "custom",
      "candid": "backend/canisters/cycles_dispenser/api/can.did",
      "wasm": "wasms/cycles_dispenser.wasm.gz",
      "build": "./scripts/generate-wasm.sh cycles_dispenser"
    },
    "registry": {
      "type": "custom",
      "candid": "backend/canisters/registry/api/can.did",
      "wasm": "wasms/registry.wasm.gz",
      "build": "./scripts/generate-wasm.sh registry"
    },
    "market_maker": {
      "type": "custom",
      "candid": "backend/canisters/market_maker/api/can.did",
      "wasm": "wasms/market_maker.wasm.gz",
      "build": "./scripts/generate-wasm.sh market_maker"
    },
    "escrow": {
      "type": "custom",
      "candid": "backend/canisters/escrow/api/can.did",
      "wasm": "wasms/escrow.wasm.gz",
      "build": "./scripts/generate-wasm.sh escrow"
    },
    "translations": {
      "type": "custom",
      "candid": "backend/canisters/translations/api/can.did",
      "wasm": "wasms/translations.wasm.gz",
      "build": "./scripts/generate-wasm.sh translations"
    },
    "event_relay": {
      "type": "custom",
      "candid": "backend/canisters/event_relay/api/can.did",
      "wasm": "wasms/event_relay.wasm.gz",
      "build": "./scripts/generate-wasm.sh event_relay"
    },
    "event_store": {
      "type": "custom",
      "candid": "https://github.com/open-chat-labs/event-store/releases/download/v0.1.0/can.did",
      "wasm": "https://github.com/open-chat-labs/event-store/releases/download/v0.1.0/event_store.wasm.gz"
    },
    "sign_in_with_email": {
      "type": "custom",
<<<<<<< HEAD
      "candid": "https://github.com/open-chat-labs/ic-sign-in-with-email/releases/download/v0.3.0/can.did",
      "wasm": "https://github.com/open-chat-labs/ic-sign-in-with-email/releases/download/v0.3.0/sign_in_with_email.wasm.gz"
=======
      "candid": "https://github.com/open-chat-labs/ic-sign-in-with-email/releases/download/v0.4.0/can.did",
      "wasm": "https://github.com/open-chat-labs/ic-sign-in-with-email/releases/download/v0.4.0/sign_in_with_email.wasm.gz"
>>>>>>> 28ac8a26
    },
    "sign_in_with_ethereum": {
      "type": "custom",
      "candid": "https://github.com/kristoferlund/ic-siwe/releases/download/v0.0.6/ic_siwe_provider.did",
      "wasm": "https://github.com/kristoferlund/ic-siwe/releases/download/v0.0.6/ic_siwe_provider.wasm.gz"
    },
    "sign_in_with_solana": {
      "type": "custom",
      "candid": "https://github.com/kristoferlund/ic-siws/releases/download/v0.0.1/ic_siws_provider.did",
      "wasm": "https://github.com/kristoferlund/ic-siws/releases/download/v0.0.1/ic_siws_provider.wasm.gz"
    },
    "website": {
      "build": "",
      "source": [
        "frontend/app/build",
        "frontend/app/public"
      ],
      "type": "assets"
    },
    "sns_governance": {
      "build": "",
      "candid": "sns/candid/sns_governance.did",
      "type": "custom",
      "wasm": ""
    },
    "sns_index": {
      "build": "",
      "candid": "sns/candid/sns_index.did",
      "type": "custom",
      "wasm": ""
    },
    "sns_ledger": {
      "build": "",
      "candid": "sns/candid/sns_ledger.did",
      "type": "custom",
      "wasm": ""
    },
    "sns_root": {
      "build": "",
      "candid": "sns/candid/sns_root.did",
      "type": "custom",
      "wasm": ""
    },
    "sns_swap": {
      "build": "",
      "candid": "sns/candid/sns_swap.did",
      "type": "custom",
      "wasm": ""
    },
    "test_ledger": {
      "build": "",
      "candid": "",
      "type": "custom",
      "wasm": "./wasms/icrc_ledger.wasm.gz"
    }
  },
  "networks": {
    "local": {
      "bind": "127.0.0.1:8080",
      "type": "ephemeral",
      "replica": {
        "subnet_type": "system"
      }
    },
    "ic": {
      "providers": [
        "https://ic0.app/"
      ],
      "type": "persistent"
    },
    "ic_test": {
      "providers": [
        "https://ic0.app/"
      ],
      "type": "persistent"
    },
    "web_test": {
      "providers": [
        "https://ic0.app/"
      ],
      "type": "persistent"
    }
  },
  "version": 1
}<|MERGE_RESOLUTION|>--- conflicted
+++ resolved
@@ -128,13 +128,8 @@
     },
     "sign_in_with_email": {
       "type": "custom",
-<<<<<<< HEAD
-      "candid": "https://github.com/open-chat-labs/ic-sign-in-with-email/releases/download/v0.3.0/can.did",
-      "wasm": "https://github.com/open-chat-labs/ic-sign-in-with-email/releases/download/v0.3.0/sign_in_with_email.wasm.gz"
-=======
       "candid": "https://github.com/open-chat-labs/ic-sign-in-with-email/releases/download/v0.4.0/can.did",
       "wasm": "https://github.com/open-chat-labs/ic-sign-in-with-email/releases/download/v0.4.0/sign_in_with_email.wasm.gz"
->>>>>>> 28ac8a26
     },
     "sign_in_with_ethereum": {
       "type": "custom",
@@ -148,10 +143,7 @@
     },
     "website": {
       "build": "",
-      "source": [
-        "frontend/app/build",
-        "frontend/app/public"
-      ],
+      "source": ["frontend/app/build", "frontend/app/public"],
       "type": "assets"
     },
     "sns_governance": {
@@ -200,21 +192,15 @@
       }
     },
     "ic": {
-      "providers": [
-        "https://ic0.app/"
-      ],
+      "providers": ["https://ic0.app/"],
       "type": "persistent"
     },
     "ic_test": {
-      "providers": [
-        "https://ic0.app/"
-      ],
+      "providers": ["https://ic0.app/"],
       "type": "persistent"
     },
     "web_test": {
-      "providers": [
-        "https://ic0.app/"
-      ],
+      "providers": ["https://ic0.app/"],
       "type": "persistent"
     }
   },
