--- conflicted
+++ resolved
@@ -13,19 +13,17 @@
       "wasm": "wasms/group_index_canister_impl.wasm.gz",
       "build": "./scripts/generate-wasm.sh group_index_canister_impl"
     },
-<<<<<<< HEAD
+    "local_user_index": {
+      "type": "custom",
+      "candid": "backend/canisters/local_user_index/api/can.did",
+      "wasm": "wasms/local_user_index_canister_impl.wasm.gz",
+      "build": "./scripts/generate-wasm.sh local_user_index_canister_impl"
+    },
     "notifications_index": {
       "type": "custom",
       "candid": "backend/canisters/notifications_index/api/can.did",
       "wasm": "wasms/notifications_index_canister_impl.wasm.gz",
       "build": "./scripts/generate-wasm.sh notifications_index_canister_impl"
-=======
-    "local_user_index": {
-      "type": "custom",
-      "candid": "backend/canisters/local_user_index/api/can.did",
-      "wasm": "wasms/local_user_index_canister_impl.wasm.gz",
-      "build": "./scripts/generate-wasm.sh local_user_index_canister_impl"
->>>>>>> 5d655231
     },
     "notifications": {
       "type": "custom",
