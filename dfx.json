{
<<<<<<< HEAD
  "dfx": "0.13.1",
=======
  "dfx": "0.14.3",
>>>>>>> a5587875
  "canisters": {
    "user_index": {
      "type": "custom",
      "candid": "backend/canisters/user_index/api/can.did",
      "wasm": "wasms/user_index.wasm.gz",
      "build": "./scripts/generate-wasm.sh user_index"
    },
    "group_index": {
      "type": "custom",
      "candid": "backend/canisters/group_index/api/can.did",
      "wasm": "wasms/group_index.wasm.gz",
      "build": "./scripts/generate-wasm.sh group_index"
    },
    "local_user_index": {
      "type": "custom",
      "candid": "backend/canisters/local_user_index/api/can.did",
      "wasm": "wasms/local_user_index.wasm.gz",
      "build": "./scripts/generate-wasm.sh local_user_index"
    },
    "local_group_index": {
      "type": "custom",
      "candid": "backend/canisters/local_group_index/api/can.did",
      "wasm": "wasms/local_group_index.wasm.gz",
      "build": "./scripts/generate-wasm.sh local_user_group"
    },
    "notifications_index": {
      "type": "custom",
      "candid": "backend/canisters/notifications_index/api/can.did",
      "wasm": "wasms/notifications_index.wasm.gz",
      "build": "./scripts/generate-wasm.sh notifications_index"
    },
    "notifications": {
      "type": "custom",
      "candid": "backend/canisters/notifications/api/can.did",
      "wasm": "wasms/notifications.wasm.gz",
      "build": "./scripts/generate-wasm.sh notifications"
    },
    "online_users": {
      "type": "custom",
      "candid": "backend/canisters/online_users_agg/api/can.did",
      "wasm": "wasms/online_users.wasm.gz",
      "build": "./scripts/generate-wasm.sh online_users"
    },
    "proposal_validation": {
      "type": "custom",
      "candid": "backend/canisters/proposal_validation/api/can.did",
      "wasm": "wasms/proposal_validation.wasm.gz",
      "build": "./scripts/generate-wasm.sh proposal_validation"
    },
    "proposals_bot": {
      "type": "custom",
      "candid": "backend/canisters/proposals_bot/api/can.did",
      "wasm": "wasms/proposals_bot.wasm.gz",
      "build": "./scripts/generate-wasm.sh proposals_bot"
    },
    "user": {
      "type": "custom",
      "candid": "backend/canisters/user/api/can.did",
      "wasm": "wasms/user.wasm.gz",
      "build": "./scripts/generate-wasm.sh user"
    },
    "group": {
      "type": "custom",
      "candid": "backend/canisters/group/api/can.did",
      "wasm": "wasms/group.wasm.gz",
      "build": "./scripts/generate-wasm.sh group"
    },
    "storage_index": {
      "type": "custom",
      "candid": "backend/canisters/storage_index/api/can.did",
      "wasm": "wasms/storage_index.wasm.gz",
      "build": "./scripts/generate-wasm.sh storage_index"
    },
    "cycles_dispenser": {
      "type": "custom",
      "candid": "backend/canisters/cycles_dispenser/api/can.did",
      "wasm": "wasms/cycles_dispenser.wasm.gz",
      "build": "./scripts/generate-wasm.sh cycles_dispenser"
    },
    "registry": {
      "type": "custom",
      "candid": "backend/canisters/registry/api/can.did",
      "wasm": "wasms/registry.wasm.gz",
      "build": "./scripts/generate-wasm.sh registry"
    },
    "market_maker": {
      "type": "custom",
      "candid": "backend/canisters/market_maker/api/can.did",
      "wasm": "wasms/market_maker.wasm.gz",
      "build": "./scripts/generate-wasm.sh market_maker"
    },
    "website": {
      "source": ["frontend/app/build", "frontend/app/public"],
      "type": "assets"
    },
    "sns_governance": {
      "build": "",
      "candid": "sns/candid/sns_governance.did",
      "type": "custom",
      "wasm": ""
    },
    "sns_index": {
      "build": "",
      "candid": "sns/candid/sns_index.did",
      "type": "custom",
      "wasm": ""
    },
    "sns_ledger": {
      "build": "",
      "candid": "sns/candid/sns_ledger.did",
      "type": "custom",
      "wasm": ""
    },
    "sns_root": {
      "build": "",
      "candid": "sns/candid/sns_root.did",
      "type": "custom",
      "wasm": ""
    },
    "sns_swap": {
      "build": "",
      "candid": "sns/candid/sns_swap.did",
      "type": "custom",
      "wasm": ""
    }
  },
  "networks": {
    "local": {
      "bind": "127.0.0.1:8080",
      "type": "ephemeral",
      "replica": {
        "subnet_type": "system"
      }
    },
    "ic": {
      "providers": ["https://ic0.app/"],
      "type": "persistent"
    },
    "ic_test": {
      "providers": ["https://ic0.app/"],
      "type": "persistent"
    },
    "web_test": {
      "providers": ["https://ic0.app/"],
      "type": "persistent"
    }
  },
  "version": 1
}<|MERGE_RESOLUTION|>--- conflicted
+++ resolved
@@ -1,9 +1,5 @@
 {
-<<<<<<< HEAD
-  "dfx": "0.13.1",
-=======
   "dfx": "0.14.3",
->>>>>>> a5587875
   "canisters": {
     "user_index": {
       "type": "custom",
