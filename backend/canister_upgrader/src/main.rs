use canister_client::operations::*;
use canister_client::utils::get_dfx_identity;
use canister_client::CanisterName;
use clap::Parser;
use types::{CanisterId, Version};

#[tokio::main]
async fn main() {
    let opts = Opts::parse();

    let identity = get_dfx_identity(&opts.controller);

    match opts.canister_to_upgrade {
        CanisterName::Callback => upgrade_callback_canister(identity, opts.url, opts.callback, opts.version).await,
        CanisterName::Group => upgrade_group_canister(identity, opts.url, opts.group_index, opts.version).await,
        CanisterName::GroupIndex => upgrade_group_index_canister(identity, opts.url, opts.group_index, opts.version).await,
        CanisterName::LedgerSync => upgrade_ledger_sync_canister(identity, opts.url, opts.ledger_sync, opts.version).await,
        CanisterName::Notifications => {
            upgrade_notifications_canister(identity, opts.url, opts.notifications, opts.version).await
        }
<<<<<<< HEAD
=======
        CanisterName::Root => upgrade_root_canister(identity, opts.url, opts.root, opts.version).await,
>>>>>>> 3aaec0f9
        CanisterName::OnlineUsersAggregator => {
            upgrade_online_users_aggregator_canister(identity, opts.url, opts.online_users_aggregator, opts.version).await
        }
        CanisterName::Root => unimplemented!(),
        CanisterName::User => upgrade_user_canister(identity, opts.url, opts.user_index, opts.version).await,
        CanisterName::UserIndex => upgrade_user_index_canister(identity, opts.url, opts.root, opts.version).await,
    };
}

#[derive(Parser)]
struct Opts {
    url: String,
    controller: String,
    root: CanisterId,
    user_index: CanisterId,
    group_index: CanisterId,
    notifications: CanisterId,
    online_users_aggregator: CanisterId,
    callback: CanisterId,
    ledger_sync: CanisterId,
    canister_to_upgrade: CanisterName,
    version: Version,
}<|MERGE_RESOLUTION|>--- conflicted
+++ resolved
@@ -18,14 +18,10 @@
         CanisterName::Notifications => {
             upgrade_notifications_canister(identity, opts.url, opts.notifications, opts.version).await
         }
-<<<<<<< HEAD
-=======
-        CanisterName::Root => upgrade_root_canister(identity, opts.url, opts.root, opts.version).await,
->>>>>>> 3aaec0f9
         CanisterName::OnlineUsersAggregator => {
             upgrade_online_users_aggregator_canister(identity, opts.url, opts.online_users_aggregator, opts.version).await
         }
-        CanisterName::Root => unimplemented!(),
+        CanisterName::Root => upgrade_root_canister(identity, opts.url, opts.root, opts.version).await,
         CanisterName::User => upgrade_user_canister(identity, opts.url, opts.user_index, opts.version).await,
         CanisterName::UserIndex => upgrade_user_index_canister(identity, opts.url, opts.root, opts.version).await,
     };
