--- conflicted
+++ resolved
@@ -437,13 +437,6 @@
             &event_store_canister_wasm.module,
             event_store_init_args,
         ),
-<<<<<<< HEAD
-    )
-    .await;
-
-    futures::future::join5(
-=======
->>>>>>> a75bb3a2
         install_wasm(
             management_canister,
             &canister_ids.sign_in_with_email,
@@ -462,7 +455,6 @@
             &sign_in_with_solana_wasm.module,
             sign_in_with_solana_init_args,
         ),
-<<<<<<< HEAD
         install_wasm(
             management_canister,
             &canister_ids.airdrop_bot,
@@ -475,16 +467,6 @@
             &greet_bot_canister_wasm.module,
             greet_bot_init_args,
         ),
-=======
-    )
-    .await;
-
-    install_wasm(
-        management_canister,
-        &canister_ids.airdrop_bot,
-        &airdrop_bot_canister_wasm.module,
-        airdrop_bot_init_args,
->>>>>>> a75bb3a2
     )
     .await;
 
