use ic_agent::identity::{BasicIdentity, Secp256k1Identity};
use ic_agent::{Agent, Identity};
use local_user_index_canister::{latest_notification_index, notifications, remove_notifications};
use notifications_index_canister::remove_subscriptions;
use std::collections::HashMap;
use tracing::trace;
use types::{CanisterId, Empty, Error, UserId};

#[derive(Clone)]
pub struct IcAgent {
    agent: Agent,
}

impl IcAgent {
    pub async fn build(ic_url: &str, ic_identity_pem: &str, fetch_root_key: bool) -> Result<IcAgent, Error> {
        let timeout = std::time::Duration::from_secs(60 * 5);

        let agent = Agent::builder()
            .with_url(ic_url.to_string())
            .with_boxed_identity(Self::get_identity(ic_identity_pem))
            .with_ingress_expiry(timeout)
            .build()?;

        if fetch_root_key {
            agent.fetch_root_key().await?;
        }

        Ok(IcAgent { agent })
    }

<<<<<<< HEAD
    pub async fn notification_canisters(&self, notifications_index_canister_id: CanisterId) -> Result<Vec<CanisterId>, Error> {
        notifications_index_canister_client::notification_canisters(&self.agent, &notifications_index_canister_id, &Empty {})
            .await
            .inspect(|canister_ids| trace!(?canister_ids, "notification_canisters response"))
    }

    pub async fn notifications_v2(
=======
    pub async fn notifications(
>>>>>>> 80caeafe
        &self,
        notifications_canister_id: &CanisterId,
        from_notification_index: u64,
    ) -> Result<notifications::SuccessResult, Error> {
        let args = notifications::Args { from_notification_index };

        trace!(?args, "notifications::args");

        let notifications::Response::Success(result) =
            local_user_index_canister_client::notifications(&self.agent, notifications_canister_id, &args).await?;

        trace!(?result, "notifications::result");

        Ok(result)
    }

    pub async fn latest_notifications_index(&self, notifications_canister_id: &CanisterId) -> Result<u64, Error> {
        let args = latest_notification_index::Args {};

        let latest_notification_index::Response::Success(index) =
            local_user_index_canister_client::latest_notification_index(&self.agent, notifications_canister_id, &args).await?;

        Ok(index)
    }

    pub async fn remove_notifications(
        &self,
        notifications_canister_id: &CanisterId,
        up_to_notification_index: u64,
    ) -> Result<(), Error> {
        let args = remove_notifications::Args {
            up_to_notification_index,
        };

        trace!(?args, "remove_notifications::args");

        local_user_index_canister_client::remove_notifications(&self.agent, notifications_canister_id, &args).await?;

        Ok(())
    }

    pub async fn remove_subscriptions(
        &self,
        index_canister_id: &CanisterId,
        subscriptions_by_user: HashMap<UserId, Vec<String>>,
    ) -> Result<(), Error> {
        if subscriptions_by_user.is_empty() {
            return Ok(());
        }

        let subscriptions_by_user = subscriptions_by_user
            .into_iter()
            .map(|(user_id, p256dh_keys)| remove_subscriptions::UserSubscriptions { user_id, p256dh_keys })
            .collect();

        let args = remove_subscriptions::Args { subscriptions_by_user };

        trace!(?args, "remove_subscriptions::args");

        notifications_index_canister_client::remove_subscriptions(&self.agent, index_canister_id, &args).await?;

        Ok(())
    }

    /// Returns an identity derived from the private key.
    fn get_identity(pem: &str) -> Box<dyn Identity + Sync + Send> {
        if let Ok(identity) = BasicIdentity::from_pem(pem.as_bytes()) {
            Box::new(identity)
        } else if let Ok(identity) = Secp256k1Identity::from_pem(pem.as_bytes()) {
            Box::new(identity)
        } else {
            panic!("Failed to create identity from pem");
        }
    }
}<|MERGE_RESOLUTION|>--- conflicted
+++ resolved
@@ -28,17 +28,13 @@
         Ok(IcAgent { agent })
     }
 
-<<<<<<< HEAD
     pub async fn notification_canisters(&self, notifications_index_canister_id: CanisterId) -> Result<Vec<CanisterId>, Error> {
         notifications_index_canister_client::notification_canisters(&self.agent, &notifications_index_canister_id, &Empty {})
             .await
             .inspect(|canister_ids| trace!(?canister_ids, "notification_canisters response"))
     }
 
-    pub async fn notifications_v2(
-=======
     pub async fn notifications(
->>>>>>> 80caeafe
         &self,
         notifications_canister_id: &CanisterId,
         from_notification_index: u64,
