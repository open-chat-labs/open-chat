use crate::model::authorized_principals::AuthorizedPrincipals;
use crate::model::subscriptions::Subscriptions;
use candid::{CandidType, Principal};
use canister_logger::LogMessagesWrapper;
use canister_state_macros::canister_state;
use serde::{Deserialize, Serialize};
use std::cell::RefCell;
use std::collections::HashSet;
use types::{CanisterId, Cycles, NotificationEnvelope, TimestampMillis, Timestamped, Version};
use utils::env::Environment;
use utils::event_stream::EventStream;
use utils::memory;

mod guards;
mod lifecycle;
mod model;
mod queries;
mod updates;

thread_local! {
    static LOG_MESSAGES: RefCell<LogMessagesWrapper> = RefCell::default();
    static WASM_VERSION: RefCell<Timestamped<Version>> = RefCell::default();
}

canister_state!(RuntimeState);

struct RuntimeState {
    pub env: Box<dyn Environment>,
    pub data: Data,
}

impl RuntimeState {
    pub fn new(env: Box<dyn Environment>, data: Data) -> RuntimeState {
        RuntimeState { env, data }
    }

    pub fn is_caller_notifications_index(&self) -> bool {
        self.env.caller() == self.data.notifications_index_canister_id
    }

    pub fn is_caller_push_service(&self) -> bool {
        self.data.push_service_principals.contains(&self.env.caller())
    }

    pub fn metrics(&self) -> Metrics {
        Metrics {
            memory_used: memory::used(),
            now: self.env.now(),
            cycles_balance: self.env.cycles_balance(),
            wasm_version: WASM_VERSION.with(|v| **v.borrow()),
            git_commit_id: utils::git::git_commit_id().to_string(),
            queued_notifications: self.data.notifications.len() as u32,
            latest_notification_index: self.data.notifications.latest_event_index(),
            subscriptions: self.data.subscriptions.total(),
        }
    }
}

#[derive(Serialize, Deserialize)]
struct Data {
    pub notifications_index_canister_id: CanisterId,
    pub push_service_principals: HashSet<Principal>,
<<<<<<< HEAD
    pub authorized_principals: AuthorizedPrincipals,
=======
    pub user_index_canister_id: CanisterId,
    pub cycles_dispenser_canister_id: CanisterId,
    pub principal_to_user_id: HashMap<Principal, UserId>,
>>>>>>> e5896400
    pub notifications: EventStream<NotificationEnvelope>,
    pub subscriptions: Subscriptions,
    pub test_mode: bool,
}

impl Data {
    pub fn new(
<<<<<<< HEAD
        notifications_index_canister_id: CanisterId,
        push_service_principals: Vec<Principal>,
        authorizers: Vec<CanisterId>,
=======
        push_service_principals: Vec<Principal>,
        user_index_canister_id: CanisterId,
        cycles_dispenser_canister_id: CanisterId,
>>>>>>> e5896400
        test_mode: bool,
    ) -> Data {
        Data {
            notifications_index_canister_id,
            push_service_principals: push_service_principals.into_iter().collect(),
<<<<<<< HEAD
            authorized_principals: AuthorizedPrincipals::new(authorizers.into_iter().collect()),
=======
            user_index_canister_id,
            cycles_dispenser_canister_id,
            principal_to_user_id: HashMap::default(),
>>>>>>> e5896400
            notifications: EventStream::default(),
            subscriptions: Subscriptions::default(),
            test_mode,
        }
    }
}

#[derive(CandidType, Serialize, Debug)]
pub struct Metrics {
    pub now: TimestampMillis,
    pub memory_used: u64,
    pub cycles_balance: Cycles,
    pub wasm_version: Version,
    pub git_commit_id: String,
    pub queued_notifications: u32,
    pub latest_notification_index: u64,
    pub subscriptions: u64,
}<|MERGE_RESOLUTION|>--- conflicted
+++ resolved
@@ -60,13 +60,8 @@
 struct Data {
     pub notifications_index_canister_id: CanisterId,
     pub push_service_principals: HashSet<Principal>,
-<<<<<<< HEAD
     pub authorized_principals: AuthorizedPrincipals,
-=======
-    pub user_index_canister_id: CanisterId,
     pub cycles_dispenser_canister_id: CanisterId,
-    pub principal_to_user_id: HashMap<Principal, UserId>,
->>>>>>> e5896400
     pub notifications: EventStream<NotificationEnvelope>,
     pub subscriptions: Subscriptions,
     pub test_mode: bool,
@@ -74,27 +69,17 @@
 
 impl Data {
     pub fn new(
-<<<<<<< HEAD
         notifications_index_canister_id: CanisterId,
         push_service_principals: Vec<Principal>,
         authorizers: Vec<CanisterId>,
-=======
-        push_service_principals: Vec<Principal>,
-        user_index_canister_id: CanisterId,
         cycles_dispenser_canister_id: CanisterId,
->>>>>>> e5896400
         test_mode: bool,
     ) -> Data {
         Data {
             notifications_index_canister_id,
             push_service_principals: push_service_principals.into_iter().collect(),
-<<<<<<< HEAD
             authorized_principals: AuthorizedPrincipals::new(authorizers.into_iter().collect()),
-=======
-            user_index_canister_id,
             cycles_dispenser_canister_id,
-            principal_to_user_id: HashMap::default(),
->>>>>>> e5896400
             notifications: EventStream::default(),
             subscriptions: Subscriptions::default(),
             test_mode,
