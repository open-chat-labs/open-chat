use crate::model::communities::Communities;
use crate::model::community::Community;
use crate::model::direct_chats::DirectChats;
use crate::model::group_chat::GroupChat;
use crate::model::group_chats::GroupChats;
use crate::model::hot_group_exclusions::HotGroupExclusions;
use crate::model::local_user_index_event_batch::LocalUserIndexEventBatch;
use crate::model::p2p_swaps::P2PSwaps;
use crate::model::pin_number::PinNumber;
use crate::model::token_swaps::TokenSwaps;
use crate::model::user_canister_event_batch::UserCanisterEventBatch;
use crate::timer_job_types::{ClaimChitInsuranceJob, DeleteFileReferencesJob, RemoveExpiredEventsJob, TimerJob};
use candid::Principal;
use canister_state_macros::canister_state;
use canister_timer_jobs::{Job, TimerJobs};
use constants::{DAY_IN_MS, MINUTE_IN_MS, OPENCHAT_BOT_USER_ID};
use event_store_producer::{EventBuilder, EventStoreClient, EventStoreClientBuilder, EventStoreClientInfo};
use event_store_producer_cdk_runtime::CdkRuntime;
use fire_and_forget_handler::FireAndForgetHandler;
use installed_bots::{BotApiKeys, InstalledBots};
use local_user_index_canister::UserEvent as LocalUserIndexEvent;
use model::chit_earned_events::ChitEarnedEvents;
use model::contacts::Contacts;
use model::favourite_chats::FavouriteChats;
use model::message_activity_events::MessageActivityEvents;
use model::referrals::Referrals;
use model::streak::Streak;
use msgpack::serialize_then_unwrap;
use notifications_canister::c2c_push_notification;
use rand::RngCore;
use serde::{Deserialize, Serialize};
use serde_bytes::ByteBuf;
use stable_memory_map::BaseKeyPrefix;
use std::cell::RefCell;
use std::collections::{BTreeMap, HashSet};
use std::ops::Deref;
use std::time::Duration;
use timer_job_queues::GroupedTimerJobQueue;
use types::{
<<<<<<< HEAD
    Achievement, BuildVersion, CanisterId, Chat, ChatId, ChatMetrics, ChitEarned, ChitEarnedReason, CommunityId,
    Cryptocurrency, Cycles, Document, IdempotentC2CCall, Milliseconds, Notification, NotifyChit, TimestampMillis, Timestamped,
    UniquePersonProof, UserCanisterStreakInsuranceClaim, UserCanisterStreakInsurancePayment, UserId,
=======
    Achievement, BotInitiator, BotPermissions, BuildVersion, CanisterId, Chat, ChatId, ChatMetrics, ChitEarned,
    ChitEarnedReason, CommunityId, Cryptocurrency, Cycles, Document, Milliseconds, Notification, NotifyChit, TimestampMillis,
    Timestamped, UniquePersonProof, UserCanisterStreakInsuranceClaim, UserCanisterStreakInsurancePayment, UserId,
>>>>>>> d591caa8
};
use user_canister::{MessageActivityEvent, NamedAccount, UserCanisterEvent, WalletConfig};
use utils::env::Environment;
use utils::idempotency_checker::IdempotencyChecker;
use utils::regular_jobs::RegularJobs;
use utils::time::{today, tomorrow};

mod crypto;
mod governance_clients;
mod guards;
mod jobs;
mod lifecycle;
mod memory;
mod model;
mod openchat_bot;
mod queries;
mod regular_jobs;
mod timer_job_types;
mod token_swaps;
mod updates;

pub const BASIC_GROUP_CREATION_LIMIT: u32 = 5;
pub const PREMIUM_GROUP_CREATION_LIMIT: u32 = 40;
pub const COMMUNITY_CREATION_LIMIT: u32 = 10;
const SIX_MONTHS: Milliseconds = 183 * DAY_IN_MS;

thread_local! {
    static WASM_VERSION: RefCell<Timestamped<BuildVersion>> = RefCell::default();
}

canister_state!(RuntimeState);

struct RuntimeState {
    pub env: Box<dyn Environment>,
    pub data: Data,
    pub regular_jobs: RegularJobs<Data>,
}

impl RuntimeState {
    pub fn new(env: Box<dyn Environment>, data: Data, regular_jobs: RegularJobs<Data>) -> RuntimeState {
        RuntimeState { env, data, regular_jobs }
    }

    pub fn is_caller_owner(&self) -> bool {
        self.env.caller() == self.data.owner
    }

    pub fn is_caller_user_index(&self) -> bool {
        self.env.caller() == self.data.user_index_canister_id
    }

    pub fn is_caller_local_user_index(&self) -> bool {
        self.env.caller() == self.data.local_user_index_canister_id
    }

    pub fn is_caller_group_index(&self) -> bool {
        self.env.caller() == self.data.group_index_canister_id
    }

    pub fn is_caller_escrow_canister(&self) -> bool {
        self.env.caller() == self.data.escrow_canister_id
    }

    pub fn is_caller_known_group_canister(&self) -> bool {
        let caller = self.env.caller();
        self.data.group_chats.exists(&caller.into())
    }

    pub fn is_caller_known_community_canister(&self) -> bool {
        let caller = self.env.caller();
        self.data.communities.exists(&caller.into())
    }

    pub fn is_caller_video_call_operator(&self) -> bool {
        let caller = self.env.caller();
        self.data.video_call_operators.iter().any(|o| *o == caller)
    }

    pub fn push_notification(&mut self, sender: Option<UserId>, recipient: UserId, notification: Notification) {
        let args = c2c_push_notification::Args {
            sender,
            recipients: vec![recipient],
            authorizer: Some(self.data.local_user_index_canister_id),
            notification_bytes: ByteBuf::from(serialize_then_unwrap(notification)),
        };
        ic_cdk::spawn(push_notification_inner(self.data.notifications_canister_id, args));

        async fn push_notification_inner(canister_id: CanisterId, args: c2c_push_notification::Args) {
            let _ = notifications_canister_c2c_client::c2c_push_notification(canister_id, &args).await;
        }
    }

    pub fn run_event_expiry_job(&mut self) {
        let now = self.env.now();
        let mut next_event_expiry = None;
        let mut files_to_delete = Vec::new();
        for chat in self.data.direct_chats.iter_mut() {
            let result = chat.events.remove_expired_events(now);
            if let Some(expiry) = chat.events.next_event_expiry() {
                if next_event_expiry.is_none_or(|current| expiry < current) {
                    next_event_expiry = Some(expiry);
                }
            }
            files_to_delete.extend(result.files);
        }

        if !files_to_delete.is_empty() {
            let delete_files_job = DeleteFileReferencesJob { files: files_to_delete };
            delete_files_job.execute();
        }
        self.data.next_event_expiry = next_event_expiry;
        if let Some(expiry) = self.data.next_event_expiry {
            self.data
                .timer_jobs
                .enqueue_job(TimerJob::RemoveExpiredEvents(RemoveExpiredEventsJob), expiry, now);
        }
    }

    pub fn push_user_canister_event(&mut self, canister_id: CanisterId, event: UserCanisterEvent) {
        if canister_id != OPENCHAT_BOT_USER_ID.into() && canister_id != self.env.canister_id() {
            self.data.user_canister_events_queue.push(
                canister_id.into(),
                IdempotentC2CCall {
                    created_at: self.env.now(),
                    idempotency_id: self.env.rng().next_u64(),
                    value: event,
                },
            );
        }
    }

    pub fn mark_streak_insurance_payment(&mut self, payment: UserCanisterStreakInsurancePayment) {
        let user_id: UserId = self.env.canister_id().into();
        let now = payment.timestamp;
        self.data.streak.mark_streak_insurance_payment(payment.clone());
        self.data.event_store_client.push(
            EventBuilder::new("user_streak_insurance_payment", payment.timestamp)
                .with_user(user_id.to_string(), true)
                .with_source(user_id.to_string(), true)
                .with_json_payload(&payment)
                .build(),
        );
        self.set_up_streak_insurance_timer_job();
        self.push_local_user_index_canister_event(LocalUserIndexEvent::NotifyStreakInsurancePayment(payment), now);
    }

    pub fn mark_streak_insurance_claim(&mut self, claim: UserCanisterStreakInsuranceClaim) {
        let user_id: UserId = self.env.canister_id().into();
        let now = claim.timestamp;
        self.data.event_store_client.push(
            EventBuilder::new("user_streak_insurance_claim", claim.timestamp)
                .with_user(user_id.to_string(), true)
                .with_source(user_id.to_string(), true)
                .with_json_payload(&claim)
                .build(),
        );
        self.push_local_user_index_canister_event(LocalUserIndexEvent::NotifyStreakInsuranceClaim(claim), now);
    }

    pub fn set_up_streak_insurance_timer_job(&mut self) {
        if self.data.streak.has_insurance() {
            self.data
                .timer_jobs
                .cancel_jobs(|j| matches!(j, TimerJob::ClaimChitInsurance(_)));

            self.data.timer_jobs.enqueue_job(
                TimerJob::ClaimChitInsurance(ClaimChitInsuranceJob),
                self.data.streak.ends(),
                self.env.now(),
            );
        }
    }

    pub fn is_empty_and_dormant(&self) -> bool {
        if self.data.direct_chats.len() <= 1
            && self.data.group_chats.len() == 0
            && self.data.communities.len() == 0
            && self.data.diamond_membership_expires_at.is_none()
            && self.data.unique_person_proof.is_none()
            && self.data.group_chats.removed_len() == 0
            && self.data.communities.removed_len() == 0
        {
            let now = self.env.now();
            if self.data.user_created + SIX_MONTHS < now && self.data.chit_events.last_updated() + SIX_MONTHS < now {
                return true;
            }
        }
        false
    }

    pub fn push_local_user_index_canister_event(&mut self, event: LocalUserIndexEvent, now: TimestampMillis) {
        self.data.local_user_index_event_sync_queue.push(
            self.data.local_user_index_canister_id,
            IdempotentC2CCall {
                created_at: now,
                idempotency_id: self.env.rng().next_u64(),
                value: event,
            },
        );
    }

    pub fn award_achievements_and_notify(&mut self, achievements: Vec<Achievement>, now: TimestampMillis) {
        let mut awarded = false;

        for achievement in achievements {
            awarded |= self.data.award_achievement(achievement, now);
        }

        if awarded {
            self.notify_user_index_of_chit(now);
        }
    }

    pub fn award_achievement_and_notify(&mut self, achievement: Achievement, now: TimestampMillis) {
        if self.data.award_achievement(achievement, now) {
            self.notify_user_index_of_chit(now);
        }
    }

    pub fn award_external_achievement(&mut self, name: String, chit_reward: u32, now: TimestampMillis) -> bool {
        if self.data.external_achievements.insert(name.clone()) {
            self.data.chit_events.push(ChitEarned {
                amount: chit_reward as i32,
                timestamp: now,
                reason: ChitEarnedReason::ExternalAchievement(name),
            });

            self.notify_user_index_of_chit(now);

            true
        } else {
            false
        }
    }

    pub fn notify_user_index_of_chit(&mut self, now: TimestampMillis) {
        self.push_local_user_index_canister_event(
            LocalUserIndexEvent::NotifyChit(NotifyChit {
                timestamp: now,
                chit_balance: self.data.chit_events.balance_for_month_by_timestamp(now),
                streak: self.data.streak.days(now),
                streak_ends: self.data.streak.ends(),
            }),
            now,
        )
    }

    pub fn block_user(&mut self, user_id: UserId, now: TimestampMillis) {
        if self.data.blocked_users.value.insert(user_id) {
            self.data.blocked_users.timestamp = now;
            self.push_local_user_index_canister_event(LocalUserIndexEvent::UserBlocked(user_id), now);
        }
    }

    pub fn unblock_user(&mut self, user_id: UserId, now: TimestampMillis) {
        if self.data.blocked_users.value.remove(&user_id) {
            self.data.blocked_users.timestamp = now;
            self.push_local_user_index_canister_event(LocalUserIndexEvent::UserUnblocked(user_id), now);
        }
    }

    pub fn metrics(&self) -> Metrics {
        let now = self.env.now();
        Metrics {
            heap_memory_used: utils::memory::heap(),
            stable_memory_used: utils::memory::stable(),
            now,
            cycles_balance: self.env.cycles_balance(),
            wasm_version: WASM_VERSION.with_borrow(|v| **v),
            git_commit_id: utils::git::git_commit_id().to_string(),
            direct_chats: self.data.direct_chats.len() as u32,
            group_chats: self.data.group_chats.len() as u32,
            communities: self.data.communities.len() as u32,
            groups_created: self.data.group_chats.groups_created(),
            blocked_users: self.data.blocked_users.len() as u32,
            created: self.data.user_created,
            direct_chat_metrics: self.data.direct_chats.metrics().hydrate(),
            event_store_client_info: self.data.event_store_client.info(),
            video_call_operators: self.data.video_call_operators.clone(),
            timer_jobs: self.data.timer_jobs.len() as u32,
            chit_balance: self.data.chit_events.balance_for_month_by_timestamp(now),
            streak: self.data.streak.days(now),
            streak_ends: self.data.streak.ends(),
            next_daily_claim: if self.data.streak.can_claim(now) { today(now) } else { tomorrow(now) },
            achievements: self.data.achievements.iter().cloned().collect(),
            unique_person_proof: self.data.unique_person_proof.is_some(),
            stable_memory_sizes: memory::memory_sizes(),
            message_ids_deduped: self.data.message_ids_deduped,
            canister_ids: CanisterIds {
                user_index: self.data.user_index_canister_id,
                group_index: self.data.group_index_canister_id,
                local_user_index: self.data.local_user_index_canister_id,
                notifications: self.data.notifications_canister_id,
                escrow: self.data.escrow_canister_id,
                icp_ledger: Cryptocurrency::InternetComputer.ledger_canister_id().unwrap(),
            },
        }
    }
}

#[derive(Serialize, Deserialize)]
struct Data {
    pub owner: Principal,
    pub direct_chats: DirectChats,
    pub group_chats: GroupChats,
    pub communities: Communities,
    pub favourite_chats: FavouriteChats,
    pub blocked_users: Timestamped<HashSet<UserId>>,
    pub user_index_canister_id: CanisterId,
    pub local_user_index_canister_id: CanisterId,
    pub group_index_canister_id: CanisterId,
    pub notifications_canister_id: CanisterId,
    pub escrow_canister_id: CanisterId,
    pub avatar: Timestamped<Option<Document>>,
    pub test_mode: bool,
    pub is_platform_moderator: bool,
    pub hot_group_exclusions: HotGroupExclusions,
    pub username: Timestamped<String>,
    pub display_name: Timestamped<Option<String>>,
    pub bio: Timestamped<String>,
    pub storage_limit: u64,
    pub phone_is_verified: bool,
    pub user_created: TimestampMillis,
    pub suspended: Timestamped<bool>,
    pub timer_jobs: TimerJobs<TimerJob>,
    pub contacts: Contacts,
    pub diamond_membership_expires_at: Option<TimestampMillis>,
    pub fire_and_forget_handler: FireAndForgetHandler,
    pub saved_crypto_accounts: Vec<NamedAccount>,
    pub next_event_expiry: Option<TimestampMillis>,
    pub token_swaps: TokenSwaps,
    pub p2p_swaps: P2PSwaps,
    pub user_canister_events_queue: GroupedTimerJobQueue<UserCanisterEventBatch>,
    pub video_call_operators: Vec<Principal>,
    pub event_store_client: EventStoreClient<CdkRuntime>,
    pub pin_number: PinNumber,
    pub btc_address: Option<String>,
    pub chit_events: ChitEarnedEvents,
    pub streak: Streak,
    pub achievements: HashSet<Achievement>,
    pub external_achievements: HashSet<String>,
    pub achievements_last_seen: TimestampMillis,
    pub unique_person_proof: Option<UniquePersonProof>,
    pub wallet_config: Timestamped<WalletConfig>,
    pub rng_seed: [u8; 32],
    pub referred_by: Option<UserId>,
    pub referrals: Referrals,
    pub message_activity_events: MessageActivityEvents,
    pub stable_memory_keys_to_garbage_collect: Vec<BaseKeyPrefix>,
    pub local_user_index_event_sync_queue: GroupedTimerJobQueue<LocalUserIndexEventBatch>,
    #[serde(default)]
    pub message_ids_deduped: bool,
    #[serde(default)]
<<<<<<< HEAD
    pub idempotency_checker: IdempotencyChecker,
=======
    pub bots: InstalledBots,
    #[serde(default)]
    bot_api_keys: BotApiKeys,
>>>>>>> d591caa8
}

impl Data {
    #[allow(clippy::too_many_arguments)]
    pub fn new(
        owner: Principal,
        user_index_canister_id: CanisterId,
        local_user_index_canister_id: CanisterId,
        group_index_canister_id: CanisterId,
        notifications_canister_id: CanisterId,
        escrow_canister_id: CanisterId,
        video_call_operators: Vec<Principal>,
        username: String,
        test_mode: bool,
        referred_by: Option<UserId>,
        now: TimestampMillis,
    ) -> Data {
        Data {
            owner,
            direct_chats: DirectChats::default(),
            group_chats: GroupChats::default(),
            communities: Communities::default(),
            favourite_chats: FavouriteChats::default(),
            blocked_users: Timestamped::default(),
            user_index_canister_id,
            local_user_index_canister_id,
            group_index_canister_id,
            notifications_canister_id,
            escrow_canister_id,
            avatar: Timestamped::default(),
            test_mode,
            is_platform_moderator: false,
            hot_group_exclusions: HotGroupExclusions::default(),
            username: Timestamped::new(username, now),
            display_name: Timestamped::default(),
            bio: Timestamped::new("".to_string(), now),
            storage_limit: 0,
            phone_is_verified: false,
            user_created: now,
            suspended: Timestamped::default(),
            timer_jobs: TimerJobs::default(),
            contacts: Contacts::default(),
            diamond_membership_expires_at: None,
            fire_and_forget_handler: FireAndForgetHandler::default(),
            saved_crypto_accounts: Vec::new(),
            next_event_expiry: None,
            token_swaps: TokenSwaps::default(),
            p2p_swaps: P2PSwaps::default(),
            user_canister_events_queue: GroupedTimerJobQueue::new(10, false),
            video_call_operators,
            event_store_client: EventStoreClientBuilder::new(local_user_index_canister_id, CdkRuntime::default())
                .with_flush_delay(Duration::from_millis(5 * MINUTE_IN_MS))
                .build(),
            pin_number: PinNumber::default(),
            btc_address: None,
            chit_events: ChitEarnedEvents::default(),
            streak: Streak::default(),
            achievements: HashSet::new(),
            external_achievements: HashSet::new(),
            achievements_last_seen: 0,
            unique_person_proof: None,
            rng_seed: [0; 32],
            wallet_config: Timestamped::default(),
            referred_by,
            referrals: Referrals::default(),
            message_activity_events: MessageActivityEvents::default(),
            stable_memory_keys_to_garbage_collect: Vec::new(),
            local_user_index_event_sync_queue: GroupedTimerJobQueue::new(1, false),
            message_ids_deduped: true,
<<<<<<< HEAD
            idempotency_checker: IdempotencyChecker::default(),
=======
            bots: InstalledBots::default(),
            bot_api_keys: BotApiKeys::default(),
        }
    }

    pub fn block_user(&mut self, user_id: UserId, now: TimestampMillis) {
        if self.blocked_users.value.insert(user_id) {
            self.blocked_users.timestamp = now;
            self.push_local_user_index_canister_event(LocalUserIndexEvent::UserBlocked(user_id));
        }
    }

    pub fn unblock_user(&mut self, user_id: UserId, now: TimestampMillis) {
        if self.blocked_users.value.remove(&user_id) {
            self.blocked_users.timestamp = now;
            self.push_local_user_index_canister_event(LocalUserIndexEvent::UserUnblocked(user_id));
>>>>>>> d591caa8
        }
    }

    pub fn is_diamond_member(&self, now: TimestampMillis) -> bool {
        self.diamond_membership_expires_at.is_some_and(|ts| now < ts)
    }

    pub fn remove_group(&mut self, chat_id: ChatId, now: TimestampMillis) -> Option<GroupChat> {
        self.favourite_chats.remove(&Chat::Group(chat_id), now);
        self.hot_group_exclusions.add(chat_id, None, now);
        self.group_chats.remove(chat_id, now)
    }

    pub fn remove_community(&mut self, community_id: CommunityId, now: TimestampMillis) -> Option<Community> {
        let community = self.communities.remove(community_id, now)?;
        for channel_id in community.channels.keys() {
            self.favourite_chats.remove(&Chat::Channel(community_id, *channel_id), now);
        }
        Some(community)
    }

    pub fn handle_event_expiry(&mut self, expiry: TimestampMillis, now: TimestampMillis) {
        if self.next_event_expiry.is_none_or(|ex| expiry < ex) {
            self.next_event_expiry = Some(expiry);

            let timer_jobs = &mut self.timer_jobs;
            timer_jobs.cancel_jobs(|j| matches!(j, TimerJob::RemoveExpiredEvents(_)));
            timer_jobs.enqueue_job(TimerJob::RemoveExpiredEvents(RemoveExpiredEventsJob), expiry, now);
        }
    }

    pub fn award_achievement(&mut self, achievement: Achievement, now: TimestampMillis) -> bool {
        if self.achievements.insert(achievement) {
            let amount = achievement.chit_reward() as i32;
            self.chit_events.push(ChitEarned {
                amount,
                timestamp: now,
                reason: ChitEarnedReason::Achievement(achievement),
            });
            true
        } else {
            false
        }
    }

    pub fn push_message_activity(&mut self, event: MessageActivityEvent, now: TimestampMillis) {
        if event.user_id.is_none_or(|user_id| !self.blocked_users.contains(&user_id)) {
            self.message_activity_events.push(event, now);
        }
    }

    pub fn is_bot_permitted(&self, bot_id: &UserId, initiator: &BotInitiator, required: BotPermissions) -> bool {
        // Try to get the installed bot
        let Some(bot) = self.bots.get(bot_id) else {
            return false;
        };

        // Get the granted permissions when initiated by command or API key
        let granted = match initiator {
            BotInitiator::Command(_) => &bot.permissions,
            BotInitiator::ApiKeySecret(secret) => match self.bot_api_keys.permissions_if_secret_matches(bot_id, secret) {
                Some(bot_permissions) => bot_permissions,
                None => return false,
            },
            BotInitiator::ApiKeyPermissions(permissions) => permissions,
        };

        // The permissions required must be a subset of the permissions granted to the bot
        required.is_subset(granted)
    }
}

#[derive(Serialize, Debug)]
pub struct Metrics {
    pub now: TimestampMillis,
    pub heap_memory_used: u64,
    pub stable_memory_used: u64,
    pub cycles_balance: Cycles,
    pub wasm_version: BuildVersion,
    pub git_commit_id: String,
    pub direct_chats: u32,
    pub group_chats: u32,
    pub communities: u32,
    pub groups_created: u32,
    pub blocked_users: u32,
    pub created: TimestampMillis,
    pub direct_chat_metrics: ChatMetrics,
    pub event_store_client_info: EventStoreClientInfo,
    pub video_call_operators: Vec<Principal>,
    pub timer_jobs: u32,
    pub chit_balance: i32,
    pub streak: u16,
    pub streak_ends: TimestampMillis,
    pub next_daily_claim: TimestampMillis,
    pub achievements: Vec<Achievement>,
    pub unique_person_proof: bool,
    pub stable_memory_sizes: BTreeMap<u8, u64>,
    pub message_ids_deduped: bool,
    pub canister_ids: CanisterIds,
}

fn run_regular_jobs() {
    mutate_state(|state| state.regular_jobs.run(state.env.deref(), &mut state.data));
}

#[derive(Serialize, Debug)]
pub struct CanisterIds {
    pub user_index: CanisterId,
    pub group_index: CanisterId,
    pub local_user_index: CanisterId,
    pub notifications: CanisterId,
    pub escrow: CanisterId,
    pub icp_ledger: CanisterId,
}<|MERGE_RESOLUTION|>--- conflicted
+++ resolved
@@ -37,15 +37,9 @@
 use std::time::Duration;
 use timer_job_queues::GroupedTimerJobQueue;
 use types::{
-<<<<<<< HEAD
-    Achievement, BuildVersion, CanisterId, Chat, ChatId, ChatMetrics, ChitEarned, ChitEarnedReason, CommunityId,
-    Cryptocurrency, Cycles, Document, IdempotentC2CCall, Milliseconds, Notification, NotifyChit, TimestampMillis, Timestamped,
-    UniquePersonProof, UserCanisterStreakInsuranceClaim, UserCanisterStreakInsurancePayment, UserId,
-=======
     Achievement, BotInitiator, BotPermissions, BuildVersion, CanisterId, Chat, ChatId, ChatMetrics, ChitEarned,
-    ChitEarnedReason, CommunityId, Cryptocurrency, Cycles, Document, Milliseconds, Notification, NotifyChit, TimestampMillis,
-    Timestamped, UniquePersonProof, UserCanisterStreakInsuranceClaim, UserCanisterStreakInsurancePayment, UserId,
->>>>>>> d591caa8
+    ChitEarnedReason, CommunityId, Cryptocurrency, Cycles, Document, IdempotentC2CCall, Milliseconds, Notification, NotifyChit,
+    TimestampMillis, Timestamped, UniquePersonProof, UserCanisterStreakInsuranceClaim, UserCanisterStreakInsurancePayment, UserId,
 };
 use user_canister::{MessageActivityEvent, NamedAccount, UserCanisterEvent, WalletConfig};
 use utils::env::Environment;
@@ -399,13 +393,10 @@
     #[serde(default)]
     pub message_ids_deduped: bool,
     #[serde(default)]
-<<<<<<< HEAD
     pub idempotency_checker: IdempotencyChecker,
-=======
     pub bots: InstalledBots,
     #[serde(default)]
     bot_api_keys: BotApiKeys,
->>>>>>> d591caa8
 }
 
 impl Data {
@@ -475,26 +466,9 @@
             stable_memory_keys_to_garbage_collect: Vec::new(),
             local_user_index_event_sync_queue: GroupedTimerJobQueue::new(1, false),
             message_ids_deduped: true,
-<<<<<<< HEAD
             idempotency_checker: IdempotencyChecker::default(),
-=======
             bots: InstalledBots::default(),
             bot_api_keys: BotApiKeys::default(),
-        }
-    }
-
-    pub fn block_user(&mut self, user_id: UserId, now: TimestampMillis) {
-        if self.blocked_users.value.insert(user_id) {
-            self.blocked_users.timestamp = now;
-            self.push_local_user_index_canister_event(LocalUserIndexEvent::UserBlocked(user_id));
-        }
-    }
-
-    pub fn unblock_user(&mut self, user_id: UserId, now: TimestampMillis) {
-        if self.blocked_users.value.remove(&user_id) {
-            self.blocked_users.timestamp = now;
-            self.push_local_user_index_canister_event(LocalUserIndexEvent::UserUnblocked(user_id));
->>>>>>> d591caa8
         }
     }
 
