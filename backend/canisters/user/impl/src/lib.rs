--- conflicted
+++ resolved
@@ -1,3 +1,4 @@
+use crate::model::chit_events::ChitEvents;
 use crate::model::communities::Communities;
 use crate::model::community::Community;
 use crate::model::direct_chats::DirectChats;
@@ -20,7 +21,6 @@
 use fire_and_forget_handler::FireAndForgetHandler;
 use installed_bots::InstalledBots;
 use local_user_index_canister::UserEvent as LocalUserIndexEvent;
-use model::chit_events::ChitEvents;
 use model::contacts::Contacts;
 use model::favourite_chats::FavouriteChats;
 use model::message_activity_events::MessageActivityEvents;
@@ -36,15 +36,10 @@
 use std::ops::Deref;
 use timer_job_queues::{BatchedTimerJobQueue, GroupedTimerJobQueue};
 use types::{
-<<<<<<< HEAD
-    Achievement, BotInitiator, BotNotification, BotPermissions, BuildVersion, CanisterId, Chat, ChatId, ChatMetrics,
-    ChitEarned, ChitEarnedReason, CommunityId, Cycles, Document, IdempotentEnvelope, Milliseconds, Notification, NotifyChit,
-=======
     Achievement, BotInitiator, BotNotification, BotPermissions, BuildVersion, CanisterId, Chat, ChatId, ChatMetrics, ChitEvent,
-    ChitEventType, CommunityId, Cycles, Document, FcmData, IdempotentEnvelope, Milliseconds, Notification, NotifyChit,
->>>>>>> cc5010d9
-    TimestampMillis, Timestamped, UniquePersonProof, UserCanisterStreakInsuranceClaim, UserCanisterStreakInsurancePayment,
-    UserId, UserNotification, UserNotificationPayload,
+    ChitEventType, CommunityId, Cycles, Document, IdempotentEnvelope, Milliseconds, Notification, NotifyChit, TimestampMillis,
+    Timestamped, UniquePersonProof, UserCanisterStreakInsuranceClaim, UserCanisterStreakInsurancePayment, UserId,
+    UserNotification, UserNotificationPayload,
 };
 use user_canister::{MessageActivityEvent, NamedAccount, UserCanisterEvent, WalletConfig};
 use utils::env::Environment;
@@ -139,10 +134,9 @@
         for chat in self.data.direct_chats.iter_mut() {
             let result = chat.events.remove_expired_events(now);
             if let Some(expiry) = chat.events.next_event_expiry()
-                && next_event_expiry.is_none_or(|current| expiry < current)
-            {
-                next_event_expiry = Some(expiry);
-            }
+                && next_event_expiry.is_none_or(|current| expiry < current) {
+                    next_event_expiry = Some(expiry);
+                }
             files_to_delete.extend(result.files);
         }
 
@@ -253,13 +247,12 @@
 
     pub fn push_bot_notification(&mut self, notification: Option<BotNotification>) {
         if let Some(notification) = notification
-            && !notification.recipients.is_empty()
-        {
-            self.push_local_user_index_canister_event(
-                LocalUserIndexEvent::Notification(Box::new(Notification::Bot(notification))),
-                self.env.now(),
-            );
-        }
+            && !notification.recipients.is_empty() {
+                self.push_local_user_index_canister_event(
+                    LocalUserIndexEvent::Notification(Box::new(Notification::Bot(notification))),
+                    self.env.now(),
+                );
+            }
     }
 
     pub fn push_local_user_index_canister_event(&mut self, event: LocalUserIndexEvent, now: TimestampMillis) {
@@ -425,6 +418,7 @@
     pub identity_canister_id: CanisterId,
     pub escrow_canister_id: CanisterId,
     pub avatar: Timestamped<Option<Document>>,
+    #[serde(default)]
     pub profile_background: Timestamped<Option<Document>>,
     pub test_mode: bool,
     pub is_platform_moderator: bool,
