use crate::model::communities::Communities;
use crate::model::community::Community;
use crate::model::direct_chats::DirectChats;
use crate::model::group_chat::GroupChat;
use crate::model::group_chats::GroupChats;
use crate::model::hot_group_exclusions::HotGroupExclusions;
use crate::model::local_user_index_event_batch::LocalUserIndexEventBatch;
use crate::model::p2p_swaps::P2PSwaps;
use crate::model::pin_number::PinNumber;
use crate::model::token_swaps::TokenSwaps;
use crate::model::user_canister_event_batch::UserCanisterEventBatch;
use crate::timer_job_types::{ClaimOrResetStreakInsuranceJob, DeleteFileReferencesJob, RemoveExpiredEventsJob, TimerJob};
use candid::Principal;
use canister_state_macros::canister_state;
use canister_timer_jobs::{Job, TimerJobs};
use chat_events::EventPusher;
use constants::{DAY_IN_MS, ICP_LEDGER_CANISTER_ID, LIFETIME_DIAMOND_TIMESTAMP, OPENCHAT_BOT_USER_ID};
use event_store_types::{Event, EventBuilder};
use fire_and_forget_handler::FireAndForgetHandler;
use installed_bots::InstalledBots;
use local_user_index_canister::UserEvent as LocalUserIndexEvent;
use model::chit_earned_events::ChitEarnedEvents;
use model::contacts::Contacts;
use model::favourite_chats::FavouriteChats;
use model::message_activity_events::MessageActivityEvents;
use model::referrals::Referrals;
use model::streak::Streak;
use msgpack::serialize_then_unwrap;
use oc_error_codes::OCErrorCode;
use rand::RngCore;
use rand::prelude::StdRng;
use serde::{Deserialize, Serialize};
use serde_bytes::ByteBuf;
use stable_memory_map::{BaseKeyPrefix, ChatEventKeyPrefix};
use std::cell::RefCell;
use std::collections::{BTreeMap, HashSet};
use std::ops::Deref;
use timer_job_queues::{BatchedTimerJobQueue, GroupedTimerJobQueue};
use types::{
    Achievement, BotInitiator, BotNotification, BotPermissions, BuildVersion, CanisterId, Chat, ChatId, ChatMetrics,
    ChitEarned, ChitEarnedReason, CommunityId, Cycles, Document, FcmData, IdempotentEnvelope, Milliseconds, Notification,
    NotifyChit, TimestampMillis, Timestamped, UniquePersonProof, UserCanisterStreakInsuranceClaim,
    UserCanisterStreakInsurancePayment, UserId, UserNotification, UserNotificationPayload,
};
use user_canister::{MessageActivityEvent, NamedAccount, UserCanisterEvent, WalletConfig};
use utils::env::Environment;
use utils::idempotency_checker::IdempotencyChecker;
use utils::regular_jobs::RegularJobs;

mod crypto;
mod governance_clients;
mod guards;
mod jobs;
mod lifecycle;
mod memory;
mod model;
mod openchat_bot;
mod queries;
mod regular_jobs;
mod timer_job_types;
mod token_swaps;
mod updates;

pub const COMMUNITY_CREATION_LIMIT: u32 = 10;
const SIX_MONTHS: Milliseconds = 183 * DAY_IN_MS;

thread_local! {
    static WASM_VERSION: RefCell<Timestamped<BuildVersion>> = RefCell::default();
}

canister_state!(RuntimeState);

struct RuntimeState {
    pub env: Box<dyn Environment>,
    pub data: Data,
    pub regular_jobs: RegularJobs<Data>,
}

impl RuntimeState {
    pub fn new(env: Box<dyn Environment>, data: Data, regular_jobs: RegularJobs<Data>) -> RuntimeState {
        RuntimeState { env, data, regular_jobs }
    }

    pub fn is_caller_owner(&self) -> bool {
        self.env.caller() == self.data.owner
    }

    pub fn is_caller_user_index(&self) -> bool {
        self.env.caller() == self.data.user_index_canister_id
    }

    pub fn is_caller_local_user_index(&self) -> bool {
        self.env.caller() == self.data.local_user_index_canister_id
    }

    pub fn is_caller_group_index(&self) -> bool {
        self.env.caller() == self.data.group_index_canister_id
    }

    pub fn is_caller_escrow_canister(&self) -> bool {
        self.env.caller() == self.data.escrow_canister_id
    }

    pub fn is_caller_known_group_canister(&self) -> bool {
        let caller = self.env.caller();
        self.data.group_chats.exists(&caller.into())
    }

    pub fn is_caller_known_community_canister(&self) -> bool {
        let caller = self.env.caller();
        self.data.communities.exists(&caller.into())
    }

    pub fn is_caller_video_call_operator(&self) -> bool {
        let caller = self.env.caller();
        self.data.video_call_operators.contains(&caller)
    }

    pub fn push_notification(
        &mut self,
        sender: Option<UserId>,
        recipient: UserId,
        notification: UserNotificationPayload,
        fcm_data: FcmData,
    ) {
        self.data.local_user_index_event_sync_queue.push(IdempotentEnvelope {
            created_at: self.env.now(),
            idempotency_id: self.env.rng().next_u64(),
            value: local_user_index_canister::UserEvent::Notification(Box::new(Notification::User(UserNotification {
                sender,
                recipients: vec![recipient],
                notification_bytes: ByteBuf::from(serialize_then_unwrap(notification)),
<<<<<<< HEAD
                fcm_data,
            }))),
=======
                fcm_data: Some(fcm_data),
            })),
>>>>>>> c97dfeca
        })
    }

    pub fn run_event_expiry_job(&mut self) {
        let now = self.env.now();
        let mut next_event_expiry = None;
        let mut files_to_delete = Vec::new();
        for chat in self.data.direct_chats.iter_mut() {
            let result = chat.events.remove_expired_events(now);
            if let Some(expiry) = chat.events.next_event_expiry() {
                if next_event_expiry.is_none_or(|current| expiry < current) {
                    next_event_expiry = Some(expiry);
                }
            }
            files_to_delete.extend(result.files);
        }

        if !files_to_delete.is_empty() {
            let delete_files_job = DeleteFileReferencesJob { files: files_to_delete };
            delete_files_job.execute();
        }
        self.data.next_event_expiry = next_event_expiry;
        if let Some(expiry) = self.data.next_event_expiry {
            self.data
                .timer_jobs
                .enqueue_job(TimerJob::RemoveExpiredEvents(RemoveExpiredEventsJob), expiry, now);
        }
    }

    pub fn push_user_canister_event(&mut self, canister_id: CanisterId, event: UserCanisterEvent) {
        if canister_id != OPENCHAT_BOT_USER_ID.into() && canister_id != self.env.canister_id() {
            self.data.user_canister_events_queue.push(
                canister_id.into(),
                IdempotentEnvelope {
                    created_at: self.env.now(),
                    idempotency_id: self.env.rng().next_u64(),
                    value: event,
                },
            );
        }
    }

    pub fn mark_streak_insurance_payment(&mut self, payment: UserCanisterStreakInsurancePayment) {
        self.data.streak.mark_streak_insurance_payment(payment.clone());
        self.set_up_streak_insurance_timer_job();
        let user_id: UserId = self.env.canister_id().into();
        let events = vec![
            LocalUserIndexEvent::EventStoreEvent(
                EventBuilder::new("user_streak_insurance_payment", payment.timestamp)
                    .with_user(user_id.to_string(), true)
                    .with_source(user_id.to_string(), true)
                    .with_json_payload(&payment)
                    .build(),
            ),
            LocalUserIndexEvent::NotifyStreakInsurancePayment(payment),
        ];
        self.push_local_user_index_canister_events(events, self.env.now());
    }

    pub fn mark_streak_insurance_claim(&mut self, claim: UserCanisterStreakInsuranceClaim) {
        self.data.chit_events.push(ChitEarned {
            amount: 0,
            timestamp: claim.timestamp,
            reason: ChitEarnedReason::StreakInsuranceClaim,
        });
        let user_id: UserId = self.env.canister_id().into();
        let events = vec![
            LocalUserIndexEvent::EventStoreEvent(
                EventBuilder::new("user_streak_insurance_claim", claim.timestamp)
                    .with_user(user_id.to_string(), true)
                    .with_source(user_id.to_string(), true)
                    .with_json_payload(&claim)
                    .build(),
            ),
            LocalUserIndexEvent::NotifyStreakInsuranceClaim(claim),
        ];
        self.push_local_user_index_canister_events(events, self.env.now());
    }

    pub fn set_up_streak_insurance_timer_job(&mut self) {
        if self.data.streak.days_insured() > 0 {
            self.data
                .timer_jobs
                .cancel_jobs(|j| matches!(j, TimerJob::ClaimOrResetStreakInsurance(_)));

            self.data.timer_jobs.enqueue_job(
                TimerJob::ClaimOrResetStreakInsurance(ClaimOrResetStreakInsuranceJob),
                self.data.streak.ends(),
                self.env.now(),
            );
        }
    }

    pub fn is_empty_and_dormant(&self) -> bool {
        if self.data.direct_chats.len() <= 1
            && self.data.group_chats.len() == 0
            && self.data.communities.len() == 0
            && self.data.diamond_membership_expires_at.is_none()
            && self.data.unique_person_proof.is_none()
            && self.data.group_chats.removed_len() == 0
            && self.data.communities.removed_len() == 0
        {
            let now = self.env.now();
            if self.data.user_created + SIX_MONTHS < now && self.data.chit_events.last_updated() + SIX_MONTHS < now {
                return true;
            }
        }
        false
    }

    pub fn push_bot_notification(&mut self, notification: Option<BotNotification>) {
        if let Some(notification) = notification {
            if !notification.recipients.is_empty() {
                self.push_local_user_index_canister_event(
                    LocalUserIndexEvent::Notification(Box::new(Notification::Bot(notification))),
                    self.env.now(),
                );
            }
        }
    }

    pub fn push_local_user_index_canister_event(&mut self, event: LocalUserIndexEvent, now: TimestampMillis) {
        self.data.local_user_index_event_sync_queue.push(IdempotentEnvelope {
            created_at: now,
            idempotency_id: self.env.rng().next_u64(),
            value: event,
        });
    }

    pub fn push_local_user_index_canister_events(&mut self, events: Vec<LocalUserIndexEvent>, now: TimestampMillis) {
        self.data.local_user_index_event_sync_queue.push_many(
            events
                .into_iter()
                .map(|event| IdempotentEnvelope {
                    created_at: now,
                    idempotency_id: self.env.rng().next_u64(),
                    value: event,
                })
                .collect(),
        );
    }

    pub fn award_achievements_and_notify(&mut self, achievements: Vec<Achievement>, now: TimestampMillis) {
        let mut awarded = false;

        for achievement in achievements {
            awarded |= self.data.award_achievement(achievement, now);
        }

        if awarded {
            self.notify_user_index_of_chit(now);
        }
    }

    pub fn award_achievement_and_notify(&mut self, achievement: Achievement, now: TimestampMillis) {
        if self.data.award_achievement(achievement, now) {
            self.notify_user_index_of_chit(now);
        }
    }

    pub fn award_external_achievement(&mut self, name: String, chit_reward: u32, now: TimestampMillis) -> bool {
        if self.data.external_achievements.insert(name.clone()) {
            self.data.chit_events.push(ChitEarned {
                amount: chit_reward as i32,
                timestamp: now,
                reason: ChitEarnedReason::ExternalAchievement(name),
            });

            self.notify_user_index_of_chit(now);

            true
        } else {
            false
        }
    }

    pub fn notify_user_index_of_chit(&mut self, now: TimestampMillis) {
        self.push_local_user_index_canister_event(
            LocalUserIndexEvent::NotifyChit(NotifyChit {
                timestamp: now,
                chit_balance: self.data.chit_events.balance_for_month_by_timestamp(now),
                streak: self.data.streak.days(now),
                streak_ends: self.data.streak.ends(),
            }),
            now,
        )
    }

    pub fn block_user(&mut self, user_id: UserId, now: TimestampMillis) {
        if self.data.blocked_users.value.insert(user_id) {
            self.data.blocked_users.timestamp = now;
            self.push_local_user_index_canister_event(LocalUserIndexEvent::UserBlocked(user_id), now);
        }
    }

    pub fn unblock_user(&mut self, user_id: UserId, now: TimestampMillis) {
        if self.data.blocked_users.value.remove(&user_id) {
            self.data.blocked_users.timestamp = now;
            self.push_local_user_index_canister_event(LocalUserIndexEvent::UserUnblocked(user_id), now);
        }
    }

    pub fn metrics(&self) -> Metrics {
        let now = self.env.now();
        Metrics {
            heap_memory_used: utils::memory::heap(),
            stable_memory_used: utils::memory::stable(),
            now,
            cycles_balance: self.env.cycles_balance(),
            wasm_version: WASM_VERSION.with_borrow(|v| **v),
            git_commit_id: utils::git::git_commit_id().to_string(),
            direct_chats: self.data.direct_chats.len() as u32,
            group_chats: self.data.group_chats.len() as u32,
            communities: self.data.communities.len() as u32,
            groups_created: self.data.group_chats.groups_created(),
            blocked_users: self.data.blocked_users.len() as u32,
            created: self.data.user_created,
            direct_chat_metrics: self.data.direct_chats.metrics().hydrate(),
            video_call_operators: self.data.video_call_operators.clone(),
            timer_jobs: self.data.timer_jobs.len() as u32,
            queued_user_events: self.data.user_canister_events_queue.len() as u32,
            queued_local_index_events: self.data.local_user_index_event_sync_queue.len() as u32,
            chit_balance: self.data.chit_events.balance_for_month_by_timestamp(now),
            streak: self.data.streak.days(now),
            streak_ends: self.data.streak.ends(),
            max_streak: self.data.streak.max_streak(),
            next_daily_claim: self.data.streak.next_claim(),
            achievements: self.data.achievements.iter().cloned().collect(),
            unique_person_proof: self.data.unique_person_proof.is_some(),
            referred_by: self.data.referred_by,
            stable_memory_sizes: memory::memory_sizes(),
            canister_ids: CanisterIds {
                user_index: self.data.user_index_canister_id,
                group_index: self.data.group_index_canister_id,
                local_user_index: self.data.local_user_index_canister_id,
                identity: self.data.identity_canister_id,
                escrow: self.data.escrow_canister_id,
                icp_ledger: ICP_LEDGER_CANISTER_ID,
            },
        }
    }

    pub fn delete_direct_chat(&mut self, user_id: UserId, block_user: bool, now: TimestampMillis) -> bool {
        let Some(chat) = self.data.direct_chats.remove(user_id.into(), now) else {
            return false;
        };

        if block_user {
            self.block_user(user_id, now);
        }

        self.data
            .stable_memory_keys_to_garbage_collect
            .push(BaseKeyPrefix::from(ChatEventKeyPrefix::new_from_direct_chat(user_id, None)));

        for message_index in chat.events.thread_keys() {
            self.data.stable_memory_keys_to_garbage_collect.push(BaseKeyPrefix::from(
                ChatEventKeyPrefix::new_from_direct_chat(user_id, Some(message_index)),
            ));
        }

        jobs::garbage_collect_stable_memory::start_job_if_required(self);
        true
    }
}

#[derive(Serialize, Deserialize)]
struct Data {
    pub owner: Principal,
    pub direct_chats: DirectChats,
    pub group_chats: GroupChats,
    pub communities: Communities,
    pub favourite_chats: FavouriteChats,
    pub blocked_users: Timestamped<HashSet<UserId>>,
    pub user_index_canister_id: CanisterId,
    pub local_user_index_canister_id: CanisterId,
    pub group_index_canister_id: CanisterId,
    #[serde(default = "CanisterId::anonymous")]
    pub identity_canister_id: CanisterId,
    pub escrow_canister_id: CanisterId,
    pub avatar: Timestamped<Option<Document>>,
    pub test_mode: bool,
    pub is_platform_moderator: bool,
    pub hot_group_exclusions: HotGroupExclusions,
    pub username: Timestamped<String>,
    pub display_name: Timestamped<Option<String>>,
    pub bio: Timestamped<String>,
    pub storage_limit: u64,
    pub phone_is_verified: bool,
    pub user_created: TimestampMillis,
    pub suspended: Timestamped<bool>,
    pub timer_jobs: TimerJobs<TimerJob>,
    pub contacts: Contacts,
    pub diamond_membership_expires_at: Option<TimestampMillis>,
    pub fire_and_forget_handler: FireAndForgetHandler,
    pub saved_crypto_accounts: Vec<NamedAccount>,
    pub next_event_expiry: Option<TimestampMillis>,
    pub token_swaps: TokenSwaps,
    pub p2p_swaps: P2PSwaps,
    pub user_canister_events_queue: GroupedTimerJobQueue<UserCanisterEventBatch>,
    pub video_call_operators: Vec<Principal>,
    pub pin_number: PinNumber,
    pub btc_address: Option<Timestamped<String>>,
    pub chit_events: ChitEarnedEvents,
    pub streak: Streak,
    pub achievements: HashSet<Achievement>,
    pub external_achievements: HashSet<String>,
    pub achievements_last_seen: TimestampMillis,
    pub unique_person_proof: Option<UniquePersonProof>,
    pub wallet_config: Timestamped<WalletConfig>,
    pub rng_seed: [u8; 32],
    pub referred_by: Option<UserId>,
    pub referrals: Referrals,
    pub message_activity_events: MessageActivityEvents,
    pub stable_memory_keys_to_garbage_collect: Vec<BaseKeyPrefix>,
    pub local_user_index_event_sync_queue: BatchedTimerJobQueue<LocalUserIndexEventBatch>,
    pub idempotency_checker: IdempotencyChecker,
    pub bots: InstalledBots,
}

impl Data {
    #[expect(clippy::too_many_arguments)]
    pub fn new(
        owner: Principal,
        user_index_canister_id: CanisterId,
        local_user_index_canister_id: CanisterId,
        group_index_canister_id: CanisterId,
        identity_canister_id: CanisterId,
        escrow_canister_id: CanisterId,
        video_call_operators: Vec<Principal>,
        username: String,
        test_mode: bool,
        referred_by: Option<UserId>,
        now: TimestampMillis,
    ) -> Data {
        Data {
            owner,
            direct_chats: DirectChats::default(),
            group_chats: GroupChats::default(),
            communities: Communities::default(),
            favourite_chats: FavouriteChats::default(),
            blocked_users: Timestamped::default(),
            user_index_canister_id,
            local_user_index_canister_id,
            group_index_canister_id,
            identity_canister_id,
            escrow_canister_id,
            avatar: Timestamped::default(),
            test_mode,
            is_platform_moderator: false,
            hot_group_exclusions: HotGroupExclusions::default(),
            username: Timestamped::new(username, now),
            display_name: Timestamped::default(),
            bio: Timestamped::new("".to_string(), now),
            storage_limit: 0,
            phone_is_verified: false,
            user_created: now,
            suspended: Timestamped::default(),
            timer_jobs: TimerJobs::default(),
            contacts: Contacts::default(),
            diamond_membership_expires_at: None,
            fire_and_forget_handler: FireAndForgetHandler::default(),
            saved_crypto_accounts: Vec::new(),
            next_event_expiry: None,
            token_swaps: TokenSwaps::default(),
            p2p_swaps: P2PSwaps::default(),
            user_canister_events_queue: GroupedTimerJobQueue::new(10, true),
            video_call_operators,
            pin_number: PinNumber::default(),
            btc_address: None,
            chit_events: ChitEarnedEvents::default(),
            streak: Streak::default(),
            achievements: HashSet::new(),
            external_achievements: HashSet::new(),
            achievements_last_seen: 0,
            unique_person_proof: None,
            rng_seed: [0; 32],
            wallet_config: Timestamped::default(),
            referred_by,
            referrals: Referrals::default(),
            message_activity_events: MessageActivityEvents::default(),
            stable_memory_keys_to_garbage_collect: Vec::new(),
            local_user_index_event_sync_queue: BatchedTimerJobQueue::new(local_user_index_canister_id, true),
            idempotency_checker: IdempotencyChecker::default(),
            bots: InstalledBots::default(),
        }
    }

    pub fn membership(&self, now: TimestampMillis) -> Membership {
        match self.diamond_membership_expires_at {
            Some(ts) if ts > LIFETIME_DIAMOND_TIMESTAMP => Membership::LifetimeDiamond,
            Some(ts) if ts > now => Membership::Diamond,
            _ => Membership::Basic,
        }
    }

    pub fn verify_not_suspended(&self) -> Result<(), OCErrorCode> {
        if self.suspended.value { Err(OCErrorCode::InitiatorSuspended) } else { Ok(()) }
    }

    pub fn remove_group(&mut self, chat_id: ChatId, now: TimestampMillis) -> Option<GroupChat> {
        self.favourite_chats.remove(&Chat::Group(chat_id), now);
        self.hot_group_exclusions.add(chat_id, None, now);
        self.group_chats.remove(chat_id, now)
    }

    pub fn remove_community(&mut self, community_id: CommunityId, now: TimestampMillis) -> Option<Community> {
        let community = self.communities.remove(community_id, now)?;
        for channel_id in community.channels.keys() {
            self.favourite_chats.remove(&Chat::Channel(community_id, *channel_id), now);
        }
        Some(community)
    }

    pub fn handle_event_expiry(&mut self, expiry: TimestampMillis, now: TimestampMillis) {
        if self.next_event_expiry.is_none_or(|ex| expiry < ex) {
            self.next_event_expiry = Some(expiry);

            let timer_jobs = &mut self.timer_jobs;
            timer_jobs.cancel_jobs(|j| matches!(j, TimerJob::RemoveExpiredEvents(_)));
            timer_jobs.enqueue_job(TimerJob::RemoveExpiredEvents(RemoveExpiredEventsJob), expiry, now);
        }
    }

    pub fn award_achievement(&mut self, achievement: Achievement, now: TimestampMillis) -> bool {
        if self.achievements.insert(achievement) {
            let amount = achievement.chit_reward() as i32;
            self.chit_events.push(ChitEarned {
                amount,
                timestamp: now,
                reason: ChitEarnedReason::Achievement(achievement),
            });
            true
        } else {
            false
        }
    }

    pub fn push_message_activity(&mut self, event: MessageActivityEvent, now: TimestampMillis) {
        if event.user_id.is_none_or(|user_id| !self.blocked_users.contains(&user_id)) {
            self.message_activity_events.push(event, now);
        }
    }

    pub fn is_bot_permitted(&self, bot_id: &UserId, initiator: &BotInitiator, required: BotPermissions) -> bool {
        // Try to get the installed bot
        let Some(bot) = self.bots.get(bot_id) else {
            return false;
        };

        // Get the granted permissions when initiated by command or API key
        let granted = match initiator {
            BotInitiator::Command(_) => &bot.permissions,
            BotInitiator::Autonomous => match bot.autonomous_permissions.as_ref() {
                Some(permissions) => permissions,
                None => return false,
            },
        };

        // The permissions required must be a subset of the permissions granted to the bot
        required.is_subset(granted)
    }

    pub fn flush_pending_events(&mut self) {
        self.user_canister_events_queue.flush();
        self.local_user_index_event_sync_queue.flush();
    }
}

struct UserEventPusher<'a> {
    now: TimestampMillis,
    rng: &'a mut StdRng,
    queue: &'a mut BatchedTimerJobQueue<LocalUserIndexEventBatch>,
}

impl EventPusher for UserEventPusher<'_> {
    fn push(&mut self, event: Event) {
        self.queue.push(IdempotentEnvelope {
            created_at: self.now,
            idempotency_id: self.rng.next_u64(),
            value: local_user_index_canister::UserEvent::EventStoreEvent(event),
        })
    }
}

#[derive(Serialize, Debug)]
pub struct Metrics {
    pub now: TimestampMillis,
    pub heap_memory_used: u64,
    pub stable_memory_used: u64,
    pub cycles_balance: Cycles,
    pub wasm_version: BuildVersion,
    pub git_commit_id: String,
    pub direct_chats: u32,
    pub group_chats: u32,
    pub communities: u32,
    pub groups_created: u32,
    pub blocked_users: u32,
    pub created: TimestampMillis,
    pub direct_chat_metrics: ChatMetrics,
    pub video_call_operators: Vec<Principal>,
    pub timer_jobs: u32,
    pub queued_user_events: u32,
    pub queued_local_index_events: u32,
    pub chit_balance: i32,
    pub streak: u16,
    pub streak_ends: TimestampMillis,
    pub max_streak: u16,
    pub next_daily_claim: TimestampMillis,
    pub achievements: Vec<Achievement>,
    pub unique_person_proof: bool,
    pub referred_by: Option<UserId>,
    pub stable_memory_sizes: BTreeMap<u8, u64>,
    pub canister_ids: CanisterIds,
}

fn execute_update<F: FnOnce(&mut RuntimeState) -> R, R>(f: F) -> R {
    mutate_state(|state| {
        state.regular_jobs.run(state.env.deref(), &mut state.data);
        let result = f(state);
        state.data.flush_pending_events();
        result
    })
}

async fn execute_update_async<F: FnOnce() -> Fut, Fut: Future<Output = R>, R>(f: F) -> R {
    run_regular_jobs();
    let result = f().await;
    flush_pending_events();
    result
}

fn run_regular_jobs() {
    mutate_state(|state| state.regular_jobs.run(state.env.deref(), &mut state.data));
}

fn flush_pending_events() {
    mutate_state(|state| state.data.flush_pending_events());
}

#[derive(Serialize, Debug)]
pub struct CanisterIds {
    pub user_index: CanisterId,
    pub group_index: CanisterId,
    pub local_user_index: CanisterId,
    pub identity: CanisterId,
    pub escrow: CanisterId,
    pub icp_ledger: CanisterId,
}

pub enum Membership {
    Basic,
    Diamond,
    LifetimeDiamond,
}

impl Membership {
    pub fn is_diamond_member(&self) -> bool {
        matches!(self, Membership::Diamond | Membership::LifetimeDiamond)
    }

    pub fn group_creation_limit(&self) -> u32 {
        match self {
            Membership::Basic => 5,
            Membership::Diamond => 40,
            Membership::LifetimeDiamond => 100,
        }
    }
}<|MERGE_RESOLUTION|>--- conflicted
+++ resolved
@@ -130,13 +130,8 @@
                 sender,
                 recipients: vec![recipient],
                 notification_bytes: ByteBuf::from(serialize_then_unwrap(notification)),
-<<<<<<< HEAD
-                fcm_data,
+                fcm_data: Some(fcm_data),
             }))),
-=======
-                fcm_data: Some(fcm_data),
-            })),
->>>>>>> c97dfeca
         })
     }
 
