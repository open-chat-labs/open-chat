use crate::model::cached_group_summaries::CachedGroupSummaries;
use crate::model::communities::Communities;
use crate::model::community::Community;
use crate::model::direct_chats::DirectChats;
use crate::model::group_chat::GroupChat;
use crate::model::group_chats::GroupChats;
use crate::model::hot_group_exclusions::HotGroupExclusions;
use crate::timer_job_types::TimerJob;
use candid::Principal;
use canister_state_macros::canister_state;
use canister_timer_jobs::TimerJobs;
use fire_and_forget_handler::FireAndForgetHandler;
use ic_ledger_types::AccountIdentifier;
use ledger_utils::default_ledger_account;
use model::contacts::Contacts;
use model::favourite_chats::FavouriteChats;
use notifications_canister::c2c_push_notification;
use serde::{Deserialize, Serialize};
use serde_bytes::ByteBuf;
use std::cell::RefCell;
use std::collections::HashSet;
use std::ops::Deref;
use types::{
<<<<<<< HEAD
    CanisterId, ChatMetrics, Cryptocurrency, Cycles, Document, Notification, TimestampMillis, Timestamped, UserId, Version,
=======
    CanisterId, Chat, ChatId, ChatMetrics, CommunityId, Cryptocurrency, Cycles, Document, Notification, TimestampMillis,
    Timestamped, UserId, Version,
>>>>>>> bcef1069
};
use utils::env::Environment;
use utils::regular_jobs::RegularJobs;

mod crypto;
mod governance_clients;
mod group_summaries;
mod guards;
mod lifecycle;
mod model;
mod openchat_bot;
mod queries;
mod regular_jobs;
mod timer_job_types;
mod updates;

pub const BASIC_GROUP_CREATION_LIMIT: u32 = 5;
pub const PREMIUM_GROUP_CREATION_LIMIT: u32 = 40;
pub const COMMUNITY_CREATION_LIMIT: u32 = 10;

thread_local! {
    static WASM_VERSION: RefCell<Timestamped<Version>> = RefCell::default();
}

canister_state!(RuntimeState);

struct RuntimeState {
    pub env: Box<dyn Environment>,
    pub data: Data,
    pub regular_jobs: RegularJobs<Data>,
}

impl RuntimeState {
    pub fn new(env: Box<dyn Environment>, data: Data, regular_jobs: RegularJobs<Data>) -> RuntimeState {
        RuntimeState { env, data, regular_jobs }
    }

    pub fn is_caller_owner(&self) -> bool {
        self.env.caller() == self.data.owner
    }

    pub fn is_caller_user_index(&self) -> bool {
        self.env.caller() == self.data.user_index_canister_id
    }

    pub fn is_caller_local_user_index(&self) -> bool {
        self.env.caller() == self.data.local_user_index_canister_id
    }

    pub fn is_caller_group_index(&self) -> bool {
        self.env.caller() == self.data.group_index_canister_id
    }

    pub fn is_caller_known_group_canister(&self) -> bool {
        let caller = self.env.caller();
        self.data.group_chats.get(&caller.into()).is_some()
    }

    pub fn is_caller_known_commuity_canister(&self) -> bool {
        let caller = self.env.caller();
        self.data.communities.get(&caller.into()).is_some()
    }

    pub fn push_notification(&mut self, recipients: Vec<UserId>, notification: Notification) {
        let args = c2c_push_notification::Args {
            recipients,
            authorizer: Some(self.data.local_user_index_canister_id),
            notification_bytes: ByteBuf::from(candid::encode_one(notification).unwrap()),
        };
        ic_cdk::spawn(push_notification_inner(self.data.notifications_canister_id, args));

        async fn push_notification_inner(canister_id: CanisterId, args: c2c_push_notification::Args) {
            let _ = notifications_canister_c2c_client::c2c_push_notification(canister_id, &args).await;
        }
    }

    pub fn metrics(&self) -> Metrics {
        Metrics {
            memory_used: utils::memory::used(),
            now: self.env.now(),
            cycles_balance: self.env.cycles_balance(),
            wasm_version: WASM_VERSION.with(|v| **v.borrow()),
            git_commit_id: utils::git::git_commit_id().to_string(),
            direct_chats: self.data.direct_chats.len() as u32,
            group_chats: self.data.group_chats.len() as u32,
            groups_created: self.data.group_chats.groups_created(),
            blocked_users: self.data.blocked_users.len() as u32,
            created: self.data.user_created,
            direct_chat_metrics: self.data.direct_chats.metrics().hydrate(),
            canister_ids: CanisterIds {
                user_index: self.data.user_index_canister_id,
                group_index: self.data.group_index_canister_id,
                local_user_index: self.data.local_user_index_canister_id,
                notifications: self.data.notifications_canister_id,
                icp_ledger: Cryptocurrency::InternetComputer.ledger_canister_id().unwrap(),
            },
        }
    }
}

#[derive(Serialize, Deserialize)]
struct Data {
    pub owner: Principal,
    pub direct_chats: DirectChats,
    pub group_chats: GroupChats,
    pub communities: Communities,
    pub favourite_chats: FavouriteChats,
    pub blocked_users: Timestamped<HashSet<UserId>>,
    pub user_index_canister_id: CanisterId,
    pub local_user_index_canister_id: CanisterId,
    pub group_index_canister_id: CanisterId,
    pub notifications_canister_id: CanisterId,
    pub avatar: Timestamped<Option<Document>>,
    pub test_mode: bool,
    pub is_platform_moderator: bool,
    pub hot_group_exclusions: HotGroupExclusions,
    pub username: String,
    pub bio: String,
    pub cached_group_summaries: Option<CachedGroupSummaries>,
    pub storage_limit: u64,
    pub phone_is_verified: bool,
    pub user_created: TimestampMillis,
    pub pending_user_principal_migration: Option<Principal>,
    pub suspended: Timestamped<bool>,
    pub timer_jobs: TimerJobs<TimerJob>,
    pub contacts: Contacts,
    pub diamond_membership_expires_at: Option<TimestampMillis>,
    pub fire_and_forget_handler: FireAndForgetHandler,
}

impl Data {
    #[allow(clippy::too_many_arguments)]
    pub fn new(
        owner: Principal,
        user_index_canister_id: CanisterId,
        local_user_index_canister_id: CanisterId,
        group_index_canister_id: CanisterId,
        notifications_canister_id: CanisterId,
        username: String,
        test_mode: bool,
        now: TimestampMillis,
    ) -> Data {
        Data {
            owner,
            direct_chats: DirectChats::default(),
            group_chats: GroupChats::default(),
            communities: Communities::default(),
            favourite_chats: FavouriteChats::default(),
            blocked_users: Timestamped::default(),
            user_index_canister_id,
            local_user_index_canister_id,
            group_index_canister_id,
            notifications_canister_id,
            avatar: Timestamped::default(),
            test_mode,
            is_platform_moderator: false,
            hot_group_exclusions: HotGroupExclusions::default(),
            username,
            bio: "".to_string(),
            cached_group_summaries: None,
            storage_limit: 0,
            phone_is_verified: false,
            user_created: now,
            pending_user_principal_migration: None,
            suspended: Timestamped::default(),
            timer_jobs: TimerJobs::default(),
            contacts: Contacts::default(),
            diamond_membership_expires_at: None,
            fire_and_forget_handler: FireAndForgetHandler::default(),
        }
    }

    pub fn user_index_ledger_account(&self) -> AccountIdentifier {
        default_ledger_account(self.user_index_canister_id)
    }

    pub fn block_user(&mut self, user_id: UserId, now: TimestampMillis) {
        if self.blocked_users.value.insert(user_id) {
            self.blocked_users.timestamp = now;
        }
    }

    pub fn unblock_user(&mut self, user_id: &UserId, now: TimestampMillis) {
        if self.blocked_users.value.remove(user_id) {
            self.blocked_users.timestamp = now;
        }
    }

    pub fn is_diamond_member(&self, now: TimestampMillis) -> bool {
        self.diamond_membership_expires_at.map_or(false, |ts| now < ts)
    }

    pub fn remove_group(&mut self, chat_id: ChatId, now: TimestampMillis) -> Option<GroupChat> {
        self.favourite_chats.remove(&Chat::Group(chat_id), now);
        self.hot_group_exclusions.add(chat_id, None, now);

        if let Some(cached_groups) = &mut self.cached_group_summaries {
            cached_groups.remove_group(&chat_id);
        }

        self.group_chats.remove(chat_id, now)
    }

    pub fn remove_community(&mut self, community_id: CommunityId, now: TimestampMillis) -> Option<Community> {
        let community = self.communities.remove(community_id, now)?;
        for channel_id in community.channels.keys() {
            self.favourite_chats.remove(&Chat::Channel(community_id, *channel_id), now);
        }
        Some(community)
    }
}

#[derive(Serialize, Debug)]
pub struct Metrics {
    pub now: TimestampMillis,
    pub memory_used: u64,
    pub cycles_balance: Cycles,
    pub wasm_version: Version,
    pub git_commit_id: String,
    pub direct_chats: u32,
    pub group_chats: u32,
    pub groups_created: u32,
    pub blocked_users: u32,
    pub created: TimestampMillis,
    pub direct_chat_metrics: ChatMetrics,
    pub canister_ids: CanisterIds,
}

fn run_regular_jobs() {
    mutate_state(|state| state.regular_jobs.run(state.env.deref(), &mut state.data));
}

#[derive(Serialize, Debug)]
pub struct CanisterIds {
    pub user_index: CanisterId,
    pub group_index: CanisterId,
    pub local_user_index: CanisterId,
    pub notifications: CanisterId,
    pub icp_ledger: CanisterId,
}<|MERGE_RESOLUTION|>--- conflicted
+++ resolved
@@ -21,12 +21,8 @@
 use std::collections::HashSet;
 use std::ops::Deref;
 use types::{
-<<<<<<< HEAD
-    CanisterId, ChatMetrics, Cryptocurrency, Cycles, Document, Notification, TimestampMillis, Timestamped, UserId, Version,
-=======
     CanisterId, Chat, ChatId, ChatMetrics, CommunityId, Cryptocurrency, Cycles, Document, Notification, TimestampMillis,
     Timestamped, UserId, Version,
->>>>>>> bcef1069
 };
 use utils::env::Environment;
 use utils::regular_jobs::RegularJobs;
