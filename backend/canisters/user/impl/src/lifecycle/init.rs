use crate::lifecycle::{init_env, init_state};
use crate::{mutate_state, openchat_bot, Data};
use canister_tracing_macros::trace;
use ic_cdk_macros::init;
use tracing::info;
use types::MessageContentInitial;
use user_canister::init::Args;
use utils::env::Environment;

#[init]
#[trace]
fn init(args: Args) {
    canister_logger::init(args.test_mode);

    let env = init_env([0; 32]);

    let data = Data::new(
        args.owner,
        args.user_index_canister_id,
        args.local_user_index_canister_id,
        args.group_index_canister_id,
        args.notifications_canister_id,
        args.proposals_bot_canister_id,
        args.username,
        args.test_mode,
        env.now(),
    );

    init_state(env, data, args.wasm_version);

    mutate_state(|state| {
        for message in args.openchat_bot_messages {
            let initial_content: MessageContentInitial = message.into();
<<<<<<< HEAD
            openchat_bot::send_message(initial_content.into(), true, state);
=======
            openchat_bot::send_message(initial_content.try_into().unwrap(), true, state);
>>>>>>> 0d8b42cc
        }
    });

    info!(version = %args.wasm_version, "Initialization complete");
}<|MERGE_RESOLUTION|>--- conflicted
+++ resolved
@@ -31,11 +31,7 @@
     mutate_state(|state| {
         for message in args.openchat_bot_messages {
             let initial_content: MessageContentInitial = message.into();
-<<<<<<< HEAD
-            openchat_bot::send_message(initial_content.into(), true, state);
-=======
             openchat_bot::send_message(initial_content.try_into().unwrap(), true, state);
->>>>>>> 0d8b42cc
         }
     });
 
