--- conflicted
+++ resolved
@@ -16,15 +16,11 @@
 
     let env = Box::new(CanisterEnv::new());
 
-    let (data, log_messages, trace_messages): (Data, Vec<LogMessage>, Vec<LogMessage>) =
+    let (mut data, log_messages, trace_messages): (Data, Vec<LogMessage>, Vec<LogMessage>) =
         deserialize_from_stable_memory(UPGRADE_BUFFER_SIZE).unwrap();
 
-<<<<<<< HEAD
-    data.user_created = args.date_created;
     data.direct_chats.remove_old_deleted_message_content(env.now());
 
-=======
->>>>>>> 2410d372
     init_logger(data.test_mode);
     init_state(env, data, args.wasm_version);
 
