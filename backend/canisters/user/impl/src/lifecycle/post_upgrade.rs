use crate::lifecycle::{init_env, init_state};
use crate::memory::get_upgrades_memory;
<<<<<<< HEAD
use crate::{mutate_state, Data, RuntimeState};
=======
use crate::timer_job_types::{ProcessTokenSwapJob, TimerJob};
use crate::{mutate_state, Data};
>>>>>>> 0d7432a4
use canister_logger::LogEntry;
use canister_tracing_macros::trace;
use chat_events::{ChatEventInternal, MessageContentInternal};
use event_store_producer::{Event, EventBuilder};
use ic_cdk_macros::post_upgrade;
use stable_memory::get_reader;
use std::collections::HashMap;
use tracing::info;
<<<<<<< HEAD
use types::{
    CanisterId, MessageEditedEventPayload, MessageTippedEventPayload, P2PSwapCompletedEventPayload, P2PSwapStatus,
    ReactionAddedEventPayload, UserId, VideoCallEndedEventPayload,
};
=======
use types::CanisterId;
>>>>>>> 0d7432a4
use user_canister::post_upgrade::Args;

#[post_upgrade]
#[trace]
fn post_upgrade(args: Args) {
    let memory = get_upgrades_memory();
    let reader = get_reader(&memory);

    let (data, logs, traces): (Data, Vec<LogEntry>, Vec<LogEntry>) = serializer::deserialize(reader).unwrap();

    canister_logger::init_with_logs(data.test_mode, logs, traces);

    let env = init_env(data.rng_seed);
    init_state(env, data, args.wasm_version);

    info!(version = %args.wasm_version, "Post-upgrade complete");

<<<<<<< HEAD
    let token_lookup: HashMap<_, _> = vec![
        (CanisterId::from_text("ryjl3-tyaaa-aaaaa-aaaba-cai").unwrap(), "ICP"),
        (CanisterId::from_text("zfcdd-tqaaa-aaaaq-aaaga-cai").unwrap(), "DKP"),
        (CanisterId::from_text("2ouva-viaaa-aaaaq-aaamq-cai").unwrap(), "CHAT"),
        (CanisterId::from_text("73mez-iiaaa-aaaaq-aaasq-cai").unwrap(), "KINIC"),
        (CanisterId::from_text("6rdgd-kyaaa-aaaaq-aaavq-cai").unwrap(), "HOT"),
        (CanisterId::from_text("4c4fd-caaaa-aaaaq-aaa3a-cai").unwrap(), "GHOST"),
        (CanisterId::from_text("mxzaz-hqaaa-aaaar-qaada-cai").unwrap(), "ckBTC"),
        (CanisterId::from_text("xsi2v-cyaaa-aaaaq-aabfq-cai").unwrap(), "MOD"),
        (CanisterId::from_text("uf2wh-taaaa-aaaaq-aabna-cai").unwrap(), "CAT"),
        (CanisterId::from_text("vtrom-gqaaa-aaaaq-aabia-cai").unwrap(), "BOOM"),
        (CanisterId::from_text("rffwt-piaaa-aaaaq-aabqq-cai").unwrap(), "ICX"),
        (CanisterId::from_text("rxdbk-dyaaa-aaaaq-aabtq-cai").unwrap(), "NUA"),
        (CanisterId::from_text("qbizb-wiaaa-aaaaq-aabwq-cai").unwrap(), "SONIC"),
        (CanisterId::from_text("6qfxa-ryaaa-aaaai-qbhsq-cai").unwrap(), "TAGGR"),
        (CanisterId::from_text("rh2pm-ryaaa-aaaan-qeniq-cai").unwrap(), "EXE"),
        (CanisterId::from_text("ss2fx-dyaaa-aaaar-qacoq-cai").unwrap(), "ckETH"),
        (CanisterId::from_text("iozql-7iaaa-aaaah-advvq-cai").unwrap(), "TENDY"),
        (CanisterId::from_text("emww2-4yaaa-aaaaq-aacbq-cai").unwrap(), "TRAX"),
        (CanisterId::from_text("f54if-eqaaa-aaaaq-aacea-cai").unwrap(), "NTN"),
        (CanisterId::from_text("tyyy3-4aaaa-aaaaq-aab7a-cai").unwrap(), "GLDGov"),
        (CanisterId::from_text("ifnqy-rqaaa-aaaak-afhmq-cai").unwrap(), "ICPI"),
        (CanisterId::from_text("pcj6u-uaaaa-aaaak-aewnq-cai").unwrap(), "CLOUD"),
        (CanisterId::from_text("3kf65-giaaa-aaaak-qcw2q-cai").unwrap(), "AVCD"),
        (CanisterId::from_text("7tx3o-zyaaa-aaaak-aes6q-cai").unwrap(), "DOGMI"),
        (CanisterId::from_text("uxr6i-cyaaa-aaaar-qacyq-cai").unwrap(), "TTS"),
        (CanisterId::from_text("wnnwu-4iaaa-aaaar-qacxq-cai").unwrap(), "SKIBIDI"),
        (CanisterId::from_text("vpyll-myaaa-aaaar-qac4q-cai").unwrap(), "HAR"),
        (CanisterId::from_text("jwcfb-hyaaa-aaaaj-aac4q-cai").unwrap(), "OGY"),
        (CanisterId::from_text("edypu-bqaaa-aaaak-afknq-cai").unwrap(), "BITCORN"),
        (CanisterId::from_text("hvgxa-wqaaa-aaaaq-aacia-cai").unwrap(), "SNEED"),
        (CanisterId::from_text("uwihq-liaaa-aaaal-qcbrq-cai").unwrap(), "NOBL"),
        (CanisterId::from_text("ek3ei-xyaaa-aaaak-afkma-cai").unwrap(), "DIZNI"),
    ]
    .into_iter()
    .collect();

    mutate_state(|state| {
        let events = extract_events(state, &token_lookup);
        state.data.event_store_client.push_many(events.into_iter(), false);
    });
}

fn extract_events(state: &RuntimeState, token_lookup: &HashMap<CanisterId, &str>) -> Vec<Event> {
    let my_user_id: UserId = state.env.canister_id().into();
    let user_string = my_user_id.to_string();

    state
        .data
        .direct_chats
        .iter()
        .flat_map(|c| {
            let anonymized_chat_id = c.events.anonymized_id.clone();
            let user_string_clone = user_string.clone();
            c.events.iter_all_events().flat_map(move |(e, is_thread)| {
                let mut events = Vec::new();
                if let ChatEventInternal::Message(m) = &e.event {
                    for (ledger, tips) in m.tips.iter() {
                        let token = token_lookup.get(ledger).unwrap();
                        if let Some(amount) = tips.iter().find(|(u, _)| *u == my_user_id).map(|(_, a)| *a) {
                            events.push(
                                EventBuilder::new("message_tipped", e.timestamp)
                                    .with_user(user_string_clone.clone())
                                    .with_source(user_string_clone.clone())
                                    .with_json_payload(&MessageTippedEventPayload {
                                        message_type: m.content.message_type(),
                                        chat_type: "direct".to_string(),
                                        chat_id: anonymized_chat_id.clone(),
                                        thread: is_thread,
                                        token: token.to_string(),
                                        amount,
                                    })
                                    .build(),
                            );
                        }
                    }

                    for (_, user_ids) in m.reactions.iter() {
                        if user_ids.contains(&my_user_id) {
                            events.push(
                                EventBuilder::new("reaction_added", e.timestamp)
                                    .with_user(user_string_clone.clone())
                                    .with_source(user_string_clone.clone())
                                    .with_json_payload(&ReactionAddedEventPayload {
                                        message_type: m.content.message_type(),
                                        chat_type: "direct".to_string(),
                                        chat_id: anonymized_chat_id.clone(),
                                        thread: is_thread,
                                    })
                                    .build(),
                            );
                        }
                    }

                    if m.sender == my_user_id {
                        if m.last_edited.is_some() {
                            events.push(
                                EventBuilder::new("message_edited", e.timestamp)
                                    .with_user(user_string_clone.clone())
                                    .with_source(user_string_clone.clone())
                                    .with_json_payload(&MessageEditedEventPayload {
                                        message_type: m.content.message_type(),
                                        chat_type: "direct".to_string(),
                                        chat_id: anonymized_chat_id.clone(),
                                        thread: is_thread,
                                        already_edited: false, // We can't determine this
                                        old_length: 0,         // We can't determine this
                                        new_length: m.content.text_length(),
                                    })
                                    .build(),
                            );
                        }

                        if let MessageContentInternal::VideoCall(video) = &m.content {
                            if let Some(ts) = video.ended {
                                events.push(
                                    EventBuilder::new("video_call_ended", e.timestamp)
                                        .with_source(user_string_clone.clone())
                                        .with_json_payload(&VideoCallEndedEventPayload {
                                            chat_type: "direct".to_string(),
                                            chat_id: anonymized_chat_id.clone(),
                                            participants: video.participants.len() as u32,
                                            duration_secs: (ts.saturating_sub(e.timestamp) / 1000) as u32,
                                        })
                                        .build(),
                                );
                            }
                        }
                    } else if let MessageContentInternal::P2PSwap(swap) = &m.content {
                        if matches!(swap.status, P2PSwapStatus::Completed(_)) {
                            events.push(
                                EventBuilder::new("p2p_swap_completed", e.timestamp)
                                    .with_user(user_string_clone.clone())
                                    .with_source(user_string_clone.clone())
                                    .with_json_payload(&P2PSwapCompletedEventPayload {
                                        token0: swap.token0.token.token_symbol().to_string(),
                                        token0_amount: swap.token0_amount,
                                        token1: swap.token1.token.token_symbol().to_string(),
                                        token1_amount: swap.token1_amount,
                                        chat_type: "direct".to_string(),
                                        chat_id: anonymized_chat_id.clone(),
                                    })
                                    .build(),
                            );
                        }
                    }
                }
                events
            })
        })
        .collect()
=======
    mutate_state(|state| {
        let dragginz_ledger = CanisterId::from_text("zfcdd-tqaaa-aaaaq-aaaga-cai").unwrap();
        for swap in state.data.token_swaps.iter_mut().filter(|s| {
            s.args.output_token.ledger == dragginz_ledger
                && s.args.output_token.fee == 1000
                && s.withdrawn_from_dex_at.as_ref().is_some_and(|r| r.is_err())
        }) {
            let now = state.env.now();
            swap.args.output_token.fee = 100000;
            swap.withdrawn_from_dex_at = None;

            state.data.timer_jobs.enqueue_job(
                TimerJob::ProcessTokenSwap(Box::new(ProcessTokenSwapJob {
                    token_swap: swap.clone(),
                    attempt: 0,
                })),
                now,
                now,
            );
        }
    })
>>>>>>> 0d7432a4
}<|MERGE_RESOLUTION|>--- conflicted
+++ resolved
@@ -1,11 +1,7 @@
 use crate::lifecycle::{init_env, init_state};
 use crate::memory::get_upgrades_memory;
-<<<<<<< HEAD
+use crate::timer_job_types::{ProcessTokenSwapJob, TimerJob};
 use crate::{mutate_state, Data, RuntimeState};
-=======
-use crate::timer_job_types::{ProcessTokenSwapJob, TimerJob};
-use crate::{mutate_state, Data};
->>>>>>> 0d7432a4
 use canister_logger::LogEntry;
 use canister_tracing_macros::trace;
 use chat_events::{ChatEventInternal, MessageContentInternal};
@@ -14,14 +10,10 @@
 use stable_memory::get_reader;
 use std::collections::HashMap;
 use tracing::info;
-<<<<<<< HEAD
 use types::{
     CanisterId, MessageEditedEventPayload, MessageTippedEventPayload, P2PSwapCompletedEventPayload, P2PSwapStatus,
     ReactionAddedEventPayload, UserId, VideoCallEndedEventPayload,
 };
-=======
-use types::CanisterId;
->>>>>>> 0d7432a4
 use user_canister::post_upgrade::Args;
 
 #[post_upgrade]
@@ -39,7 +31,6 @@
 
     info!(version = %args.wasm_version, "Post-upgrade complete");
 
-<<<<<<< HEAD
     let token_lookup: HashMap<_, _> = vec![
         (CanisterId::from_text("ryjl3-tyaaa-aaaaa-aaaba-cai").unwrap(), "ICP"),
         (CanisterId::from_text("zfcdd-tqaaa-aaaaq-aaaga-cai").unwrap(), "DKP"),
@@ -78,6 +69,26 @@
     .collect();
 
     mutate_state(|state| {
+        let dragginz_ledger = CanisterId::from_text("zfcdd-tqaaa-aaaaq-aaaga-cai").unwrap();
+        for swap in state.data.token_swaps.iter_mut().filter(|s| {
+            s.args.output_token.ledger == dragginz_ledger
+                && s.args.output_token.fee == 1000
+                && s.withdrawn_from_dex_at.as_ref().is_some_and(|r| r.is_err())
+        }) {
+            let now = state.env.now();
+            swap.args.output_token.fee = 100000;
+            swap.withdrawn_from_dex_at = None;
+
+            state.data.timer_jobs.enqueue_job(
+                TimerJob::ProcessTokenSwap(Box::new(ProcessTokenSwapJob {
+                    token_swap: swap.clone(),
+                    attempt: 0,
+                })),
+                now,
+                now,
+            );
+        }
+      
         let events = extract_events(state, &token_lookup);
         state.data.event_store_client.push_many(events.into_iter(), false);
     });
@@ -191,27 +202,4 @@
             })
         })
         .collect()
-=======
-    mutate_state(|state| {
-        let dragginz_ledger = CanisterId::from_text("zfcdd-tqaaa-aaaaq-aaaga-cai").unwrap();
-        for swap in state.data.token_swaps.iter_mut().filter(|s| {
-            s.args.output_token.ledger == dragginz_ledger
-                && s.args.output_token.fee == 1000
-                && s.withdrawn_from_dex_at.as_ref().is_some_and(|r| r.is_err())
-        }) {
-            let now = state.env.now();
-            swap.args.output_token.fee = 100000;
-            swap.withdrawn_from_dex_at = None;
-
-            state.data.timer_jobs.enqueue_job(
-                TimerJob::ProcessTokenSwap(Box::new(ProcessTokenSwapJob {
-                    token_swap: swap.clone(),
-                    attempt: 0,
-                })),
-                now,
-                now,
-            );
-        }
-    })
->>>>>>> 0d7432a4
 }