use crate::crypto::process_transaction_without_caller_check;
use crate::guards::caller_is_local_user_index;
use crate::guards::caller_is_owner;
use crate::model::pin_number::VerifyPinError;
use crate::timer_job_types::{DeleteFileReferencesJob, MarkP2PSwapExpiredJob, NotifyEscrowCanisterOfDepositJob};
use crate::updates::send_message_with_transfer::set_up_p2p_swap;
use crate::{mutate_state, read_state, run_regular_jobs, Data, RuntimeState, TimerJob};
use candid::Principal;
use canister_api_macros::update;
use canister_tracing_macros::trace;
<<<<<<< HEAD
use chat_events::EditMessageArgs;
use chat_events::EditMessageResult;
use chat_events::{MessageContentInternal, PushMessageArgs, Reader, ReplyContextInternal};
=======
use chat_events::{MessageContentInternal, PushMessageArgs, Reader, ReplyContextInternal, ValidateNewMessageContentResult};
>>>>>>> 0ae2993e
use constants::{MEMO_MESSAGE, OPENCHAT_BOT_USER_ID};
use event_store_producer_cdk_runtime::CdkRuntime;
use rand::Rng;
use types::BotCaller;
use types::BotPermissions;
use types::DirectMessageNotification;
use types::EventIndex;
use types::Notification;
use types::{
    BlobReference, CanisterId, Chat, ChatId, CompletedCryptoTransaction, ContentValidationError, CryptoTransaction,
    EventWrapper, Message, MessageContent, MessageContentInitial, MessageId, MessageIndex, P2PSwapLocation, ReplyContext,
    TimestampMillis, UserId, UserType,
};
use user_canister::c2c_bot_send_message;
use user_canister::send_message_v2::{Response::*, *};
use user_canister::{C2CReplyContext, SendMessageArgs, SendMessagesArgs, UserCanisterEvent};

<<<<<<< HEAD
use super::c2c_send_messages::handle_message_impl;
use super::c2c_send_messages::HandleMessageArgs;

// The args are mutable because if the request contains a pending transfer, we process the transfer
// and then update the message content to contain the completed transfer.
=======
>>>>>>> 0ae2993e
#[update(guard = "caller_is_owner", msgpack = true)]
#[trace]
async fn send_message_v2(args: Args) -> Response {
    run_regular_jobs();

<<<<<<< HEAD
    let (my_user_id, recipient_type) = match mutate_state(|state| validate_request(&args, None, state)) {
        ValidateRequestResult::Valid(u, t) => (u, t),
        ValidateRequestResult::Invalid(response) => return response,
        ValidateRequestResult::RecipientUnknown(u, local_user_index_canister_id) => {
            let c2c_args = local_user_index_canister::c2c_lookup_user::Args {
                user_id_or_principal: args.recipient.into(),
            };
            let user_type =
                match local_user_index_canister_c2c_client::c2c_lookup_user(local_user_index_canister_id, &c2c_args).await {
                    Ok(local_user_index_canister::c2c_lookup_user::Response::Success(result)) => result.user_type,
                    Ok(local_user_index_canister::c2c_lookup_user::Response::UserNotFound) => return RecipientNotFound,
                    Err(error) => return InternalError(format!("{error:?}")),
                };
            (u, RecipientType::Other(user_type))
=======
    let PrepareOk {
        my_user_id,
        now,
        local_user_index_canister_id,
        maybe_recipient_type,
    } = match read_state(|state| prepare(&args, state)) {
        Ok(ok) => ok,
        Err(response) => return *response,
    };

    let recipient_type = if let Some(recipient_type) = maybe_recipient_type {
        recipient_type
    } else {
        let c2c_args = local_user_index_canister::c2c_lookup_user::Args {
            user_id_or_principal: args.recipient.into(),
        };
        match local_user_index_canister_c2c_client::c2c_lookup_user(local_user_index_canister_id, &c2c_args).await {
            Ok(local_user_index_canister::c2c_lookup_user::Response::Success(result)) => RecipientType::Other(result.user_type),
            Ok(local_user_index_canister::c2c_lookup_user::Response::UserNotFound) => return RecipientNotFound,
            Err(error) => return InternalError(format!("{error:?}")),
>>>>>>> 0ae2993e
        }
        ValidateRequestResult::BotNotPermitted => unreachable!(),
    };

    let (content, completed_transfer) =
        match MessageContentInternal::validate_new_message(args.content, true, UserType::User, args.forwarding, now) {
            ValidateNewMessageContentResult::Success(content) => (content, None),
            ValidateNewMessageContentResult::SuccessCrypto(content) => {
                let mut pending_transfer = match &content.transfer {
                    CryptoTransaction::Pending(t) => t.clone().set_memo(&MEMO_MESSAGE),
                    _ => unreachable!(),
                };

                if !pending_transfer.validate_recipient(args.recipient) {
                    return InvalidRequest("Transaction is not to the user's account".to_string());
                }

                if let Err(error) = mutate_state(|state| state.data.pin_number.verify(args.pin.as_deref(), now)) {
                    return match error {
                        VerifyPinError::PinRequired => PinRequired,
                        VerifyPinError::PinIncorrect(delay) => PinIncorrect(delay),
                        VerifyPinError::TooManyFailedAttempted(delay) => TooManyFailedPinAttempts(delay),
                    };
                }

                // When transferring to bot users, each user transfers to their own subaccount, this way it
                // is trivial for the bots to keep track of each user's funds
                if recipient_type.user_type().is_bot() {
                    pending_transfer.set_recipient(args.recipient.into(), Principal::from(my_user_id).into());
                }

                // We have to use `process_transaction_without_caller_check` because we may be within a
                // reply callback due to calling `c2c_lookup_user` earlier.
                match process_transaction_without_caller_check(pending_transfer).await {
                    Ok(Ok(completed)) => read_state(|state| {
                        let content = MessageContentInternal::new_with_transfer(
                            MessageContentInitial::Crypto(content),
                            completed.clone().into(),
                            None,
                            state.env.now(),
                        );
                        (content, Some(completed))
                    }),
                    Ok(Err(failed)) => return TransferFailed(failed.error_message().to_string()),
                    Err(error) => return InternalError(format!("{error:?}")),
                }
            }
            ValidateNewMessageContentResult::SuccessPrize(_) => unreachable!(),
            ValidateNewMessageContentResult::SuccessP2PSwap(content) => {
                let (escrow_canister_id, now) = read_state(|state| (state.data.escrow_canister_id, state.env.now()));
                let create_swap_args = escrow_canister::create_swap::Args {
                    location: P2PSwapLocation::from_message(Chat::Direct(args.recipient.into()), None, args.message_id),
                    token0: content.token0.clone(),
                    token0_amount: content.token0_amount,
                    token1: content.token1.clone(),
                    token1_amount: content.token1_amount,
                    expires_at: now + content.expires_in,
                    additional_admins: Vec::new(),
                    canister_to_notify: Some(args.recipient.into()),
                };
                match set_up_p2p_swap(escrow_canister_id, create_swap_args).await {
                    Ok((swap_id, pending_transaction)) => {
                        match process_transaction_without_caller_check(pending_transaction).await {
                            Ok(Ok(completed)) => {
                                NotifyEscrowCanisterOfDepositJob::run(swap_id);
                                let content = MessageContentInternal::new_with_transfer(
                                    MessageContentInitial::P2PSwap(content),
                                    completed.clone().into(),
                                    Some(swap_id),
                                    read_state(|state| state.env.now()),
                                );
                                (content, Some(completed))
                            }
                            Ok(Err(failed)) => {
                                return TransferFailed(failed.error_message().to_string());
                            }
                            Err(error) => return InternalError(format!("{error:?}")),
                        }
                    }
                    Err(error) => return error.into(),
                }
            }
            ValidateNewMessageContentResult::Error(error) => {
                return match error {
                    ContentValidationError::Empty => MessageEmpty,
                    ContentValidationError::TextTooLong(max_length) => TextTooLong(max_length),
                    ContentValidationError::InvalidPoll(reason) => InvalidPoll(reason),
                    ContentValidationError::TransferCannotBeZero => TransferCannotBeZero,
                    ContentValidationError::InvalidTypeForForwarding => {
                        InvalidRequest("Cannot forward this type of message".to_string())
                    }
                    ContentValidationError::TransferMustBePending | ContentValidationError::PrizeEndDateInThePast => {
                        unreachable!()
                    }
                    ContentValidationError::Unauthorized => {
                        InvalidRequest("User unauthorized to send messages of this type".to_string())
                    }
                }
            }
        };

    mutate_state(|state| {
        send_message_impl(
            my_user_id,
            args.recipient,
            args.thread_root_message_index,
            args.message_id,
            content,
            args.replies_to,
            args.forwarding,
            args.block_level_markdown,
            args.message_filter_failed,
            recipient_type,
            completed_transfer,
            state,
        )
    })
}

#[update(guard = "caller_is_local_user_index", msgpack = true)]
#[trace]
fn c2c_bot_send_message(args: c2c_bot_send_message::Args) -> c2c_bot_send_message::Response {
    run_regular_jobs();

    mutate_state(|state| {
        let finalised = args.finalised;
        let bot_id = args.bot_id;
        let bot_name = args.bot_name.clone();
        let bot_caller = BotCaller {
            bot: args.bot_id,
            initiator: args.initiator.clone(),
        };

        let args: Args = args.into();

        match validate_request(&args, Some(&bot_caller), state) {
            ValidateRequestResult::Invalid(response) => return response.into(),
            ValidateRequestResult::BotNotPermitted => return c2c_bot_send_message::Response::NotAuthorized,
            _ => (),
        }

        let now = state.env.now();

        // Check if a message with the same id already exists
        if let Some(chat) = state.data.direct_chats.get_mut(&bot_id.into()) {
            if let Some((message, _)) =
                chat.events
                    .message_internal(EventIndex::default(), args.thread_root_message_index, args.message_id.into())
            {
                // If the message id of a bot message matches an existing unfinalised bot message
                // then edit this message instead of pushing a new one
                if let Some(bot_message) = message.bot_context {
                    if bot_caller.bot == message.sender
                        && bot_caller.initiator.user() == bot_message.command.as_ref().map(|c| c.initiator)
                        && bot_caller.initiator.command() == bot_message.command.as_ref()
                        && !bot_message.finalised
                    {
                        let edit_message_args = EditMessageArgs {
                            sender: bot_caller.bot,
                            min_visible_event_index: EventIndex::default(),
                            thread_root_message_index: args.thread_root_message_index,
                            message_id: args.message_id,
                            content: args.content.clone(),
                            block_level_markdown: Some(args.block_level_markdown),
                            finalise_bot_message: finalised,
                            now,
                        };

                        let EditMessageResult::Success(message_index, event) =
                            chat.events.edit_message::<CdkRuntime>(edit_message_args, None)
                        else {
                            // Shouldn't happen
                            return c2c_bot_send_message::Response::NotAuthorized;
                        };

                        if finalised && !chat.notifications_muted.value {
                            let content: MessageContent = args.content.into();
                            let notification = Notification::DirectMessage(DirectMessageNotification {
                                sender: bot_id,
                                thread_root_message_index: args.thread_root_message_index,
                                message_index,
                                event_index: event.index,
                                sender_name: bot_name,
                                sender_display_name: None,
                                message_type: content.message_type(),
                                message_text: content.notification_text(&[], &[]),
                                image_url: content.notification_image_url(),
                                sender_avatar_id: None,
                                crypto_transfer: content.notification_crypto_transfer_details(&[]),
                            });
                            let recipient = state.env.canister_id().into();

                            state.push_notification(Some(bot_id), recipient, notification);
                        }

                        return c2c_bot_send_message::Response::Success(SuccessResult {
                            chat_id: bot_id.into(),
                            event_index: event.index,
                            message_index,
                            expires_at: event.expires_at,
                            timestamp: now,
                        });
                    }
                }

                return c2c_bot_send_message::Response::MessageAlreadyFinalised;
            }
        }

        let event_wrapper = handle_message_impl(
            HandleMessageArgs {
                sender: bot_id,
                thread_root_message_id: None,
                message_id: Some(args.message_id),
                sender_message_index: None,
                sender_name: bot_name,
                sender_display_name: None,
                content: args.content.into(),
                replies_to: None,
                forwarding: false,
                sender_user_type: UserType::BotV2,
                sender_avatar_id: None,
                push_message_sent_event: true,
                mentioned: Vec::new(),
                mute_notification: !finalised,
                block_level_markdown: args.block_level_markdown,
                now,
            },
            Some(bot_caller),
            finalised,
            state,
        );

        c2c_bot_send_message::Response::Success(SuccessResult {
            chat_id: bot_id.into(),
            event_index: event_wrapper.index,
            message_index: event_wrapper.event.message_index,
            expires_at: event_wrapper.expires_at,
            timestamp: now,
        })
    })
}

#[derive(Copy, Clone)]
enum RecipientType {
    _Self,
    Other(UserType),
}

impl RecipientType {
    fn is_self(&self) -> bool {
        matches!(self, RecipientType::_Self)
    }

    fn user_type(self) -> UserType {
        self.into()
    }
}

impl From<RecipientType> for UserType {
    fn from(value: RecipientType) -> Self {
        match value {
            RecipientType::_Self => UserType::User,
            RecipientType::Other(u) => u,
        }
    }
}

<<<<<<< HEAD
#[allow(clippy::large_enum_variant)]
enum ValidateRequestResult {
    Valid(UserId, RecipientType),
    Invalid(Response),
    BotNotPermitted,
    RecipientUnknown(UserId, CanisterId), // UserId, UserIndexCanisterId
}

fn validate_request(args: &Args, bot_caller: Option<&BotCaller>, state: &mut RuntimeState) -> ValidateRequestResult {
=======
struct PrepareOk {
    my_user_id: UserId,
    now: TimestampMillis,
    local_user_index_canister_id: CanisterId,
    maybe_recipient_type: Option<RecipientType>,
}

fn prepare(args: &Args, state: &RuntimeState) -> Result<PrepareOk, Box<Response>> {
>>>>>>> 0ae2993e
    if state.data.suspended.value {
        return Err(Box::new(UserSuspended));
    }

    if state.data.blocked_users.contains(&args.recipient) {
        return Err(Box::new(RecipientBlocked));
    }

    if args.recipient == OPENCHAT_BOT_USER_ID {
        return Err(Box::new(InvalidRequest(
            "Messaging the OpenChat Bot is not currently supported".to_string(),
        )));
    }

<<<<<<< HEAD
    if let Some(bot_caller) = bot_caller {
        if !state.data.is_bot_permitted(
            &bot_caller.bot,
            &bot_caller.initiator,
            BotPermissions::from_message_permission((&args.content).into()),
        ) {
            return ValidateRequestResult::BotNotPermitted;
        }
    }

    if let Some(chat) = state.data.direct_chats.get(&args.recipient.into()) {
=======
    let my_user_id = state.env.canister_id().into();
    let maybe_recipient_type = if let Some(chat) = state.data.direct_chats.get(&args.recipient.into()) {
>>>>>>> 0ae2993e
        if chat
            .events
            .message_already_finalised(args.thread_root_message_index, args.message_id, bot_caller.is_some())
        {
            return Err(Box::new(DuplicateMessageId));
        }
<<<<<<< HEAD
    }

    let now = state.env.now();
    let my_user_id: UserId = state.env.canister_id().into();

    if args.content.contains_crypto_transfer() {
        if let Err(error) = state.data.pin_number.verify(args.pin.as_deref(), now) {
            return ValidateRequestResult::Invalid(match error {
                VerifyPinError::PinRequired => PinRequired,
                VerifyPinError::PinIncorrect(delay) => PinIncorrect(delay),
                VerifyPinError::TooManyFailedAttempted(delay) => TooManyFailedPinAttempts(delay),
            });
        }
    }

    if let Err(error) = args.content.validate_for_new_message(
        true,
        if bot_caller.is_some() { UserType::BotV2 } else { UserType::User },
        args.forwarding,
        now,
    ) {
        ValidateRequestResult::Invalid(match error {
            ContentValidationError::Empty => MessageEmpty,
            ContentValidationError::TextTooLong(max_length) => TextTooLong(max_length),
            ContentValidationError::InvalidPoll(reason) => InvalidPoll(reason),
            ContentValidationError::TransferCannotBeZero => TransferCannotBeZero,
            ContentValidationError::InvalidTypeForForwarding => {
                InvalidRequest("Cannot forward this type of message".to_string())
            }
            ContentValidationError::PrizeEndDateInThePast => unreachable!(),
            ContentValidationError::Unauthorized => {
                InvalidRequest("User unauthorized to send messages of this type".to_string())
            }
        })
    } else if args.recipient == my_user_id {
        if args.content.contains_crypto_transfer() {
            ValidateRequestResult::Invalid(TransferCannotBeToSelf)
=======
        Some(if args.recipient == my_user_id {
            RecipientType::_Self
>>>>>>> 0ae2993e
        } else {
            RecipientType::Other(chat.user_type)
        })
    } else {
        None
    };

    Ok(PrepareOk {
        my_user_id,
        now: state.env.now(),
        local_user_index_canister_id: state.data.local_user_index_canister_id,
        maybe_recipient_type,
    })
}

#[allow(clippy::too_many_arguments)]
fn send_message_impl(
    my_user_id: UserId,
    recipient: UserId,
    thread_root_message_index: Option<MessageIndex>,
    message_id: MessageId,
    content: MessageContentInternal,
    replies_to: Option<ReplyContext>,
    forwarding: bool,
    block_level_markdown: bool,
    message_filter_failed: Option<u64>,
    recipient_type: RecipientType,
    completed_transfer: Option<CompletedCryptoTransaction>,
    state: &mut RuntimeState,
) -> Response {
    let now = state.env.now();
    let reply_context = replies_to.as_ref().map(ReplyContextInternal::from);

    let chat_private_replying_to = if let Some((chat, None)) = reply_context.as_ref().and_then(|r| r.chat_if_other) {
        Some(chat)
    } else {
        None
    };

    let push_message_args = PushMessageArgs {
        thread_root_message_index,
        message_id,
        sender: my_user_id,
        content: content.clone(),
        mentioned: Vec::new(),
        replies_to: reply_context,
        forwarded: forwarding,
        sender_is_bot: false,
        block_level_markdown,
        correlation_id: 0,
        now,
        bot_context: None,
    };

    let chat = if let Some(c) = state.data.direct_chats.get_mut(&recipient.into()) {
        c
    } else {
        state
            .data
            .direct_chats
            .create(recipient, recipient_type.into(), state.env.rng().gen(), now)
    };

    let message_event = chat.push_message(true, push_message_args, None, Some(&mut state.data.event_store_client));

    if !recipient_type.is_self() {
        let send_message_args = SendMessageArgs {
            thread_root_message_id: thread_root_message_index.map(|i| chat.main_message_index_to_id(i)),
            message_id,
            sender_message_index: message_event.event.message_index,
            content,
            replies_to: replies_to.and_then(|r| {
                if let Some((chat, thread_root_message_index)) = r.chat_if_other {
                    Some(C2CReplyContext::OtherChat(chat, thread_root_message_index, r.event_index))
                } else {
                    chat.events
                        .main_events_reader()
                        .message_internal(r.event_index.into())
                        .map(|m| m.message_id)
                        .map(C2CReplyContext::ThisChat)
                }
            }),
            forwarding,
            block_level_markdown,
            message_filter_failed,
        };

        let sender_name = state.data.username.value.clone();
        let sender_display_name = state.data.display_name.value.clone();

        if recipient_type.user_type().is_bot() {
            ic_cdk::spawn(send_to_bot_canister(
                recipient,
                message_event.event.message_index,
                legacy_bot_api::handle_direct_message::Args::new(send_message_args, sender_name),
            ));
        } else {
            state.push_user_canister_event(
                recipient.into(),
                UserCanisterEvent::SendMessages(Box::new(SendMessagesArgs {
                    messages: vec![send_message_args],
                    sender_name,
                    sender_display_name,
                    sender_avatar_id: state.data.avatar.value.as_ref().map(|d| d.id),
                })),
            );
        }

        state
            .data
            .award_achievements_and_notify(message_event.event.achievements(true, false), now);
    }

    register_timer_jobs(
        recipient.into(),
        thread_root_message_index,
        message_id,
        &message_event,
        Vec::new(),
        now,
        &mut state.data,
    );

    if let Some(chat) = chat_private_replying_to {
        state
            .data
            .direct_chats
            .mark_private_reply(recipient, chat, message_event.event.message_index);
    }

    if let Some(transfer) = completed_transfer {
        TransferSuccessV2(TransferSuccessV2Result {
            chat_id: recipient.into(),
            event_index: message_event.index,
            message_index: message_event.event.message_index,
            timestamp: now,
            expires_at: message_event.expires_at,
            transfer,
        })
    } else {
        Success(SuccessResult {
            chat_id: recipient.into(),
            event_index: message_event.index,
            message_index: message_event.event.message_index,
            timestamp: now,
            expires_at: message_event.expires_at,
        })
    }
}

async fn send_to_bot_canister(
    recipient: UserId,
    message_index: MessageIndex,
    args: legacy_bot_api::handle_direct_message::Args,
) {
    match legacy_bot_c2c_client::handle_direct_message(recipient.into(), &args).await {
        Ok(legacy_bot_api::handle_direct_message::Response::Success(result)) => {
            mutate_state(|state| {
                if let Some(chat) = state.data.direct_chats.get_mut(&recipient.into()) {
                    let now = state.env.now();
                    for message in result.messages {
                        let push_message_args = PushMessageArgs {
                            sender: recipient,
                            thread_root_message_index: None,
                            message_id: message.message_id.unwrap_or_else(|| state.env.rng().gen()),
                            content: message.content.into(),
                            mentioned: Vec::new(),
                            replies_to: None,
                            forwarded: false,
                            sender_is_bot: false,
                            block_level_markdown: args.block_level_markdown,
                            correlation_id: 0,
                            now,
                            bot_context: None,
                        };
                        chat.push_message(false, push_message_args, None, Some(&mut state.data.event_store_client));

                        // Mark that the bot has read the message we just sent
                        chat.mark_read_up_to(message_index, false, now);
                    }
                }
            });
        }
        Err(_error) => {
            // TODO push message saying that the message failed to send
        }
    }
}

pub(crate) fn register_timer_jobs(
    chat_id: ChatId,
    thread_root_message_index: Option<MessageIndex>,
    message_id: MessageId,
    message_event: &EventWrapper<Message>,
    file_references: Vec<BlobReference>,
    now: TimestampMillis,
    data: &mut Data,
) {
    if !file_references.is_empty() {
        if let Some(expiry) = message_event.expires_at {
            data.timer_jobs.enqueue_job(
                TimerJob::DeleteFileReferences(DeleteFileReferencesJob { files: file_references }),
                expiry,
                now,
            );
        }
    }

    if let Some(expiry) = message_event.expires_at {
        data.handle_event_expiry(expiry, now);
    }

    if let MessageContent::P2PSwap(c) = &message_event.event.content {
        data.timer_jobs.enqueue_job(
            TimerJob::MarkP2PSwapExpired(Box::new(MarkP2PSwapExpiredJob {
                chat_id,
                thread_root_message_index,
                message_id,
            })),
            c.expires_at,
            now,
        );
    }
}<|MERGE_RESOLUTION|>--- conflicted
+++ resolved
@@ -8,13 +8,9 @@
 use candid::Principal;
 use canister_api_macros::update;
 use canister_tracing_macros::trace;
-<<<<<<< HEAD
 use chat_events::EditMessageArgs;
 use chat_events::EditMessageResult;
-use chat_events::{MessageContentInternal, PushMessageArgs, Reader, ReplyContextInternal};
-=======
 use chat_events::{MessageContentInternal, PushMessageArgs, Reader, ReplyContextInternal, ValidateNewMessageContentResult};
->>>>>>> 0ae2993e
 use constants::{MEMO_MESSAGE, OPENCHAT_BOT_USER_ID};
 use event_store_producer_cdk_runtime::CdkRuntime;
 use rand::Rng;
@@ -32,41 +28,20 @@
 use user_canister::send_message_v2::{Response::*, *};
 use user_canister::{C2CReplyContext, SendMessageArgs, SendMessagesArgs, UserCanisterEvent};
 
-<<<<<<< HEAD
 use super::c2c_send_messages::handle_message_impl;
 use super::c2c_send_messages::HandleMessageArgs;
 
-// The args are mutable because if the request contains a pending transfer, we process the transfer
-// and then update the message content to contain the completed transfer.
-=======
->>>>>>> 0ae2993e
 #[update(guard = "caller_is_owner", msgpack = true)]
 #[trace]
 async fn send_message_v2(args: Args) -> Response {
     run_regular_jobs();
 
-<<<<<<< HEAD
-    let (my_user_id, recipient_type) = match mutate_state(|state| validate_request(&args, None, state)) {
-        ValidateRequestResult::Valid(u, t) => (u, t),
-        ValidateRequestResult::Invalid(response) => return response,
-        ValidateRequestResult::RecipientUnknown(u, local_user_index_canister_id) => {
-            let c2c_args = local_user_index_canister::c2c_lookup_user::Args {
-                user_id_or_principal: args.recipient.into(),
-            };
-            let user_type =
-                match local_user_index_canister_c2c_client::c2c_lookup_user(local_user_index_canister_id, &c2c_args).await {
-                    Ok(local_user_index_canister::c2c_lookup_user::Response::Success(result)) => result.user_type,
-                    Ok(local_user_index_canister::c2c_lookup_user::Response::UserNotFound) => return RecipientNotFound,
-                    Err(error) => return InternalError(format!("{error:?}")),
-                };
-            (u, RecipientType::Other(user_type))
-=======
     let PrepareOk {
         my_user_id,
         now,
         local_user_index_canister_id,
         maybe_recipient_type,
-    } = match read_state(|state| prepare(&args, state)) {
+    } = match read_state(|state| prepare(&args, false, state)) {
         Ok(ok) => ok,
         Err(response) => return *response,
     };
@@ -81,9 +56,7 @@
             Ok(local_user_index_canister::c2c_lookup_user::Response::Success(result)) => RecipientType::Other(result.user_type),
             Ok(local_user_index_canister::c2c_lookup_user::Response::UserNotFound) => return RecipientNotFound,
             Err(error) => return InternalError(format!("{error:?}")),
->>>>>>> 0ae2993e
-        }
-        ValidateRequestResult::BotNotPermitted => unreachable!(),
+        }
     };
 
     let (content, completed_transfer) =
@@ -216,14 +189,44 @@
         };
 
         let args: Args = args.into();
-
-        match validate_request(&args, Some(&bot_caller), state) {
-            ValidateRequestResult::Invalid(response) => return response.into(),
-            ValidateRequestResult::BotNotPermitted => return c2c_bot_send_message::Response::NotAuthorized,
-            _ => (),
+        let message_content: MessageContent = args.content.clone().into();
+
+        if !state.data.is_bot_permitted(
+            &bot_id,
+            &bot_caller.initiator,
+            BotPermissions::from_message_permission((&args.content).into()),
+        ) {
+            return c2c_bot_send_message::Response::NotAuthorized;
         }
 
         let now = state.env.now();
+
+        let content =
+            match MessageContentInternal::validate_new_message(args.content, true, UserType::BotV2, args.forwarding, now) {
+                ValidateNewMessageContentResult::Success(content) => content,
+                ValidateNewMessageContentResult::SuccessP2PSwap(_)
+                | ValidateNewMessageContentResult::SuccessCrypto(_)
+                | ValidateNewMessageContentResult::SuccessPrize(_) => unreachable!(),
+                ValidateNewMessageContentResult::Error(error) => {
+                    let response = match error {
+                        ContentValidationError::Empty => MessageEmpty,
+                        ContentValidationError::TextTooLong(max_length) => TextTooLong(max_length),
+                        ContentValidationError::InvalidPoll(reason) => InvalidPoll(reason),
+                        ContentValidationError::TransferCannotBeZero => TransferCannotBeZero,
+                        ContentValidationError::InvalidTypeForForwarding => {
+                            InvalidRequest("Cannot forward this type of message".to_string())
+                        }
+                        ContentValidationError::TransferMustBePending | ContentValidationError::PrizeEndDateInThePast => {
+                            unreachable!()
+                        }
+                        ContentValidationError::Unauthorized => {
+                            InvalidRequest("User unauthorized to send messages of this type".to_string())
+                        }
+                    };
+
+                    return response.into();
+                }
+            };
 
         // Check if a message with the same id already exists
         if let Some(chat) = state.data.direct_chats.get_mut(&bot_id.into()) {
@@ -244,7 +247,7 @@
                             min_visible_event_index: EventIndex::default(),
                             thread_root_message_index: args.thread_root_message_index,
                             message_id: args.message_id,
-                            content: args.content.clone(),
+                            content,
                             block_level_markdown: Some(args.block_level_markdown),
                             finalise_bot_message: finalised,
                             now,
@@ -258,7 +261,6 @@
                         };
 
                         if finalised && !chat.notifications_muted.value {
-                            let content: MessageContent = args.content.into();
                             let notification = Notification::DirectMessage(DirectMessageNotification {
                                 sender: bot_id,
                                 thread_root_message_index: args.thread_root_message_index,
@@ -266,11 +268,11 @@
                                 event_index: event.index,
                                 sender_name: bot_name,
                                 sender_display_name: None,
-                                message_type: content.message_type(),
-                                message_text: content.notification_text(&[], &[]),
-                                image_url: content.notification_image_url(),
+                                message_type: message_content.message_type(),
+                                message_text: message_content.notification_text(&[], &[]),
+                                image_url: message_content.notification_image_url(),
                                 sender_avatar_id: None,
-                                crypto_transfer: content.notification_crypto_transfer_details(&[]),
+                                crypto_transfer: message_content.notification_crypto_transfer_details(&[]),
                             });
                             let recipient = state.env.canister_id().into();
 
@@ -299,7 +301,7 @@
                 sender_message_index: None,
                 sender_name: bot_name,
                 sender_display_name: None,
-                content: args.content.into(),
+                content,
                 replies_to: None,
                 forwarding: false,
                 sender_user_type: UserType::BotV2,
@@ -350,17 +352,6 @@
     }
 }
 
-<<<<<<< HEAD
-#[allow(clippy::large_enum_variant)]
-enum ValidateRequestResult {
-    Valid(UserId, RecipientType),
-    Invalid(Response),
-    BotNotPermitted,
-    RecipientUnknown(UserId, CanisterId), // UserId, UserIndexCanisterId
-}
-
-fn validate_request(args: &Args, bot_caller: Option<&BotCaller>, state: &mut RuntimeState) -> ValidateRequestResult {
-=======
 struct PrepareOk {
     my_user_id: UserId,
     now: TimestampMillis,
@@ -368,8 +359,7 @@
     maybe_recipient_type: Option<RecipientType>,
 }
 
-fn prepare(args: &Args, state: &RuntimeState) -> Result<PrepareOk, Box<Response>> {
->>>>>>> 0ae2993e
+fn prepare(args: &Args, is_v2_bot: bool, state: &RuntimeState) -> Result<PrepareOk, Box<Response>> {
     if state.data.suspended.value {
         return Err(Box::new(UserSuspended));
     }
@@ -384,70 +374,16 @@
         )));
     }
 
-<<<<<<< HEAD
-    if let Some(bot_caller) = bot_caller {
-        if !state.data.is_bot_permitted(
-            &bot_caller.bot,
-            &bot_caller.initiator,
-            BotPermissions::from_message_permission((&args.content).into()),
-        ) {
-            return ValidateRequestResult::BotNotPermitted;
-        }
-    }
-
-    if let Some(chat) = state.data.direct_chats.get(&args.recipient.into()) {
-=======
     let my_user_id = state.env.canister_id().into();
     let maybe_recipient_type = if let Some(chat) = state.data.direct_chats.get(&args.recipient.into()) {
->>>>>>> 0ae2993e
         if chat
             .events
-            .message_already_finalised(args.thread_root_message_index, args.message_id, bot_caller.is_some())
+            .message_already_finalised(args.thread_root_message_index, args.message_id, is_v2_bot)
         {
             return Err(Box::new(DuplicateMessageId));
         }
-<<<<<<< HEAD
-    }
-
-    let now = state.env.now();
-    let my_user_id: UserId = state.env.canister_id().into();
-
-    if args.content.contains_crypto_transfer() {
-        if let Err(error) = state.data.pin_number.verify(args.pin.as_deref(), now) {
-            return ValidateRequestResult::Invalid(match error {
-                VerifyPinError::PinRequired => PinRequired,
-                VerifyPinError::PinIncorrect(delay) => PinIncorrect(delay),
-                VerifyPinError::TooManyFailedAttempted(delay) => TooManyFailedPinAttempts(delay),
-            });
-        }
-    }
-
-    if let Err(error) = args.content.validate_for_new_message(
-        true,
-        if bot_caller.is_some() { UserType::BotV2 } else { UserType::User },
-        args.forwarding,
-        now,
-    ) {
-        ValidateRequestResult::Invalid(match error {
-            ContentValidationError::Empty => MessageEmpty,
-            ContentValidationError::TextTooLong(max_length) => TextTooLong(max_length),
-            ContentValidationError::InvalidPoll(reason) => InvalidPoll(reason),
-            ContentValidationError::TransferCannotBeZero => TransferCannotBeZero,
-            ContentValidationError::InvalidTypeForForwarding => {
-                InvalidRequest("Cannot forward this type of message".to_string())
-            }
-            ContentValidationError::PrizeEndDateInThePast => unreachable!(),
-            ContentValidationError::Unauthorized => {
-                InvalidRequest("User unauthorized to send messages of this type".to_string())
-            }
-        })
-    } else if args.recipient == my_user_id {
-        if args.content.contains_crypto_transfer() {
-            ValidateRequestResult::Invalid(TransferCannotBeToSelf)
-=======
         Some(if args.recipient == my_user_id {
             RecipientType::_Self
->>>>>>> 0ae2993e
         } else {
             RecipientType::Other(chat.user_type)
         })
