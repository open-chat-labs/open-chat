use crate::timer_job_types::{HardDeleteMessageContentJob, TimerJob};
use crate::updates::c2c_send_messages::{HandleMessageArgs, get_sender_status, handle_message_impl, verify_user};
use crate::updates::start_video_call::handle_start_video_call;
use crate::{RuntimeState, UserEventPusher, execute_update_async, mutate_state, read_state};
use canister_api_macros::update;
use canister_tracing_macros::trace;
use chat_events::{
    AddRemoveReactionArgs, DeleteUndeleteMessagesArgs, EditMessageArgs, MessageContentInternal, Reader, TipMessageArgs,
};
use constants::{HOUR_IN_MS, MINUTE_IN_MS};
use ledger_utils::format_crypto_amount_with_symbol;
use rand::Rng;
use types::{
<<<<<<< HEAD
    Achievement, Chat, ChitEarned, ChitEarnedReason, DirectMessageTipped, DirectReactionAddedNotification, EventIndex,
=======
    Achievement, Chat, ChitEvent, ChitEventType, DirectMessageTipped, DirectReactionAddedNotification, EventIndex, FcmData,
>>>>>>> cc5010d9
    MessageContentInitial, P2PSwapStatus, UserId, UserNotificationPayload, UserType, VideoCallPresence,
};
use user_canister::c2c_user_canister::{Response::*, *};
use user_canister::{
    MessageActivity, MessageActivityEvent, P2PSwapStatusChange, SendMessagesArgs, ToggleReactionArgs, UserCanisterEvent,
};

#[update(msgpack = true)]
#[trace]
async fn c2c_user_canister(args: Args) -> Response {
    execute_update_async(|| c2c_user_canister_impl(args)).await
}

async fn c2c_user_canister_impl(args: Args) -> Response {
    let caller_user_id = match read_state(get_sender_status) {
        crate::updates::c2c_send_messages::SenderStatus::Ok(user_id, UserType::User) => user_id,
        crate::updates::c2c_send_messages::SenderStatus::Ok(..) => panic!("This request is from an OpenChat bot user"),
        crate::updates::c2c_send_messages::SenderStatus::Blocked => return Blocked,
        crate::updates::c2c_send_messages::SenderStatus::UnknownUser(local_user_index_canister_id, user_id) => {
            if !matches!(verify_user(local_user_index_canister_id, user_id).await, Some(UserType::User)) {
                panic!("This request is not from an OpenChat user");
            }
            user_id
        }
    };

    mutate_state(|state| c2c_notify_user_canister_events_impl(args, caller_user_id, state))
}

fn c2c_notify_user_canister_events_impl(args: Args, caller_user_id: UserId, state: &mut RuntimeState) -> Response {
    let caller = caller_user_id.into();
    for event in args.events {
        if state
            .data
            .idempotency_checker
            .check(caller, event.created_at, event.idempotency_id)
        {
            process_event(event.value, caller_user_id, state);
        }
    }
    Success
}

fn process_event(event: UserCanisterEvent, caller_user_id: UserId, state: &mut RuntimeState) {
    let now = state.env.now();

    match event {
        UserCanisterEvent::SendMessages(args) => {
            let mut awarded = state.data.award_achievement(Achievement::ReceivedDirectMessage, now);

            if args
                .messages
                .iter()
                .any(|m| matches!(m.content, MessageContentInternal::Crypto(_)))
            {
                awarded |= state.data.award_achievement(Achievement::ReceivedCrypto, now);
            }

            if awarded {
                state.notify_user_index_of_chit(now);
            }

            send_messages(*args, caller_user_id, state);
        }
        UserCanisterEvent::EditMessage(args) => {
            edit_message(*args, caller_user_id, state);
        }
        UserCanisterEvent::DeleteMessages(args) => {
            delete_messages(*args, caller_user_id, state);
        }
        UserCanisterEvent::UndeleteMessages(args) => {
            undelete_messages(*args, caller_user_id, state);
        }
        UserCanisterEvent::ToggleReaction(args) => {
            toggle_reaction(*args, caller_user_id, state);
        }
        UserCanisterEvent::TipMessage(args) => {
            tip_message(*args, caller_user_id, state);
        }
        UserCanisterEvent::MarkMessagesRead(args) => {
            if let Some(chat) = state.data.direct_chats.get_mut(&caller_user_id.into()) {
                chat.mark_read_up_to(args.read_up_to, false, now);
            }
        }
        UserCanisterEvent::P2PSwapStatusChange(c) => {
            p2p_swap_change_status(*c, caller_user_id, state);
        }
        UserCanisterEvent::JoinVideoCall(c) => {
            if let Some(chat) = state.data.direct_chats.get_mut(&caller_user_id.into()) {
                let _ = chat.events.set_video_call_presence(
                    caller_user_id,
                    c.message_id,
                    VideoCallPresence::Default,
                    EventIndex::default(),
                    now,
                );
            }
        }
        UserCanisterEvent::StartVideoCall(args) => {
            handle_start_video_call(
                args.message_id,
                Some(args.message_index),
                state.env.canister_id().into(),
                caller_user_id,
                args.max_duration.unwrap_or(HOUR_IN_MS),
                state,
            );
        }
        UserCanisterEvent::SetReferralStatus(status) => {
            let chit_reward = state.data.referrals.set_status(caller_user_id, *status, now);
            let mut rewarded = false;

            if chit_reward > 0 {
                state.data.chit_events.push(ChitEvent {
                    amount: chit_reward as i32,
                    timestamp: now,
                    reason: ChitEventType::Referral(*status),
                });

                rewarded = true;
            }

            if let Some(achievement) = match state.data.referrals.total_verified() {
                1 => Some(Achievement::Referred1stUser),
                3 => Some(Achievement::Referred3rdUser),
                10 => Some(Achievement::Referred10thUser),
                20 => Some(Achievement::Referred20thUser),
                50 => Some(Achievement::Referred50thUser),
                _ => None,
            } {
                rewarded |= state.data.award_achievement(achievement, now);
            }

            if rewarded {
                state.notify_user_index_of_chit(now);
            }
        }
        UserCanisterEvent::SetEventsTtl(args) => {
            let is_new_chat = !state.data.direct_chats.exists(&caller_user_id.into());
            let chat = state
                .data
                .direct_chats
                .get_or_create(caller_user_id, UserType::User, || state.env.rng().r#gen(), now);

            let last_updated_timestamp = chat.events.get_events_time_to_live().timestamp;

            // If this is a newly created chat, or the incoming timestamp is higher than the
            // existing one, update the TTL.
            // Else, if the timestamps are equal (meaning both users updated at the same time),
            // pick the TTL from whichever user has the lowest userId when their bytes are compared.
            // This ensures the TTL is always the same in each user's canister.
            if is_new_chat
                || last_updated_timestamp < args.timestamp
                || (last_updated_timestamp == args.timestamp && caller_user_id.as_slice() < state.env.canister_id().as_slice())
            {
                chat.events.set_events_time_to_live(caller_user_id, args.events_ttl, now);
            }
        }
    }
}

fn send_messages(args: SendMessagesArgs, sender: UserId, state: &mut RuntimeState) {
    let now = state.env.now();
    for message in args.messages {
        // Messages sent c2c can be retried so the same messageId may be received multiple
        // times, so here we skip any messages whose messageId already exists.
        if let Some(chat) = state.data.direct_chats.get(&sender.into()) {
            let thread_root_message_index = message.thread_root_message_id.map(|id| chat.main_message_id_to_index(id));

            if chat
                .events
                .message_already_finalised(thread_root_message_index, message.message_id, false)
            {
                continue;
            }
        }

        handle_message_impl(
            HandleMessageArgs {
                sender,
                thread_root_message_id: message.thread_root_message_id,
                message_id: Some(message.message_id),
                sender_message_index: Some(message.sender_message_index),
                sender_name: args.sender_name.clone(),
                sender_display_name: args.sender_display_name.clone(),
                content: message.content,
                replies_to: message.replies_to,
                forwarding: message.forwarding,
                sender_user_type: UserType::User,
                sender_avatar_id: args.sender_avatar_id,
                push_message_sent_event: false,
                mute_notification: message.message_filter_failed.is_some(),
                mentioned: Vec::new(),
                block_level_markdown: message.block_level_markdown,
                now,
            },
            None,
            false,
            state,
        );
    }
}

fn edit_message(args: user_canister::EditMessageArgs, caller_user_id: UserId, state: &mut RuntimeState) {
    if let Some(chat) = state.data.direct_chats.get_mut(&caller_user_id.into()) {
        let now = state.env.now();
        let thread_root_message_index = args.thread_root_message_id.map(|id| chat.main_message_id_to_index(id));

        let _ = chat.events.edit_message::<UserEventPusher>(
            EditMessageArgs {
                sender: caller_user_id,
                min_visible_event_index: EventIndex::default(),
                thread_root_message_index,
                message_id: args.message_id,
                content: MessageContentInitial::from(args.content).into(),
                block_level_markdown: args.block_level_markdown,
                finalise_bot_message: false,
                now,
            },
            None,
        );
    }
}

fn delete_messages(args: user_canister::DeleteUndeleteMessagesArgs, caller_user_id: UserId, state: &mut RuntimeState) {
    let chat_id = caller_user_id.into();
    if let Some(chat) = state.data.direct_chats.get_mut(&chat_id) {
        let now = state.env.now();
        let thread_root_message_index = args.thread_root_message_id.map(|id| chat.main_message_id_to_index(id));

        let delete_message_results = chat.events.delete_messages(DeleteUndeleteMessagesArgs {
            caller: caller_user_id,
            is_admin: false,
            min_visible_event_index: EventIndex::default(),
            thread_root_message_index,
            message_ids: args.message_ids,
            now,
        });

        let remove_deleted_message_content_at = now + (5 * MINUTE_IN_MS);
        for (message_id, result) in delete_message_results {
            if result.is_ok() {
                state.data.timer_jobs.enqueue_job(
                    TimerJob::HardDeleteMessageContent(Box::new(HardDeleteMessageContentJob {
                        chat_id,
                        thread_root_message_index,
                        message_id,
                    })),
                    remove_deleted_message_content_at,
                    now,
                );
            }
        }
    }
}

fn undelete_messages(args: user_canister::DeleteUndeleteMessagesArgs, caller_user_id: UserId, state: &mut RuntimeState) {
    if let Some(chat) = state.data.direct_chats.get_mut(&caller_user_id.into()) {
        let thread_root_message_index = args.thread_root_message_id.map(|id| chat.main_message_id_to_index(id));

        chat.events.undelete_messages(DeleteUndeleteMessagesArgs {
            caller: caller_user_id,
            is_admin: false,
            min_visible_event_index: EventIndex::default(),
            thread_root_message_index,
            message_ids: args.message_ids,
            now: state.env.now(),
        });
    }
}

fn toggle_reaction(args: ToggleReactionArgs, caller_user_id: UserId, state: &mut RuntimeState) {
    if !args.reaction.is_valid() {
        return;
    }

    if let Some(chat) = state.data.direct_chats.get_mut(&caller_user_id.into()) {
        let thread_root_message_index = args.thread_root_message_id.map(|id| chat.main_message_id_to_index(id));

        let now = state.env.now();

        let add_remove_reaction_args = AddRemoveReactionArgs {
            user_id: caller_user_id,
            min_visible_event_index: EventIndex::default(),
            thread_root_message_index,
            message_id: args.message_id,
            reaction: args.reaction.clone(),
            now,
        };

        if args.added {
            if chat
                .events
                .add_reaction::<UserEventPusher>(add_remove_reaction_args, None)
                .is_ok()
            {
                if let Some(message_event) = chat
                    .events
                    .main_events_reader()
                    .message_event_internal(args.message_id.into())
                {
                    if message_event.event.sender != caller_user_id
                        && !state.data.suspended.value
                        && !args.username.is_empty()
                        && !chat.notifications_muted.value
                    {
                        let notification = UserNotificationPayload::DirectReactionAdded(DirectReactionAddedNotification {
                            them: chat.them,
                            thread_root_message_index,
                            message_index: message_event.event.message_index,
                            message_event_index: message_event.index,
                            username: args.username,
                            display_name: args.display_name,
                            reaction: args.reaction,
                            user_avatar_id: args.user_avatar_id,
                        });

                        state.push_notification(Some(caller_user_id), message_event.event.sender, notification);
                    }

                    state.data.push_message_activity(
                        MessageActivityEvent {
                            chat: Chat::Direct(caller_user_id.into()),
                            thread_root_message_index,
                            message_index: message_event.event.message_index,
                            message_id: message_event.event.message_id,
                            event_index: message_event.index,
                            activity: MessageActivity::Reaction,
                            timestamp: now,
                            user_id: Some(caller_user_id),
                        },
                        now,
                    );
                }

                state.award_achievement_and_notify(Achievement::HadMessageReactedTo, now);
            }
        } else {
            let _ = chat.events.remove_reaction(add_remove_reaction_args);
        }
    }
}

fn p2p_swap_change_status(args: P2PSwapStatusChange, caller_user_id: UserId, state: &mut RuntimeState) {
    let Some(chat) = state.data.direct_chats.get_mut(&caller_user_id.into()) else {
        return;
    };

    let now = state.env.now();
    let completed = matches!(args.status, P2PSwapStatus::Completed(_));

    if chat
        .events
        .set_p2p_swap_status(None, args.message_id, args.status, now)
        .is_ok()
        && completed
        && let Some(message_event) = chat
            .events
            .main_events_reader()
            .message_event_internal(args.message_id.into())
    {
        let thread_root_message_index = args.thread_root_message_id.map(|id| chat.main_message_id_to_index(id));

        state.data.push_message_activity(
            MessageActivityEvent {
                chat: Chat::Direct(caller_user_id.into()),
                thread_root_message_index,
                message_index: message_event.event.message_index,
                message_id: message_event.event.message_id,
                event_index: message_event.index,
                activity: MessageActivity::P2PSwapAccepted,
                timestamp: now,
                user_id: Some(caller_user_id),
            },
            now,
        );
    }
}

fn tip_message(args: user_canister::TipMessageArgs, caller_user_id: UserId, state: &mut RuntimeState) {
    if let Some(chat) = state.data.direct_chats.get_mut(&caller_user_id.into()) {
        let now = state.env.now();
        let my_user_id = state.env.canister_id().into();
        let thread_root_message_index = args.thread_root_message_id.map(|id| chat.main_message_id_to_index(id));

        let tip_message_args = TipMessageArgs {
            user_id: caller_user_id,
            recipient: my_user_id,
            thread_root_message_index,
            message_id: args.message_id,
            ledger: args.ledger,
            token_symbol: args.token_symbol.clone(),
            amount: args.amount,
            now,
        };

        if chat
            .events
            .tip_message::<UserEventPusher>(tip_message_args, EventIndex::default(), None)
            .is_ok()
        {
            if let Some(message_event) = chat
                .events
                .main_events_reader()
                .message_event_internal(args.message_id.into())
            {
                let tip = format_crypto_amount_with_symbol(args.amount, args.decimals, &args.token_symbol);
                let notification = UserNotificationPayload::DirectMessageTipped(DirectMessageTipped {
                    them: caller_user_id,
                    thread_root_message_index,
                    message_index: message_event.event.message_index,
                    message_event_index: message_event.index,
                    username: args.username,
                    display_name: args.display_name,
                    tip,
                    user_avatar_id: args.user_avatar_id,
                });
                state.push_notification(Some(caller_user_id), my_user_id, notification);

                state.data.push_message_activity(
                    MessageActivityEvent {
                        chat: Chat::Direct(caller_user_id.into()),
                        thread_root_message_index,
                        message_index: message_event.event.message_index,
                        message_id: message_event.event.message_id,
                        event_index: message_event.index,
                        activity: MessageActivity::Tip,
                        timestamp: now,
                        user_id: Some(caller_user_id),
                    },
                    now,
                );
            }

            state.award_achievement_and_notify(Achievement::HadMessageTipped, now);
        }
    }
}<|MERGE_RESOLUTION|>--- conflicted
+++ resolved
@@ -11,11 +11,7 @@
 use ledger_utils::format_crypto_amount_with_symbol;
 use rand::Rng;
 use types::{
-<<<<<<< HEAD
-    Achievement, Chat, ChitEarned, ChitEarnedReason, DirectMessageTipped, DirectReactionAddedNotification, EventIndex,
-=======
-    Achievement, Chat, ChitEvent, ChitEventType, DirectMessageTipped, DirectReactionAddedNotification, EventIndex, FcmData,
->>>>>>> cc5010d9
+    Achievement, Chat, ChitEvent, ChitEventType, DirectMessageTipped, DirectReactionAddedNotification, EventIndex,
     MessageContentInitial, P2PSwapStatus, UserId, UserNotificationPayload, UserType, VideoCallPresence,
 };
 use user_canister::c2c_user_canister::{Response::*, *};
@@ -376,23 +372,23 @@
             .events
             .main_events_reader()
             .message_event_internal(args.message_id.into())
-    {
-        let thread_root_message_index = args.thread_root_message_id.map(|id| chat.main_message_id_to_index(id));
-
-        state.data.push_message_activity(
-            MessageActivityEvent {
-                chat: Chat::Direct(caller_user_id.into()),
-                thread_root_message_index,
-                message_index: message_event.event.message_index,
-                message_id: message_event.event.message_id,
-                event_index: message_event.index,
-                activity: MessageActivity::P2PSwapAccepted,
-                timestamp: now,
-                user_id: Some(caller_user_id),
-            },
-            now,
-        );
-    }
+        {
+            let thread_root_message_index = args.thread_root_message_id.map(|id| chat.main_message_id_to_index(id));
+
+            state.data.push_message_activity(
+                MessageActivityEvent {
+                    chat: Chat::Direct(caller_user_id.into()),
+                    thread_root_message_index,
+                    message_index: message_event.event.message_index,
+                    message_id: message_event.event.message_id,
+                    event_index: message_event.index,
+                    activity: MessageActivity::P2PSwapAccepted,
+                    timestamp: now,
+                    user_id: Some(caller_user_id),
+                },
+                now,
+            );
+        }
 }
 
 fn tip_message(args: user_canister::TipMessageArgs, caller_user_id: UserId, state: &mut RuntimeState) {
