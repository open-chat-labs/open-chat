use crate::updates::send_message::register_timer_jobs;
use crate::{mutate_state, read_state, run_regular_jobs, RuntimeState};
use canister_api_macros::update_msgpack;
use canister_tracing_macros::trace;
use chat_events::{MessageContentInternal, PushMessageArgs, Reader, ReplyContextInternal};
use ic_cdk_macros::update;
use rand::Rng;
use types::{
<<<<<<< HEAD
    CanisterId, DirectMessageNotification, EventWrapper, Message, MessageContentInitial, MessageId, MessageIndex, Notification,
    TimestampMillis, UserId,
=======
    CanisterId, DirectMessageNotification, EventWrapper, Message, MessageId, MessageIndex, Notification, TimestampMillis,
    UserId,
>>>>>>> 0d8b42cc
};
use user_canister::c2c_send_messages::{Response::*, *};

#[update_msgpack]
#[trace]
async fn c2c_send_messages(args: Args) -> Response {
    let v2_args = user_canister::c2c_send_messages_v2::Args {
        messages: args.messages.into_iter().map(|m| m.into()).collect(),
        sender_name: args.sender_name,
        sender_display_name: args.sender_display_name,
        sender_avatar_id: args.sender_avatar_id,
    };

    c2c_send_messages_impl(v2_args).await
}

#[update_msgpack]
#[trace]
async fn c2c_send_messages_v2(args: user_canister::c2c_send_messages_v2::Args) -> Response {
    c2c_send_messages_impl(args).await
}

async fn c2c_send_messages_impl(args: user_canister::c2c_send_messages_v2::Args) -> Response {
    run_regular_jobs();

    let sender_user_id = match read_state(get_sender_status) {
        SenderStatus::Ok(user_id) => user_id,
        SenderStatus::Blocked => return Blocked,
        SenderStatus::UnknownUser(local_user_index_canister_id, user_id) => {
            if !verify_user(local_user_index_canister_id, user_id, false).await {
                panic!("This request is not from an OpenChat user");
            }
            user_id
        }
    };

    mutate_state(|state| {
        let now = state.env.now();
        for message in args.messages {
            // Messages sent c2c can be retried so the same messageId may be received multiple
            // times, so here we skip any messages whose messageId already exists.
            if let Some(chat) = state.data.direct_chats.get(&sender_user_id.into()) {
                if chat
                    .events
                    .main_events_reader()
                    .message_internal(message.message_id.into())
                    .is_some()
                {
                    continue;
                }
            }

            let initial_content = MessageContentInitial::from(message.content);

            handle_message_impl(
                sender_user_id,
                HandleMessageArgs {
                    message_id: Some(message.message_id),
                    sender_message_index: Some(message.sender_message_index),
                    sender_name: args.sender_name.clone(),
                    sender_display_name: args.sender_display_name.clone(),
                    content: initial_content.into(),
                    replies_to: message.replies_to,
                    forwarding: message.forwarding,
                    correlation_id: message.correlation_id,
                    is_bot: false,
                    sender_avatar_id: args.sender_avatar_id,
                    now,
                },
                false,
                state,
            );
        }
    });

    Success
}

#[update]
#[trace]
async fn c2c_handle_bot_messages(
    args: user_canister::c2c_handle_bot_messages::Args,
) -> user_canister::c2c_handle_bot_messages::Response {
    let (sender_status, now) = read_state(|state| (get_sender_status(state), state.env.now()));

    let sender_user_id = match sender_status {
        SenderStatus::Ok(user_id) => user_id,
        SenderStatus::Blocked => return user_canister::c2c_handle_bot_messages::Response::Blocked,
        SenderStatus::UnknownUser(local_user_index_canister_id, user_id) => {
            if !verify_user(local_user_index_canister_id, user_id, true).await {
                panic!("This request is not from a bot registered with OpenChat");
            }
            user_id
        }
    };

    for message in args.messages.iter() {
        if let Err(error) = message.content.validate_for_new_message(true, true, false, now) {
            return user_canister::c2c_handle_bot_messages::Response::ContentValidationError(error);
        }
    }

    mutate_state(|state| {
        let now = state.env.now();
        for message in args.messages {
            handle_message_impl(
                sender_user_id,
                HandleMessageArgs {
                    message_id: None,
                    sender_message_index: None,
                    sender_name: args.bot_name.clone(),
                    sender_display_name: args.bot_display_name.clone(),
                    content: message.content.try_into().unwrap(),
                    replies_to: None,
                    forwarding: false,
                    correlation_id: 0,
                    is_bot: true,
                    sender_avatar_id: None,
                    now,
                },
                false,
                state,
            );
        }
    });
    user_canister::c2c_handle_bot_messages::Response::Success
}

pub(crate) struct HandleMessageArgs {
    pub message_id: Option<MessageId>,
    pub sender_message_index: Option<MessageIndex>,
    pub sender_name: String,
    pub sender_display_name: Option<String>,
    pub content: MessageContentInternal,
    pub replies_to: Option<C2CReplyContext>,
    pub forwarding: bool,
    pub correlation_id: u64,
    pub is_bot: bool,
    pub sender_avatar_id: Option<u128>,
    pub now: TimestampMillis,
}

enum SenderStatus {
    Ok(UserId),
    Blocked,
    UnknownUser(CanisterId, UserId),
}

fn get_sender_status(state: &RuntimeState) -> SenderStatus {
    let sender = state.env.caller().into();

    if state.data.blocked_users.contains(&sender) {
        SenderStatus::Blocked
    } else if state.data.direct_chats.get(&sender.into()).is_some() {
        SenderStatus::Ok(sender)
    } else {
        SenderStatus::UnknownUser(state.data.local_user_index_canister_id, sender)
    }
}

async fn verify_user(local_user_index_canister_id: CanisterId, user_id: UserId, is_bot: bool) -> bool {
    let args = local_user_index_canister::c2c_lookup_user::Args {
        user_id_or_principal: user_id.into(),
    };
    if let Ok(response) = local_user_index_canister_c2c_client::c2c_lookup_user(local_user_index_canister_id, &args).await {
        if let local_user_index_canister::c2c_lookup_user::Response::Success(r) = response {
            r.is_bot == is_bot
        } else {
            false
        }
    } else {
        panic!("Failed to call local_user_index to verify user");
    }
}

pub(crate) fn handle_message_impl(
    sender: UserId,
    args: HandleMessageArgs,
    mute_notification: bool,
    state: &mut RuntimeState,
) -> EventWrapper<Message> {
    let replies_to = convert_reply_context(args.replies_to, sender, state);
    let files = args.content.blob_references();

    let push_message_args = PushMessageArgs {
        thread_root_message_index: None,
        message_id: args.message_id.unwrap_or_else(|| state.env.rng().gen()),
        sender,
        content: args.content,
        mentioned: Vec::new(),
        replies_to,
        forwarded: args.forwarding,
        correlation_id: args.correlation_id,
        now: args.now,
    };

    let message_event =
        state
            .data
            .direct_chats
            .push_message(false, sender, args.sender_message_index, push_message_args, args.is_bot);

    let mut is_next_event_to_expire = false;
    if let Some(expiry) = message_event.expires_at {
        is_next_event_to_expire = state.data.next_event_expiry.map_or(true, |ex| expiry < ex);
        if is_next_event_to_expire {
            state.data.next_event_expiry = Some(expiry);
        }
    }

    register_timer_jobs(
        &message_event,
        files,
        is_next_event_to_expire,
        args.now,
        &mut state.data.timer_jobs,
    );

    if let Some(chat) = state.data.direct_chats.get_mut(&sender.into()) {
        if args.is_bot {
            chat.mark_read_up_to(message_event.event.message_index, false, args.now);
        }
        if !mute_notification && !chat.notifications_muted.value && !state.data.suspended.value {
            let content = &message_event.event.content;
            let notification = Notification::DirectMessage(DirectMessageNotification {
                sender,
                thread_root_message_index: None,
                message_index: message_event.event.message_index,
                event_index: message_event.index,
                sender_name: args.sender_name,
                sender_display_name: args.sender_display_name,
                message_type: content.message_type(),
                message_text: content.notification_text(&[], &[]),
                image_url: content.notification_image_url(),
                sender_avatar_id: args.sender_avatar_id,
                crypto_transfer: content.notification_crypto_transfer_details(&[]),
            });

            let recipient = state.env.canister_id().into();

            state.push_notification(recipient, notification);
        }
    }

    message_event
}

fn convert_reply_context(
    replies_to: Option<C2CReplyContext>,
    sender: UserId,
    state: &RuntimeState,
) -> Option<ReplyContextInternal> {
    match replies_to? {
        C2CReplyContext::ThisChat(message_id) => {
            let chat_id = sender.into();
            state
                .data
                .direct_chats
                .get(&chat_id)
                .and_then(|chat| chat.events.main_events_reader().event_index(message_id.into()))
                .map(|event_index| ReplyContextInternal {
                    chat_if_other: None,
                    event_index,
                })
        }
        C2CReplyContext::OtherChat(chat, thread_root_message_index, event_index) => Some(ReplyContextInternal {
            chat_if_other: Some((chat.into(), thread_root_message_index)),
            event_index,
        }),
    }
}<|MERGE_RESOLUTION|>--- conflicted
+++ resolved
@@ -6,13 +6,8 @@
 use ic_cdk_macros::update;
 use rand::Rng;
 use types::{
-<<<<<<< HEAD
     CanisterId, DirectMessageNotification, EventWrapper, Message, MessageContentInitial, MessageId, MessageIndex, Notification,
     TimestampMillis, UserId,
-=======
-    CanisterId, DirectMessageNotification, EventWrapper, Message, MessageId, MessageIndex, Notification, TimestampMillis,
-    UserId,
->>>>>>> 0d8b42cc
 };
 use user_canister::c2c_send_messages::{Response::*, *};
 
