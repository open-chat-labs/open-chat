--- conflicted
+++ resolved
@@ -32,11 +32,7 @@
 ic-cdk-macros = { workspace = true }
 ic-cdk-timers = { workspace = true }
 ic-ledger-types = { workspace = true }
-<<<<<<< HEAD
-=======
-ic-sns-governance = { workspace = true }
 icp_ledger_canister_c2c_client = { path = "../../../external_canisters/icp_ledger/c2c_client" }
->>>>>>> ca8c4aef
 itertools = { workspace = true }
 ledger_utils = { path = "../../../libraries/ledger_utils" }
 local_user_index_canister = { path = "../../local_user_index/api" }
