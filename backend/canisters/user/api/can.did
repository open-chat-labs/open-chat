import "../../../libraries/types/can.did";

type SendMessageArgs =
    record {
        recipient: UserId;
        thread_root_message_index: opt MessageIndex;
        message_id: MessageId;
        sender_name: text;
        content: MessageContent;
        replies_to: opt ReplyContext;
        forwarding: bool;
        correlation_id: nat64;
    };

type SendMessageResponse =
    variant {
        Success: record {
            chat_id: ChatId;
            event_index: EventIndex;
            message_index: MessageIndex;
            timestamp: TimestampMillis;
        };
        TransferSuccessV2: record {
            chat_id: ChatId;
            event_index: EventIndex;
            message_index: MessageIndex;
            timestamp: TimestampMillis;
            transfer: CompletedCryptoTransaction;
        };
        MessageEmpty;
        TextTooLong: nat32;
        RecipientBlocked;
        RecipientNotFound;
        InvalidPoll: InvalidPollReason;
        InvalidRequest: text;
        TransferFailed: text;
        TransferCannotBeZero;
        TransferLimitExceeded: nat;
        UserSuspended;
        InternalError: text;
    };

type EditMessageArgs =
    record {
        user_id: UserId;
        thread_root_message_index: opt MessageIndex;
        message_id: MessageId;
        content: MessageContent;
        correlation_id: nat64;
    };

type EditMessageResponse =
    variant {
        Success;
        MessageNotFound;
        ChatNotFound;
        UserBlocked;
        UserSuspended;
    };

type DeleteMessagesArgs =
    record {
        user_id: UserId;
        thread_root_message_index: opt MessageIndex;
        message_ids: vec MessageId;
        correlation_id: nat64;
    };

type DeleteMessagesResponse =
    variant {
        Success;
        ChatNotFound;
        UserSuspended;
    };

type AddReactionArgs =
    record {
        user_id: UserId;
        thread_root_message_index: opt MessageIndex;
        message_id: MessageId;
        reaction: text;
        username: text;
        correlation_id: nat64;
    };

type AddReactionResponse =
    variant {
        Success: EventIndex;
        NoChange;
        InvalidReaction;
        MessageNotFound;
        ChatNotFound;
        UserSuspended;
    };

type RemoveReactionArgs =
    record {
        user_id: UserId;
        thread_root_message_index: opt MessageIndex;
        message_id: MessageId;
        reaction: text;
        correlation_id: nat64;
    };

type RemoveReactionResponse =
    variant {
        Success: EventIndex;
        NoChange;
        MessageNotFound;
        ChatNotFound;
        UserSuspended;
    };

type MarkReadArgs =
    record {
        messages_read: vec ChatMessagesRead;
    };

type ChatMessagesRead =
    record {
        chat_id: ChatId;
        read_up_to: opt MessageIndex;
        threads: vec ThreadRead;
    };

type ThreadRead =
    record {
        root_message_index: MessageIndex;
        read_up_to: MessageIndex;
    };

type MarkReadResponse =
    variant {
        Success;
    };

type BlockUserArgs =
    record {
        user_id: UserId;
    };

type BlockUserResponse =
    variant {
        Success;
        UserSuspended;
    };

type UnblockUserArgs =
    record {
        user_id: UserId;
    };

type UnblockUserResponse =
    variant {
        Success;
        UserSuspended;
    };

type CreateGroupArgs =
    record {
        is_public: bool;
        name: text;
        description: text;
        avatar: opt Avatar;
        history_visible_to_new_joiners: bool;
        permissions: opt GroupPermissions;
        rules: GroupRules;
    };

type CreateGroupSuccessResult =
    record {
        chat_id: ChatId;
    };

type CreateGroupResponse =
    variant {
        Success: CreateGroupSuccessResult;
        NameTooShort: FieldTooShortResult;
        NameTooLong: FieldTooLongResult;
        NameReserved;
        DescriptionTooLong: FieldTooLongResult;
        AvatarTooBig: FieldTooLongResult;
        MaxGroupsCreated: nat32;
        NameTaken;
        Throttled;
        InternalError;
        RulesTooLong: FieldTooLongResult;
        RulesTooShort: FieldTooShortResult;
        UserSuspended;
    };

type JoinGroupArgs =
    record {
        chat_id: ChatId;
        as_super_admin: bool;
        invite_code: opt nat64;
        correlation_id: nat64;
    };

type JoinGroupResponse =
    variant {
        Success: GroupChatSummary;
        AlreadyInGroup;
        Blocked;
        GroupNotFound;
        GroupNotPublic;
        ParticipantLimitReached: nat32;
        InternalError: text;
        NotSuperAdmin;
<<<<<<< HEAD
        ChatFrozen;
=======
        UserSuspended;
>>>>>>> 77a55b13
    };

type LeaveGroupArgs =
    record {
        chat_id: ChatId;
        correlation_id: nat64;
    };

type LeaveGroupResponse =
    variant {
        Success;
        GroupNotFound;
        GroupNotPublic;
        InternalError: text;
        CallerNotInGroup;
        OwnerCannotLeave;
<<<<<<< HEAD
        ChatFrozen;
=======
        UserSuspended;
>>>>>>> 77a55b13
    };

type DeleteGroupArgs =
    record {
        chat_id: ChatId;
    };

type DeleteGroupResponse =
    variant {
        Success;
        NotAuthorized;
<<<<<<< HEAD
        ChatFrozen;
=======
        UserSuspended;
>>>>>>> 77a55b13
        InternalError: text;
    };

type SetAvatarArgs =
    record {
        avatar: opt Avatar;
    };

type SetAvatarResponse =
    variant {
        Success;
        AvatarTooBig: FieldTooLongResult;
        UserSuspended;
    };

type MuteNotificationsArgs =
    record {
        chat_id: ChatId;
    };

type MuteNotificationsResponse =
    variant {
        Success;
        ChatNotFound;
        InternalError: text;
    };

type UnmuteNotificationsArgs =
    record {
        chat_id: ChatId;
    };

type UnmuteNotificationsResponse =
    variant {
        Success;
        ChatNotFound;
        InternalError: text;
    };

type AssumeGroupSuperAdminArgs =
    record {
        chat_id: ChatId;
        correlation_id: nat64;
    };

type AssumeGroupSuperAdminResponse =
    variant {
        Success;
        CallerNotInGroup;
        NotSuperAdmin;
        AlreadyOwner;
        AlreadySuperAdmin;
        InternalError: text;
    };

type RelinquishGroupSuperAdminArgs =
    record {
        chat_id: ChatId;
        correlation_id: nat64;
    };

type RelinquishGroupSuperAdminResponse =
    variant {
        Success;
        CallerNotInGroup;
        NotSuperAdmin;
        InternalError: text;
    };

type AddRecommendedGroupExclusionsArgs =
    record {
        groups: vec ChatId;
        duration: opt Milliseconds;
    };

type AddRecommendedGroupExclusionsResponse =
    variant {
        Success;
    };

type SetBioArgs =
    record {
        text: text;
    };

type SetBioResponse =
    variant {
        Success;
        TooLong: FieldTooLongResult;
        UserSuspended;
    };

type TransferCryptoWithinGroupArgs =
    record {
        message_id: MessageId;
        group_id: ChatId;
        thread_root_message_index: opt MessageIndex;
        recipient: UserId;
        content: CryptoContent;
        sender_name: text;
        replies_to: opt GroupReplyContext;
        mentioned: vec User;
        correlation_id: nat64;
    };

type TransferCryptoWithinGroupResponse =
    variant {
        Success: record {
            event_index: EventIndex;
            message_index: MessageIndex;
            timestamp: TimestampMillis;
            transfer: CompletedCryptoTransaction;
        };
        TextTooLong: nat32;
        RecipientBlocked;
        CallerNotInGroup: opt CompletedCryptoTransaction;
        CryptocurrencyNotSupported: Cryptocurrency;
        InvalidRequest: text;
        TransferFailed: text;
        TransferCannotBeZero;
        TransferLimitExceeded: nat;
<<<<<<< HEAD
        ChatFrozen;
=======
        UserSuspended;
>>>>>>> 77a55b13
        InternalError: record { text; CompletedCryptoTransaction; };
    };

type WithdrawCryptoArgs =
    record {
        withdrawal: PendingCryptoTransaction;
    };

type WithdrawCryptoResponse =
    variant {
        Success: CompletedCryptoTransaction;
        TransactionFailed: FailedCryptoTransaction;
        CurrencyNotSupported;
    };

type PinChatRequest =
    record {
        chat_id: ChatId;
    };

type PinChatResponse =
    variant {
        Success;
        PinnedLimitReached: nat32;
    };

type UnpinChatRequest =
    record {
        chat_id: ChatId;
    };

type UnpinChatResponse =
    variant {
        Success;
    };

type ArchiveChatArgs =
    record {
        chat_id: ChatId;
    };

type ArchiveChatResponse =
    variant {
        Success;
        ChatNotFound;
    };

type UnArchiveChatArgs =
    record {
        chat_id: ChatId;
    };

type UnArchiveChatResponse =
    variant {
        Success;
        ChatNotFound;
    };

type InitUserPrincipalMigrationArgs =
    record {
        new_principal: principal;
    };

type InitUserPrincipalMigrationResponse =
    variant {
        Success;
    };

type MigrateUserPrincipalArgs =
    record {
    };

type MigrateUserPrincipalResponse =
    variant {
        Success;
        MigrationNotInitialized;
        MigrationAlreadyInProgress;
        PrincipalAlreadyInUse;
        InternalError: text;
    };

type InitialStateArgs =
    record {
        disable_cache: opt bool;
    };

type InitialStateResponse =
    variant {
        Success: record {
            timestamp: TimestampMillis;
            chats: vec ChatSummary;
            blocked_users: vec UserId;
            cycles_balance: Cycles;
            upgrades_in_progress: vec ChatId;
            user_canister_wasm_version: Version;
            pinned_chats: vec ChatId;
        };
        InternalError: text;
    };

type GroupChatUpdatesSince =
    record {
        chat_id: ChatId;
        updates_since: TimestampMillis;
    };

type UpdatesSince =
    record {
        timestamp: TimestampMillis;
        group_chats: vec GroupChatUpdatesSince;
    };

type UpdatesArgs =
    record {
        updates_since: UpdatesSince;
    };

type UpdatesResponse =
    variant {
        Success: record {
            timestamp: TimestampMillis;
            chats_added: vec ChatSummary;
            chats_updated: vec ChatSummaryUpdates;
            chats_removed: vec ChatId;
            cycles_balance: opt Cycles;
            avatar_id: AvatarIdUpdate;
            upgrades_in_progress: vec ChatId;
            user_canister_wasm_version: opt Version;
            blocked_users_v2: opt vec UserId;
            pinned_chats: opt vec ChatId;
        };
        InternalError: text;
    };

type EventsArgs =
    record {
        user_id: UserId;
        thread_root_message_index: opt MessageIndex;
        start_index: EventIndex;
        ascending: bool;
        max_events: nat32;
        latest_client_event_index: opt EventIndex;
    };

type EventsByIndexArgs =
    record {
        user_id: UserId;
        thread_root_message_index: opt MessageIndex;
        events: vec EventIndex;
        latest_client_event_index: opt EventIndex;
    };

type EventsRangeArgs =
    record {
        user_id: UserId;
        thread_root_message_index: opt MessageIndex;
        from_index: EventIndex;
        to_index: EventIndex;
        latest_client_event_index: opt EventIndex;
    };

type EventsWindowArgs =
    record {
        user_id: UserId;
        thread_root_message_index: opt MessageIndex;
        mid_point: MessageIndex;
        max_events: nat32;
        latest_client_event_index: opt EventIndex;
    };

type EventsSuccessResult =
    record {
        events: vec ChatEventWrapper;
        affected_events: vec ChatEventWrapper;
        latest_event_index: EventIndex;
    };

type EventsResponse =
    variant {
        Success: EventsSuccessResult;
        ChatNotFound;
        ReplicaNotUpToDate: EventIndex;
    };

type MessagesByMessageIndexArgs =
    record {
        user_id: UserId;
        thread_root_message_index: opt MessageIndex;
        messages: vec MessageIndex;
        latest_client_event_index: opt EventIndex;
    };

type MessagesByMessageIndexResponse =
    variant {
        Success: record {
            messages: vec MessageEventWrapper;
            latest_event_index: EventIndex;
        };
        ChatNotFound;
        ReplicaNotUpToDate: EventIndex;
    };

type RecommendedGroupsArgs =
    record {
        count: nat8;
    };

type RecommendedGroupsResponse =
    variant {
        Success: RecommendedGroupsSuccessResult;
        InternalError: text;
    };

type RecommendedGroupsSuccessResult =
    record {
        groups: vec PublicGroupSummary;
    };

type SearchMessagesArgs =
    record {
        user_id: UserId;
        search_term: text;
        max_results: nat8;
    };

type SearchMessagesResponse =
    variant {
        Success: SearchMessagesSuccessResult;
        TermTooShort: nat8;
        TermTooLong: nat8;
        InvalidTerm;
        ChatNotFound;
    };

type SearchMessagesSuccessResult =
    record {
        matches: vec MessageMatch;
    };

type SearchAllMessagesArgs =
    record {
        search_term: text;
        max_results: nat8;
    };

type SearchAllMessagesResponse =
    variant {
        Success: SearchMessagesSuccessResult;
        TermTooShort: nat8;
        TermTooLong: nat8;
        InvalidTerm;
    };

type BioArgs = record {};

type BioResponse =
    variant {
        Success: text;
    };

type PublicProfileArgs = record {};

type PublicProfileResponse =
    variant {
        Success: PublicProfile;
    };

type PublicProfile =
    record {
        username: text;
        avatar_id: opt nat;
        bio: text;
        is_premium: bool;
        phone_is_verified: bool;
        created: TimestampMillis;
    };

service: {
    send_message: (SendMessageArgs) -> (SendMessageResponse);
    edit_message: (EditMessageArgs) -> (EditMessageResponse);
    delete_messages: (DeleteMessagesArgs) -> (DeleteMessagesResponse);
    add_reaction: (AddReactionArgs) -> (AddReactionResponse);
    remove_reaction: (RemoveReactionArgs) -> (RemoveReactionResponse);
    mark_read_v2: (MarkReadArgs) -> (MarkReadResponse);
    block_user: (BlockUserArgs) -> (BlockUserResponse);
    unblock_user: (UnblockUserArgs) -> (UnblockUserResponse);
    create_group: (CreateGroupArgs) -> (CreateGroupResponse);
    join_group_v2: (JoinGroupArgs) -> (JoinGroupResponse);
    leave_group: (LeaveGroupArgs) -> (LeaveGroupResponse);
    delete_group: (DeleteGroupArgs) -> (DeleteGroupResponse);
    set_avatar: (SetAvatarArgs) -> (SetAvatarResponse);
    mute_notifications: (MuteNotificationsArgs) -> (MuteNotificationsResponse);
    unmute_notifications: (UnmuteNotificationsArgs) -> (UnmuteNotificationsResponse);
    assume_group_super_admin: (AssumeGroupSuperAdminArgs) -> (AssumeGroupSuperAdminResponse);
    relinquish_group_super_admin: (RelinquishGroupSuperAdminArgs) -> (RelinquishGroupSuperAdminResponse);
    add_recommended_group_exclusions: (AddRecommendedGroupExclusionsArgs) -> (AddRecommendedGroupExclusionsResponse);
    set_bio: (SetBioArgs) -> (SetBioResponse);
    transfer_crypto_within_group_v2: (TransferCryptoWithinGroupArgs) -> (TransferCryptoWithinGroupResponse);
    withdraw_crypto_v2: (WithdrawCryptoArgs) -> (WithdrawCryptoResponse);
    pin_chat: (PinChatRequest) -> (PinChatResponse);
    unpin_chat: (UnpinChatRequest) -> (UnpinChatResponse);
    archive_chat: (ArchiveChatArgs) -> (ArchiveChatResponse);
    unarchive_chat: (UnArchiveChatArgs) -> (UnArchiveChatResponse);

    init_user_principal_migration: (InitUserPrincipalMigrationArgs) -> (InitUserPrincipalMigrationResponse);
    migrate_user_principal: (MigrateUserPrincipalArgs) -> (MigrateUserPrincipalResponse);

    events: (EventsArgs) -> (EventsResponse) query;
    events_by_index: (EventsByIndexArgs) -> (EventsResponse) query;
    events_range: (EventsRangeArgs) -> (EventsResponse) query;
    events_window: (EventsWindowArgs) -> (EventsResponse) query;
    messages_by_message_index: (MessagesByMessageIndexArgs) -> (MessagesByMessageIndexResponse) query;

    recommended_groups: (RecommendedGroupsArgs) -> (RecommendedGroupsResponse) query;
    initial_state: (InitialStateArgs) -> (InitialStateResponse) query;
    updates: (UpdatesArgs) -> (UpdatesResponse) query;
    search_messages: (SearchMessagesArgs) -> (SearchMessagesResponse) query; // Search just the messages of one direct chat
    search_all_messages: (SearchAllMessagesArgs) -> (SearchAllMessagesResponse) query; // Uses ICQC to search all group chats too
    bio: (BioArgs) -> (BioResponse) query;
    public_profile: (PublicProfileArgs) -> (PublicProfileResponse) query;
}<|MERGE_RESOLUTION|>--- conflicted
+++ resolved
@@ -207,11 +207,8 @@
         ParticipantLimitReached: nat32;
         InternalError: text;
         NotSuperAdmin;
-<<<<<<< HEAD
+        UserSuspended;
         ChatFrozen;
-=======
-        UserSuspended;
->>>>>>> 77a55b13
     };
 
 type LeaveGroupArgs =
@@ -228,11 +225,8 @@
         InternalError: text;
         CallerNotInGroup;
         OwnerCannotLeave;
-<<<<<<< HEAD
+        UserSuspended;
         ChatFrozen;
-=======
-        UserSuspended;
->>>>>>> 77a55b13
     };
 
 type DeleteGroupArgs =
@@ -244,11 +238,8 @@
     variant {
         Success;
         NotAuthorized;
-<<<<<<< HEAD
+        UserSuspended;
         ChatFrozen;
-=======
-        UserSuspended;
->>>>>>> 77a55b13
         InternalError: text;
     };
 
@@ -370,11 +361,8 @@
         TransferFailed: text;
         TransferCannotBeZero;
         TransferLimitExceeded: nat;
-<<<<<<< HEAD
+        UserSuspended;
         ChatFrozen;
-=======
-        UserSuspended;
->>>>>>> 77a55b13
         InternalError: record { text; CompletedCryptoTransaction; };
     };
 
