import "../../../libraries/types/can.did";

type SendMessageArgs =
    record {
        recipient: UserId;
        thread_root_message_index: opt MessageIndex;
        message_id: MessageId;
        sender_name: text;
        content: MessageContent;
        replies_to: opt ReplyContext;
        forwarding: bool;
    };

type SendMessageResponse =
    variant {
        Success: record {
            chat_id: ChatId;
            event_index: EventIndex;
            message_index: MessageIndex;
            timestamp: TimestampMillis;
        };
        TransferSuccess: record {
            chat_id: ChatId;
            event_index: EventIndex;
            message_index: MessageIndex;
            timestamp: TimestampMillis;
            transfer: CompletedCryptoTransaction;
        };
        MessageEmpty;
        TextTooLong: nat32;
        RecipientBlocked;
        InvalidPoll: InvalidPollReason;
        InvalidRequest: text;
        TransferFailed: text;
        TransferCannotBeZero;
        TransferLimitExceeded: nat64;
    };

type EditMessageArgs =
    record {
        user_id: UserId;
        thread_root_message_index: opt MessageIndex;
        message_id: MessageId;
        content: MessageContent;
    };

type EditMessageResponse =
    variant {
        Success;
        MessageNotFound;
        ChatNotFound;
        UserBlocked;
    };

type DeleteMessagesArgs =
    record {
        user_id: UserId;
        thread_root_message_index: opt MessageIndex;
        message_ids: vec MessageId;
    };

type DeleteMessagesResponse =
    variant {
        Success;
        ChatNotFound;
    };

type ToggleReactionArgs =
    record {
        user_id: UserId;
        thread_root_message_index: opt MessageIndex;
        message_id: MessageId;
        reaction: text;
    };

type ToggleReactionResponse =
    variant {
        Added: EventIndex;
        Removed: EventIndex;
        InvalidReaction;
        MessageNotFound;
        ChatNotFound;
    };

type MarkReadArgs =
    record {
        messages_read: vec ChatMessagesRead;
    };

type ChatMessagesRead =
    record {
        chat_id: ChatId;
        message_ranges: vec MessageIndexRange;
        threads: vec ThreadRead;
    };

type ThreadRead =
    record {
        root_message_index: MessageIndex;
        read_up_to: MessageIndex;
    };

type MarkReadResponse =
    variant {
        Success;
    };

type BlockUserArgs =
    record {
        user_id: UserId;
    };

type BlockUserResponse =
    variant {
        Success;
    };

type UnblockUserArgs =
    record {
        user_id: UserId;
    };

type UnblockUserResponse =
    variant {
        Success;
    };

type CreateGroupArgs =
    record {
        is_public: bool;
        name: text;
        description: text;
        avatar: opt Avatar;
        history_visible_to_new_joiners: bool;
        permissions: opt GroupPermissions;
    };

type CreateGroupSuccessResult =
    record {
        chat_id: ChatId;
    };

type CreateGroupResponse =
    variant {
        Success: CreateGroupSuccessResult;
        NameTooShort: FieldTooShortResult;
        NameTooLong: FieldTooLongResult;
        DescriptionTooLong: FieldTooLongResult;
        AvatarTooBig: FieldTooLongResult;
        MaxGroupsCreated: nat32;
        NameTaken;
        Throttled;
        InternalError;
    };

type JoinGroupArgs =
    record {
        chat_id: ChatId;
        as_super_admin: bool;
        invite_code: opt nat64;
    };

type JoinGroupResponse =
    variant {
        Success: GroupChatSummary;
        AlreadyInGroup;
        Blocked;
        GroupNotFound;
        GroupNotPublic;
        ParticipantLimitReached: nat32;
        InternalError: text;
        NotSuperAdmin;
    };

type LeaveGroupArgs =
    record {
        chat_id: ChatId;
    };

type LeaveGroupResponse =
    variant {
        Success;
        GroupNotFound;
        GroupNotPublic;
        InternalError: text;
        CallerNotInGroup;
        OwnerCannotLeave;
    };

type DeleteGroupArgs =
    record {
        chat_id: ChatId;
    };

type DeleteGroupResponse =
    variant {
        Success;
        NotAuthorized;
        InternalError: text;
    };

type SetAvatarArgs =
    record {
        avatar: opt Avatar
    };

type SetAvatarResponse =
    variant {
        Success;
        AvatarTooBig: FieldTooLongResult;
    };

type MuteNotificationsArgs =
    record {
        chat_id: ChatId;
    };

type MuteNotificationsResponse =
    variant {
        Success;
        ChatNotFound;
    };

type UnmuteNotificationsArgs =
    record {
        chat_id: ChatId;
    };

type UnmuteNotificationsResponse =
    variant {
        Success;
        ChatNotFound;
    };

type AssumeGroupSuperAdminArgs =
    record {
        chat_id: ChatId;
    };

type AssumeGroupSuperAdminResponse =
    variant {
        Success;
        CallerNotInGroup;
        NotSuperAdmin;
        AlreadyOwner;
        AlreadySuperAdmin;
        InternalError: text;
    };

type RelinquishGroupSuperAdminArgs =
    record {
        chat_id: ChatId;
    };

type RelinquishGroupSuperAdminResponse =
    variant {
        Success;
        CallerNotInGroup;
        NotSuperAdmin;
        InternalError: text;
    };

type AddRecommendedGroupExclusionsArgs =
    record {
        groups: vec ChatId;
        duration: opt Milliseconds;
    };

type AddRecommendedGroupExclusionsResponse =
    variant {
        Success;
    };

type SetBioArgs =
    record {
        text: text;
    };

type SetBioResponse =
    variant {
        Success;
        TooLong: FieldTooLongResult;
    };

type TransferCryptoWithinGroupArgs =
    record {
        message_id: MessageId;
        group_id: ChatId;
        recipient: UserId;
        content: CryptocurrencyContent;
        sender_name: text;
        replies_to: opt GroupReplyContext;
        mentioned: vec User;
    };

type TransferCryptoWithinGroupResponse =
    variant {
        Success: record {
            event_index: EventIndex;
            message_index: MessageIndex;
            timestamp: TimestampMillis;
            transfer: CompletedCryptoTransaction;
        };
        TextTooLong: nat32;
        RecipientBlocked;
        CallerNotInGroup: opt CompletedCryptoTransaction;
        CryptocurrencyNotSupported: Cryptocurrency;
        InvalidRequest: text;
        TransferFailed: text;
        TransferCannotBeZero;
        TransferLimitExceeded: Tokens;
        InternalError: record { text; CompletedCryptoTransaction; };
    };

type WithdrawCryptoRequest =
    record {
        withdrawal: PendingCryptoTransaction;
    };

type WithdrawCryptoResponse =
    variant {
        Success: CompletedCryptoTransaction;
        TransactionFailed: FailedCryptoTransaction;
        CurrencyNotSupported;
    };

type PinChatRequest =
    record {
        chat_id: ChatId;
    };

type PinChatResponse =
    variant {
        Success;
        PinnedLimitReached: nat32;
    };

type UnpinChatRequest =
    record {
        chat_id: ChatId;
    };

type UnpinChatResponse =
    variant {
        Success;
    };

<<<<<<< HEAD
type VoteOnProposalArgs =
    record {
        governance_canister_id: CanisterId;
        proposal_id: nat64;
        adopt: bool;
        chat_id: ChatId;
        message_id: MessageId;
    };

type VoteOnProposalResponse =
    variant {
        Success;
        CallerNotInGroup;
        NoEligibleNeurons;
        ProposalNotFound;
        ProposalNotAcceptingVotes;
        InternalError: text;
    };

type InitUserPrincipalMigrationArgs =
    record {
        new_principal: principal;
    };

type InitUserPrincipalMigrationResponse =
    variant {
        Success;
    };

type MigrateUserPrincipalArgs =
    record {
    };

type MigrateUserPrincipalResponse =
    variant {
        Success;
        MigrationNotInitialized;
        MigrationAlreadyInProgress;
        PrincipalAlreadyInUse;
        InternalError: text;
    };

=======
>>>>>>> 9aed3b78
type InitialStateArgs =
    record {
    };

type InitialStateResponse =
    variant {
        Success: record {
            timestamp: TimestampMillis;
            chats: vec ChatSummary;
            blocked_users: vec UserId;
            cycles_balance: Cycles;
            upgrades_in_progress: vec ChatId;
            user_canister_wasm_version: Version;
            pinned_chats: vec ChatId;
        };
        InternalError: text;
    };

type GroupChatUpdatesSince =
    record {
        chat_id: ChatId;
        updates_since: TimestampMillis;
    };

type UpdatesSince =
    record {
        timestamp: TimestampMillis;
        group_chats: vec GroupChatUpdatesSince;
    };

type UpdatesArgs =
    record {
        updates_since: UpdatesSince;
    };

type UpdatesResponse =
    variant {
        Success: record {
            timestamp: TimestampMillis;
            chats_added: vec ChatSummary;
            chats_updated: vec ChatSummaryUpdates;
            chats_removed: vec ChatId;
            blocked_users: vec UserId;
            cycles_balance: opt Cycles;
            avatar_id: AvatarIdUpdate;
            upgrades_in_progress: vec ChatId;
            user_canister_wasm_version: opt Version;
            blocked_users_v2: opt vec UserId;
            pinned_chats: opt vec ChatId;
        };
        InternalError: text;
    };

type EventsArgs =
    record {
        user_id: UserId;
        thread_root_message_index: opt MessageIndex;
        start_index: EventIndex;
        ascending: bool;
        max_events: nat32;
    };

type EventsByIndexArgs =
    record {
        user_id: UserId;
        thread_root_message_index: opt MessageIndex;
        events: vec EventIndex;
    };

type EventsRangeArgs =
    record {
        user_id: UserId;
        thread_root_message_index: opt MessageIndex;
        from_index: EventIndex;
        to_index: EventIndex;
    };

type EventsWindowArgs =
    record {
        user_id: UserId;
        thread_root_message_index: opt MessageIndex;
        mid_point: MessageIndex;
        max_events: nat32;
    };

type EventsSuccessResult =
    record {
        events: vec ChatEventWrapper;
        affected_events: vec ChatEventWrapper;
    };

type EventsResponse =
    variant {
        Success: EventsSuccessResult;
        ChatNotFound;
    };

type MessagesByMessageIndexArgs =
    record {
        user_id: UserId;
        thread_root_message_index: opt MessageIndex;
        messages: vec MessageIndex;
    };

type MessagesByMessageIndexResponse =
    variant {
        Success: record {
            messages: vec MessageEventWrapper;
            latest_event_index: EventIndex;
        };
        ChatNotFound;
    };

type RecommendedGroupsArgs =
    record {
        count: nat8;
    };

type RecommendedGroupsResponse =
    variant {
        Success: RecommendedGroupsSuccessResult;
        InternalError: text;
    };

type RecommendedGroupsSuccessResult =
    record {
        groups: vec PublicGroupSummary;
    };

type SearchMessagesArgs =
    record {
        user_id: UserId;
        search_term: text;
        max_results: nat8;
    };

type SearchMessagesResponse =
    variant {
        Success: SearchMessagesSuccessResult;
        TermTooShort: nat8;
        TermTooLong: nat8;
        InvalidTerm;
        ChatNotFound;
    };

type SearchMessagesSuccessResult =
    record {
        matches: vec MessageMatch;
    };

type SearchAllMessagesArgs =
    record {
        search_term: text;
        max_results: nat8;
    };

type SearchAllMessagesResponse =
    variant {
        Success: SearchMessagesSuccessResult;
        TermTooShort: nat8;
        TermTooLong: nat8;
        InvalidTerm;
    };

type BioArgs = record {};

type BioResponse =
    variant {
        Success: text;
    };

type PublicProfileArgs = record {};

type PublicProfileResponse =
    variant {
        Success: PublicProfile;
    };

type PublicProfile = 
    record {
        username: text;
        avatar_id: opt nat;
        bio: text;
        is_premium: bool;
        phone_is_verified: bool;
        created: TimestampMillis;
    };

service: {
    send_message: (SendMessageArgs) -> (SendMessageResponse);
    edit_message: (EditMessageArgs) -> (EditMessageResponse);
    delete_messages: (DeleteMessagesArgs) -> (DeleteMessagesResponse);
    toggle_reaction: (ToggleReactionArgs) -> (ToggleReactionResponse);
    mark_read: (MarkReadArgs) -> (MarkReadResponse);
    block_user: (BlockUserArgs) -> (BlockUserResponse);
    unblock_user: (UnblockUserArgs) -> (UnblockUserResponse);
    create_group: (CreateGroupArgs) -> (CreateGroupResponse);
    join_group_v2: (JoinGroupArgs) -> (JoinGroupResponse);
    leave_group: (LeaveGroupArgs) -> (LeaveGroupResponse);
    delete_group: (DeleteGroupArgs) -> (DeleteGroupResponse);
    set_avatar: (SetAvatarArgs) -> (SetAvatarResponse);
    mute_notifications: (MuteNotificationsArgs) -> (MuteNotificationsResponse);
    unmute_notifications: (UnmuteNotificationsArgs) -> (UnmuteNotificationsResponse);
    assume_group_super_admin: (AssumeGroupSuperAdminArgs) -> (AssumeGroupSuperAdminResponse);
    relinquish_group_super_admin: (RelinquishGroupSuperAdminArgs) -> (RelinquishGroupSuperAdminResponse);
    add_recommended_group_exclusions: (AddRecommendedGroupExclusionsArgs) -> (AddRecommendedGroupExclusionsResponse);
    set_bio: (SetBioArgs) -> (SetBioResponse);
    transfer_crypto_within_group: (TransferCryptoWithinGroupArgs) -> (TransferCryptoWithinGroupResponse);
    withdraw_crypto: (WithdrawCryptoRequest) -> (WithdrawCryptoResponse);
    pin_chat: (PinChatRequest) -> (PinChatResponse);
    unpin_chat: (UnpinChatRequest) -> (UnpinChatResponse);

    init_user_principal_migration: (InitUserPrincipalMigrationArgs) -> (InitUserPrincipalMigrationResponse);
    migrate_user_principal: (MigrateUserPrincipalArgs) -> (MigrateUserPrincipalResponse);

    events: (EventsArgs) -> (EventsResponse) query;
    events_by_index: (EventsByIndexArgs) -> (EventsResponse) query;
    events_range: (EventsRangeArgs) -> (EventsResponse) query;
    events_window: (EventsWindowArgs) -> (EventsResponse) query;
    messages_by_message_index: (MessagesByMessageIndexArgs) -> (MessagesByMessageIndexResponse) query;

    recommended_groups: (RecommendedGroupsArgs) -> (RecommendedGroupsResponse) query;
    initial_state: (InitialStateArgs) -> (InitialStateResponse) query;
    updates: (UpdatesArgs) -> (UpdatesResponse) query;
    search_messages: (SearchMessagesArgs) -> (SearchMessagesResponse) query; // Search just the messages of one direct chat
    search_all_messages: (SearchAllMessagesArgs) -> (SearchAllMessagesResponse) query; // Uses ICQC to search all group chats too
    bio: (BioArgs) -> (BioResponse) query;
    public_profile: (PublicProfileArgs) -> (PublicProfileResponse) query;
}<|MERGE_RESOLUTION|>--- conflicted
+++ resolved
@@ -345,26 +345,6 @@
         Success;
     };
 
-<<<<<<< HEAD
-type VoteOnProposalArgs =
-    record {
-        governance_canister_id: CanisterId;
-        proposal_id: nat64;
-        adopt: bool;
-        chat_id: ChatId;
-        message_id: MessageId;
-    };
-
-type VoteOnProposalResponse =
-    variant {
-        Success;
-        CallerNotInGroup;
-        NoEligibleNeurons;
-        ProposalNotFound;
-        ProposalNotAcceptingVotes;
-        InternalError: text;
-    };
-
 type InitUserPrincipalMigrationArgs =
     record {
         new_principal: principal;
@@ -388,8 +368,6 @@
         InternalError: text;
     };
 
-=======
->>>>>>> 9aed3b78
 type InitialStateArgs =
     record {
     };
