import "../../../libraries/types/can.did";

type SendMessageV2Args = record {
    recipient : UserId;
    thread_root_message_index : opt MessageIndex;
    message_id : MessageId;
    content : MessageContentInitial;
    replies_to : opt ReplyContext;
    forwarding : bool;
    block_level_markdown : bool;
    message_filter_failed : opt nat64;
    pin : opt text;
    correlation_id : nat64;
};

type SendMessageResponse = variant {
    Success : SendMessageSuccess;
    TransferSuccessV2 : record {
        chat_id : ChatId;
        event_index : EventIndex;
        message_index : MessageIndex;
        timestamp : TimestampMillis;
        expires_at : opt TimestampMillis;
        transfer : CompletedCryptoTransaction;
    };
    MessageEmpty;
    TextTooLong : nat32;
    RecipientBlocked;
    RecipientNotFound;
    InvalidPoll : InvalidPollReason;
    InvalidRequest : text;
    TransferFailed : text;
    TransferCannotBeZero;
    TransferCannotBeToSelf;
    P2PSwapSetUpFailed : text;
    DuplicateMessageId;
    UserSuspended;
    PinRequired;
    PinIncorrect : Milliseconds;
    TooManyFailedPinAttempts : Milliseconds;
    InternalError : text;
};

type SendMessageSuccess = record {
    chat_id : ChatId;
    event_index : EventIndex;
    message_index : MessageIndex;
    timestamp : TimestampMillis;
    expires_at : opt TimestampMillis;
};

type StartVideoCallArgs = record {
    message_id : MessageId;
    initiator : UserId;
    initiator_username : text;
    initiator_display_name : opt text;
    initiator_avatar_id : opt nat;
    max_duration : opt Milliseconds;
    call_type : VideoCallType;
};

type StartVideoCallResponse = variant {
    Success;
    NotAuthorized;
};

type EditMessageV2Args = record {
    user_id : UserId;
    thread_root_message_index : opt MessageIndex;
    message_id : MessageId;
    content : MessageContentInitial;
    block_level_markdown : opt bool;
    correlation_id : nat64;
};

type EditMessageResponse = variant {
    Success;
    MessageNotFound;
    ChatNotFound;
    UserBlocked;
    UserSuspended;
};

type DeleteMessagesArgs = record {
    user_id : UserId;
    thread_root_message_index : opt MessageIndex;
    message_ids : vec MessageId;
    correlation_id : nat64;
};

type DeleteMessagesResponse = variant {
    Success;
    ChatNotFound;
    UserSuspended;
};

type UndeleteMessagesArgs = record {
    user_id : UserId;
    thread_root_message_index : opt MessageIndex;
    message_ids : vec MessageId;
    correlation_id : nat64;
};

type UndeleteMessagesResponse = variant {
    Success : record {
        messages : vec Message;
    };
    ChatNotFound;
    UserSuspended;
};

type AddReactionArgs = record {
    user_id : UserId;
    thread_root_message_index : opt MessageIndex;
    message_id : MessageId;
    reaction : text;
    correlation_id : nat64;
};

type AddReactionResponse = variant {
    Success;
    SuccessV2 : PushEventResult;
    NoChange;
    InvalidReaction;
    MessageNotFound;
    ChatNotFound;
    UserSuspended;
};

type RemoveReactionArgs = record {
    user_id : UserId;
    thread_root_message_index : opt MessageIndex;
    message_id : MessageId;
    reaction : text;
    correlation_id : nat64;
};

type RemoveReactionResponse = variant {
    Success;
    SuccessV2 : PushEventResult;
    NoChange;
    MessageNotFound;
    ChatNotFound;
    UserSuspended;
};

type ReportMessageArgs = record {
    them : UserId;
    thread_root_message_index : opt MessageIndex;
    message_id : MessageId;
    delete : bool;
};

type ReportMessageResponse = variant {
    Success;
    UserSuspended;
    ChatNotFound;
    MessageNotFound;
    AlreadyReported;
    InternalError : text;
};

type ApproveTransferArgs = record {
    spender : Account;
    ledger_canister_id : CanisterId;
    amount : nat;
    expires_in : opt Milliseconds;
    pin : opt text;
};

type ApproveTransferResponse = variant {
    Success;
    ApproveError : ICRC2_ApproveError;
    PinRequired;
    PinIncorrect : Milliseconds;
    TooManyFailedPinAttempts : Milliseconds;
    InternalError : text;
};

type SwapTokensArgs = record {
    swap_id : nat;
    input_token : TokenInfo;
    output_token : TokenInfo;
    input_amount : nat;
    exchange_args : variant {
        ICPSwap : ExchangeArgs;
        Sonic : ExchangeArgs;
    };
    min_output_amount : nat;
    pin : opt text;
};

type ExchangeArgs = record {
    swap_canister_id : CanisterId;
    zero_for_one : bool;
};

type SwapTokensResponse = variant {
    Success : record {
        amount_out : nat;
    };
    SwapFailed;
    PinRequired;
    PinIncorrect : Milliseconds;
    TooManyFailedPinAttempts : Milliseconds;
    InternalError : text;
};

type TokenSwapStatusArgs = record {
    swap_id : nat;
};

type TokenSwapStatusResponse = variant {
    Success : record {
        started : TimestampMillis;
        deposit_account : opt variant {
            Ok;
            Err : text;
        };
        transfer : opt variant {
            Ok : nat64;
            Err : text;
        };
        notify_dex : opt variant {
            Ok;
            Err : text;
        };
        amount_swapped : opt variant {
            Ok : variant {
                Ok : nat;
                Err : text;
            };
            Err : text;
        };
        withdraw_from_dex : opt variant {
            Ok : nat;
            Err : text;
        };
        success : opt bool;
    };
    NotFound;
};

type AcceptP2PSwapArgs = record {
    user_id : UserId;
    thread_root_message_index : opt MessageIndex;
    message_id : MessageId;
    pin : opt text;
};

type AcceptP2PSwapResponse = variant {
    Success : AcceptSwapSuccess;
    InsufficientFunds;
    StatusError : SwapStatusError;
    SwapNotFound;
    ChatNotFound;
    UserSuspended;
    PinRequired;
    PinIncorrect : Milliseconds;
    TooManyFailedPinAttempts : Milliseconds;
    InternalError : text;
};

type CancelP2PSwapArgs = record {
    user_id : UserId;
    message_id : MessageId;
};

type CancelP2PSwapResponse = variant {
    Success;
    StatusError : SwapStatusError;
    SwapNotFound;
    ChatNotFound;
};

type EndVideoCallArgs = record {
    user_id : UserId;
    message_id : MessageId;
};

type EndVideoCallResponse = variant {
    Success;
    MessageNotFound;
    AlreadyEnded;
};

type JoinVideoCallArgs = record {
    user_id : UserId;
    message_id : MessageId;
};

type JoinVideoCallResponse = variant {
    Success;
    MessageNotFound;
    AlreadyEnded;
    UserSuspended;
    UserBlocked;
    ChatNotFound;
};

type ClaimDailyChitResponse = variant {
    Success : record {
        chit_earned : nat32;
        chit_balance : int32;
        streak : nat16;
        next_claim : TimestampMillis;
    };
    AlreadyClaimed : TimestampMillis;
};

type TipMessageArgs = record {
    chat : Chat;
    recipient : UserId;
    thread_root_message_index : opt MessageIndex;
    message_id : MessageId;
    ledger : CanisterId;
    token : Cryptocurrency;
    amount : nat;
    fee : nat;
    decimals : nat8;
    pin : opt text;
};

type TipMessageResponse = variant {
    Success;
    ChatNotFound;
    MessageNotFound;
    CannotTipSelf;
    NotAuthorized;
    TransferCannotBeZero;
    TransferNotToMessageSender;
    TransferFailed : text;
    ChatFrozen;
    UserSuspended;
    Retrying : text;
    PinRequired;
    PinIncorrect : Milliseconds;
    TooManyFailedPinAttempts : Milliseconds;
    InternalError : record { text; CompletedCryptoTransaction };
};

type MarkAchievementsSeenArgs = record {
    last_seen : TimestampMillis;
};

type MarkAchievementsSeenResponse = variant {
    Success;
};

type MarkReadArgs = record {
    messages_read : vec ChatMessagesRead;
    community_messages_read : vec CommunityMessagesRead;
};

type ChatMessagesRead = record {
    chat_id : ChatId;
    read_up_to : opt MessageIndex;
    threads : vec ThreadRead;
    date_read_pinned : opt TimestampMillis;
};

type CommunityMessagesRead = record {
    community_id : CommunityId;
    channels_read : vec ChannelMessagesRead;
};

type ChannelMessagesRead = record {
    channel_id : ChannelId;
    read_up_to : opt MessageIndex;
    threads : vec ThreadRead;
    date_read_pinned : opt TimestampMillis;
};

type ThreadRead = record {
    root_message_index : MessageIndex;
    read_up_to : MessageIndex;
};

type MarkReadResponse = variant {
    Success;
};

type BlockUserArgs = record {
    user_id : UserId;
};

type BlockUserResponse = variant {
    Success;
    UserSuspended;
};

type UnblockUserArgs = record {
    user_id : UserId;
};

type UnblockUserResponse = variant {
    Success;
    UserSuspended;
};

type DeleteDirectChatArgs = record {
    user_id : UserId;
    block_user : bool;
};

type DeleteDirectChatResponse = variant {
    Success;
    ChatNotFound;
};

type CreateGroupArgs = record {
    is_public : bool;
    name : text;
    description : text;
    avatar : opt Document;
    history_visible_to_new_joiners : bool;
    messages_visible_to_non_members: opt bool;    
    permissions_v2 : opt GroupPermissions;
    rules : Rules;
    events_ttl : opt Milliseconds;
    gate : opt AccessGate;
};

type CreateGroupSuccessResult = record {
    chat_id : ChatId;
};

type CreateGroupResponse = variant {
    Success : CreateGroupSuccessResult;
    NameTooShort : FieldTooShortResult;
    NameTooLong : FieldTooLongResult;
    NameReserved;
    DescriptionTooLong : FieldTooLongResult;
    AvatarTooBig : FieldTooLongResult;
    AccessGateInvalid;
    MaxGroupsCreated : nat32;
    NameTaken;
    Throttled;
    InternalError;
    RulesTooLong : FieldTooLongResult;
    RulesTooShort : FieldTooShortResult;
    UserSuspended;
    UnauthorizedToCreatePublicGroup;
};

type LeaveGroupArgs = record {
    chat_id : ChatId;
    correlation_id : nat64;
};

type LeaveGroupResponse = variant {
    Success;
    GroupNotFound;
    GroupNotPublic;
    InternalError : text;
    CallerNotInGroup;
    OwnerCannotLeave;
    UserSuspended;
    ChatFrozen;
};

type DeleteGroupArgs = record {
    chat_id : ChatId;
};

type DeleteGroupResponse = variant {
    Success;
    NotAuthorized;
    UserSuspended;
    ChatFrozen;
    InternalError : text;
};

type CreateCommunityArgs = record {
    is_public : bool;
    name : text;
    description : text;
    avatar : opt Document;
    banner : opt Document;
    history_visible_to_new_joiners : bool;
    permissions : opt CommunityPermissions;
    rules : Rules;
    gate : opt AccessGate;
    default_channels : vec text;
    default_channel_rules : opt Rules;
    primary_language : text;
};

type CreateCommunitySuccessResult = record {
    community_id : CommunityId;
};

type CreateCommunityResponse = variant {
    Success : CreateCommunitySuccessResult;
    NameTooShort : FieldTooShortResult;
    NameTooLong : FieldTooLongResult;
    NameReserved;
    DescriptionTooLong : FieldTooLongResult;
    AvatarTooBig : FieldTooLongResult;
    BannerTooBig : FieldTooLongResult;
    AccessGateInvalid;
    MaxCommunitiesCreated : nat32;
    NameTaken;
    Throttled;
    InternalError : text;
    RulesTooLong : FieldTooLongResult;
    RulesTooShort : FieldTooShortResult;
    UserSuspended;
    Unauthorized;
    DefaultChannelsInvalid;
};

type LeaveCommunityArgs = record {
    community_id : CommunityId;
};

type LeaveCommunityResponse = variant {
    Success;
    CommunityNotFound;
    CommunityNotPublic;
    InternalError : text;
    UserNotInCommunity;
    LastOwnerCannotLeave;
    UserSuspended;
    CommunityFrozen;
};

type DeleteCommunityArgs = record {
    community_id : CommunityId;
};

type DeleteCommunityResponse = variant {
    Success;
    NotAuthorized;
    UserSuspended;
    CommunityFrozen;
    InternalError : text;
};

type SetAvatarArgs = record {
    avatar : opt Document;
};

type SetAvatarResponse = variant {
    Success;
    AvatarTooBig : FieldTooLongResult;
    UserSuspended;
};

type MuteNotificationsArgs = record {
    chat_id : ChatId;
};

type MuteNotificationsResponse = variant {
    Success;
    ChatNotFound;
    InternalError : text;
};

type UnmuteNotificationsArgs = record {
    chat_id : ChatId;
};

type UnmuteNotificationsResponse = variant {
    Success;
    ChatNotFound;
    InternalError : text;
};

type AddHotGroupExclusionsArgs = record {
    groups : vec ChatId;
    duration : opt Milliseconds;
};

type AddHotGroupExclusionsResponse = variant {
    Success;
};

type SetBioArgs = record {
    text : text;
};

type SetBioResponse = variant {
    Success;
    TooLong : FieldTooLongResult;
    UserSuspended;
};

type SetCommunityIndexesArgs = record {
    indexes : vec record { CommunityId; nat32 };
};

type SetCommunityIndexesResponse = variant {
    Success;
};

type SetContactArgs = record {
    contact : OptionalContact;
};

type OptionalContact = record {
    user_id : UserId;
    nickname : TextUpdate;
};

type SetContactResponse = variant {
    Success;
    NoChange;
    NicknameTooLong : FieldTooLongResult;
    NicknameTooShort : FieldTooShortResult;
    UserSuspended;
};

type SetMessageReminderV2Args = record {
    chat : Chat;
    thread_root_message_index : opt MessageIndex;
    event_index : EventIndex;
    notes : opt text;
    remind_at : TimestampMillis;
};

type SetMessageReminderResponse = variant {
    Success : nat64;
    ReminderDateInThePast;
    NotesTooLong : FieldTooLongResult;
    UserSuspended;
};

type CancelMessageReminderArgs = record {
    reminder_id : nat64;
};

type CancelMessageReminderResponse = variant {
    Success;
};

type SetPinNumberArgs = record {
    current : opt text;
    new : opt text;
};

type SetPinNumberResponse = variant {
    Success;
    TooShort : FieldTooShortResult;
    TooLong : FieldTooLongResult;
    PinRequired;
    PinIncorrect : Milliseconds;
    TooManyFailedPinAttempts : Milliseconds;
};

type SendMessageWithTransferToChannelArgs = record {
    community_id : CommunityId;
    channel_id : ChannelId;
    thread_root_message_index : opt MessageIndex;
    message_id : MessageId;
    content : MessageContentInitial;
    sender_name : text;
    sender_display_name : opt text;
    replies_to : opt GroupReplyContext;
    mentioned : vec User;
    block_level_markdown : bool;
    community_rules_accepted : opt Version;
    channel_rules_accepted : opt Version;
    message_filter_failed : opt nat64;
    pin : opt text;
};

type SendMessageWithTransferToChannelResponse = variant {
    Success : record {
        event_index : EventIndex;
        message_index : MessageIndex;
        timestamp : TimestampMillis;
        expires_at : opt TimestampMillis;
        transfer : CompletedCryptoTransaction;
    };
    TextTooLong : nat32;
    RecipientBlocked;
    UserNotInCommunity : opt CompletedCryptoTransaction;
    UserNotInChannel : CompletedCryptoTransaction;
    ChannelNotFound : CompletedCryptoTransaction;
    CryptocurrencyNotSupported : Cryptocurrency;
    InvalidRequest : text;
    TransferFailed : text;
    TransferCannotBeZero;
    TransferCannotBeToSelf;
    P2PSwapSetUpFailed : text;
    UserSuspended;
    CommunityFrozen;
    RulesNotAccepted;
    CommunityRulesNotAccepted;
    Retrying : record { text; CompletedCryptoTransaction };
    PinRequired;
    PinIncorrect : Milliseconds;
    TooManyFailedPinAttempts : Milliseconds;
};

type SendMessageWithTransferToGroupArgs = record {
    group_id : ChatId;
    thread_root_message_index : opt MessageIndex;
    message_id : MessageId;
    content : MessageContentInitial;
    sender_name : text;
    sender_display_name : opt text;
    replies_to : opt GroupReplyContext;
    mentioned : vec User;
    block_level_markdown : bool;
    rules_accepted : opt Version;
    message_filter_failed : opt nat64;
    pin : opt text;
    correlation_id : nat64;
};

type SendMessageWithTransferToGroupResponse = variant {
    Success : record {
        event_index : EventIndex;
        message_index : MessageIndex;
        timestamp : TimestampMillis;
        expires_at : opt TimestampMillis;
        transfer : CompletedCryptoTransaction;
    };
    TextTooLong : nat32;
    RecipientBlocked;
    CallerNotInGroup : opt CompletedCryptoTransaction;
    CryptocurrencyNotSupported : Cryptocurrency;
    InvalidRequest : text;
    TransferFailed : text;
    TransferCannotBeZero;
    TransferCannotBeToSelf;
    P2PSwapSetUpFailed : text;
    UserSuspended;
    ChatFrozen;
    RulesNotAccepted;
    Retrying : record { text; CompletedCryptoTransaction };
    PinRequired;
    PinIncorrect : Milliseconds;
    TooManyFailedPinAttempts : Milliseconds;
};

type WithdrawCryptoArgs = record {
    withdrawal : PendingCryptoTransaction;
    pin : opt text;
};

type WithdrawCryptoResponse = variant {
    Success : CompletedCryptoTransaction;
    TransactionFailed : FailedCryptoTransaction;
    CurrencyNotSupported;
    PinRequired;
    PinIncorrect : Milliseconds;
    TooManyFailedPinAttempts : Milliseconds;
};

type PinChatV2Request = record {
    chat : ChatInList;
};

type PinChatV2Response = variant {
    Success;
    ChatNotFound;
};

type UnpinChatV2Request = record {
    chat : ChatInList;
};

type UnpinChatV2Response = variant {
    Success;
    ChatNotFound;
};

type ChatInList = variant {
    Direct : ChatId;
    Group : ChatId;
    Favourite : Chat;
    Community : record { CommunityId; ChannelId };
};

type ManageFavouriteChatsArgs = record {
    to_add : vec Chat;
    to_remove : vec Chat;
};

type ManageFavouriteChatsResponse = variant {
    Success;
    UserSuspended;
};

type ArchiveUnarchiveChatsArgs = record {
    to_archive : vec Chat;
    to_unarchive : vec Chat;
};

type ArchiveUnarchiveChatsResponse = variant {
    Success;
    PartialSuccess : record { chats_not_found : vec Chat };
    Failure;
    UserSuspended;
};

type NamedAccount = record {
    name : text;
    account : text;
};

type SaveCryptoAccountResponse = variant {
    Success;
    Invalid;
    NameTaken;
    UserSuspended;
};

type SavedCryptoAccountsResponse = variant {
    Success : vec NamedAccount;
};

type SubmitProposalArgs = record {
    governance_canister_id : CanisterId;
    proposal : ProposalToSubmit;
    ledger : CanisterId;
    token : Cryptocurrency;
    proposal_rejection_fee : nat;
    transaction_fee : nat;
};

type ProposalToSubmit = record {
    title : text;
    summary : text;
    url : text;
    action : ProposalToSubmitAction;
};

type ProposalToSubmitAction = variant {
    Motion;
    TransferSnsTreasuryFunds : record {
        treasury : variant {
            ICP;
            SNS;
        };
        amount : nat;
        to : Icrc1Account;
        memo : opt nat64;
    };
    UpgradeSnsToNextVersion;
    UpgradeSnsControlledCanister : record {
        canister_id : CanisterId;
        new_canister_wasm : blob;
        mode : variant {
            Install;
            Reinstall;
            Upgrade;
        };
    };
    ExecuteGenericNervousSystemFunction : record {
        function_id : nat64;
        payload : blob;
    };
};

type SubmitProposalResponse = variant {
    Success;
    GovernanceCanisterNotSupported;
    InsufficientPayment : nat;
    UserSuspended;
    TransferFailed : text;
    Retrying : text;
    InternalError : text;
};

type InitialStateResponse = variant {
    Success : record {
        timestamp : TimestampMillis;
        direct_chats : DirectChatsInitial;
        group_chats : GroupChatsInitial;
        favourite_chats : FavouriteChatsInitial;
        communities : CommunitiesInitial;
        avatar_id : opt nat;
        blocked_users : vec UserId;
        suspended : bool;
        pin_number_settings : opt PinNumberSettings;
        local_user_index_canister_id : CanisterId;
        achievements : vec ChitEarned;
        achievements_last_seen : TimestampMillis;
        total_chit_earned : int32;
        chit_balance : int32;
        streak : nat16;
        streak_ends : TimestampMillis;
        next_daily_claim : TimestampMillis;
        is_unique_person : bool;
        wallet_config: WalletConfig;
        referrals : vec Referral;
    };
};

type DirectChatsInitial = record {
    summaries : vec DirectChatSummary;
    pinned : vec ChatId;
};

type GroupChatsInitial = record {
    summaries : vec UserCanisterGroupChatSummary;
    pinned : vec ChatId;
    cached : opt CachedGroupChatSummaries;
};

type CachedGroupChatSummaries = record {
    summaries : vec GroupChatSummary;
    timestamp : TimestampMillis;
};

type FavouriteChatsInitial = record {
    chats : vec Chat;
    pinned : vec Chat;
};

type CommunitiesInitial = record {
    summaries : vec UserCanisterCommunitySummary;
};

type PinNumberSettings = record {
    length : nat8;
    attempts_blocked_until : opt TimestampMillis;
};

type UpdatesArgs = record {
    updates_since : TimestampMillis;
};

type UpdatesResponse = variant {
    Success : record {
        timestamp : TimestampMillis;
        username : opt text;
        display_name : TextUpdate;
        direct_chats : DirectChatsUpdates;
        group_chats : GroupChatsUpdates;
        favourite_chats : FavouriteChatsUpdates;
        communities : CommunitiesUpdates;
        avatar_id : DocumentIdUpdate;
        blocked_users : opt vec UserId;
        pin_number_settings : variant {
            SetToSome : PinNumberSettings;
            SetToNone;
            NoChange;
        };
        suspended : opt bool;
        achievements : vec ChitEarned;
        achievements_last_seen : opt TimestampMillis;
        total_chit_earned : int32;
        chit_balance : int32;
        streak : nat16;
        streak_ends : TimestampMillis;
        next_daily_claim : TimestampMillis;
        is_unique_person : opt bool;
        wallet_config: opt WalletConfig;
        referrals : vec Referral;
    };
    SuccessNoUpdates;
};

type DirectChatsUpdates = record {
    added : vec DirectChatSummary;
    updated : vec DirectChatSummaryUpdates;
    removed : vec ChatId;
    pinned : opt vec ChatId;
};

type GroupChatsUpdates = record {
    added : vec UserCanisterGroupChatSummary;
    updated : vec UserCanisterGroupChatSummaryUpdates;
    removed : vec ChatId;
    pinned : opt vec ChatId;
};

type CommunitiesUpdates = record {
    added : vec UserCanisterCommunitySummary;
    updated : vec UserCanisterCommunitySummaryUpdates;
    removed : vec CommunityId;
};

type FavouriteChatsUpdates = record {
    chats : opt vec Chat;
    pinned : opt vec Chat;
};

type UserCanisterGroupChatSummary = record {
    chat_id : ChatId;
    local_user_index_canister_id : CanisterId;
    read_by_me_up_to : opt MessageIndex;
    threads_read : vec record { MessageIndex; MessageIndex };
    archived : bool;
    date_read_pinned : opt TimestampMillis;
};

type UserCanisterGroupChatSummaryUpdates = record {
    chat_id : ChatId;
    read_by_me_up_to : opt MessageIndex;
    threads_read : vec record { MessageIndex; MessageIndex };
    archived : opt bool;
    date_read_pinned : opt TimestampMillis;
};

type UserCanisterCommunitySummary = record {
    community_id : CommunityId;
    local_user_index_canister_id : CanisterId;
    channels : vec UserCanisterChannelSummary;
    index : nat32;
    archived : bool;
    pinned : vec ChannelId;
};

type UserCanisterCommunitySummaryUpdates = record {
    community_id : CommunityId;
    channels : vec UserCanisterChannelSummaryUpdates;
    index : opt nat32;
    archived : opt bool;
    pinned : opt vec ChannelId;
};

type UserCanisterChannelSummary = record {
    channel_id : ChannelId;
    read_by_me_up_to : opt MessageIndex;
    threads_read : vec record { MessageIndex; MessageIndex };
    archived : bool;
    date_read_pinned : opt TimestampMillis;
};

type UserCanisterChannelSummaryUpdates = record {
    channel_id : ChannelId;
    read_by_me_up_to : opt MessageIndex;
    threads_read : vec record { MessageIndex; MessageIndex };
    archived : opt bool;
    date_read_pinned : opt TimestampMillis;
};

type EventsArgs = record {
    user_id : UserId;
    thread_root_message_index : opt MessageIndex;
    start_index : EventIndex;
    ascending : bool;
    max_messages : nat32;
    max_events : nat32;
    latest_known_update : opt TimestampMillis;
};

type EventsByIndexArgs = record {
    user_id : UserId;
    thread_root_message_index : opt MessageIndex;
    events : vec EventIndex;
    latest_known_update : opt TimestampMillis;
};

type EventsWindowArgs = record {
    user_id : UserId;
    thread_root_message_index : opt MessageIndex;
    mid_point : MessageIndex;
    max_messages : nat32;
    max_events : nat32;
    latest_known_update : opt TimestampMillis;
};

type EventsResponse = variant {
    Success : EventsSuccessResult;
    ChatNotFound;
    ThreadMessageNotFound;
    ReplicaNotUpToDateV2 : TimestampMillis;
};

type MessagesByMessageIndexArgs = record {
    user_id : UserId;
    thread_root_message_index : opt MessageIndex;
    messages : vec MessageIndex;
    latest_known_update : opt TimestampMillis;
};

type MessagesByMessageIndexResponse = variant {
    Success : MessagesSuccessResult;
    ChatNotFound;
    ThreadMessageNotFound;
    ReplicaNotUpToDateV2 : TimestampMillis;
};

type SearchMessagesArgs = record {
    user_id : UserId;
    search_term : text;
    max_results : nat8;
};

type SearchMessagesResponse = variant {
    Success : SearchMessagesSuccessResult;
    TermTooShort : nat8;
    TermTooLong : nat8;
    InvalidTerm;
    ChatNotFound;
};

type SearchMessagesSuccessResult = record {
    matches : vec MessageMatch;
};

type BioArgs = record {};

type BioResponse = variant {
    Success : text;
};

type ContactsArgs = record {};

type ContactsResponse = variant {
    Success : record {
        contacts : vec Contact;
    };
};

type Contact = record {
    user_id : UserId;
    nickname : opt text;
};

type PublicProfileArgs = record {};

type PublicProfileResponse = variant {
    Success : PublicProfile;
};

type PublicProfile = record {
    username : text;
    display_name : opt text;
    avatar_id : opt nat;
    bio : text;
    is_premium : bool;
    phone_is_verified : bool;
    created : TimestampMillis;
};

type HotGroupExclusionsArgs = record {};

type HotGroupExclusionsResponse = variant {
    Success : vec ChatId;
};

type DeletedMessageArgs = record {
    user_id : UserId;
    message_id : MessageId;
};

type DeletedMessageResponse = variant {
    Success : record {
        content : MessageContent;
    };
    ChatNotFound;
    NotAuthorized;
    MessageNotFound;
    MessageHardDeleted;
};

type LocalUserIndexResponse = variant {
    Success : CanisterId;
};

type ChitEventsArgs = record {
    from : opt TimestampMillis;
    to : opt TimestampMillis;
    skip : opt nat32;
    max : nat32;
    ascending : bool;
};

type ChitEventsResponse = variant {
    Success : record {
        events : vec ChitEarned;
        total : nat32;
    };
};

type CachedBtcAddressResponse = variant {
    Success : text;
    NotFound;
};

type BtcAddressResponse = variant {
    Success : text;
    InternalError : text;
};

type RetrieveBtcArgs = record {
    amount : nat64;
    address : text;
};

type RetrieveBtcResponse = variant {
    Success : nat64;
    ApproveError : text;
    RetrieveBtcError : text;
    InternalError : text;
};

type ConfigureWalletArgs = record {
    config : WalletConfig;
};

type WalletConfig = variant {
    Auto : AutoWallet;
    Manual : ManualWallet;
};

type AutoWallet = record {
    min_cents_visible : nat32;
};

type ManualWallet = record {
    tokens : vec CanisterId;
};

type ConfigureWalletResponse = variant {
    Success;
};

type Referral = record {
    user_id : UserId;
    status : ReferralStatus;
};

service : {
    send_message_v2 : (SendMessageV2Args) -> (SendMessageResponse);
    edit_message_v2 : (EditMessageV2Args) -> (EditMessageResponse);
    delete_messages : (DeleteMessagesArgs) -> (DeleteMessagesResponse);
    undelete_messages : (UndeleteMessagesArgs) -> (UndeleteMessagesResponse);
    add_reaction : (AddReactionArgs) -> (AddReactionResponse);
    remove_reaction : (RemoveReactionArgs) -> (RemoveReactionResponse);
    tip_message : (TipMessageArgs) -> (TipMessageResponse);
    mark_achievements_seen : (MarkAchievementsSeenArgs) -> (MarkAchievementsSeenResponse);
    mark_read : (MarkReadArgs) -> (MarkReadResponse);
    block_user : (BlockUserArgs) -> (BlockUserResponse);
    unblock_user : (UnblockUserArgs) -> (UnblockUserResponse);
    delete_direct_chat : (DeleteDirectChatArgs) -> (DeleteDirectChatResponse);
    create_group : (CreateGroupArgs) -> (CreateGroupResponse);
    leave_group : (LeaveGroupArgs) -> (LeaveGroupResponse);
    delete_group : (DeleteGroupArgs) -> (DeleteGroupResponse);
    create_community : (CreateCommunityArgs) -> (CreateCommunityResponse);
    leave_community : (LeaveCommunityArgs) -> (LeaveCommunityResponse);
    delete_community : (DeleteCommunityArgs) -> (DeleteCommunityResponse);
    set_avatar : (SetAvatarArgs) -> (SetAvatarResponse);
    mute_notifications : (MuteNotificationsArgs) -> (MuteNotificationsResponse);
    unmute_notifications : (UnmuteNotificationsArgs) -> (UnmuteNotificationsResponse);
    add_hot_group_exclusions : (AddHotGroupExclusionsArgs) -> (AddHotGroupExclusionsResponse);
    set_bio : (SetBioArgs) -> (SetBioResponse);
    set_community_indexes : (SetCommunityIndexesArgs) -> (SetCommunityIndexesResponse);
    set_contact : (SetContactArgs) -> (SetContactResponse);
    set_message_reminder_v2 : (SetMessageReminderV2Args) -> (SetMessageReminderResponse);
    cancel_message_reminder : (CancelMessageReminderArgs) -> (CancelMessageReminderResponse);
    set_pin_number : (SetPinNumberArgs) -> (SetPinNumberResponse);
    send_message_with_transfer_to_channel : (SendMessageWithTransferToChannelArgs) -> (SendMessageWithTransferToChannelResponse);
    send_message_with_transfer_to_group : (SendMessageWithTransferToGroupArgs) -> (SendMessageWithTransferToGroupResponse);
    withdraw_crypto_v2 : (WithdrawCryptoArgs) -> (WithdrawCryptoResponse);
    pin_chat_v2 : (PinChatV2Request) -> (PinChatV2Response);
    unpin_chat_v2 : (UnpinChatV2Request) -> (UnpinChatV2Response);
    manage_favourite_chats : (ManageFavouriteChatsArgs) -> (ManageFavouriteChatsResponse);
    archive_unarchive_chats : (ArchiveUnarchiveChatsArgs) -> (ArchiveUnarchiveChatsResponse);
    save_crypto_account : (NamedAccount) -> (SaveCryptoAccountResponse);
    submit_proposal : (SubmitProposalArgs) -> (SubmitProposalResponse);
    report_message : (ReportMessageArgs) -> (ReportMessageResponse);
    approve_transfer : (ApproveTransferArgs) -> (ApproveTransferResponse);
    swap_tokens : (SwapTokensArgs) -> (SwapTokensResponse);
    accept_p2p_swap : (AcceptP2PSwapArgs) -> (AcceptP2PSwapResponse);
    cancel_p2p_swap : (CancelP2PSwapArgs) -> (CancelP2PSwapResponse);
    start_video_call : (StartVideoCallArgs) -> (StartVideoCallResponse);
    join_video_call : (JoinVideoCallArgs) -> (JoinVideoCallResponse);
    end_video_call : (EndVideoCallArgs) -> (EndVideoCallResponse);
    claim_daily_chit : (EmptyArgs) -> (ClaimDailyChitResponse);
    configure_wallet : (ConfigureWalletArgs) -> (ConfigureWalletResponse);

    events : (EventsArgs) -> (EventsResponse) query;
    events_by_index : (EventsByIndexArgs) -> (EventsResponse) query;
    events_window : (EventsWindowArgs) -> (EventsResponse) query;
    messages_by_message_index : (MessagesByMessageIndexArgs) -> (MessagesByMessageIndexResponse) query;
    deleted_message : (DeletedMessageArgs) -> (DeletedMessageResponse) query;

    initial_state : (EmptyArgs) -> (InitialStateResponse) query;
    updates : (UpdatesArgs) -> (UpdatesResponse) query;
    search_messages : (SearchMessagesArgs) -> (SearchMessagesResponse) query; // Search just the messages of one direct chat
    bio : (BioArgs) -> (BioResponse) query;
    contacts : (ContactsArgs) -> (ContactsResponse) query;
    public_profile : (PublicProfileArgs) -> (PublicProfileResponse) query;
    hot_group_exclusions : (HotGroupExclusionsArgs) -> (HotGroupExclusionsResponse) query;
    saved_crypto_accounts : (EmptyArgs) -> (SavedCryptoAccountsResponse) query;
    token_swap_status : (TokenSwapStatusArgs) -> (TokenSwapStatusResponse) query;
    local_user_index : (EmptyArgs) -> (LocalUserIndexResponse) query;
    chit_events : (ChitEventsArgs) -> (ChitEventsResponse) query;

<<<<<<< HEAD
    cached_btc_address : (EmptyArgs) -> (CachedBtcAddressResponse) query;
    btc_address : (EmptyArgs) -> (BtcAddressResponse);
    retrieve_btc : (RetrieveBtcArgs) -> (RetrieveBtcResponse);
=======
    // cached_btc_address : (EmptyArgs) -> (CachedBtcAddressResponse) query;
    // btc_address : (EmptyArgs) -> (BtcAddressResponse);
    // retrieve_btc : (RetrieveBtcArgs) -> (RetrieveBtcResponse);
>>>>>>> 2a3f8ee2
};<|MERGE_RESOLUTION|>--- conflicted
+++ resolved
@@ -1286,13 +1286,7 @@
     local_user_index : (EmptyArgs) -> (LocalUserIndexResponse) query;
     chit_events : (ChitEventsArgs) -> (ChitEventsResponse) query;
 
-<<<<<<< HEAD
-    cached_btc_address : (EmptyArgs) -> (CachedBtcAddressResponse) query;
-    btc_address : (EmptyArgs) -> (BtcAddressResponse);
-    retrieve_btc : (RetrieveBtcArgs) -> (RetrieveBtcResponse);
-=======
     // cached_btc_address : (EmptyArgs) -> (CachedBtcAddressResponse) query;
     // btc_address : (EmptyArgs) -> (BtcAddressResponse);
     // retrieve_btc : (RetrieveBtcArgs) -> (RetrieveBtcResponse);
->>>>>>> 2a3f8ee2
 };