--- conflicted
+++ resolved
@@ -169,16 +169,6 @@
     InternalError : text;
 };
 
-<<<<<<< HEAD
-=======
-type TokenInfo = record {
-    token : Cryptocurrency;
-    ledger : CanisterId;
-    decimals : nat8;
-    fee : nat;
-};
-
->>>>>>> 817b5036
 type TokenSwapStatusArgs = record {
     swap_id : nat;
 };
