use candid::CandidType;
use serde::{Deserialize, Serialize};
use types::ChatId;

#[derive(CandidType, Serialize, Deserialize, Debug)]
pub struct Args {
    pub chat_id: ChatId,
}

#[derive(CandidType, Serialize, Deserialize, Debug)]
pub enum Response {
    Success,
    NotAuthorized,
<<<<<<< HEAD
    ChatFrozen,
=======
    UserSuspended,
>>>>>>> 77a55b13
    InternalError(String),
}<|MERGE_RESOLUTION|>--- conflicted
+++ resolved
@@ -11,10 +11,7 @@
 pub enum Response {
     Success,
     NotAuthorized,
-<<<<<<< HEAD
+    UserSuspended,
     ChatFrozen,
-=======
-    UserSuspended,
->>>>>>> 77a55b13
     InternalError(String),
 }