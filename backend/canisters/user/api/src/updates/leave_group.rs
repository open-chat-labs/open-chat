--- conflicted
+++ resolved
@@ -15,10 +15,7 @@
     GroupNotPublic,
     CallerNotInGroup,
     OwnerCannotLeave,
-<<<<<<< HEAD
+    UserSuspended,
     ChatFrozen,
-=======
-    UserSuspended,
     InternalError(String),
->>>>>>> 77a55b13
 }