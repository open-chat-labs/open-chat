use candid::CandidType;
use serde::{Deserialize, Serialize};
use types::{
    ChatId, CompletedCryptoTransaction, CryptoContent, Cryptocurrency, EventIndex, GroupReplyContext, MessageId, MessageIndex,
    TimestampMillis, User, UserId,
};

#[derive(CandidType, Serialize, Deserialize, Debug)]
pub struct Args {
    pub message_id: MessageId,
    pub group_id: ChatId,
    pub thread_root_message_index: Option<MessageIndex>,
    pub recipient: UserId,
    pub content: CryptoContent,
    pub sender_name: String,
    pub replies_to: Option<GroupReplyContext>,
    pub mentioned: Vec<User>,
    pub correlation_id: u64,
}

#[derive(CandidType, Serialize, Deserialize, Debug)]
pub enum Response {
    Success(SuccessResult),
    TextTooLong(u32),
    RecipientBlocked,
    CallerNotInGroup(Option<CompletedCryptoTransaction>),
    CryptocurrencyNotSupported(Cryptocurrency),
    InvalidRequest(String),
    TransferFailed(String),
    TransferCannotBeZero,
    TransferLimitExceeded(u128),
<<<<<<< HEAD
    ChatFrozen,
=======
    UserSuspended,
>>>>>>> 77a55b13
    InternalError(String, CompletedCryptoTransaction),
}

#[derive(CandidType, Serialize, Deserialize, Debug)]
pub struct SuccessResult {
    pub event_index: EventIndex,
    pub message_index: MessageIndex,
    pub timestamp: TimestampMillis,
    pub transfer: CompletedCryptoTransaction,
}<|MERGE_RESOLUTION|>--- conflicted
+++ resolved
@@ -29,11 +29,8 @@
     TransferFailed(String),
     TransferCannotBeZero,
     TransferLimitExceeded(u128),
-<<<<<<< HEAD
+    UserSuspended,
     ChatFrozen,
-=======
-    UserSuspended,
->>>>>>> 77a55b13
     InternalError(String, CompletedCryptoTransaction),
 }
 
