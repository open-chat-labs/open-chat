# Changelog

All notable changes to this project will be documented in this file.

The format is based on [Keep a Changelog](https://keepachangelog.com/en/1.0.0/).

## [unreleased]

### Changed

<<<<<<< HEAD
- Change DC summary so `latest_message` is optional
=======
- Log total instructions consumed at end of upgrade ([#7551](https://github.com/open-chat-labs/open-chat/pull/7551))
>>>>>>> d6a97628

### Fixed

- Fix upgrade for canisters that were stuck trying to message deleted users ([#7539](https://github.com/open-chat-labs/open-chat/pull/7539))

## [[2.0.1626-user](https://github.com/open-chat-labs/open-chat/releases/tag/v2.0.1626-user)] - 2025-03-06

### Added

- Introduce `IdempotencyChecker` in preparation for using best-effort calls ([#7457](https://github.com/open-chat-labs/open-chat/pull/7457))
- Maintain `max_streak` and sync it to UserIndex ([#7488](https://github.com/open-chat-labs/open-chat/pull/7488))
- Introduce new idempotent endpoints for C2C calls ([#7492](https://github.com/open-chat-labs/open-chat/pull/7492))

### Changed

- Allow overriding the fee when withdrawing from ICPSwap ([#7314](https://github.com/open-chat-labs/open-chat/pull/7314))
- Restructure to handle autonomous bots ([#7318](https://github.com/open-chat-labs/open-chat/pull/7318))
- Add `sender` to notifications to support blocking notifications from blocked users ([#7330](https://github.com/open-chat-labs/open-chat/pull/7330))
- Sync blocked users to LocalUserIndex ([#7333](https://github.com/open-chat-labs/open-chat/pull/7333))
- One time job to sync existing blocked users to LocalUserIndex ([#7352](https://github.com/open-chat-labs/open-chat/pull/7352))
- Expose recent daily CHIT claims ([#7413](https://github.com/open-chat-labs/open-chat/pull/7413))
- Serialize notifications using MessagePack rather than Candid ([#7445](https://github.com/open-chat-labs/open-chat/pull/7445))
- Reduce the size of notifications when serialized ([#7448](https://github.com/open-chat-labs/open-chat/pull/7448))
- Move new message validation to `MessageContentInternal` ([#7452](https://github.com/open-chat-labs/open-chat/pull/7452))
- Support bots used directly by users ([#7397](https://github.com/open-chat-labs/open-chat/pull/7397))
- On `user::c2c_install_bot` create a direct chat ([#7489](https://github.com/open-chat-labs/open-chat/pull/7489))
- Add `max_streak` to user summary updates ([#7495](https://github.com/open-chat-labs/open-chat/pull/7495))
- Always encode `BotPermission`s as `u32`s ([#7519](https://github.com/open-chat-labs/open-chat/pull/7519))
- Improve messageId deduplication algorithm ([#7520](https://github.com/open-chat-labs/open-chat/pull/7520))
- Switch to using bounded-wait calls for idempotent c2c calls ([#7528](https://github.com/open-chat-labs/open-chat/pull/7528))

### Removed

- Remove the old `start_video_call` and `end_video_call` endpoints ([#7399](https://github.com/open-chat-labs/open-chat/pull/7399))

### Fixed

- Fix deserialization by adding missing `serde(from = "..")` attribute ([#7522](https://github.com/open-chat-labs/open-chat/pull/7522))

## [[2.0.1589-user](https://github.com/open-chat-labs/open-chat/releases/tag/v2.0.1589-user)] - 2025-01-24

### Changed

- Reduce message Ids to 64 bits down from 128 bits ([#7232](https://github.com/open-chat-labs/open-chat/pull/7232))
- Reduce channel Ids to 32 bits down from 128 bits ([#7233](https://github.com/open-chat-labs/open-chat/pull/7233))
- Add `start_video_call_v2` and `end_video_call_v2` with reduced arg sizes ([#7236](https://github.com/open-chat-labs/open-chat/pull/7236))
- Disallow forwarding prize messages and governance proposal messages ([#7260](https://github.com/open-chat-labs/open-chat/pull/7260))
- Introduce new `Integer` bot parameter type ([#7296](https://github.com/open-chat-labs/open-chat/pull/7296))
- Improved algorithm for generating messageIds in direct chats ([#7301](https://github.com/open-chat-labs/open-chat/pull/7301))

### Fixed

- Fix calculation of amount to withdraw from ICPSwap ([#7272](https://github.com/open-chat-labs/open-chat/pull/7272))
- De-duplicate messageIds using a timer job ([#7275](https://github.com/open-chat-labs/open-chat/pull/7275))
- Fix check to only set up CHIT insurance timer job if required ([#7284](https://github.com/open-chat-labs/open-chat/pull/7284))
- Avoid retrying c2c call if recipient canister is uninstalled ([#7302](https://github.com/open-chat-labs/open-chat/pull/7302))

## [[2.0.1571-user](https://github.com/open-chat-labs/open-chat/releases/tag/v2.0.1571-user)] - 2025-01-15

### Added

- Accept calls from the BotApiGateway ([#6846](https://github.com/open-chat-labs/open-chat/pull/6846))
- Implement streak insurance ([#7036](https://github.com/open-chat-labs/open-chat/pull/7036))
- Add `withdraw_from_icpswap` to recover tokens held within ICPSwap ([#7214](https://github.com/open-chat-labs/open-chat/pull/7214))

### Changed

- Add `bot_api_gateway` canisterId to the canister state ([#6842](https://github.com/open-chat-labs/open-chat/pull/6842))
- Prize message validation takes account of 5% fee ([#6854](https://github.com/open-chat-labs/open-chat/pull/6854))
- Return `FailedToDeserialize` and log error if unable to read event ([#6873](https://github.com/open-chat-labs/open-chat/pull/6873))
- Extract stable memory map so it can store additional datasets ([#6876](https://github.com/open-chat-labs/open-chat/pull/6876))
- Make `ChannelId` comparisons use their 32bit representation ([#6885](https://github.com/open-chat-labs/open-chat/pull/6885))
- Remove chat event updates after 31 days ([#6916](https://github.com/open-chat-labs/open-chat/pull/6916))
- Make `StableMemoryMap` use strongly typed keys ([#6937](https://github.com/open-chat-labs/open-chat/pull/6937))
- Disallow sending prize messages to threads ([#6960](https://github.com/open-chat-labs/open-chat/pull/6960))
- Reduce size of search index when serialized ([#6973](https://github.com/open-chat-labs/open-chat/pull/6973))
- Expose size of each virtual stable memory in metrics ([#6981](https://github.com/open-chat-labs/open-chat/pull/6981))
- Include the ledger canister Id in transfer failed error logs ([#7011](https://github.com/open-chat-labs/open-chat/pull/7011))
- Send user's principal to group/community when leaving ([#7023](https://github.com/open-chat-labs/open-chat/pull/7023))
- Implement new lightweight search index for searching messages ([#7029](https://github.com/open-chat-labs/open-chat/pull/7029))
- Make `MessageId` comparisons use their 64bit representation ([#7030](https://github.com/open-chat-labs/open-chat/pull/7030))
- Notify CHIT updates via LocalUserIndex ([#7033](https://github.com/open-chat-labs/open-chat/pull/7033))
- Log error if end video call job fails ([#7066](https://github.com/open-chat-labs/open-chat/pull/7066))
- 2-stage bot messages + bot context in messages ([#7060](https://github.com/open-chat-labs/open-chat/pull/7060))
- Support submitting `MintSnsTokens` and `AdvanceSnsTargetVersion` proposals ([#7128](https://github.com/open-chat-labs/open-chat/pull/7128))
- Log error if tip fails due to recipient mismatch ([#7151](https://github.com/open-chat-labs/open-chat/pull/7151))
- Introduce `StableMemoryMap` trait to simplify storing in stable memory ([#7176](https://github.com/open-chat-labs/open-chat/pull/7176))
- When disappearing messages expire delete any linked files ([#7184](https://github.com/open-chat-labs/open-chat/pull/7184))
- Increase daily CHIT reward for 100 and 365 day streaks ([#7216](https://github.com/open-chat-labs/open-chat/pull/7216))
- Withdraw from ICPSwap via LocalUserIndex so authentication happens first ([#7217](https://github.com/open-chat-labs/open-chat/pull/7217))
- Use macro to create grouped timer job types ([#7224](https://github.com/open-chat-labs/open-chat/pull/7224))

### Removed

- Remove all code to migrate events to stable memory ([#6858](https://github.com/open-chat-labs/open-chat/pull/6858))
- Remove the old `gate` field which has been superseded by `gate_config` ([#6902](https://github.com/open-chat-labs/open-chat/pull/6902))
- Remove candid endpoints from User canisters ([#6905](https://github.com/open-chat-labs/open-chat/pull/6905))
- Remove `submit_proposal` from User canisters ([#7144](https://github.com/open-chat-labs/open-chat/pull/7144))

### Fixed

- Fix any long-running video calls that failed to be marked as ended ([#7068](https://github.com/open-chat-labs/open-chat/pull/7068))

## [[2.0.1459](https://github.com/open-chat-labs/open-chat/releases/tag/v2.0.1459-user)] - 2024-11-18

### Added

- Add new prize message criteria ([#6831](https://github.com/open-chat-labs/open-chat/pull/6831))

### Changed

- Avoid extra key lookup when iterating over events ([#6680](https://github.com/open-chat-labs/open-chat/pull/6680))
- Read events in batches when performing stable memory garbage collection ([#6682](https://github.com/open-chat-labs/open-chat/pull/6682))
- Read events from stable memory once migration is complete ([#6722](https://github.com/open-chat-labs/open-chat/pull/6722))
- Increase the minimum cycles balance ([#6725](https://github.com/open-chat-labs/open-chat/pull/6725))
- Perform cycles check when migrating events to stable memory ([#6757](https://github.com/open-chat-labs/open-chat/pull/6757))
- Store events in `HybridMap` which caches latest events on the heap ([#6762](https://github.com/open-chat-labs/open-chat/pull/6762))
- Reduce size of metrics in memory ([#6765](https://github.com/open-chat-labs/open-chat/pull/6765))
- Run cycles check (+ other background tasks) when executing timer jobs ([#6815](https://github.com/open-chat-labs/open-chat/pull/6815))
- Add cycles balance check to more timer jobs ([#6822](https://github.com/open-chat-labs/open-chat/pull/6822))
- Handle metric counters that overflow `u32::MAX` ([#6826](https://github.com/open-chat-labs/open-chat/pull/6826))
- Avoid iterating all events when migrating private replies after group import ([#6827](https://github.com/open-chat-labs/open-chat/pull/6827))
- Add the `BotCommand` access token type ([#6830](https://github.com/open-chat-labs/open-chat/pull/6830))
- Avoid storing any events on the heap within direct chats ([#6838](https://github.com/open-chat-labs/open-chat/pull/6838))
- Improve job to delete files after messages are deleted ([#6839](https://github.com/open-chat-labs/open-chat/pull/6839))

### Removed

- Remove events from being stored on the heap ([#6758](https://github.com/open-chat-labs/open-chat/pull/6758))
- Removed a bunch of unwanted achievements ([#6794](https://github.com/open-chat-labs/open-chat/pull/6794))
- Remove code to migrate events to stable memory ([#6837](https://github.com/open-chat-labs/open-chat/pull/6837))
- Remove any spurious video calls in progress ([#6872](https://github.com/open-chat-labs/open-chat/pull/6872))

## [[2.0.1412](https://github.com/open-chat-labs/open-chat/releases/tag/v2.0.1414-user)] - 2024-10-24

### Added

- Copy chat events into stable memory ([#6603](https://github.com/open-chat-labs/open-chat/pull/6603))
- Add an error log with http endpoint ([#6608](https://github.com/open-chat-labs/open-chat/pull/6608))
- Add more achievements ([#6631](https://github.com/open-chat-labs/open-chat/pull/6631))

### Changed

- Make searching messages more efficient ([#6612](https://github.com/open-chat-labs/open-chat/pull/6612))
- Add `message_id` and `event_index` to `MessageActivityEvent` ([#6623](https://github.com/open-chat-labs/open-chat/pull/6623))
- Allow LocalUserIndex to trigger migration of chat events to stable memory ([#6642](https://github.com/open-chat-labs/open-chat/pull/6642))

### Fixed

- Fix removing link previews ([#6633](https://github.com/open-chat-labs/open-chat/pull/6633))
- Determine whether c2c call should be retried based on response error ([#6640](https://github.com/open-chat-labs/open-chat/pull/6640))
- Don't send notifications to bots ([#6648](https://github.com/open-chat-labs/open-chat/pull/6648))

## [[2.0.1395](https://github.com/open-chat-labs/open-chat/releases/tag/v2.0.1395-user)] - 2024-10-16

### Added

- Add support for expiring access gates ([#6401](https://github.com/open-chat-labs/open-chat/pull/6401))
- Add support for a message activity feed ([#6539](https://github.com/open-chat-labs/open-chat/pull/6539))

### Changed

- Use `GroupedTimerJobQueue` for pushing events between User canisters ([#6541](https://github.com/open-chat-labs/open-chat/pull/6539))
- Handle achievement notifications in same way as message activity ([#6548](https://github.com/open-chat-labs/open-chat/pull/6548))
- Reduce size of some message types when serialized ([#6559](https://github.com/open-chat-labs/open-chat/pull/6559))
- Return `u128` rather than `Nat` for ICRC2 ledger errors ([#6597](https://github.com/open-chat-labs/open-chat/pull/6597))

## [[2.0.1374](https://github.com/open-chat-labs/open-chat/releases/tag/v2.0.1374-user)] - 2024-10-07

### Added

- Allow changing PIN number if signed in within last 5 minutes ([#6459](https://github.com/open-chat-labs/open-chat/pull/6459))
- Re-add BTC methods now that we can support larger wasms ([#6462](https://github.com/open-chat-labs/open-chat/pull/6462))
- Add MessagePack versions of all endpoints ([#6463](https://github.com/open-chat-labs/open-chat/pull/6463))
- Integrate with KongSwap for performing token swaps ([#6508](https://github.com/open-chat-labs/open-chat/pull/6508))

### Changed

- Increase max stable memory read / write buffer size ([#6440](https://github.com/open-chat-labs/open-chat/pull/6440))
- Simplify search logic and move it into `SearchIndex` struct ([#6465](https://github.com/open-chat-labs/open-chat/pull/6465))
- Return owned values from `EventsMap` in prep for switch to stable memory ([#6469](https://github.com/open-chat-labs/open-chat/pull/6469))
- Add serde default attribute in preparation for skipping serialization if default ([#6475](https://github.com/open-chat-labs/open-chat/pull/6475))
- Refactor transfers to differentiate between transfers that failed due to c2c error vs transfer error ([#6500](https://github.com/open-chat-labs/open-chat/pull/6500))
- Refactor ICPSwap and Sonic swap clients ([#6505](https://github.com/open-chat-labs/open-chat/pull/6505))
- Award more daily CHIT when on 100 or 365 day streaks ([#6522](https://github.com/open-chat-labs/open-chat/pull/6522))

### Fixed

- Set user type correctly for OC controlled bots ([#6494](https://github.com/open-chat-labs/open-chat/pull/6494))

## [[2.0.1357](https://github.com/open-chat-labs/open-chat/releases/tag/v2.0.1357-user)] - 2024-09-20

### Added

- Add ability to reclaim tokens from failed swaps ([#6381](https://github.com/open-chat-labs/open-chat/pull/6381))
- Add `ReferredByMember` access gate ([#6377](https://github.com/open-chat-labs/open-chat/pull/6377))
- Add MessagePack version of `send_message` ([#6418](https://github.com/open-chat-labs/open-chat/pull/6418))

## [[2.0.1343](https://github.com/open-chat-labs/open-chat/releases/tag/v2.0.1343-user)] - 2024-09-10

### Added

- Expose MessagePack versions of a few User canister APIs ([#6318](https://github.com/open-chat-labs/open-chat/pull/6318))
- Add support for external achievements ([#6350](https://github.com/open-chat-labs/open-chat/pull/6350))

### Changed

- Serialize large integers as strings when using MessagePack ([#6315](https://github.com/open-chat-labs/open-chat/pull/6315))
- Consolidate `events` functions to remove duplicate code ([#6343](https://github.com/open-chat-labs/open-chat/pull/6343))

### Removed

- Remove the unused cached group summaries field from `initial_state` ([#6349](https://github.com/open-chat-labs/open-chat/pull/6349))

### Fixed

- Unblock OpenChat bot if it was blocked previously whilst there was a bug ([#6302](https://github.com/open-chat-labs/open-chat/pull/6302))
- Allow referral status updates to arrive in any order ([#6357](https://github.com/open-chat-labs/open-chat/pull/6357))
- Check user hasn't already left community when processing joined event ([#6361](https://github.com/open-chat-labs/open-chat/pull/6361))

## [[2.0.1305](https://github.com/open-chat-labs/open-chat/releases/tag/v2.0.1305-user)] - 2024-08-23

### Changed

- Support deserializing u128 and i128 values from strings ([#6259](https://github.com/open-chat-labs/open-chat/pull/6259))
- Change default WalletConfig to zero balance ([#6269](https://github.com/open-chat-labs/open-chat/pull/6269))

### Fixed

- Remove lifetime diamond achievement where it was rewarded incorrectly ([#6280](https://github.com/open-chat-labs/open-chat/pull/6280))

## [[2.0.1300](https://github.com/open-chat-labs/open-chat/releases/tag/v2.0.1300-user)] - 2024-08-20

### Added

- Set/store user's wallet configuration ([#6242](https://github.com/open-chat-labs/open-chat/pull/6242))

### Changed

- Configure message visibility to non-members of public channels/groups ([#6152](https://github.com/open-chat-labs/open-chat/pull/6152))
- Ensure user has never joined a group or community before marking empty ([#6186](https://github.com/open-chat-labs/open-chat/pull/6186))
- Add 365 day streak achievement ([#6189](https://github.com/open-chat-labs/open-chat/pull/6189))
- Support next batch of achievements ([#6230](https://github.com/open-chat-labs/open-chat/pull/6230))
- Reward verified user referrals in CHIT ([#6250](https://github.com/open-chat-labs/open-chat/pull/6250))

### Removed

- Remove code to flag empty and dormant users for deletion ([#6246](https://github.com/open-chat-labs/open-chat/pull/6246))

## [[2.0.1263](https://github.com/open-chat-labs/open-chat/releases/tag/v2.0.1263-user)] - 2024-07-26

### Added

- Add `Locked` gate ([#6095](https://github.com/open-chat-labs/open-chat/pull/6095))

### Changed

- Improve check for empty and dormant users ([#6073](https://github.com/open-chat-labs/open-chat/pull/6073))
- Store CHIT balances per month ([#6087](https://github.com/open-chat-labs/open-chat/pull/6087))
- Hack to include all built up CHIT in the July airdrop ([#6104](https://github.com/open-chat-labs/open-chat/pull/6104))
- Use `UserType` rather than `is_bot` and `is_oc_controlled_bot` ([#6116](https://github.com/open-chat-labs/open-chat/pull/6116))
- Allow OC controlled bots to send crypto transfer messages ([#6117](https://github.com/open-chat-labs/open-chat/pull/6117))

## [[2.0.1243](https://github.com/open-chat-labs/open-chat/releases/tag/v2.0.1243-user)] - 2024-07-17

### Changed

- Added lots more achievements to enum ([#6020](https://github.com/open-chat-labs/open-chat/pull/6020))
- Added support for a bunch more achievements ([#6033](https://github.com/open-chat-labs/open-chat/pull/6033))
- Store `unique_person_proof` in User canisters ([#6029](https://github.com/open-chat-labs/open-chat/pull/6029))
- Re-enable notifying of user accounts that are empty and dormant ([#6046](https://github.com/open-chat-labs/open-chat/pull/6046))

### Removed

- Remove deprecated `ChitEarned` event ([#6041](https://github.com/open-chat-labs/open-chat/pull/6041))

## [[2.0.1230](https://github.com/open-chat-labs/open-chat/releases/tag/v2.0.1230-user)] - 2024-07-08

### Added

- Add `LifetimeDiamondMembership` access gate ([#5986](https://github.com/open-chat-labs/open-chat/pull/5986))
- Support composite access gates ([#5988](https://github.com/open-chat-labs/open-chat/pull/5988))

### Changed

- Disable notifying about empty users until known empty users deleted ([#5996](https://github.com/open-chat-labs/open-chat/pull/5996))
- Delete user accounts that are empty and dormant ([#5985](https://github.com/open-chat-labs/open-chat/pull/5985))

### Fixed

- Fix `LifetimeDiamondMembership` achievement ([#5995](https://github.com/open-chat-labs/open-chat/pull/5995))
- Fix `streak_ends` and notify `user_index` ([#6002](https://github.com/open-chat-labs/open-chat/pull/6002))

## [[2.0.1222](https://github.com/open-chat-labs/open-chat/releases/tag/v2.0.1222-user)] - 2024-07-03

### Changed

- Added `achievements` ([#5962](https://github.com/open-chat-labs/open-chat/pull/5962))
- Maintains chit balance and streak and notifies user_index ([#5972](https://github.com/open-chat-labs/open-chat/pull/5972))

## [[2.0.1213](https://github.com/open-chat-labs/open-chat/releases/tag/v2.0.1213-user)] - 2024-06-24

### Changed

- Debug potential swap slippage for single user ([#5957](https://github.com/open-chat-labs/open-chat/pull/5957))

## [[2.0.1211](https://github.com/open-chat-labs/open-chat/releases/tag/v2.0.1211-user)] - 2024-06-21

### Added

- Added optional `to` arg to `chit_events` ([#5929](https://github.com/open-chat-labs/open-chat/pull/5929))

### Changed

- Retry unfinished ICPSwaps + some extra logging ([#5946](https://github.com/open-chat-labs/open-chat/pull/5946))

## [[2.0.1197](https://github.com/open-chat-labs/open-chat/releases/tag/v2.0.1197-user)] - 2024-06-06

### Added

- Support sending transactions using ICRC2 ([#5854](https://github.com/open-chat-labs/open-chat/pull/5854))
- Integrate with Sonic for token swaps ([#5908](https://github.com/open-chat-labs/open-chat/pull/5908))

### Changed

- Add `credential_name` to verified credential access gates ([#5853](https://github.com/open-chat-labs/open-chat/pull/5853))
- Use `thread_root_message_index` when checking for duplicate messageId ([#5890](https://github.com/open-chat-labs/open-chat/pull/5890))
- Disallow starting video call with yourself ([#5892](https://github.com/open-chat-labs/open-chat/pull/5892))
- Ensure user canisters don't push events to themselves ([#5893](https://github.com/open-chat-labs/open-chat/pull/5893))

## [[2.0.1178](https://github.com/open-chat-labs/open-chat/releases/tag/v2.0.1178-user)] - 2024-05-23

### Added

- Maintain log of CHIT events + query ([#5817](https://github.com/open-chat-labs/open-chat/pull/5817))
- Add `ChitEarnedReason::MemeContestWinner` ([#5842](https://github.com/open-chat-labs/open-chat/pull/5842))

### Changed

- Default video call max duration to 1 hour ([#5824](https://github.com/open-chat-labs/open-chat/pull/5824))

### Removed

- Remove code to update user principals ([#5808](https://github.com/open-chat-labs/open-chat/pull/5808))

### Fixed

- One time job to mark old video calls as ended ([#5827](https://github.com/open-chat-labs/open-chat/pull/5827))

## [[2.0.1172](https://github.com/open-chat-labs/open-chat/releases/tag/v2.0.1172-user)] - 2024-05-13

### Changed

- Support prize messages with 128bit prize amounts ([#5729](https://github.com/open-chat-labs/open-chat/pull/5729))
- Don't retry c2c calls after getting a `DestinationInvalid` error ([#5732](https://github.com/open-chat-labs/open-chat/pull/5732))
- Expose count of timer jobs in metrics ([#5744](https://github.com/open-chat-labs/open-chat/pull/5744))
- Don't retry c2c calls after getting a `CanisterMethodNotFound` error ([#5747](https://github.com/open-chat-labs/open-chat/pull/5747))

### Fixed

- Remove dangling references to deleted chats ([#5774](https://github.com/open-chat-labs/open-chat/pull/5774))
- Add missing pin check to c2c_accept_p2p_swap ([#5777](https://github.com/open-chat-labs/open-chat/pull/5777))

## [[2.0.1154](https://github.com/open-chat-labs/open-chat/releases/tag/v2.0.1154-user)] - 2024-04-23

### Added

- Mark which user accounts are more than 6 month old and have no chats ([#5696](https://github.com/open-chat-labs/open-chat/pull/5696))

### Changed

- Add `block_level_markdown` flag to messages ([#5680](https://github.com/open-chat-labs/open-chat/pull/5680))
- Store presence kind of each video call participant ([#5682](https://github.com/open-chat-labs/open-chat/pull/5682))
- Add `block_level_markdown` to edit message args ([#5697](https://github.com/open-chat-labs/open-chat/pull/5697))
- Allow non-Diamond members to start video calls ([#5706](https://github.com/open-chat-labs/open-chat/pull/5706))
- Update `event_store` packages to v0.1.0 ([#5715](https://github.com/open-chat-labs/open-chat/pull/5715))
- Include both heap and stable memory in cycles balance check ([#5718](https://github.com/open-chat-labs/open-chat/pull/5718))

### Fixed

- One time job to mark video calls ended if message deleted ([#5714](https://github.com/open-chat-labs/open-chat/pull/5714))

## [[2.0.1141](https://github.com/open-chat-labs/open-chat/releases/tag/v2.0.1141-user)] - 2024-04-11

### Added

- Add ability to deposit and withdraw BTC directly in your OC wallet ([#5617](https://github.com/open-chat-labs/open-chat/pull/5617))

### Changed

- Update `event_store` packages to latest version ([#5593](https://github.com/open-chat-labs/open-chat/pull/5593))
- Disallow deleting video call message if the call is still in progress ([#5607](https://github.com/open-chat-labs/open-chat/pull/5607))
- Refactor `c2c_can_issue_access_token` ([#5613](https://github.com/open-chat-labs/open-chat/pull/5613))
- Add `call_type` to `VideoCall` ([#5661](https://github.com/open-chat-labs/open-chat/pull/5661))
- Include `call_type` in request to get video call access token ([#5662](https://github.com/open-chat-labs/open-chat/pull/5662))
- Ensure we don't attempt to call c2c into the OpenChat bot ([#5665](https://github.com/open-chat-labs/open-chat/pull/5665))

### Fixed

- One time job to mark video calls ended if message deleted ([#5612](https://github.com/open-chat-labs/open-chat/pull/5612))

## [[2.0.1120](https://github.com/open-chat-labs/open-chat/releases/tag/v2.0.1120-user)] - 2024-03-21

### Added

- Push event each time a P2P swap is completed ([#5520](https://github.com/open-chat-labs/open-chat/pull/5520))
- Push event each time a user tips a message ([#5521](https://github.com/open-chat-labs/open-chat/pull/5521))
- Push event each time a user adds a reaction ([#5522](https://github.com/open-chat-labs/open-chat/pull/5522))
- Push event each time a user edits a message ([#5523](https://github.com/open-chat-labs/open-chat/pull/5523))
- Push event each time a video call is ended ([#5530](https://github.com/open-chat-labs/open-chat/pull/5530))
- Push backdated events for tips, edits, reactions, swaps + video calls ([#5541](https://github.com/open-chat-labs/open-chat/pull/5541))
- Add optional PIN for sending crypto transfers ([#5571](https://github.com/open-chat-labs/open-chat/pull/5571))
- Push backdated message events ([#5575](https://github.com/open-chat-labs/open-chat/pull/5575))

### Changed

- Update `event_store` packages to latest version ([#5535](https://github.com/open-chat-labs/open-chat/pull/5535))
- Initial groundwork to support threads in direct chats ([#5552](https://github.com/open-chat-labs/open-chat/pull/5552))
- Further groundwork to support threads in direct chats ([#5567](https://github.com/open-chat-labs/open-chat/pull/5567))
- Anonymize all User canisters in events ([#5568](https://github.com/open-chat-labs/open-chat/pull/5568))
- Fallback job to mark video calls as ended ([#5569](https://github.com/open-chat-labs/open-chat/pull/5569))
- Simplify `pin_number_settings` ([#5577](https://github.com/open-chat-labs/open-chat/pull/5577))

### Fixed

- Retry failed DKP swaps with correct transaction fee ([#5542](https://github.com/open-chat-labs/open-chat/pull/5542))
- Mark old video calls as having ended ([#5572](https://github.com/open-chat-labs/open-chat/pull/5572))
- Add missing mappings for ICL and ELNA ([#5580](https://github.com/open-chat-labs/open-chat/pull/5580))
- Add missing mapping for the old SNEED token ([#5581](https://github.com/open-chat-labs/open-chat/pull/5581))

## [[2.0.1100](https://github.com/open-chat-labs/open-chat/releases/tag/v2.0.1100-user)] - 2024-03-11

### Added

- Implement ability to push events from User canisters ([#5436](https://github.com/open-chat-labs/open-chat/pull/5436))
- Push event each time a message is sent ([#5439](https://github.com/open-chat-labs/open-chat/pull/5439))
- Push backdated message events ([#5441](https://github.com/open-chat-labs/open-chat/pull/5441))
- Add 'start_video_call' endpoint ([#5470](https://github.com/open-chat-labs/open-chat/pull/5470))

### Changed

- Use ICRC1 for ICP transactions between users ([#5426](https://github.com/open-chat-labs/open-chat/pull/5426))
- Add more details to message event payloads ([#5447](https://github.com/open-chat-labs/open-chat/pull/5447))
- Seed rng with entropy before calling `raw_rand` to get randomness ([#5454](https://github.com/open-chat-labs/open-chat/pull/5454))
- Support populating usernames in OpenChat Bot messages ([#5476](https://github.com/open-chat-labs/open-chat/pull/5476))
- Use initiator as sender for video calls rather than VideoCallBot ([#5477](https://github.com/open-chat-labs/open-chat/pull/5477))
- Simplify `start_video_call` responses ([#5479](https://github.com/open-chat-labs/open-chat/pull/5479))
- Join video calls by `message_id` rather than `message_index` ([#5482](https://github.com/open-chat-labs/open-chat/pull/5482))
- Add `start_video_call` permission ([#5488](https://github.com/open-chat-labs/open-chat/pull/5488))
- Push message events from within `chat_events` ([#5494](https://github.com/open-chat-labs/open-chat/pull/5494))

### Removed

- Remove c2c endpoints that are now handled via events ([#5437](https://github.com/open-chat-labs/open-chat/pull/5437))

## [[2.0.1078](https://github.com/open-chat-labs/open-chat/releases/tag/v2.0.1078-user)] - 2024-02-22

### Added

- Add `local_user_index` endpoint ([#5413](https://github.com/open-chat-labs/open-chat/pull/5413))
- Add `c2c_can_issue_access_token` endpoint ([#5415](https://github.com/open-chat-labs/open-chat/pull/5415))

### Changed

- Hack to cater for SNEED's unique handling of transfer fees ([#5280](https://github.com/open-chat-labs/open-chat/pull/5280))
- Add `minimum_yes_proportion_of_total` to SNS proposals ([#5284](https://github.com/open-chat-labs/open-chat/pull/5284))
- VideoCall message + permission + summary/updates ([#5357](https://github.com/open-chat-labs/open-chat/pull/5357))
- Endpoints to join and end video calls ([#5374](https://github.com/open-chat-labs/open-chat/pull/5374))
- End video call by `MessageId` ([#5401](https://github.com/open-chat-labs/open-chat/pull/5401))

## [[2.0.1032](https://github.com/open-chat-labs/open-chat/releases/tag/v2.0.1032-user)] - 2024-01-25

### Added

- Implement ability to update user principals ([#5220](https://github.com/open-chat-labs/open-chat/pull/5220))

### Changed

- Use message queue to send events between user canisters ([#5234](https://github.com/open-chat-labs/open-chat/pull/5234))
- Avoid setting up canister timer unless job already in progress ([#5243](https://github.com/open-chat-labs/open-chat/pull/5243))
- Avoid usages of `make_c2c_call` and use macro instead ([#5252](https://github.com/open-chat-labs/open-chat/pull/5252))

### Fixed

- Fix input amount display in p2p swaps ([#5223](https://github.com/open-chat-labs/open-chat/pull/5223))
- Fix syncing of P2P swap status updates between user canisters ([#5230](https://github.com/open-chat-labs/open-chat/pull/5230))

## [[2.0.1013](https://github.com/open-chat-labs/open-chat/releases/tag/v2.0.1013-user)] - 2024-01-18

### Added

- Add TokenBalance access gate ([#5120](https://github.com/open-chat-labs/open-chat/pull/5120))
- Implement p2p trades in direct chats ([#5168](https://github.com/open-chat-labs/open-chat/pull/5168))
- Add message queues for pushing updates between user canisters ([#5172](https://github.com/open-chat-labs/open-chat/pull/5172))
- Push p2p swap status changes between user canisters ([#5187](https://github.com/open-chat-labs/open-chat/pull/5187))
- Notify user canisters when p2p swaps complete ([#5191](https://github.com/open-chat-labs/open-chat/pull/5191))
- Cancel p2p swap if message is deleted ([#5192](https://github.com/open-chat-labs/open-chat/pull/5192))
- Add timer job to set p2p swap status to `Expired` ([#5195](https://github.com/open-chat-labs/open-chat/pull/5195))
- Implement `cancel_p2p_swap` ([#5197](https://github.com/open-chat-labs/open-chat/pull/5197))

### Changed

- Add `local_user_index_canister_id` to `initial_state` response ([#5083](https://github.com/open-chat-labs/open-chat/pull/5083))
- Don't mark messages as edited if only link removed ([#5119](https://github.com/open-chat-labs/open-chat/pull/5119))
- Increase max message length to 10k characters ([#5140](https://github.com/open-chat-labs/open-chat/pull/5140))
- Return success from `deleted_message` even if message not deleted ([#5145](https://github.com/open-chat-labs/open-chat/pull/5145))
- Change `expires_at` to `expires_in` for p2p trade initial ([#5147](https://github.com/open-chat-labs/open-chat/pull/5147))
- Ensure swap responses contain all transaction ids ([#5174](https://github.com/open-chat-labs/open-chat/pull/5174))
- Use "swap" instead of "trade" in vars and types ([#5175](https://github.com/open-chat-labs/open-chat/pull/5175))
- Only use transaction index for p2p swaps and drop usage of hash ([#5203](https://github.com/open-chat-labs/open-chat/pull/5203))
- Set group/community canister as an additional admin on p2p swaps ([#5204](https://github.com/open-chat-labs/open-chat/pull/5204))
- Validate against duplicate messageId before making transfer ([#5212](https://github.com/open-chat-labs/open-chat/pull/5212))

### Removed

- Remove group summary cache ([#5067](https://github.com/open-chat-labs/open-chat/pull/5067))

### Fixed

- Fix bug where `cancel_job` would fail to find the job to cancel ([#5148](https://github.com/open-chat-labs/open-chat/pull/5148))
- Retry failed Windoge98 withdrawals using correct fee ([#5177](https://github.com/open-chat-labs/open-chat/pull/5177))

## [[2.0.989](https://github.com/open-chat-labs/open-chat/releases/tag/v2.0.989-user)] - 2023-12-20

### Added

- Add support for P2P trades ([#4897](https://github.com/open-chat-labs/open-chat/pull/4897))

### Changed

- Log error if any steps during a swap fail ([#4972](https://github.com/open-chat-labs/open-chat/pull/4972))
- Expose logs of swaps ([#4980](https://github.com/open-chat-labs/open-chat/pull/4980))
- Suppress notifications and @s for suspect messages ([#5006](https://github.com/open-chat-labs/open-chat/pull/5006))
- Retry sending messages with crypto transfers to groups & channels ([#5051](https://github.com/open-chat-labs/open-chat/pull/5051))
- Switch over to using `c2c_send_message_v2` ([#5054](https://github.com/open-chat-labs/open-chat/pull/5054))

### Fixed

- Fix incorrect `local_user_index_canister_id` values ([#5009](https://github.com/open-chat-labs/open-chat/pull/5009))

## [[2.0.963](https://github.com/open-chat-labs/open-chat/releases/tag/v2.0.963-user)] - 2023-12-05

### Changed

- When swapping tokens take fee out of amount passed in ([#4934](https://github.com/open-chat-labs/open-chat/pull/4934))

### Fixed

- A few fixes for swapping tokens ([#4937](https://github.com/open-chat-labs/open-chat/pull/4937))

## [[2.0.961](https://github.com/open-chat-labs/open-chat/releases/tag/v2.0.961-user)] - 2023-12-05

### Added

- Support getting batches of chat events via LocalUserIndex ([#4848](https://github.com/open-chat-labs/open-chat/pull/4848))
- Add `c2c_send_messages_v2` which uses MessageContentInternal ([#4902](https://github.com/open-chat-labs/open-chat/pull/4902))

### Changed

- In modclub reports only show public message links ([#4847](https://github.com/open-chat-labs/open-chat/pull/4847))
- Add `local_user_index_canister_id` to group/community summaries ([#4857](https://github.com/open-chat-labs/open-chat/pull/4857))
- Switch to `c2c_send_message` when sending messages c2c to groups or channels ([#4895](https://github.com/open-chat-labs/open-chat/pull/4895))
- Remove `display_name` from `init` args ([#4910](https://github.com/open-chat-labs/open-chat/pull/4910))
- Handle case where swap fails due to slippage ([#4924](https://github.com/open-chat-labs/open-chat/pull/4924))

## [[2.0.947](https://github.com/open-chat-labs/open-chat/releases/tag/v2.0.947-user)] - 2023-11-24

### Added

- Support paying in CHAT for Diamond membership ([#4748](https://github.com/open-chat-labs/open-chat/pull/4748))
- Add `approve_transfer` endpoint ([#4767](https://github.com/open-chat-labs/open-chat/pull/4767))
- Support deleting direct chats (only for the current user) ([#4816](https://github.com/open-chat-labs/open-chat/pull/4816))
- Implement swapping of tokens via external DEXs ([#4819](https://github.com/open-chat-labs/open-chat/pull/4819))

### Changed

- `c2c_set_user_suspended` also returns user's communities ([#4749](https://github.com/open-chat-labs/open-chat/pull/4749))
- Return `suspended` in `initial_state` and `updates` ([#4750](https://github.com/open-chat-labs/open-chat/pull/4750))
- Avoid reseeding random number generator after each upgrade ([#4755](https://github.com/open-chat-labs/open-chat/pull/4755))
- Use current timestamp in 'replica up to date' check ([#4763](https://github.com/open-chat-labs/open-chat/pull/4763))
- Update dependencies ([#4770](https://github.com/open-chat-labs/open-chat/pull/4770))
- Pass up number of decimals when tipping to fix notification text ([#4796](https://github.com/open-chat-labs/open-chat/pull/4796))
- Change `ApproveTransferArgs` to take `expires_in` ([#4810](https://github.com/open-chat-labs/open-chat/pull/4810))
- Regenerate random number generator seed across upgrades ([#4814](https://github.com/open-chat-labs/open-chat/pull/4814))
- Add crypto payment access gate ([#4823](https://github.com/open-chat-labs/open-chat/pull/4823))

### Removed

- Remove `latest_client_event_index` from args to get events ([#4747](https://github.com/open-chat-labs/open-chat/pull/4747))

## [[2.0.932](https://github.com/open-chat-labs/open-chat/releases/tag/v2.0.932-user)] - 2023-11-09

### Changed

- Add `events_ttl_last_updated` to chat summaries ([#4711](https://github.com/open-chat-labs/open-chat/pull/4711))
- Extend `c2c_report_message` endpoint ([#4719](https://github.com/open-chat-labs/open-chat/pull/4719))
- Don't collect reason or notes from reporter ([#4724](https://github.com/open-chat-labs/open-chat/pull/4724))
- Improve `ReplicaNotUpToDate` check to avoid displaying outdated events ([#4727](https://github.com/open-chat-labs/open-chat/pull/4727))

## [[2.0.923](https://github.com/open-chat-labs/open-chat/releases/tag/v2.0.923-user)] - 2023-11-03

### Added

- Support submitting proposals of type `UpgradeSnsToNextVersion` ([#4670](https://github.com/open-chat-labs/open-chat/pull/4670))
- Support submitting proposals of type `UpgradeSnsControlledCanister` ([#4672](https://github.com/open-chat-labs/open-chat/pull/4672))
- Add `report_message` endpoint ([#4691](https://github.com/open-chat-labs/open-chat/pull/4691))
- Support submitting proposals of type `ExecuteGenericNervousSystemFunction` ([#4694](https://github.com/open-chat-labs/open-chat/pull/4694))

### Changed

- Reduce size of message content when serialized ([#4680](https://github.com/open-chat-labs/open-chat/pull/4680))
- Use dynamic buffer size when reading from stable memory ([#4683](https://github.com/open-chat-labs/open-chat/pull/4683))
- Make `events_map` generic in preparation for moving it to stable memory ([#4689](https://github.com/open-chat-labs/open-chat/pull/4689))
- Add `latest_message_index` to chat summaries ([#4693](https://github.com/open-chat-labs/open-chat/pull/4693))
- Allow deleting all message types ([#4697](https://github.com/open-chat-labs/open-chat/pull/4697))

## [[2.0.912](https://github.com/open-chat-labs/open-chat/releases/tag/v2.0.912-user)] - 2023-10-27

### Added

- Add `permissions_v2` to cached `GroupChatSummary` and `create_group` ([#4620](https://github.com/open-chat-labs/open-chat/pull/4620))

### Changed

- Don't set expiry on `EventsTimeToLiveUpdated` events ([#4616](https://github.com/open-chat-labs/open-chat/pull/4616))
- Avoid setting expiry for some event types ([#4647](https://github.com/open-chat-labs/open-chat/pull/4647))
- Return expired event + message ranges when getting events ([#4646](https://github.com/open-chat-labs/open-chat/pull/4646))

## [[2.0.890](https://github.com/open-chat-labs/open-chat/releases/tag/v2.0.890-user)] - 2023-10-19

### Fixed

- Add `serde(default)` attribute to fix a few failed upgrades ([#4610](https://github.com/open-chat-labs/open-chat/pull/4610))

## [[2.0.887](https://github.com/open-chat-labs/open-chat/releases/tag/v2.0.887-user)] - 2023-10-17

### Added

- Support submitting proposals to any governance canister ([#4579](https://github.com/open-chat-labs/open-chat/pull/4579))
- Support sending ICP to ICRC1 accounts ([#4583](https://github.com/open-chat-labs/open-chat/pull/4583))
- Add optional `diamond_only` filter to prize messages ([#4587](https://github.com/open-chat-labs/open-chat/pull/4587))

### Changed

- Switch user canisters over to using `MemoryManager` ([#4600](https://github.com/open-chat-labs/open-chat/pull/4600))
- Set memo based on transaction type ([#4603](https://github.com/open-chat-labs/open-chat/pull/4603))

### Removed

- Removed calls to `c2c_toggle_mute_notifications` ([#4513](https://github.com/open-chat-labs/open-chat/pull/4513))

## [[2.0.871](https://github.com/open-chat-labs/open-chat/releases/tag/v2.0.871-user)] - 2023-10-05

### Added

- Support submitting proposals from within OpenChat ([#4486](https://github.com/open-chat-labs/open-chat/pull/4486))

### Changed

- Notifications for custom messages should use the sub-type ([#4465](https://github.com/open-chat-labs/open-chat/pull/4465))
- Support prize messages in any token by getting fee from original transfer ([#4470](https://github.com/open-chat-labs/open-chat/pull/4470))
- Prevent transfers to yourself ([#4471](https://github.com/open-chat-labs/open-chat/pull/4471))
- Retry sending tip if c2c call fails ([#4482](https://github.com/open-chat-labs/open-chat/pull/4482))
- Store `proposals_bot_canister_id` in user canisters ([#4485](https://github.com/open-chat-labs/open-chat/pull/4485))
- Switch crypto messages to only contain completed transactions ([#4489](https://github.com/open-chat-labs/open-chat/pull/4489))

## [[2.0.867](https://github.com/open-chat-labs/open-chat/releases/tag/v2.0.867-user)] - 2023-09-27

### Added

- Add `mention_all_members` group permission ([#4405](https://github.com/open-chat-labs/open-chat/pull/4405))
- Implement tipping messages ([#4420](https://github.com/open-chat-labs/open-chat/pull/4420))
- Implement notifications for message tips ([#4427](https://github.com/open-chat-labs/open-chat/pull/4427))
- Add `followed_by_me` to the thread summary returned in GroupChatSummary ([#4431](https://github.com/open-chat-labs/open-chat/pull/4431))
- Allow users to save named cryptocurrency accounts ([#4434](https://github.com/open-chat-labs/open-chat/pull/4434))

### Changed

- Use canister timers to remove expired events ([#4447](https://github.com/open-chat-labs/open-chat/pull/4447))

## [[2.0.852](https://github.com/open-chat-labs/open-chat/releases/tag/v2.0.852-user)] - 2023-09-18

### Added

- Add `default_channel_rules` to `create_community` ([#4387](https://github.com/open-chat-labs/open-chat/pull/4374))

### Changed

- Include username and display name updates in updates loop ([#4343](https://github.com/open-chat-labs/open-chat/pull/4343))
- Add `last_updated` to direct chat summaries ([#4364](https://github.com/open-chat-labs/open-chat/pull/4364))
- Add `rules_accepted` to cached group summaries ([#4366](https://github.com/open-chat-labs/open-chat/pull/4366))
- Transfer to user specific subaccounts when transferring to bot users ([#4388](https://github.com/open-chat-labs/open-chat/pull/4388))
- Add `CommunityRulesNotAccepted` to `send_channel_message` response ([#?](https://github.com/open-chat-labs/open-chat/pull/?))

## [[2.0.838](https://github.com/open-chat-labs/open-chat/releases/tag/v2.0.838-user)] - 2023-09-05

### Changed

- Use empty Vec if unconfirmed messages fail to deserialize ([#4304](https://github.com/open-chat-labs/open-chat/pull/4304))

### Fixed

- Convert remaining SNS transactions to ICRC1 ([#4303](https://github.com/open-chat-labs/open-chat/pull/4303))
- Add `serde(default)` attribute to fix upgrade ([#4307](https://github.com/open-chat-labs/open-chat/pull/4307))
- Add more `serde(default)` attributes required for upgrade ([#4309](https://github.com/open-chat-labs/open-chat/pull/4309))

## [[2.0.832](https://github.com/open-chat-labs/open-chat/releases/tag/v2.0.832-user)] - 2023-09-01

### Added

- Add optional user `display name` ([#4247](https://github.com/open-chat-labs/open-chat/pull/4247))
- Implement ability to create and update `user_groups` ([#4271](https://github.com/open-chat-labs/open-chat/pull/4271))

### Changed

- Consolidate and simplify user/group/community name validation ([#4265](https://github.com/open-chat-labs/open-chat/pull/4265))

## [[2.0.821](https://github.com/open-chat-labs/open-chat/releases/tag/v2.0.821-user)] - 2023-08-24

### Added

- Support manual ordering of communities ([#4201](https://github.com/open-chat-labs/open-chat/pull/4201))

### Changed

- Add support for versioned access rules ([#4159](https://github.com/open-chat-labs/open-chat/pull/4159))
- Extend versioned rules to communities and groups ([#4219](https://github.com/open-chat-labs/open-chat/pull/4219))

### Removed

- Remove SNS transaction types ([#4162](https://github.com/open-chat-labs/open-chat/pull/4162))

## [[2.0.803](https://github.com/open-chat-labs/open-chat/releases/tag/v2.0.803-user)] - 2023-08-08

### Changed

- Remove any deleted groups which were missed ([#4117](https://github.com/open-chat-labs/open-chat/pull/4117))
- Convert `SNS` transactions to `ICRC1` ([#4133](https://github.com/open-chat-labs/open-chat/pull/4133))
- More efficient serialization of notifications ([#4134](https://github.com/open-chat-labs/open-chat/pull/4134))
- Consolidate logic to remove group or community from user canister ([#4138](https://github.com/open-chat-labs/open-chat/pull/4138))
- Remove deprecated `pin_chat` and `unpin_chat` ([#4139](https://github.com/open-chat-labs/open-chat/pull/4139))
- Simplify notification types ([#4148](https://github.com/open-chat-labs/open-chat/pull/4148))
- Validate text length based on number of chars rather than bytes ([#4154](https://github.com/open-chat-labs/open-chat/pull/4154))

## [[2.0.775](https://github.com/open-chat-labs/open-chat/releases/tag/v2.0.775-user)] - 2023-08-01

### Changed

- Return imported groups in summary updates ([#4082](https://github.com/open-chat-labs/open-chat/pull/4082))
- Return all channel updates after importing to community ([#4087](https://github.com/open-chat-labs/open-chat/pull/4087))

## [[2.0.763](https://github.com/open-chat-labs/open-chat/releases/tag/v2.0.763-user)] - 2023-07-28

### Changed

- Switch to using `active_groups` instead of `filter_groups` ([#4003](https://github.com/open-chat-labs/open-chat/pull/4003))
- Mark channels as read after joining community or channel ([#4004](https://github.com/open-chat-labs/open-chat/pull/4004))
- Convert SNS transaction messages into ICRC1 messages ([#4015](https://github.com/open-chat-labs/open-chat/pull/4015))
- Migrate group references to channel references after import ([#4019](https://github.com/open-chat-labs/open-chat/pull/4019))
- Trim messages before pushing them as notifications ([#4020](https://github.com/open-chat-labs/open-chat/pull/4020))
- Support sending any ICRC1 tokens ([#4026](https://github.com/open-chat-labs/open-chat/pull/4026))

### Removed

- Remove a few deprecated methods ([#4006](https://github.com/open-chat-labs/open-chat/pull/4006))
- Consolidate remove and block community permissions ([#4030](https://github.com/open-chat-labs/open-chat/pull/4030))

### Fixed

- Fix check for direct chat updates to include pinned ([#4024](https://github.com/open-chat-labs/open-chat/pull/4024))
- Ensure public channel names are ci unique ([#4044](https://github.com/open-chat-labs/open-chat/pull/4044))

## [[2.0.746](https://github.com/open-chat-labs/open-chat/releases/tag/v2.0.746-user)] - 2023-07-19

### Added

- Add `set_message_reminder_v2` to support channel message reminders ([#3871](https://github.com/open-chat-labs/open-chat/pull/3871))
- Add missing impl for `c2c_notify_community_deleted` ([#3914](https://github.com/open-chat-labs/open-chat/pull/3914))
- Add language field to community ([#3923](https://github.com/open-chat-labs/open-chat/pull/3923))

### Changed

- Add `ledger` to pending crypto transactions ([#3866](https://github.com/open-chat-labs/open-chat/pull/3866))
- Switch to the new `OtherChat` reply context when calling c2c ([#3875](https://github.com/open-chat-labs/open-chat/pull/3875))
- Remove dependency on `ic-sns-governance` ([#3965](https://github.com/open-chat-labs/open-chat/pull/3965))
- Call into ICP ledger via the new `icp_ledger_canister_c2c_client` ([#3966](https://github.com/open-chat-labs/open-chat/pull/3966))
- Stop using `transaction_hash` field on SNS transactions ([#3967](https://github.com/open-chat-labs/open-chat/pull/3967))
- Remove dependencies on IC repo ([#3970](https://github.com/open-chat-labs/open-chat/pull/3970))
- Update favourites when a group is deleted or imported into a community ([#3977](https://github.com/open-chat-labs/open-chat/pull/3977))
- Use `canister_client` for making all c2c calls ([#3979](https://github.com/open-chat-labs/open-chat/pull/3979))
- Avoid using `candid::Func` type directly ([#3983](https://github.com/open-chat-labs/open-chat/pull/3983))
- Add `ledger` field to completed crypto transactions ([#3912](https://github.com/open-chat-labs/open-chat/pull/3912))

## [[2.0.736](https://github.com/open-chat-labs/open-chat/releases/tag/v2.0.736-user)] - 2023-06-27

### Added

- Support replying to channel messages ([#3825](https://github.com/open-chat-labs/open-chat/pull/3825))
- Support simplified transfers of icrc1 tokens ([#3827](https://github.com/open-chat-labs/open-chat/pull/3827))
- Allow known communities to call `c2c_vote_on_proposal` ([#3831](https://github.com/open-chat-labs/open-chat/pull/3831))
- Implement converting a group into a community ([#3833](https://github.com/open-chat-labs/open-chat/pull/3833))
- Handle when a group is imported into a community ([#3840](https://github.com/open-chat-labs/open-chat/pull/3840))
- Add `c2c_mark_community_updated_for_user` endpoint ([#3846](https://github.com/open-chat-labs/open-chat/pull/3846))

### Changed

- Renamed `add_remove_favourite_chats` to `manage_favourite_chats` ([#3847](https://github.com/open-chat-labs/open-chat/pull/3847))
- Remove invalid replies to old messages in the Feature Requests group ([#3851](https://github.com/open-chat-labs/open-chat/pull/3851))

### Fixed

- Fix ordering of pinned chats ([#3823](https://github.com/open-chat-labs/open-chat/pull/3823))

## [[2.0.726](https://github.com/open-chat-labs/open-chat/releases/tag/v2.0.726-user)] - 2023-06-19

### Added

- Add support for sending the KINIC token ([#3811](https://github.com/open-chat-labs/open-chat/pull/3811))

### Fixed

- Fix pinned chat changes not coming through in `initial_state_v2` and `updates_v2` ([#3810](https://github.com/open-chat-labs/open-chat/pull/3810))

## [[2.0.725](https://github.com/open-chat-labs/open-chat/releases/tag/v2.0.725-user)] - 2023-06-16

### Added

- Introduce `FireAndForgetHandler` which retries failed c2c calls ([#3639](https://github.com/open-chat-labs/open-chat/pull/3639))
- Integrate Communities ([#3657](https://github.com/open-chat-labs/open-chat/pull/3657)), ([#3659](https://github.com/open-chat-labs/open-chat/pull/3659))
- Added `c2c_mark_group_updated_for_user` ([#3685](https://github.com/open-chat-labs/open-chat/pull/3685))
- Include communities in `initial_state`, `updates` and `mark_read` ([#3736](https://github.com/open-chat-labs/open-chat/pull/3736))
- `add_remove_favourite_chats`, `archive_unarchive_chats` ([#3781](https://github.com/open-chat-labs/open-chat/pull/3781))

### Changed

- Change `c2c_remove_from_group` to always remove the user ([#3641](https://github.com/open-chat-labs/open-chat/pull/3641))
- Refactor search ([#3689](https://github.com/open-chat-labs/open-chat/pull/3689))
- Don't send notifications to suspended users ([#3704](https://github.com/open-chat-labs/open-chat/pull/3704))
- Make (de)serializing events more efficient ([#3756](https://github.com/open-chat-labs/open-chat/pull/3756))
- Trim deprecated chat events to save space ([#3773](https://github.com/open-chat-labs/open-chat/pull/3773))
- Further reductions to the size of serialized ChatEvents ([#3775](https://github.com/open-chat-labs/open-chat/pull/3775))
- Reduce size of `ChatMetrics` when serialized ([#3779](https://github.com/open-chat-labs/open-chat/pull/3779))
- Restructure `initial_state` and `updates` ([#3781](https://github.com/open-chat-labs/open-chat/pull/3781))
- Deserialize onto old `ChatEventInternal` types then map to new ([#3798](https://github.com/open-chat-labs/open-chat/pull/3798))

### Removed

- Remove `c2c_try_add_to_group` ([#3661](https://github.com/open-chat-labs/open-chat/pull/3661))

### Fixed

- Fix `updates` returning early in some cases where it shouldn't ([#3743](https://github.com/open-chat-labs/open-chat/pull/3743))

## [[2.0.698](https://github.com/open-chat-labs/open-chat/releases/tag/v2.0.698-user)] - 2023-05-17

### Changed

- Short circuit query calls prior to calling `ic0.time()` where possible ([#3542](https://github.com/open-chat-labs/open-chat/pull/3542))
- Added `moderator` role and removed `add_members` permission ([#3592](https://github.com/open-chat-labs/open-chat/pull/3592))
- Put back `add_members` permission with serde default ([#3599](https://github.com/open-chat-labs/open-chat/pull/3599))
- Allow registered bot accounts to start conversations with OC users ([#3591](https://github.com/open-chat-labs/open-chat/pull/3591))

### Removed

- Remove `send_message` and `edit_message` (there are now `v2` versions) ([#3578](https://github.com/open-chat-labs/open-chat/pull/3578))

### Fixed

- Fix `last_updated` date on group chats ([#3609](https://github.com/open-chat-labs/open-chat/pull/3609))

## [[2.0.676](https://github.com/open-chat-labs/open-chat/releases/tag/v2.0.676-user)] - 2023-04-29

### Added

- Allow users to `Delete For Me` in direct chats ([#3498](https://github.com/open-chat-labs/open-chat/pull/3498))
- Implement `send_message_v2` and `edit_message_v2` ([#3504](https://github.com/open-chat-labs/open-chat/pull/3504))
- Allow users to undelete messages for a short period in direct chats ([#3529](https://github.com/open-chat-labs/open-chat/pull/3529))

### Changed

- Switch replies over to the new `event_list_if_other` field ([#3465](https://github.com/open-chat-labs/open-chat/pull/3465))
- Use hardcoded ledger ids ([#3452](https://github.com/open-chat-labs/open-chat/pull/3452))
- Added `created` to pending transactions ([#3494](https://github.com/open-chat-labs/open-chat/pull/3494))
- Skip c2c calls to the OpenChat bot ([#3508](https://github.com/open-chat-labs/open-chat/pull/3508))
- Pass OpenChat bot messages in user canister init args ([#3517](https://github.com/open-chat-labs/open-chat/pull/3517))

### Removed

- Remove all but one OpenChatBot welcome message ([#3478](https://github.com/open-chat-labs/open-chat/pull/3478))

## [[2.0.660](https://github.com/open-chat-labs/open-chat/releases/tag/v2.0.660-user)] - 2023-04-16

### Added

- Added `set_message_reminder` ([#3417](https://github.com/open-chat-labs/open-chat/pull/3417))
- Implement 'Gated Groups' ([#3406](https://github.com/open-chat-labs/open-chat/pull/3406))
- Added `Empty` event type ([#3439](https://github.com/open-chat-labs/open-chat/pull/3439))
- Added new message content types for reminders ([#3440](https://github.com/open-chat-labs/open-chat/pull/3440))
- Added new `Custom` message content type ([#3445](https://github.com/open-chat-labs/open-chat/pull/3445))

### Changed

- Simplify how we make calls to the SNS governance canister ([#3405](https://github.com/open-chat-labs/open-chat/pull/3405))
- Store `diamond_membership_expires_at` in each user canister ([#3428](https://github.com/open-chat-labs/open-chat/pull/3428))
- Send message reminders as private replies ([#3431](https://github.com/open-chat-labs/open-chat/pull/3431))
- Send OpenChat bot message when setting a message reminder ([#3436](https://github.com/open-chat-labs/open-chat/pull/3436))
- Hide 'reminder created' messages when cancelled or complete ([#3446](https://github.com/open-chat-labs/open-chat/pull/3446))

### Removed

- Removed temporary code needed for release ([#3375](https://github.com/open-chat-labs/open-chat/pull/3375))
- Removed `affected_events` which has been superseded by `updated_events` ([#3419](https://github.com/open-chat-labs/open-chat/pull/3419))
- Removed transfer limits ([#3457](https://github.com/open-chat-labs/open-chat/pull/3457))

## [[2.0.645](https://github.com/open-chat-labs/open-chat/releases/tag/v2.0.645-user)] - 2023-03-25

### Added

- Store and use last updated timestamp on each event ([#3326](https://github.com/open-chat-labs/open-chat/pull/3326))
- Added `timestamp` to `EventsResponse` ([#3329](https://github.com/open-chat-labs/open-chat/pull/3329))

### Changed

- Update group chat summary cache in small batches ([#3341](https://github.com/open-chat-labs/open-chat/pull/3341))
- Don't allow platform moderators to be removed from a group ([#3340](https://github.com/open-chat-labs/open-chat/pull/3340))

### Removed

- Removed code only needed for previous upgrade ([#3248](https://github.com/open-chat-labs/open-chat/pull/3248)) & ([#3251](https://github.com/open-chat-labs/open-chat/pull/3251))
- Removed unused timer job type (`RetrySendingFailedMessage`) ([#3263](https://github.com/open-chat-labs/open-chat/pull/3263))
- Removed `affected_events` from event responses ([#3322](https://github.com/open-chat-labs/open-chat/pull/3322))
- Removed super_admin role from groups([#3319](https://github.com/open-chat-labs/open-chat/pull/3319))
- Remove owner_id from group summary ([#3340](https://github.com/open-chat-labs/open-chat/pull/3340))

### Fixed

- Fix threads incorrectly appearing unread ([#3351](https://github.com/open-chat-labs/open-chat/pull/3351))

## [[2.0.622](https://github.com/open-chat-labs/open-chat/releases/tag/v2.0.622-user)] - 2023-03-01

### Added

- Add CHAT ledger to user and group canisters ([#3222](https://github.com/open-chat-labs/open-chat/pull/3222))
- Added `hot_group_exclusions` ([#3246](https://github.com/open-chat-labs/open-chat/pull/3246))

### Fixed

- Rejoin 'Feature Requests' group if user was a member before it was reinstalled ([#3163](https://github.com/open-chat-labs/open-chat/pull/3163))

## [[2.0.596](https://github.com/open-chat-labs/open-chat/releases/tag/v2.0.596-user)] - 2023-02-16

### Changed

- Stop using `MemoryManager` during `post_upgrade` ([#3130](https://github.com/open-chat-labs/open-chat/pull/3130))

### Fixed

- Fix-up ledger ids ([#3143](https://github.com/open-chat-labs/open-chat/pull/3143))

## [[2.0.593](https://github.com/open-chat-labs/open-chat/releases/tag/v2.0.593-user)] - 2023-02-11

### Changed

- Reduce min interval between cycles balance checks ([#3058](https://github.com/open-chat-labs/open-chat/pull/3058))
- Deserialize using `MemoryManager` within `post_upgrade` ([#3066](https://github.com/open-chat-labs/open-chat/pull/3066))
- Reduce `MemoryManager` bucket size to 1 wasm page ([#3070](https://github.com/open-chat-labs/open-chat/pull/3070))
- Use `raw_rand` to seed rng ([#3076](https://github.com/open-chat-labs/open-chat/pull/3076))
- Update cdk to v0.7.0 ([#3115](https://github.com/open-chat-labs/open-chat/pull/3115))
- Drop stable memory after upgrade ([#3116](https://github.com/open-chat-labs/open-chat/pull/3116))
- Temporarily stop using `MemoryManager` during `pre_upgrade` ([#3122](https://github.com/open-chat-labs/open-chat/pull/3122))

### Removed

- Removed one-time code to fix incorrect ICP transaction hashes ([#3063](https://github.com/open-chat-labs/open-chat/pull/3063))
- Removed one-time code to migrate `chat_events` to the new format ([#3064](https://github.com/open-chat-labs/open-chat/pull/3064))

### Fixed

- Fixed latest message not being returned when getting updates ([#3120](https://github.com/open-chat-labs/open-chat/pull/3120))

## [[2.0.578](https://github.com/open-chat-labs/open-chat/releases/tag/v2.0.578-user)] - 2023-02-04

### Added

- Added `disappears_at` to events ([#3021](https://github.com/open-chat-labs/open-chat/pull/3021))
- Support disappearing messages ([#3029](https://github.com/open-chat-labs/open-chat/pull/3029))
- Added support for "prize" messages ([#3044](https://github.com/open-chat-labs/open-chat/pull/3044))

### Changed

- Refactor and simplify `chat_events` ([#3013](https://github.com/open-chat-labs/open-chat/pull/3013))
- Renamed `disappears_at` to `expires_at` ([#3023](https://github.com/open-chat-labs/open-chat/pull/3023))
- Use `MemoryManager` so that we can use stable memory at run time ([#3040](https://github.com/open-chat-labs/open-chat/pull/3040))
- Increase pinned chats limit ([#2998](https://github.com/open-chat-labs/open-chat/pull/2998))

### Fixed

- One time job to fix incorrect ICP transaction hashes ([#3035](https://github.com/open-chat-labs/open-chat/pull/3035))
- Fix 'double borrowing' error when hard deleting files ([#3051](https://github.com/open-chat-labs/open-chat/pull/3051))

### Removed

- Removed code only needed for the previous upgrade ([#3003](https://github.com/open-chat-labs/open-chat/pull/3003))
- Removed `c2c_send_message` ([#3005](https://github.com/open-chat-labs/open-chat/pull/3005))
- Removed `events_range` ([#3011](https://github.com/open-chat-labs/open-chat/pull/3011))
- Remove one time fix to user date created ([#2994](https://github.com/open-chat-labs/open-chat/pull/2994))

## [[2.0.555](https://github.com/open-chat-labs/open-chat/releases/tag/v2.0.555-user)] - 2023-01-20

### Fixed

- Fix bug sending messages from canisters on v2.0.547 to canisters on version v2.0.553 and resend failed messages ([#2995](https://github.com/open-chat-labs/open-chat/pull/2995))

## [[2.0.553](https://github.com/open-chat-labs/open-chat/releases/tag/v2.0.553-user)] - 2023-01-20

### Added

- Add SNS1 token to backend ([#2975](https://github.com/open-chat-labs/open-chat/pull/2975))
- Add ckBTC token to backend ([#2981](https://github.com/open-chat-labs/open-chat/pull/2981))
- Support for assigning nicknames to other users ([#2982](https://github.com/open-chat-labs/open-chat/pull/2982))

### Changed

- Use `canister_logger` and `canister_tracing_macros` from [ic-utils](https://github.com/open-chat-labs/ic-utils) ([#2985](https://github.com/open-chat-labs/open-chat/pull/2985))
- Ensure direct messages are received by the recipient's canister in the same order they were received by the sender's canister, even if some fail to be sent c2c on first attempt ([#2986](https://github.com/open-chat-labs/open-chat/pull/2986))
- Use timestamp in nanos not ms for ICRC1 Transfers ([#2988](https://github.com/open-chat-labs/open-chat/pull/2988))

### Removed

- Removed `join_group` since this is now handled via the `local_user_index` canister ([#2966](https://github.com/open-chat-labs/open-chat/pull/2966))

## [[2.0.547](https://github.com/open-chat-labs/open-chat/releases/tag/v2.0.547-user)] - 2023-01-08

### Added

- Added `UserJoinedGroup` event type for supporting the new `join_group` flow ([#2955](https://github.com/open-chat-labs/open-chat/pull/2955))
- Added `c2c_notify_events` which deprecates `c2c_notify_user_events` ([#2955](https://github.com/open-chat-labs/open-chat/pull/2955))
- Allow admins and senders to see deleted message content ([#2922](https://github.com/open-chat-labs/open-chat/pull/2922))

### Changed

- Added `max_messages` to `events` and `events_window` ([#2947](https://github.com/open-chat-labs/open-chat/pull/2947))

### Removed

- Removed one-time code only needed for previous upgrade ([#2954](https://github.com/open-chat-labs/open-chat/pull/2954))<|MERGE_RESOLUTION|>--- conflicted
+++ resolved
@@ -8,11 +8,8 @@
 
 ### Changed
 
-<<<<<<< HEAD
-- Change DC summary so `latest_message` is optional
-=======
+- Change DC summary so `latest_message` is optional ([#7542](https://github.com/open-chat-labs/open-chat/pull/7542))
 - Log total instructions consumed at end of upgrade ([#7551](https://github.com/open-chat-labs/open-chat/pull/7551))
->>>>>>> d6a97628
 
 ### Fixed
 
