--- conflicted
+++ resolved
@@ -175,11 +175,8 @@
             phone_status: PhoneStatus;
             icp_account: AccountIdentifier;
             referrals: vec UserId;
-<<<<<<< HEAD
+            suspended: bool;
             is_super_admin: bool;
-=======
-            suspended: bool;
->>>>>>> 77a55b13
         };
         UserNotFound;
     };
