use candid::{CandidType, Principal};
use serde::{Deserialize, Serialize};
use types::{CanisterId, CanisterWasm, UserId, Version};

#[derive(CandidType, Serialize, Deserialize, Debug)]
pub struct Args {
    // Only these principals can call upgrade_user_canister_wasm
    pub service_principals: Vec<Principal>,

    // Only these principals can call pending_sms_messages
    pub sms_service_principals: Vec<Principal>,

    pub user_canister_wasm: CanisterWasm,
    pub local_user_index_canister_wasm: CanisterWasm,
    pub group_index_canister_id: CanisterId,
    pub notifications_canister_ids: Vec<CanisterId>,
<<<<<<< HEAD
    pub online_users_canister_id: CanisterId,
=======

>>>>>>> e5896400
    pub cycles_dispenser_canister_id: CanisterId,
    pub open_storage_index_canister_id: CanisterId,
    pub ledger_canister_id: CanisterId,
    pub proposals_bot_user_id: UserId,
    pub wasm_version: Version,

    // Accepts confirmation code 123456
    pub test_mode: bool,
}<|MERGE_RESOLUTION|>--- conflicted
+++ resolved
@@ -14,11 +14,7 @@
     pub local_user_index_canister_wasm: CanisterWasm,
     pub group_index_canister_id: CanisterId,
     pub notifications_canister_ids: Vec<CanisterId>,
-<<<<<<< HEAD
-    pub online_users_canister_id: CanisterId,
-=======
 
->>>>>>> e5896400
     pub cycles_dispenser_canister_id: CanisterId,
     pub open_storage_index_canister_id: CanisterId,
     pub ledger_canister_id: CanisterId,
