--- conflicted
+++ resolved
@@ -24,11 +24,8 @@
     pub phone_status: PhoneStatus,
     pub icp_account: AccountIdentifier,
     pub referrals: Vec<UserId>,
-<<<<<<< HEAD
+    pub suspended: bool,
     pub is_super_admin: bool,
-=======
-    pub suspended: bool,
->>>>>>> 77a55b13
 }
 
 #[derive(CandidType, Serialize, Deserialize, Debug)]
