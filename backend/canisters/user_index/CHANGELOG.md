# Changelog
All notable changes to this project will be documented in this file.

The format is based on [Keep a Changelog](https://keepachangelog.com/en/1.0.0/).

## [unreleased]

<<<<<<< HEAD
### Changed

- Only retry transfers where the c2c call failed ([#3614](https://github.com/open-ic/open-chat/pull/3614))
=======
### Added

- Added `JoinUserToGroup` event ([#3613](https://github.com/open-ic/open-chat/pull/3613))
>>>>>>> 412705d1

### Removed

- Remove `register_user_v2` since users now register via a LocalUserIndex ([#3583](https://github.com/open-ic/open-chat/pull/3583))

## [[2.0.684](https://github.com/open-ic/open-chat/releases/tag/v2.0.684-user_index)] - 2023-05-10

### Fixed

- Fix incorrect calculation in backdated referral rewards ([#3562](https://github.com/open-ic/open-chat/pull/3562))

## [[2.0.683](https://github.com/open-ic/open-chat/releases/tag/v2.0.683-user_index)] - 2023-05-10

### Changed

- Restart payments job if final payment in queue fails ([#3551](https://github.com/open-ic/open-chat/pull/3551))
- Append a suffix when registering if username is taken ([#3553](https://github.com/open-ic/open-chat/pull/3553))
- Register users via LocalUserIndex to improve speed ([#3557](https://github.com/open-ic/open-chat/pull/3557))

### Fixed

- Fix the 'Top Referrers' leaderboard which has double counted referrals ([#3549](https://github.com/open-ic/open-chat/pull/3549))

## [[2.0.679](https://github.com/open-ic/open-chat/releases/tag/v2.0.679-user_index)] - 2023-05-08

### Changed

- Bitcoin Miami welcome messages ([#3532](https://github.com/open-ic/open-chat/pull/3532))

### Fixed

- Fix group invite messages ([#3543](https://github.com/open-ic/open-chat/pull/3543))

## [[2.0.673](https://github.com/open-ic/open-chat/releases/tag/v2.0.673-user_index)] - 2023-04-28

### Changed

- Pass OpenChat bot messages in user canister init args ([#3517](https://github.com/open-ic/open-chat/pull/3517))

## [[2.0.671](https://github.com/open-ic/open-chat/releases/tag/v2.0.671-user_index)] - 2023-04-28

### Added

- Expose user referral leaderboards ([#3482](https://github.com/open-ic/open-chat/pull/3482))
- Add `add_referral_codes` and `register_user_v2` endpoints to support BTC Miami ([#3485](https://github.com/open-ic/open-chat/pull/3485))
- Add each new platform moderator to a moderation group ([#3493](https://github.com/open-ic/open-chat/pull/3493))
- Added `platform_moderators_group` query endpoint ([#3495](https://github.com/open-ic/open-chat/pull/3495))
- Join users who register with relevant code to Bitcoin Miami group ([#3501](https://github.com/open-ic/open-chat/pull/3501))

### Changed

- Reduce a few timer job intervals ([#3515](https://github.com/open-ic/open-chat/pull/3515))

## [[2.0.668](https://github.com/open-ic/open-chat/releases/tag/v2.0.668-user_index)] - 2023-04-19

### Changed

- Share Diamond membership payment with referrer ([#3452](https://github.com/open-ic/open-chat/pull/3452))
- Send OpenChatBot welcome messages from the UserIndex ([#3478](https://github.com/open-ic/open-chat/pull/3478))

### Removed

- Remove one-time code to sync `diamond_membership_expires_at` with user canisters ([#3467](https://github.com/open-ic/open-chat/pull/3467))

## [[2.0.666](https://github.com/open-ic/open-chat/releases/tag/v2.0.666-user_index)] - 2023-04-17

### Changed

- Store `diamond_membership_expires_at` in each user canister ([#3428](https://github.com/open-ic/open-chat/pull/3428))

### Removed

- Remove code to handle the initial airdrop ([#3462](https://github.com/open-ic/open-chat/pull/3462))

### Fixed

- Fix `referral_metrics` endpoint ([#3461](https://github.com/open-ic/open-chat/pull/3461))

## [[2.0.661](https://github.com/open-ic/open-chat/releases/tag/v2.0.661-user_index)] - 2023-04-15

### Added

- Added `referral_metrics` endpoint ([#3429](https://github.com/open-ic/open-chat/pull/3429))

### Removed

- Removed `c2c_lookup_principal` ([#3414](https://github.com/open-ic/open-chat/pull/3414))
- Remove CAPTCHA and instead verify public key is derived from II canister ([#3426](https://github.com/open-ic/open-chat/pull/3426))

### Fixed

- Ensure only one airdrop neuron is created at a time ([#3458](https://github.com/open-ic/open-chat/pull/3458))

## [[2.0.656](https://github.com/open-ic/open-chat/releases/tag/v2.0.656-user_index)] - 2023-04-05

### Added

- Implement job to distribute initial airdrop neurons ([#3398](https://github.com/open-ic/open-chat/pull/3398))
- Added `is_diamond_member` to `c2c_lookup_user` ([#3408](https://github.com/open-ic/open-chat/pull/3408))

### Removed

- Removed temporary code needed for release ([#3375](https://github.com/open-ic/open-chat/pull/3375))

## [[2.0.649](https://github.com/open-ic/open-chat/releases/tag/v2.0.649-user_index)] - 2023-03-25

### Fixed

- Fix bug when joining group on a different subnet ([#3373](https://github.com/open-ic/open-chat/pull/3373))

## [[2.0.643](https://github.com/open-ic/open-chat/releases/tag/v2.0.643-user_index)] - 2023-03-24

### Changed

- Speed up `is_eligible_for_initial_airdrop` check ([#3345](https://github.com/open-ic/open-chat/pull/3345))

### Removed

- Removed super_admin role from groups([#3319](https://github.com/open-ic/open-chat/pull/3319))

## [[2.0.636](https://github.com/open-ic/open-chat/releases/tag/v2.0.636-user_index)] - 2023-03-14

### Added

- APIs to add/remove/list platform operators ([#3264](https://github.com/open-ic/open-chat/pull/3264)) 
- Endpoint for platform ops to set user upgrade concurrency ([#3268](https://github.com/open-ic/open-chat/pull/3268))
- Implemented recurring Diamond membership payments ([#3274](https://github.com/open-ic/open-chat/pull/3274))
- Expose more metrics about Diamond membership payments ([#3276](https://github.com/open-ic/open-chat/pull/3276))
- Added `caller_is_openchat_user` guard to a few endpoints ([#3279](https://github.com/open-ic/open-chat/pull/3279))
- Added endpoints to collect neuron controllers for the initial airdrop ([#3287](https://github.com/open-ic/open-chat/pull/3287))

### Changed

- Use `canister_timer_jobs` package to simplify timer jobs ([#3263](https://github.com/open-ic/open-chat/pull/3263)) 
- Increased user limit to 150,000 ([#3267](https://github.com/open-ic/open-chat/pull/3267))

### Removed

- Removed code only needed for previous upgrade ([#3262](https://github.com/open-ic/open-chat/pull/3262))
- Removed `set_governance_principals` ([#3301](https://github.com/open-ic/open-chat/pull/3301))

### Fixed

- Ensure job to sync events to local user indexes always runs ([#3295](https://github.com/open-ic/open-chat/pull/3295))

## [[2.0.623](https://github.com/open-ic/open-chat/releases/tag/v2.0.623-user_index)] - 2023-03-02

### Changed

- Renamed super_admin endpoints to platform_moderator ([#3249](https://github.com/open-ic/open-chat/pull/3249))

### Removed

- Removed code only needed for previous upgrade ([#3248](https://github.com/open-ic/open-chat/pull/3248)) & ([#3251](https://github.com/open-ic/open-chat/pull/3251))
- Revert code to register each LocalGroupIndex as a user ([#3255](https://github.com/open-ic/open-chat/pull/3255))

## [[2.0.615](https://github.com/open-ic/open-chat/releases/tag/v2.0.615-user_index)] - 2023-02-28

### Changed

- Consolidate code to install / upgrade canisters ([#3152](https://github.com/open-ic/open-chat/pull/3152))
- Skip upgrades where new wasm version matches current version ([#3158](https://github.com/open-ic/open-chat/pull/3158))
- Upgrade LocalUserIndex canisters using a timer job rather than heartbeat ([#3229](https://github.com/open-ic/open-chat/pull/3229))
- Switch to using canister timers instead of heartbeat ([#3230](https://github.com/open-ic/open-chat/pull/3230))

### Removed

- Remove one time code to set up `GroupUpgradeBot` users  ([#3159](https://github.com/open-ic/open-chat/pull/3159))

## [[2.0.594](https://github.com/open-ic/open-chat/releases/tag/v2.0.594-user_index)] - 2023-02-16

### Added

- Support upgrading a filtered set of canisters ([#3145](https://github.com/open-ic/open-chat/pull/3145))

### Changed

- Registered each LocalGroupIndex as a bot user ([#3128](https://github.com/open-ic/open-chat/pull/3128))
- Rename service_principals -> governance_principals ([#3133](https://github.com/open-ic/open-chat/pull/3133))

### Fixed

- Fix-up ledger ids ([#3143](https://github.com/open-ic/open-chat/pull/3143))

## [[2.0.590](https://github.com/open-ic/open-chat/releases/tag/v2.0.590-user_index)] - 2023-02-10

### Added

- Diamond metrics ([#3117](https://github.com/open-ic/open-chat/pull/3117))

### Changed

- Update cdk to v0.7.0 ([#3115](https://github.com/open-ic/open-chat/pull/3115))

### Removed

- Removed code for upgrading storage and confirming phone number ([#3110](https://github.com/open-ic/open-chat/pull/3110))
- Removed one time code to sync users to OpenStorage ([#3114](https://github.com/open-ic/open-chat/pull/3114))

## [[2.0.584](https://github.com/open-ic/open-chat/releases/tag/v2.0.584-user_index)] - 2023-02-09

### Changed

- Push all users to OpenStorage with the new storage limits ([#3104](https://github.com/open-ic/open-chat/pull/3104))

### Removed

- Removed code only needed for the previous upgrade ([#3102](https://github.com/open-ic/open-chat/pull/3102))

## [[2.0.580](https://github.com/open-ic/open-chat/releases/tag/v2.0.580-user_index)] - 2023-02-09

### Added

- Added `pay_for_diamond_membership` ([#3069](https://github.com/open-ic/open-chat/pull/3069))

### Changed

- Deserialize using `MemoryManager` within `post_upgrade` ([#3046](https://github.com/open-ic/open-chat/pull/3046))
- Use `raw_rand` to seed rng ([#3076](https://github.com/open-ic/open-chat/pull/3076))
- Remove captcha challenge after any attempt ([#3078](https://github.com/open-ic/open-chat/pull/3078))
- Mark user as updated after taking Diamond membership payment ([#3081](https://github.com/open-ic/open-chat/pull/3081))
- Give all verified users 12 months Diamond membership ([#3082](https://github.com/open-ic/open-chat/pull/3082))

### Fixed
- Fix c2c_register_bot so it queues UserRegistered ([#3086](https://github.com/open-ic/open-chat/pull/3086))
- Fix username uniqueness check to include reserved usernames ([#3088](https://github.com/open-ic/open-chat/pull/3088))

## [[2.0.570](https://github.com/open-ic/open-chat/releases/tag/v2.0.570-user_index)] - 2023-02-01

### Added

- Added `set_service_principals` for setting which principals have admin control ([#3038](https://github.com/open-ic/open-chat/pull/3038))

### Changed

- Use `MemoryManager` so that we can use stable memory at run time ([#3040](https://github.com/open-ic/open-chat/pull/3040))

### Removed

- Removed code only needed for the previous upgrade ([#3003](https://github.com/open-ic/open-chat/pull/3003))

## [[2.0.558](https://github.com/open-ic/open-chat/releases/tag/v2.0.558-user_index)] - 2023-01-23

### Added

- Expose validation methods for functions that will be called via proposals ([#2990](https://github.com/open-ic/open-chat/pull/2990))

### Changed

- Use `canister_logger` and `canister_tracing_macros` from [ic-utils](https://github.com/open-ic/ic-utils) ([#2985](https://github.com/open-ic/open-chat/pull/2985))

## [[2.0.544](https://github.com/open-ic/open-chat/releases/tag/v2.0.544-user_index)] - 2023-01-08

### Added

- Added `c2c_notify_events` for receiving events from local user indexes ([#2955](https://github.com/open-ic/open-chat/pull/2955))

### Fixed

- Free up username if registration fails ([#2952](https://github.com/open-ic/open-chat/pull/2952))<|MERGE_RESOLUTION|>--- conflicted
+++ resolved
@@ -5,15 +5,13 @@
 
 ## [unreleased]
 
-<<<<<<< HEAD
+### Added
+
+- Added `JoinUserToGroup` event ([#3613](https://github.com/open-ic/open-chat/pull/3613))
+
 ### Changed
 
 - Only retry transfers where the c2c call failed ([#3614](https://github.com/open-ic/open-chat/pull/3614))
-=======
-### Added
-
-- Added `JoinUserToGroup` event ([#3613](https://github.com/open-ic/open-chat/pull/3613))
->>>>>>> 412705d1
 
 ### Removed
 
