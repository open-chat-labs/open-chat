# Changelog

All notable changes to this project will be documented in this file.

The format is based on [Keep a Changelog](https://keepachangelog.com/en/1.0.0/).

## [unreleased]

<<<<<<< HEAD
### Changed

- Set initial chit balance for all users in LUIs ([#8422](https://github.com/open-chat-labs/open-chat/pull/8422))

## [[2.0.1845](https://github.com/open-chat-labs/open-chat/releases/tag/v2.0.1845-user_index)] - 2025-07-29

=======
>>>>>>> 1ac1f593
### Changed

- Install LocalUserIndex in chunks as wasm exceeds single message limit ([#8418](https://github.com/open-chat-labs/open-chat/pull/8418))

### Fixed

- Fix current user streak length inconsistency ([#8408](https://github.com/open-chat-labs/open-chat/pull/8408))

## [[2.0.1845](https://github.com/open-chat-labs/open-chat/releases/tag/v2.0.1845-user_index)] - 2025-07-29

### Changed

- `token:Cryptocurrency` -> `token_symbol:String` ([#8368](https://github.com/open-chat-labs/open-chat/pull/8368))

## [[2.0.1838](https://github.com/open-chat-labs/open-chat/releases/tag/v2.0.1838-user_index)] - 2025-07-21

### Changed

- Introduce and backdate MemberJoined/Left events ([#8280](https://github.com/open-chat-labs/open-chat/pull/8280))
- Log whenever a user is suspended/unsuspended ([#8337](https://github.com/open-chat-labs/open-chat/pull/8337))
- Increase max username length from 15 to 20 ([#8340](https://github.com/open-chat-labs/open-chat/pull/8340))
- Expose `liquid_cycles_balance` in metrics ([#8350](https://github.com/open-chat-labs/open-chat/pull/8350))
- Add delay before retrying c2c call under certain error conditions ([#8355](https://github.com/open-chat-labs/open-chat/pull/8355))

## [[2.0.1805](https://github.com/open-chat-labs/open-chat/releases/tag/v2.0.1805-user_index)] - 2025-06-26

### Changed

- Increase reserved cycles limit of each LocalUserIndex ([#8241](https://github.com/open-chat-labs/open-chat/pull/8241))

## [[2.0.1792](https://github.com/open-chat-labs/open-chat/releases/tag/v2.0.1792-user_index)] - 2025-06-13

### Changed

- Push a (lifecycle) registered event to bots ([#8163](https://github.com/open-chat-labs/open-chat/pull/8163))

### Fixed

- Add missing decoding for community read permissions ([#8141](https://github.com/open-chat-labs/open-chat/pull/8141))

## [[2.0.1780](https://github.com/open-chat-labs/open-chat/releases/tag/v2.0.1780-user_index)] - 2025-06-09

### Changed

- Remove all references to Notifications canisters ([#8087](https://github.com/open-chat-labs/open-chat/pull/8087))
- Remove `correlation_id` ([#8097](https://github.com/open-chat-labs/open-chat/pull/8097))

### Fixed

- Ensure canisters within `include` are always relayed on to local indexes ([#8083](https://github.com/open-chat-labs/open-chat/pull/8083))

## [[2.0.1776](https://github.com/open-chat-labs/open-chat/releases/tag/v2.0.1776-user_index)] - 2025-06-02

### Changed

- Push canister upgrade to all local indexes if `versions` is set ([#8080](https://github.com/open-chat-labs/open-chat/pull/8080))

## [[2.0.1770](https://github.com/open-chat-labs/open-chat/releases/tag/v2.0.1770-user_index)] - 2025-05-29

### Changed

- Remove all references to LocalGroupIndexes ([#8057](https://github.com/open-chat-labs/open-chat/pull/8057))
- Return CHIT details in current user summary ([#8069](https://github.com/open-chat-labs/open-chat/pull/8069))

## [[2.0.1755](https://github.com/open-chat-labs/open-chat/releases/tag/v2.0.1755-user_index)] - 2025-05-21

### Changed

- Store blocked user mappings in UserIndex ([#7960](https://github.com/open-chat-labs/open-chat/pull/7960))
- One time job to sync blocked users from NotificationsIndex ([#7961](https://github.com/open-chat-labs/open-chat/pull/7961))
- Support autonomous bots without API keys ([#7985](https://github.com/open-chat-labs/open-chat/pull/7985))

### Fixed

- Fix ordering of blocked user map ([#8003](https://github.com/open-chat-labs/open-chat/pull/8003))

## [[2.0.1749](https://github.com/open-chat-labs/open-chat/releases/tag/v2.0.1749-user_index)] - 2025-05-13

### Changed

- Support exclusion of installed bots from `explore_bots` ([#7904](https://github.com/open-chat-labs/open-chat/pull/7904))
- Store `notifications_index_canister_id` within LocalUserIndexes ([#7947](https://github.com/open-chat-labs/open-chat/pull/7947))
- Sync bot endpoints to LocalUserIndexes ([#7949](https://github.com/open-chat-labs/open-chat/pull/7949))
- Allow bot to specify data encoding format ([#8004](https://github.com/open-chat-labs/open-chat/pull/8004))

## [[2.0.1724](https://github.com/open-chat-labs/open-chat/releases/tag/v2.0.1724-user_index)] - 2025-05-06

### Changed

- Store LocalGroupIndex canisterId in each LocalUserIndex ([#7868](https://github.com/open-chat-labs/open-chat/pull/7868))

## [[2.0.1709](https://github.com/open-chat-labs/open-chat/releases/tag/v2.0.1709-user_index)] - 2025-04-23

### Added

- Notify Groups/Communities when user deleted ([#7781](https://github.com/open-chat-labs/open-chat/pull/7781))

### Changed

- Increase timeout of bounded-wait calls to 5 minutes ([#7730](https://github.com/open-chat-labs/open-chat/pull/7730))
- Include more details in failed c2c call errors ([#7749](https://github.com/open-chat-labs/open-chat/pull/7749))
- Delete user via Identity canister ([#7795](https://github.com/open-chat-labs/open-chat/pull/7795))

## [[2.0.1676](https://github.com/open-chat-labs/open-chat/releases/tag/v2.0.1676-user_index)] - 2025-04-02

### Added

- Sync bot endpoints to notifications canisters ([#7668](https://github.com/open-chat-labs/open-chat/pull/7668))

### Changed

- Filter trace level events globally so they are dropped earlier ([#7678](https://github.com/open-chat-labs/open-chat/pull/7678))
- Support passing common state to timer job batches ([#7705](https://github.com/open-chat-labs/open-chat/pull/7705))
- Expose max streak in user metrics ([#7714](https://github.com/open-chat-labs/open-chat/pull/7714))

## [[2.0.1659](https://github.com/open-chat-labs/open-chat/releases/tag/v2.0.1659-user_index)] - 2025-03-21

### Added

- Introduce standardised error codes ([#7599](https://github.com/open-chat-labs/open-chat/pull/7599))
- Support only upgrading users who have been active since a chosen date ([#7642](https://github.com/open-chat-labs/open-chat/pull/7642))

### Changed

- Remove the `Cryptocurrency` type from public APIs (part 2) ([#7592](https://github.com/open-chat-labs/open-chat/pull/7592))
- Support bot `direct message` scenario ([#7607](https://github.com/open-chat-labs/open-chat/pull/7607))
- Parallelise uploading wasm chunks ([#7643](https://github.com/open-chat-labs/open-chat/pull/7643))

## [[2.0.1649](https://github.com/open-chat-labs/open-chat/releases/tag/v2.0.1649-user_index)] - 2025-03-12

### Changed

- Use unbounded-wait calls to upload wasm chunks ([#7585](https://github.com/open-chat-labs/open-chat/pull/7585))

## [[2.0.1643](https://github.com/open-chat-labs/open-chat/releases/tag/v2.0.1643-user_index)] - 2025-03-12

### Added

- Add `versions` to upgrade filter to filter canisters to upgrade by version ([#7531](https://github.com/open-chat-labs/open-chat/pull/7531))

### Changed

- Remove the `Cryptocurrency` type from public APIs (part 1) ([#7510](https://github.com/open-chat-labs/open-chat/pull/7510))
- Always encode `BotPermission`s as `u32`s ([#7519](https://github.com/open-chat-labs/open-chat/pull/7519))
- Switch to using bounded-wait calls for idempotent c2c calls ([#7528](https://github.com/open-chat-labs/open-chat/pull/7528))
- Log total instructions consumed at end of upgrade ([#7551](https://github.com/open-chat-labs/open-chat/pull/7551))
- Use `unbounded_wait` when installing canisters ([#7558](https://github.com/open-chat-labs/open-chat/pull/7558))
- Log error response if any canister wasm upgrades are rejected ([#7566](https://github.com/open-chat-labs/open-chat/pull/7566))

### Fixed

- Fix `register_bot` and `explore_bots` ([#7501](https://github.com/open-chat-labs/open-chat/pull/7501))

## [[2.0.1620](https://github.com/open-chat-labs/open-chat/releases/tag/v2.0.1620-user_index)] - 2025-02-28

### Fixed

- Fix `inspect_message` for registering bots on mainnet ([#7500](https://github.com/open-chat-labs/open-chat/pull/7500))

## [[2.0.1611](https://github.com/open-chat-labs/open-chat/releases/tag/v2.0.1611-user_index)] - 2025-02-28

### Added

- Support `sync_api_key` cmd + min required cmd role ([#7439](https://github.com/open-chat-labs/open-chat/pull/7439))
- Introduce `IdempotencyChecker` in preparation for using best-effort calls ([#7457](https://github.com/open-chat-labs/open-chat/pull/7457))
- Store max streak length for each user ([#7488](https://github.com/open-chat-labs/open-chat/pull/7488))
- Introduce new idempotent endpoints for C2C calls ([#7492](https://github.com/open-chat-labs/open-chat/pull/7492))
- Add `DateTime` bot command parameter ([#7496](https://github.com/open-chat-labs/open-chat/pull/7496))

## [[2.0.1599](https://github.com/open-chat-labs/open-chat/releases/tag/v2.0.1599-user_index)] - 2025-02-06

### Changed

- Restructure to handle autonomous bots ([#7318](https://github.com/open-chat-labs/open-chat/pull/7318))
- Sync blocked users to NotificationsIndex ([#7333](https://github.com/open-chat-labs/open-chat/pull/7333))

### Fixed

- Fix `bot_updates` ([#7365](https://github.com/open-chat-labs/open-chat/pull/7365))

## [[2.0.1590](https://github.com/open-chat-labs/open-chat/releases/tag/v2.0.1590-user_index)] - 2025-01-24

### Changed

- Reinstate code to only upgrade users who have claimed CHIT recently ([#7304](https://github.com/open-chat-labs/open-chat/pull/7304))

## [[2.0.1587](https://github.com/open-chat-labs/open-chat/releases/tag/v2.0.1587-user_index)] - 2025-01-24

### Changed

- Use chunked upgrades to upgrade LocalUserIndex canisters ([#7300](https://github.com/open-chat-labs/open-chat/pull/7300))

## [[2.0.1582](https://github.com/open-chat-labs/open-chat/releases/tag/v2.0.1582-user_index)] - 2025-01-24

### Changed

- Bump user limit to 300k ([#7270](https://github.com/open-chat-labs/open-chat/pull/7270))
- Only allow user to delete account if they re-authenticated within last 5 minutes ([#7274](https://github.com/open-chat-labs/open-chat/pull/7274))
- Sync bot installation with community/group ([#7291](https://github.com/open-chat-labs/open-chat/pull/7291))
- For next user upgrade only upgrade users who have claimed CHIT recently ([#7297](https://github.com/open-chat-labs/open-chat/pull/7297))

## [[2.0.1576](https://github.com/open-chat-labs/open-chat/releases/tag/v2.0.1576-user_index)] - 2025-01-21

### Added

- Add `remove_bot` endpoint callable by proposal or bot owner ([#7254](https://github.com/open-chat-labs/open-chat/pull/7254))
- Delete user from StorageIndex when deleting OpenChat account ([#7261](https://github.com/open-chat-labs/open-chat/pull/7261))

### Changed

- Allow bots to upload 1GB of file data ([#7131](https://github.com/open-chat-labs/open-chat/pull/7131))
- Pass definition to `update_bot` and propagate to LUIs ([#7135](https://github.com/open-chat-labs/open-chat/pull/7135))
- Add optional `placeholder` field to `SlashCommandSchema` ([#7172](https://github.com/open-chat-labs/open-chat/pull/7172))
- Reinstate code now that we can install larger wasms ([#7207](https://github.com/open-chat-labs/open-chat/pull/7207))
- Sync platform operators to LocalUserIndexes ([#7210](https://github.com/open-chat-labs/open-chat/pull/7210))
- Use macro to create grouped timer job types ([#7224](https://github.com/open-chat-labs/open-chat/pull/7224))
- Reduce message Ids to 64 bits down from 128 bits ([#7232](https://github.com/open-chat-labs/open-chat/pull/7232))
- Reduce channel Ids to 32 bits down from 128 bits ([#7233](https://github.com/open-chat-labs/open-chat/pull/7233))
- Sync platform moderators/operators to LocalUserIndexes ([#7248](https://github.com/open-chat-labs/open-chat/pull/7248))
- Support updating bot principal but not name ([#7253](https://github.com/open-chat-labs/open-chat/pull/7253))

### Fixed

- Sync full user details to new LocalUserIndexes ([#7153](https://github.com/open-chat-labs/open-chat/pull/7153))

## [[2.0.1542](https://github.com/open-chat-labs/open-chat/releases/tag/v2.0.1542-user_index)] - 2024-12-19

### Changed

- Add logging + skip steps that have already been completed ([#7093](https://github.com/open-chat-labs/open-chat/pull/7093))
- Change bot cmd number param values from u16 to f64 ([#7095](https://github.com/open-chat-labs/open-chat/pull/7095))

### Fixed

- Set `wasm_hash` field which was previously empty ([#7097](https://github.com/open-chat-labs/open-chat/pull/7097))

## [[2.0.1537](https://github.com/open-chat-labs/open-chat/releases/tag/v2.0.1537-user_index)] - 2024-12-19

### Changed

- Handle retry attempts when adding a new LocalUserIndex ([#7091](https://github.com/open-chat-labs/open-chat/pull/7091))

## [[2.0.1533](https://github.com/open-chat-labs/open-chat/releases/tag/v2.0.1533-user_index)] - 2024-12-19

### Changed

- Allow Registry to add additional LocalUserIndexes ([#7072](https://github.com/open-chat-labs/open-chat/pull/7072))
- Add `update_bot` endpoint only callable by bot owner ([#7073](https://github.com/open-chat-labs/open-chat/pull/7073))
- Handle installing large wasms onto new subnets ([#7078](https://github.com/open-chat-labs/open-chat/pull/7078))
- Have NeuronController refresh 8 year neuron rather than UserIndex ([#7080](https://github.com/open-chat-labs/open-chat/pull/7080))

### Removed

- Remove bot thread permissions ([#7071](https://github.com/open-chat-labs/open-chat/pull/7071))
- Temporarily remove `delete_user` until we can support larger wasms ([#7082](https://github.com/open-chat-labs/open-chat/pull/7082))
- Temporarily remove more code which is not yet being used ([#7083](https://github.com/open-chat-labs/open-chat/pull/7083))

## [[2.0.1508](https://github.com/open-chat-labs/open-chat/releases/tag/v2.0.1508-user_index)] - 2024-12-13

### Added

- Implement `register_bot` including bot schema ([#6928](https://github.com/open-chat-labs/open-chat/pull/6928))
- Implement `explore_bots` ([#6932](https://github.com/open-chat-labs/open-chat/pull/6932))
- Implement `bot_updates` ([#6934](https://github.com/open-chat-labs/open-chat/pull/6934))
- Serve bot avatars from UserIndex ([#6975](https://github.com/open-chat-labs/open-chat/pull/6975))
- Implement streak insurance ([#7036](https://github.com/open-chat-labs/open-chat/pull/7036))

### Changed

- Set the derivation origin when checking verifiable credentials ([#6703](https://github.com/open-chat-labs/open-chat/pull/6703))
- Expose size of each virtual stable memory in metrics ([#6981](https://github.com/open-chat-labs/open-chat/pull/6981))
- Log userId byte lengths ([#7008](https://github.com/open-chat-labs/open-chat/pull/7008))
- Include the ledger canister Id in transfer failed error logs ([#7011](https://github.com/open-chat-labs/open-chat/pull/7011))
- Make `MessageId` comparisons use their 64bit representation ([#7030](https://github.com/open-chat-labs/open-chat/pull/7030))
- Notify CHIT updates via LocalUserIndex ([#7033](https://github.com/open-chat-labs/open-chat/pull/7033))
- Use `GroupedTimerJobQueue` to push user config to StorageIndex ([#7034](https://github.com/open-chat-labs/open-chat/pull/7034))

### Removed

- Remove some unused code ([#7050](https://github.com/open-chat-labs/open-chat/pull/7050))

### Fixed

- Fix to allow `register_bot` to be called in test mode ([#7015](https://github.com/open-chat-labs/open-chat/pull/7015))
- Fix `register_bot` ([#7031](https://github.com/open-chat-labs/open-chat/pull/7031))

## [[2.0.1469](https://github.com/open-chat-labs/open-chat/releases/tag/v2.0.1469-user_index)] - 2024-11-25

### Changed

- Remove diamond only access to set display name ([#6879](https://github.com/open-chat-labs/open-chat/pull/6879))
- Make `ChannelId` comparisons use their 32bit representation ([#6885](https://github.com/open-chat-labs/open-chat/pull/6885))

## [[2.0.1464](https://github.com/open-chat-labs/open-chat/releases/tag/v2.0.1464-user_index)] - 2024-11-21

### Changed

- Pass in `BotApiCanister` when installing a new LocalUserIndex ([#6828](https://github.com/open-chat-labs/open-chat/pull/6828))
- Simplify `inspect_message` ([#6847](https://github.com/open-chat-labs/open-chat/pull/6847))
- Allow bots to set a display name when registering ([#6850](https://github.com/open-chat-labs/open-chat/pull/6850))

## [[2.0.1450](https://github.com/open-chat-labs/open-chat/releases/tag/v2.0.1450-user_index)] - 2024-11-14

### Fixed

- Fix the ext achievement proposal validation fn ([#6816](https://github.com/open-chat-labs/open-chat/pull/6816))

## [[2.0.1446](https://github.com/open-chat-labs/open-chat/releases/tag/v2.0.1446-user_index)] - 2024-11-12

### Changed

- Take payment before registering ext achievement ([#6720](https://github.com/open-chat-labs/open-chat/pull/6720))

## [[2.0.1413](https://github.com/open-chat-labs/open-chat/releases/tag/v2.0.1413-user_index)] - 2024-10-24

### Added

- Add an error log with http endpoint ([#6608](https://github.com/open-chat-labs/open-chat/pull/6608))
- Add more achievements ([#6631](https://github.com/open-chat-labs/open-chat/pull/6631))

### Changed

- Don't remove external achievements on expiry ([#6588](https://github.com/open-chat-labs/open-chat/pull/6588))
- Allow external achievements to be updated ([#6672](https://github.com/open-chat-labs/open-chat/pull/6672))

### Fixed

- Fix `last_updated` field of `external_achievements` ([#6667](https://github.com/open-chat-labs/open-chat/pull/6667))

## [[2.0.1384](https://github.com/open-chat-labs/open-chat/releases/tag/v2.0.1384-user_index)] - 2024-10-11

### Added

- Add support for expiring access gates ([#6401](https://github.com/open-chat-labs/open-chat/pull/6401))

## [[2.0.1371](https://github.com/open-chat-labs/open-chat/releases/tag/v2.0.1371-user_index)] - 2024-10-07

### Changed

- Clear wasm chunks once new wasm version has been set ([#6524](https://github.com/open-chat-labs/open-chat/pull/6524))

### Removed

- Remove unused fields from metrics ([#6525](https://github.com/open-chat-labs/open-chat/pull/6525))

## [[2.0.1368](https://github.com/open-chat-labs/open-chat/releases/tag/v2.0.1368-user_index)] - 2024-10-02

### Added

- Expose counts of how many users have each streak badge ([#6492](https://github.com/open-chat-labs/open-chat/pull/6492))
- Register `Konecta` external achievement ([#6493](https://github.com/open-chat-labs/open-chat/pull/6493))

### Changed

- Add `CanisterWasmBytes` to reduce duplication ([#6480](https://github.com/open-chat-labs/open-chat/pull/6480))
- Log error if chunked User upgrade fails ([#6483](https://github.com/open-chat-labs/open-chat/pull/6483))

## [[2.0.1361](https://github.com/open-chat-labs/open-chat/releases/tag/v2.0.1361-user_index)] - 2024-09-30

### Added

- Support upgrading to large wasms by uploading in chunks ([#6453](https://github.com/open-chat-labs/open-chat/pull/6453))
- Reinstate some candid endpoints ([#6468](https://github.com/open-chat-labs/open-chat/pull/6468))

### Changed

- No auth check for `award_external_achievement` in test mode ([#6397](https://github.com/open-chat-labs/open-chat/pull/6397))
- Increase max stable memory read / write buffer size ([#6440](https://github.com/open-chat-labs/open-chat/pull/6440))
- Add serde default attribute in preparation for skipping serialization if default ([#6475](https://github.com/open-chat-labs/open-chat/pull/6475))

### Removed

- Remove deprecated candid endpoints ([#6396](https://github.com/open-chat-labs/open-chat/pull/6396))
- Remove `create_challenge` ([#6409](https://github.com/open-chat-labs/open-chat/pull/6409))
- Remove the unused `use_for_new_canisters` field from upgrade args ([#6452](https://github.com/open-chat-labs/open-chat/pull/6452))

### Fixed

- Fix `award_external_achievement` ([#6408](https://github.com/open-chat-labs/open-chat/pull/6408))

## [[2.0.1346](https://github.com/open-chat-labs/open-chat/releases/tag/v2.0.1346-user_index)] - 2024-09-12

### Changed

- Extend `chit_leaderboard` to return all_time|this_month|last_month ([#6364](https://github.com/open-chat-labs/open-chat/pull/6364))
- Add `register_external_achievement` to `inspect_message` ([#6374](https://github.com/open-chat-labs/open-chat/pull/6374))

## [[2.0.1345](https://github.com/open-chat-labs/open-chat/releases/tag/v2.0.1345-user_index)] - 2024-09-11

### Changed

- Extended support for external achievements ([#6367](https://github.com/open-chat-labs/open-chat/pull/6367))
- Send a survey to some recently joined active users ([#6368](https://github.com/open-chat-labs/open-chat/pull/6368))

## [[2.0.1341](https://github.com/open-chat-labs/open-chat/releases/tag/v2.0.1341-user_index)] - 2024-09-10

### Added

- Add support for external achievements ([#6350](https://github.com/open-chat-labs/open-chat/pull/6350))

### Changed

- Add `community_canister_timestamp` to `UserJoinedCommunityOrChannel` events ([#6361](https://github.com/open-chat-labs/open-chat/pull/6361))

### Fixed

- Replay referral reward events in case any were missed ([#6362](https://github.com/open-chat-labs/open-chat/pull/6362))

## [[2.0.1336](https://github.com/open-chat-labs/open-chat/releases/tag/v2.0.1336-user_index)] - 2024-09-07

### Added

- Send survey to selected users ([#6334](https://github.com/open-chat-labs/open-chat/pull/6334))

## [[2.0.1331](https://github.com/open-chat-labs/open-chat/releases/tag/v2.0.1331-user_index)] - 2024-09-06

### Added

- Expose MessagePack versions of UserIndex APIs ([#6318](https://github.com/open-chat-labs/open-chat/pull/6318))

## [[2.0.1329](https://github.com/open-chat-labs/open-chat/releases/tag/v2.0.1329-user_index)] - 2024-09-03

### Changed

- Add airdrop eligibility metrics ([#6312](https://github.com/open-chat-labs/open-chat/pull/6312))
- Serialize large integers as strings when using MessagePack ([#6315](https://github.com/open-chat-labs/open-chat/pull/6315))

## [[2.0.1313](https://github.com/open-chat-labs/open-chat/releases/tag/v2.0.1313-user_index)] - 2024-09-02

### Changed

- Mark ProposalsBot as OC controlled bot ([#6287](https://github.com/open-chat-labs/open-chat/pull/6287))
- Add metrics about recently joined users ([#6305](https://github.com/open-chat-labs/open-chat/pull/6305))

## [[2.0.1302](https://github.com/open-chat-labs/open-chat/releases/tag/v2.0.1302-user_index)] - 2024-08-22

### Changed

- Sync referrers and referrals with users ([#6250](https://github.com/open-chat-labs/open-chat/pull/6250))
- Support deserializing u128 and i128 values from strings ([#6259](https://github.com/open-chat-labs/open-chat/pull/6259))

## [[2.0.1293](https://github.com/open-chat-labs/open-chat/releases/tag/v2.0.1293-user_index)] - 2024-08-16

### Changed

- Replace `chit_balances` with `users_chit` which includes streak ([#6238](https://github.com/open-chat-labs/open-chat/pull/6238))
- Remove references to deleted users ([#6241](https://github.com/open-chat-labs/open-chat/pull/6241))

### Removed

- Remove user referral leaderboard ([#6245](https://github.com/open-chat-labs/open-chat/pull/6245))

## [[2.0.1291](https://github.com/open-chat-labs/open-chat/releases/tag/v2.0.1291-user_index)] - 2024-08-14

### Added

- Add `bot_config` to bot users ([#6220](https://github.com/open-chat-labs/open-chat/pull/6220))
- Expose JSON versions of UserIndex APIs + generate Typescript bindings ([#6225](https://github.com/open-chat-labs/open-chat/pull/6225))

### Removed

- Remove deprecated `is_bot` field from user records ([#6219](https://github.com/open-chat-labs/open-chat/pull/6219))

### Fixed

- Fix `is_deleted` check to only return true if userId hasn't been reused ([#6235](https://github.com/open-chat-labs/open-chat/pull/6235))

## [[2.0.1284](https://github.com/open-chat-labs/open-chat/releases/tag/v2.0.1284-user_index)] - 2024-08-06

### Added

- Transfer airdrop funds to the AirdropBot ([#6199](https://github.com/open-chat-labs/open-chat/pull/6199))

## [[2.0.1280](https://github.com/open-chat-labs/open-chat/releases/tag/v2.0.1280-user_index)] - 2024-08-02

### Added

- Remove deleted users from OnlineUsers canister ([#6179](https://github.com/open-chat-labs/open-chat/pull/6179))

### Changed

- Add logging to find deleted account with OGY tokens ([#6177](https://github.com/open-chat-labs/open-chat/pull/6177))
- Return deleted users in `users` response ([#6182](https://github.com/open-chat-labs/open-chat/pull/6182))
- Use total CHIT earned for the leaderboard ([#6185](https://github.com/open-chat-labs/open-chat/pull/6185))

## [[2.0.1279](https://github.com/open-chat-labs/open-chat/releases/tag/v2.0.1279-user_index)] - 2024-08-01

### Fixed

- Push recent uniqueness proofs to LocalUserIndexes ([#6175](https://github.com/open-chat-labs/open-chat/pull/6175))

## [[2.0.1269](https://github.com/open-chat-labs/open-chat/releases/tag/v2.0.1269-user_index)] - 2024-07-30

### Fixed

- Ensure `date_updated` is non-zero for all users ([#6146](https://github.com/open-chat-labs/open-chat/pull/6146))

## [[2.0.1266](https://github.com/open-chat-labs/open-chat/releases/tag/v2.0.1266-user_index)] - 2024-07-29

### Fixed

- Bump `date_updated` after submitting proof of uniqueness ([#6135](https://github.com/open-chat-labs/open-chat/pull/6135))

## [[2.0.1265](https://github.com/open-chat-labs/open-chat/releases/tag/v2.0.1265-user_index)] - 2024-07-29

### Changed

- Register the AirdropBot user ([#6129](https://github.com/open-chat-labs/open-chat/pull/6129))

### Fixed

- Fix empty `ic_root_key` ([#6134](https://github.com/open-chat-labs/open-chat/pull/6134))

## [[2.0.1258](https://github.com/open-chat-labs/open-chat/releases/tag/v2.0.1258-user_index)] - 2024-07-26

### Added

- Special case registration of airdrop bot ([#6088](https://github.com/open-chat-labs/open-chat/pull/6088))

### Changed

- Set `is_oc_controlled_bot` to true when registering the ProposalsBot ([#6115](https://github.com/open-chat-labs/open-chat/pull/6115))
- Use `UserType` rather than `is_bot` and `is_oc_controlled_bot` ([#6116](https://github.com/open-chat-labs/open-chat/pull/6116))

## [[2.0.1255](https://github.com/open-chat-labs/open-chat/releases/tag/v2.0.1255-user_index)] - 2024-07-25

### Added

- Return proof as JWT after paying for Diamond membership ([#6078](https://github.com/open-chat-labs/open-chat/pull/6078))

### Changed

- Use `should_retry_failed_c2c_call` to avoid getting stuck in loop ([#6061](https://github.com/open-chat-labs/open-chat/pull/6061))
- Clear old data from the failed upgrades log ([#6062](https://github.com/open-chat-labs/open-chat/pull/6062))
- Fix fee then retry transfer if fee too high ([#6063](https://github.com/open-chat-labs/open-chat/pull/6063))
- Handle transfer fee changing in either direction ([#6064](https://github.com/open-chat-labs/open-chat/pull/6064))
- Accept proofs of uniqueness from LocalUserIndexes ([#6068](https://github.com/open-chat-labs/open-chat/pull/6068))
- Ensure UserIndex is only controller before installing LocalUserIndex ([#6070](https://github.com/open-chat-labs/open-chat/pull/6070))
- Store CHIT balances per month ([#6087](https://github.com/open-chat-labs/open-chat/pull/6087))
- Add `user_ii_principal` to `submit_proof_of_unique_personhood` args ([#6092](https://github.com/open-chat-labs/open-chat/pull/6092))
- Bump `ic-verifiable-credentials` to latest version ([#6096](https://github.com/open-chat-labs/open-chat/pull/6096))
- Simplify `chit_balances` responses ([#6107](https://github.com/open-chat-labs/open-chat/pull/6107))

### Removed

- Remove deprecated `recurring` field ([#6077](https://github.com/open-chat-labs/open-chat/pull/6077))

## [[2.0.1242](https://github.com/open-chat-labs/open-chat/releases/tag/v2.0.1242-user_index)] - 2024-07-17

### Added

- Sync userIds to Identity canister ([#6027](https://github.com/open-chat-labs/open-chat/pull/6027))
- Add `is_unique_person` field to user responses ([#6040](https://github.com/open-chat-labs/open-chat/pull/6040))
- Auto delete users who get flagged as being empty and dormant ([#6046](https://github.com/open-chat-labs/open-chat/pull/6046))

### Changed

- Reuse existing uninstalled user canisters ([#6047](https://github.com/open-chat-labs/open-chat/pull/6047))

## [[2.0.1235](https://github.com/open-chat-labs/open-chat/releases/tag/v2.0.1235-user_index)] - 2024-07-11

### Added

- Uninstall canisters of empty users ([#6018](https://github.com/open-chat-labs/open-chat/pull/6018))
- Add `submit_proof_of_unique_personhood` ([#6023](https://github.com/open-chat-labs/open-chat/pull/6023))

### Changed

- Track event each time a proof of uniqueness is submitted ([#6024](https://github.com/open-chat-labs/open-chat/pull/6024))
- Track event each time a user is deleted ([#6025](https://github.com/open-chat-labs/open-chat/pull/6025))

## [[2.0.1231](https://github.com/open-chat-labs/open-chat/releases/tag/v2.0.1231-user_index)] - 2024-07-08

### Fixed

- Fix `chitbands` endpoint ([#6007](https://github.com/open-chat-labs/open-chat/pull/6007))

## [[2.0.1227](https://github.com/open-chat-labs/open-chat/releases/tag/v2.0.1227-user_index)] - 2024-07-08

### Added

- Store `unique_person_proof` alongside each relevant account ([#5993](https://github.com/open-chat-labs/open-chat/pull/5993))
- CHIT histogram endpoint to determine airdrop bands ([#5994](https://github.com/open-chat-labs/open-chat/pull/5994))

## [[2.0.1225](https://github.com/open-chat-labs/open-chat/releases/tag/v2.0.1225-user_index)] - 2024-07-04

### Changed

- Fix CHIT leaderboard in post_upgrade ([#5991](https://github.com/open-chat-labs/open-chat/pull/5991))

## [[2.0.1223](https://github.com/open-chat-labs/open-chat/releases/tag/v2.0.1223-user_index)] - 2024-07-04

### Changed

- Wire up user_index to use synced chit and streak ([#5979](https://github.com/open-chat-labs/open-chat/pull/5979))

## [[2.0.1221](https://github.com/open-chat-labs/open-chat/releases/tag/v2.0.1221-user_index)] - 2024-07-03

### Added

- Added `c2c_notify_chit` to sync chit balance and streak from user canister ([#5972](https://github.com/open-chat-labs/open-chat/pull/5972))

### Changed

- In `ChitEarnedReason::Achievement` replaced `String` with `Achievement` ([#5962](https://github.com/open-chat-labs/open-chat/pull/5962))

## [[2.0.1200](https://github.com/open-chat-labs/open-chat/releases/tag/v2.0.1200-user_index)] - 2024-06-07

### Changed

- Get volatile data for users created since timestamp ([#5921](https://github.com/open-chat-labs/open-chat/pull/5921))

## [[2.0.1199](https://github.com/open-chat-labs/open-chat/releases/tag/v2.0.1199-user_index)] - 2024-06-07

### Changed

- Increase user limit from 150,000 to 200,000 ([#5916](https://github.com/open-chat-labs/open-chat/pull/5916))

## [[2.0.1196](https://github.com/open-chat-labs/open-chat/releases/tag/v2.0.1196-user_index)] - 2024-06-06

### Changed

- Clear the `empty_users` list ([#5912](https://github.com/open-chat-labs/open-chat/pull/5912))
- Changed `users` args to match `users_v2` args ([#5913](https://github.com/open-chat-labs/open-chat/pull/5913))

## [[2.0.1192](https://github.com/open-chat-labs/open-chat/releases/tag/v2.0.1192-user_index)] - 2024-06-04

### Added

New `users` endpoint to handle volatile user data ([#5900](https://github.com/open-chat-labs/open-chat/pull/5900))

### Changed

- Add 14 day CHIT streak ([#5902](https://github.com/open-chat-labs/open-chat/pull/5902))
- Push `user_claimed_daily_chit` event ([#5906](https://github.com/open-chat-labs/open-chat/pull/5906))

## [[2.0.1186](https://github.com/open-chat-labs/open-chat/releases/tag/v2.0.1186-user_index)] - 2024-06-04

### Changed

- Job to update users whose streak ended yesterday ([#5896](https://github.com/open-chat-labs/open-chat/pull/5896))

## [[2.0.1182](https://github.com/open-chat-labs/open-chat/releases/tag/v2.0.1182-user_index)] - 2024-05-23

### Added

- Allow users to delete their accounts ([#5775](https://github.com/open-chat-labs/open-chat/pull/5775))
- CHIT balance and streak per user ([#5817](https://github.com/open-chat-labs/open-chat/pull/5817))
- CHIT leaderboard ([#5820](https://github.com/open-chat-labs/open-chat/pull/5820))
- Reward meme contest winners with CHIT ([#5842](https://github.com/open-chat-labs/open-chat/pull/5842))

### Changed

- CHIT leaderboard fixed + returns username ([#5837](https://github.com/open-chat-labs/open-chat/pull/5837))

### Removed

- Remove code to migrate identities to Identity canister ([#5808](https://github.com/open-chat-labs/open-chat/pull/5808))

## [[2.0.1164](https://github.com/open-chat-labs/open-chat/releases/tag/v2.0.1164-user_index)] - 2024-05-03

### Changed

- Handle case where users have duplicate principals ([#5765](https://github.com/open-chat-labs/open-chat/pull/5765))
- Log user Ids whenever there is a principal clash ([#5766](https://github.com/open-chat-labs/open-chat/pull/5766))

## [[2.0.1163](https://github.com/open-chat-labs/open-chat/releases/tag/v2.0.1163-user_index)] - 2024-05-02

### Fixed

- Retry principal migrations which failed ([#5758](https://github.com/open-chat-labs/open-chat/pull/5758))

## [[2.0.1160](https://github.com/open-chat-labs/open-chat/releases/tag/v2.0.1160-user_index)] - 2024-05-01

### Changed

- Make backup of UserId -> Principal map ([#5727](https://github.com/open-chat-labs/open-chat/pull/5727))
- Don't retry c2c calls after getting a `DestinationInvalid` error ([#5732](https://github.com/open-chat-labs/open-chat/pull/5732))
- Don't retry c2c calls after getting a `CanisterMethodNotFound` error ([#5747](https://github.com/open-chat-labs/open-chat/pull/5747))
- Top up user canister with cycles if required during principal update ([#5753](https://github.com/open-chat-labs/open-chat/pull/5753))

## [[2.0.1156](https://github.com/open-chat-labs/open-chat/releases/tag/v2.0.1156-user_index)] - 2024-04-26

### Changed

- Mark principals as migrated after being updated ([#5726](https://github.com/open-chat-labs/open-chat/pull/5726))

## [[2.0.1146](https://github.com/open-chat-labs/open-chat/releases/tag/v2.0.1146-user_index)] - 2024-04-23

### Added

- Mark which user accounts are more than 6 month old and have no chats ([#5696](https://github.com/open-chat-labs/open-chat/pull/5696))

### Changed

- Add `principal_updates` to `current_user` response ([#5657](https://github.com/open-chat-labs/open-chat/pull/5657))
- Add `block_level_markdown` flag to messages ([#5680](https://github.com/open-chat-labs/open-chat/pull/5680))
- Cater for old bug which caused a few users to have duplicate principals ([#5694](https://github.com/open-chat-labs/open-chat/pull/5694))
- Update `event_store` packages to v0.1.0 ([#5715](https://github.com/open-chat-labs/open-chat/pull/5715))
- Expose both heap and stable memory in metrics ([#5718](https://github.com/open-chat-labs/open-chat/pull/5718))

## [[2.0.1134](https://github.com/open-chat-labs/open-chat/releases/tag/v2.0.1134-user_index)] - 2024-04-09

### Changed

- Log error if any users have duplicate usernames or principals ([#5645](https://github.com/open-chat-labs/open-chat/pull/5645))
- Re-sync principals to Identity canister but excluding bot users ([#5650](https://github.com/open-chat-labs/open-chat/pull/5650))

### Fixed

- Fix job to sync principals to Identity canister ([#5649](https://github.com/open-chat-labs/open-chat/pull/5649))

## [[2.0.1129](https://github.com/open-chat-labs/open-chat/releases/tag/v2.0.1129-user_index)] - 2024-04-05

### Added

- Sync legacy principals to the Identity canister ([#5619](https://github.com/open-chat-labs/open-chat/pull/5619))

### Changed

- Update `event_store` packages to latest version ([#5593](https://github.com/open-chat-labs/open-chat/pull/5593))
- Add `date_created` to `current_user` response ([#5635](https://github.com/open-chat-labs/open-chat/pull/5635))

## [[2.0.1111](https://github.com/open-chat-labs/open-chat/releases/tag/v2.0.1111-user_index)] - 2024-03-20

### Changed

- Avoid case where principal migration could happen twice ([#5528](https://github.com/open-chat-labs/open-chat/pull/5528))
- Update `event_store` packages to latest version ([#5535](https://github.com/open-chat-labs/open-chat/pull/5535))
- Pause principal migration job if pending queue becomes too large ([#5557](https://github.com/open-chat-labs/open-chat/pull/5557))
- Update `event_store` packages to latest version ([#5568](https://github.com/open-chat-labs/open-chat/pull/5568))

### Fixed

- Fix 'out of cycles' check to use new response code ([#5503](https://github.com/open-chat-labs/open-chat/pull/5503))
- Fix upgrading from previous events format ([#5579](https://github.com/open-chat-labs/open-chat/pull/5579))

## [[2.0.1091](https://github.com/open-chat-labs/open-chat/releases/tag/v2.0.1091-user_index)] - 2024-03-07

### Changed

- Support populating usernames in OpenChat Bot messages ([#5476](https://github.com/open-chat-labs/open-chat/pull/5476))

## [[2.0.1083](https://github.com/open-chat-labs/open-chat/releases/tag/v2.0.1083-user_index)] - 2024-02-29

### Changed

- Update `EventSinkClient` to latest version ([#5431](https://github.com/open-chat-labs/open-chat/pull/5431))
- Add `event_relay_canister_id` to LocalUserIndex init args ([#5436](https://github.com/open-chat-labs/open-chat/pull/5436))
- Seed rng with entropy before calling `raw_rand` to get randomness ([#5454](https://github.com/open-chat-labs/open-chat/pull/5454))
- Put back code to sync secret key with LocalUserIndexes ([#5455](https://github.com/open-chat-labs/open-chat/pull/5455))

## [[2.0.1071](https://github.com/open-chat-labs/open-chat/releases/tag/v2.0.1071-user_index)] - 2024-02-22

### Added

- Add `public_key` query endpoint ([#5414](https://github.com/open-chat-labs/open-chat/pull/5414))

### Changed

- Propagate video call operators ids for guarding ([#5374](https://github.com/open-chat-labs/open-chat/pull/5374))
- Generate and store an OpenChat public/private key pair ([#5383](https://github.com/open-chat-labs/open-chat/pull/5383))
- Sync secret key with local_user_indexes ([#5398](https://github.com/open-chat-labs/open-chat/pull/5398))
- Add `is_from_identity_canister` to `UserRegistered` events ([#5402](https://github.com/open-chat-labs/open-chat/pull/5402))

## [[2.0.1061](https://github.com/open-chat-labs/open-chat/releases/tag/v2.0.1061-user_index)] - 2024-02-14

### Added

- Push backdated `diamond_membership_payment` events ([#5372](https://github.com/open-chat-labs/open-chat/pull/5372))

### Changed

- Revert job start / stop messages back to `trace` level ([#5370](https://github.com/open-chat-labs/open-chat/pull/5370))

### Fixed

- Use `set_timer` rather than `set_timer_interval` ([#5369](https://github.com/open-chat-labs/open-chat/pull/5369))

## [[2.0.1059](https://github.com/open-chat-labs/open-chat/releases/tag/v2.0.1059-user_index)] - 2024-02-13

### Fixed

- Push all `user_registered` events again now that they are being anonymised ([#5366](https://github.com/open-chat-labs/open-chat/pull/5366))

## [[2.0.1056](https://github.com/open-chat-labs/open-chat/releases/tag/v2.0.1056-user_index)] - 2024-02-13

### Added

- Push backdated `user_registered` events for existing users ([#5345](https://github.com/open-chat-labs/open-chat/pull/5345))

### Changed

- Log `info` level message rather than `trace` when jobs start / stop ([#5348](https://github.com/open-chat-labs/open-chat/pull/5348))
- Add more details of background jobs to metrics ([#5349](https://github.com/open-chat-labs/open-chat/pull/5349))

### Fixed

- Don't invoke `ic0::call_new()` while in init mode ([#5358](https://github.com/open-chat-labs/open-chat/pull/5358))

## [[2.0.1054](https://github.com/open-chat-labs/open-chat/releases/tag/v2.0.1054-user_index)] - 2024-02-09

### Added

- Track `user_registered` and `diamond_membership_payment` events ([#5342](https://github.com/open-chat-labs/open-chat/pull/5342))
- Expose `EventSinkClientInfo` in metrics ([#5344](https://github.com/open-chat-labs/open-chat/pull/5344))

## [[2.0.1047](https://github.com/open-chat-labs/open-chat/releases/tag/v2.0.1047-user_index)] - 2024-02-05

### Added

- Add `c2c_send_openchat_bot_messages` endpoint ([#5319](https://github.com/open-chat-labs/open-chat/pull/5319))

### Changed

- Push `DiamondMembershipPaymentReceived` events to all LocalUserIndexes ([#5322](https://github.com/open-chat-labs/open-chat/pull/5322))

## [[2.0.1040](https://github.com/open-chat-labs/open-chat/releases/tag/v2.0.1040-user_index)] - 2024-02-02

### Added

- Transfer balance from old Diamond membership payments to treasury ([#5307](https://github.com/open-chat-labs/open-chat/pull/5307))

### Changed

- Remove excess 0's from token amount in referral reward messages ([#5308](https://github.com/open-chat-labs/open-chat/pull/5308))

## [[2.0.1039](https://github.com/open-chat-labs/open-chat/releases/tag/v2.0.1039-user_index)] - 2024-02-01

### Changed

- Reduce size of user data when serialized ([#5289](https://github.com/open-chat-labs/open-chat/pull/5289))
- Log the users whose Diamond membership payments failed ([#5305](https://github.com/open-chat-labs/open-chat/pull/5305))

### Fixed

- Unblock payments for users whose previous Diamond payments failed ([#5295](https://github.com/open-chat-labs/open-chat/pull/5295))

## [[2.0.1024](https://github.com/open-chat-labs/open-chat/releases/tag/v2.0.1024-user_index)] - 2024-01-25

### Added

- Implement ability to update user principals ([#5220](https://github.com/open-chat-labs/open-chat/pull/5220))
- Sync user principals to the Identity canister ([#5264](https://github.com/open-chat-labs/open-chat/pull/5264))

### Changed

- Rename `service_principals` to `governance_principals` in init args ([#5251](https://github.com/open-chat-labs/open-chat/pull/5251))
- Avoid usages of `make_c2c_call` and use macro instead ([#5252](https://github.com/open-chat-labs/open-chat/pull/5252))

### Fixed

- Fix message reporting ([#5258](https://github.com/open-chat-labs/open-chat/pull/5258))

## [[2.0.1018](https://github.com/open-chat-labs/open-chat/releases/tag/v2.0.1018-user_index)] - 2024-01-24

### Changed

- Simplify timer jobs + make them more efficient ([#5233](https://github.com/open-chat-labs/open-chat/pull/5233))
- Avoid setting up canister timer unless job already in progress ([#5243](https://github.com/open-chat-labs/open-chat/pull/5243))

### Removed

- Remove `DiamondMembershipExpiryDate` event which is no longer needed ([#5245](https://github.com/open-chat-labs/open-chat/pull/5245))

### Fixed

- Notify community canisters when a user is unsuspended ([#5227](https://github.com/open-chat-labs/open-chat/pull/5227))
- Unsuspend user who was only partially unsuspended due to bug ([#5247](https://github.com/open-chat-labs/open-chat/pull/5247))
- Unsuspend more users who were also affected ([#5248](https://github.com/open-chat-labs/open-chat/pull/5248))

## [[2.0.1007](https://github.com/open-chat-labs/open-chat/releases/tag/v2.0.1007-user_index)] - 2024-01-16

### Added

- Add endpoint for viewing moderation reports ([#5188](https://github.com/open-chat-labs/open-chat/pull/5188))

### Changed

- Add `is_platform_operator` to `current_user` response ([#5161](https://github.com/open-chat-labs/open-chat/pull/5161))

## [[2.0.1000](https://github.com/open-chat-labs/open-chat/releases/tag/v2.0.1000-user_index)] - 2024-01-05

### Added

- Add endpoint for platform_ops to set diamond fees ([#5108](https://github.com/open-chat-labs/open-chat/pull/5108))

### Changed

- Better formatting of proposal payloads ([#5115](https://github.com/open-chat-labs/open-chat/pull/5115))

## [[2.0.977](https://github.com/open-chat-labs/open-chat/releases/tag/v2.0.977-user_index)] - 2023-12-19

### Changed

- Some adjustments to modclub submissions ([#5000](https://github.com/open-chat-labs/open-chat/pull/5000))
- Add `escrow_canister_id` to LocalUserIndex canister init args ([#4897](https://github.com/open-chat-labs/open-chat/pull/4897))
- Store Diamond membership expiry dates in LocalUserIndex canisters ([#5025](https://github.com/open-chat-labs/open-chat/pull/5025))
- Make Diamond membership gate check synchronous ([#5027](https://github.com/open-chat-labs/open-chat/pull/5027))
- Reduce Diamond membership fees due to ICP price increase ([#5032](https://github.com/open-chat-labs/open-chat/pull/5032))

### Fixed

- Fix incorrect `local_user_index_canister_id` values ([#5009](https://github.com/open-chat-labs/open-chat/pull/5009))

## [[2.0.969](https://github.com/open-chat-labs/open-chat/releases/tag/v2.0.969-user_index)] - 2023-12-12

### Changed

- Pay rewards based on one year if referred user becomes lifetime member ([#4979](https://github.com/open-chat-labs/open-chat/pull/4979))

### Removed

- Remove code needed to initialise `local_user_index_canister_id` values ([#4981](https://github.com/open-chat-labs/open-chat/pull/4981))

## [[2.0.964](https://github.com/open-chat-labs/open-chat/releases/tag/v2.0.964-user_index)] - 2023-12-06

### Added

- Expose number of lifetime Diamond members in metrics ([#4929](https://github.com/open-chat-labs/open-chat/pull/4929))
- Optionally return suspended users from `users_v2` ([#4945](https://github.com/open-chat-labs/open-chat/pull/4945))

## [[2.0.955](https://github.com/open-chat-labs/open-chat/releases/tag/v2.0.955-user_index)] - 2023-12-05

### Added

- Expose count of new users per day ([#4873](https://github.com/open-chat-labs/open-chat/pull/4873))
- Introduce `Lifetime Diamond Membership` ([#4876](https://github.com/open-chat-labs/open-chat/pull/4876))
- Support updating Diamond membership subscription ([#4884](https://github.com/open-chat-labs/open-chat/pull/4884))
- Add `diamond_membership_status` to `current_user` response ([#4896](https://github.com/open-chat-labs/open-chat/pull/4896))
- Expose list of registered bot users ([#4919](https://github.com/open-chat-labs/open-chat/pull/4919))

### Changed

- Top up NNS neuron when users pay ICP for lifetime Diamond membership ([#4880](https://github.com/open-chat-labs/open-chat/pull/4880))
- Add `diamond_membership_status` to user summaries ([#4887](https://github.com/open-chat-labs/open-chat/pull/4887))
- Allow extending Diamond membership even if > 3 month remaining ([#4909](https://github.com/open-chat-labs/open-chat/pull/4909))
- Require Diamond membership to set a display name ([#4910](https://github.com/open-chat-labs/open-chat/pull/4910))

## [[2.0.952](https://github.com/open-chat-labs/open-chat/releases/tag/v2.0.952-user_index)] - 2023-11-28

### Changed

- Regenerate random number generator seed across upgrades ([#4814](https://github.com/open-chat-labs/open-chat/pull/4814))
- Enable rule violation suspensions ([#4846](https://github.com/open-chat-labs/open-chat/pull/4846))
- In modclub reports only show public message links ([#4847](https://github.com/open-chat-labs/open-chat/pull/4847))
- Add `local_user_index_canister_id` to group/community summaries ([#4857](https://github.com/open-chat-labs/open-chat/pull/4857))

### Removed

- Remove code to initialize the ModClub integration ([#4826](https://github.com/open-chat-labs/open-chat/pull/4826))

## [[2.0.934](https://github.com/open-chat-labs/open-chat/releases/tag/v2.0.934-user_index)] - 2023-11-15

### Added

- Support paying in CHAT for Diamond membership ([#4748](https://github.com/open-chat-labs/open-chat/pull/4748))
- Return Diamond membership fees from UserIndex ([#4751](https://github.com/open-chat-labs/open-chat/pull/4751))
- Implement modclub integration for reporting ([#4726](https://github.com/open-chat-labs/open-chat/pull/4726))

### Changed

- Use dynamic buffer size when reading from stable memory ([#4683](https://github.com/open-chat-labs/open-chat/pull/4683))
- Avoid reseeding random number generator after each upgrade ([#4755](https://github.com/open-chat-labs/open-chat/pull/4755))
- Update dependencies ([#4770](https://github.com/open-chat-labs/open-chat/pull/4770))

### Fixed

- Fix text formatting in OpenChat Bot message ([#4706](https://github.com/open-chat-labs/open-chat/pull/4706))

## [[2.0.905](https://github.com/open-chat-labs/open-chat/releases/tag/v2.0.905-user_index)] - 2023-10-27

### Added

- Add `permissions_v2` to group/channel summary ([#4620](https://github.com/open-chat-labs/open-chat/pull/4620))

## [[2.0.893](https://github.com/open-chat-labs/open-chat/releases/tag/v2.0.893-user_index)] - 2023-10-19

### Changed

- Adjust `MemoryManager` bucket size ([#4601](https://github.com/open-chat-labs/open-chat/pull/4601))

## [[2.0.877](https://github.com/open-chat-labs/open-chat/releases/tag/v2.0.877-user_index)] - 2023-10-09

### Changed

- Add `username` to `c2c_lookup_user` response ([#4511](https://github.com/open-chat-labs/open-chat/pull/4511))
- Simplify jobs to sync data to LocalUserIndexes + StorageIndex ([#4517](https://github.com/open-chat-labs/open-chat/pull/4517))

## [[2.0.873](https://github.com/open-chat-labs/open-chat/releases/tag/v2.0.873-user_index)] - 2023-10-06

### Changed

- Store `proposals_bot_canister_id` in user canisters ([#4485](https://github.com/open-chat-labs/open-chat/pull/4485))

## [[2.0.861](https://github.com/open-chat-labs/open-chat/releases/tag/v2.0.861-user_index)] - 2023-09-26

### Changed

- Allow bots to register with display names ([#4377](https://github.com/open-chat-labs/open-chat/pull/4377))
- Allow querying users without being a known user principal ([#4426](https://github.com/open-chat-labs/open-chat/pull/4426))

## [[2.0.840](https://github.com/open-chat-labs/open-chat/releases/tag/v2.0.840-user_index)] - 2023-09-06

### Changed

- Allow user to change the case of their username ([#4302](https://github.com/open-chat-labs/open-chat/pull/4302))

## [[2.0.833](https://github.com/open-chat-labs/open-chat/releases/tag/v2.0.833-user_index)] - 2023-09-02

### Changed

- Validate `display_name` + match on `display_name` for user search ([#4282](https://github.com/open-chat-labs/open-chat/pull/4282))

## [[2.0.829](https://github.com/open-chat-labs/open-chat/releases/tag/v2.0.829-user_index)] - 2023-09-01

### Added

- Add optional user `display name` ([#4247](https://github.com/open-chat-labs/open-chat/pull/4247))
- Validate `display_name` + search ([#4282](https://github.com/open-chat-labs/open-chat/pull/4282))

### Changed

- Consolidate and simplify user/group/community name validation ([#4265](https://github.com/open-chat-labs/open-chat/pull/4265))

## [[2.0.820](https://github.com/open-chat-labs/open-chat/releases/tag/v2.0.820-user_index)] - 2023-08-24

### Changed

- Include `use_for_new_canisters` when displaying upgrade proposals ([#4214](https://github.com/open-chat-labs/open-chat/pull/4214))
- Improve upgrade version check to support multiple active versions ([#4215](https://github.com/open-chat-labs/open-chat/pull/4215))
- Extend versioned rules to communities and groups ([#4219](https://github.com/open-chat-labs/open-chat/pull/4219))

## [[2.0.792](https://github.com/open-chat-labs/open-chat/releases/tag/v2.0.792-user_index)] - 2023-08-08

### Changed

- Validate text length based on number of chars rather than bytes ([#4154](https://github.com/open-chat-labs/open-chat/pull/4154))
- Bump number of cycles required for upgrade ([#4155](https://github.com/open-chat-labs/open-chat/pull/4155))

## [[2.0.783](https://github.com/open-chat-labs/open-chat/releases/tag/v2.0.783-user_index)] - 2023-08-02

### Changed

- Add an `UNDER_REVIEW` moderation flag ([#4104](https://github.com/open-chat-labs/open-chat/pull/4104))

### Fixed

- Handle `set_moderation_flags` in `inspect_message` ([#4058](https://github.com/open-chat-labs/open-chat/pull/4058))

## [[2.0.759](https://github.com/open-chat-labs/open-chat/releases/tag/v2.0.759-user_index)] - 2023-07-28

### Changed

- Mark channels as read after joining community or channel ([#4004](https://github.com/open-chat-labs/open-chat/pull/4004))
- Store `moderation_flags_enabled` on each user's profile ([#4050](https://github.com/open-chat-labs/open-chat/pull/4050))

## [[2.0.758](https://github.com/open-chat-labs/open-chat/releases/tag/v2.0.758-user_index)] - 2023-07-20

### Changed

- Set up name change from 'SuperAdmin' to 'PlatformModerator' ([#3863](https://github.com/open-chat-labs/open-chat/pull/3863))
- Remove dependency on `ic-sns-governance` ([#3965](https://github.com/open-chat-labs/open-chat/pull/3965))
- Stop using `transaction_hash` field on SNS transactions ([#3967](https://github.com/open-chat-labs/open-chat/pull/3967))
- Remove dependencies on IC repo ([#3970](https://github.com/open-chat-labs/open-chat/pull/3970))

## [[2.0.733](https://github.com/open-chat-labs/open-chat/releases/tag/v2.0.733-user_index)] - 2023-06-27

### Added

- Add `expiry` to referral codes ([#3705](https://github.com/open-chat-labs/open-chat/pull/3705))

### Changed

- Add random Memo to `PendingPayment` to ensure no duplicates ([#3824](https://github.com/open-chat-labs/open-chat/pull/3824))

## [[2.0.709](https://github.com/open-chat-labs/open-chat/releases/tag/v2.0.709-user_index)] - 2023-06-01

### Added

- Add `is_platform_moderator` to `current_user` response ([#3640](https://github.com/open-chat-labs/open-chat/pull/3640))

## [[2.0.699](https://github.com/open-chat-labs/open-chat/releases/tag/v2.0.699-user_index)] - 2023-05-18

### Added

- Added `JoinUserToGroup` event ([#3613](https://github.com/open-chat-labs/open-chat/pull/3613))

### Changed

- Only retry transfers where the c2c call failed ([#3614](https://github.com/open-chat-labs/open-chat/pull/3614))

### Removed

- Remove `register_user_v2` since users now register via a LocalUserIndex ([#3583](https://github.com/open-chat-labs/open-chat/pull/3583))

## [[2.0.684](https://github.com/open-chat-labs/open-chat/releases/tag/v2.0.684-user_index)] - 2023-05-10

### Fixed

- Fix incorrect calculation in backdated referral rewards ([#3562](https://github.com/open-chat-labs/open-chat/pull/3562))

## [[2.0.683](https://github.com/open-chat-labs/open-chat/releases/tag/v2.0.683-user_index)] - 2023-05-10

### Changed

- Restart payments job if final payment in queue fails ([#3551](https://github.com/open-chat-labs/open-chat/pull/3551))
- Append a suffix when registering if username is taken ([#3553](https://github.com/open-chat-labs/open-chat/pull/3553))
- Register users via LocalUserIndex to improve speed ([#3557](https://github.com/open-chat-labs/open-chat/pull/3557))

### Fixed

- Fix the 'Top Referrers' leaderboard which has double counted referrals ([#3549](https://github.com/open-chat-labs/open-chat/pull/3549))

## [[2.0.679](https://github.com/open-chat-labs/open-chat/releases/tag/v2.0.679-user_index)] - 2023-05-08

### Changed

- Bitcoin Miami welcome messages ([#3532](https://github.com/open-chat-labs/open-chat/pull/3532))

### Fixed

- Fix group invite messages ([#3543](https://github.com/open-chat-labs/open-chat/pull/3543))

## [[2.0.673](https://github.com/open-chat-labs/open-chat/releases/tag/v2.0.673-user_index)] - 2023-04-28

### Changed

- Pass OpenChat bot messages in user canister init args ([#3517](https://github.com/open-chat-labs/open-chat/pull/3517))

## [[2.0.671](https://github.com/open-chat-labs/open-chat/releases/tag/v2.0.671-user_index)] - 2023-04-28

### Added

- Expose user referral leaderboards ([#3482](https://github.com/open-chat-labs/open-chat/pull/3482))
- Add `add_referral_codes` and `register_user_v2` endpoints to support BTC Miami ([#3485](https://github.com/open-chat-labs/open-chat/pull/3485))
- Add each new platform moderator to a moderation group ([#3493](https://github.com/open-chat-labs/open-chat/pull/3493))
- Added `platform_moderators_group` query endpoint ([#3495](https://github.com/open-chat-labs/open-chat/pull/3495))
- Join users who register with relevant code to Bitcoin Miami group ([#3501](https://github.com/open-chat-labs/open-chat/pull/3501))

### Changed

- Reduce a few timer job intervals ([#3515](https://github.com/open-chat-labs/open-chat/pull/3515))

## [[2.0.668](https://github.com/open-chat-labs/open-chat/releases/tag/v2.0.668-user_index)] - 2023-04-19

### Changed

- Share Diamond membership payment with referrer ([#3452](https://github.com/open-chat-labs/open-chat/pull/3452))
- Send OpenChatBot welcome messages from the UserIndex ([#3478](https://github.com/open-chat-labs/open-chat/pull/3478))

### Removed

- Remove one-time code to sync `diamond_membership_expires_at` with user canisters ([#3467](https://github.com/open-chat-labs/open-chat/pull/3467))

## [[2.0.666](https://github.com/open-chat-labs/open-chat/releases/tag/v2.0.666-user_index)] - 2023-04-17

### Changed

- Store `diamond_membership_expires_at` in each user canister ([#3428](https://github.com/open-chat-labs/open-chat/pull/3428))

### Removed

- Remove code to handle the initial airdrop ([#3462](https://github.com/open-chat-labs/open-chat/pull/3462))

### Fixed

- Fix `referral_metrics` endpoint ([#3461](https://github.com/open-chat-labs/open-chat/pull/3461))

## [[2.0.661](https://github.com/open-chat-labs/open-chat/releases/tag/v2.0.661-user_index)] - 2023-04-15

### Added

- Added `referral_metrics` endpoint ([#3429](https://github.com/open-chat-labs/open-chat/pull/3429))

### Removed

- Removed `c2c_lookup_principal` ([#3414](https://github.com/open-chat-labs/open-chat/pull/3414))
- Remove CAPTCHA and instead verify public key is derived from II canister ([#3426](https://github.com/open-chat-labs/open-chat/pull/3426))

### Fixed

- Ensure only one airdrop neuron is created at a time ([#3458](https://github.com/open-chat-labs/open-chat/pull/3458))

## [[2.0.656](https://github.com/open-chat-labs/open-chat/releases/tag/v2.0.656-user_index)] - 2023-04-05

### Added

- Implement job to distribute initial airdrop neurons ([#3398](https://github.com/open-chat-labs/open-chat/pull/3398))
- Added `is_diamond_member` to `c2c_lookup_user` ([#3408](https://github.com/open-chat-labs/open-chat/pull/3408))

### Removed

- Removed temporary code needed for release ([#3375](https://github.com/open-chat-labs/open-chat/pull/3375))

## [[2.0.649](https://github.com/open-chat-labs/open-chat/releases/tag/v2.0.649-user_index)] - 2023-03-25

### Fixed

- Fix bug when joining group on a different subnet ([#3373](https://github.com/open-chat-labs/open-chat/pull/3373))

## [[2.0.643](https://github.com/open-chat-labs/open-chat/releases/tag/v2.0.643-user_index)] - 2023-03-24

### Changed

- Speed up `is_eligible_for_initial_airdrop` check ([#3345](https://github.com/open-chat-labs/open-chat/pull/3345))

### Removed

- Removed super_admin role from groups([#3319](https://github.com/open-chat-labs/open-chat/pull/3319))

## [[2.0.636](https://github.com/open-chat-labs/open-chat/releases/tag/v2.0.636-user_index)] - 2023-03-14

### Added

- APIs to add/remove/list platform operators ([#3264](https://github.com/open-chat-labs/open-chat/pull/3264))
- Endpoint for platform ops to set user upgrade concurrency ([#3268](https://github.com/open-chat-labs/open-chat/pull/3268))
- Implemented recurring Diamond membership payments ([#3274](https://github.com/open-chat-labs/open-chat/pull/3274))
- Expose more metrics about Diamond membership payments ([#3276](https://github.com/open-chat-labs/open-chat/pull/3276))
- Added `caller_is_openchat_user` guard to a few endpoints ([#3279](https://github.com/open-chat-labs/open-chat/pull/3279))
- Added endpoints to collect neuron controllers for the initial airdrop ([#3287](https://github.com/open-chat-labs/open-chat/pull/3287))

### Changed

- Use `canister_timer_jobs` package to simplify timer jobs ([#3263](https://github.com/open-chat-labs/open-chat/pull/3263))
- Increased user limit to 150,000 ([#3267](https://github.com/open-chat-labs/open-chat/pull/3267))

### Removed

- Removed code only needed for previous upgrade ([#3262](https://github.com/open-chat-labs/open-chat/pull/3262))
- Removed `set_governance_principals` ([#3301](https://github.com/open-chat-labs/open-chat/pull/3301))

### Fixed

- Ensure job to sync events to local user indexes always runs ([#3295](https://github.com/open-chat-labs/open-chat/pull/3295))

## [[2.0.623](https://github.com/open-chat-labs/open-chat/releases/tag/v2.0.623-user_index)] - 2023-03-02

### Changed

- Renamed super_admin endpoints to platform_moderator ([#3249](https://github.com/open-chat-labs/open-chat/pull/3249))

### Removed

- Removed code only needed for previous upgrade ([#3248](https://github.com/open-chat-labs/open-chat/pull/3248)) & ([#3251](https://github.com/open-chat-labs/open-chat/pull/3251))
- Revert code to register each LocalGroupIndex as a user ([#3255](https://github.com/open-chat-labs/open-chat/pull/3255))

## [[2.0.615](https://github.com/open-chat-labs/open-chat/releases/tag/v2.0.615-user_index)] - 2023-02-28

### Changed

- Consolidate code to install / upgrade canisters ([#3152](https://github.com/open-chat-labs/open-chat/pull/3152))
- Skip upgrades where new wasm version matches current version ([#3158](https://github.com/open-chat-labs/open-chat/pull/3158))
- Upgrade LocalUserIndex canisters using a timer job rather than heartbeat ([#3229](https://github.com/open-chat-labs/open-chat/pull/3229))
- Switch to using canister timers instead of heartbeat ([#3230](https://github.com/open-chat-labs/open-chat/pull/3230))

### Removed

- Remove one time code to set up `GroupUpgradeBot` users ([#3159](https://github.com/open-chat-labs/open-chat/pull/3159))

## [[2.0.594](https://github.com/open-chat-labs/open-chat/releases/tag/v2.0.594-user_index)] - 2023-02-16

### Added

- Support upgrading a filtered set of canisters ([#3145](https://github.com/open-chat-labs/open-chat/pull/3145))

### Changed

- Registered each LocalGroupIndex as a bot user ([#3128](https://github.com/open-chat-labs/open-chat/pull/3128))
- Rename service_principals -> governance_principals ([#3133](https://github.com/open-chat-labs/open-chat/pull/3133))

### Fixed

- Fix-up ledger ids ([#3143](https://github.com/open-chat-labs/open-chat/pull/3143))

## [[2.0.590](https://github.com/open-chat-labs/open-chat/releases/tag/v2.0.590-user_index)] - 2023-02-10

### Added

- Diamond metrics ([#3117](https://github.com/open-chat-labs/open-chat/pull/3117))

### Changed

- Update cdk to v0.7.0 ([#3115](https://github.com/open-chat-labs/open-chat/pull/3115))

### Removed

- Removed code for upgrading storage and confirming phone number ([#3110](https://github.com/open-chat-labs/open-chat/pull/3110))
- Removed one time code to sync users to OpenStorage ([#3114](https://github.com/open-chat-labs/open-chat/pull/3114))

## [[2.0.584](https://github.com/open-chat-labs/open-chat/releases/tag/v2.0.584-user_index)] - 2023-02-09

### Changed

- Push all users to OpenStorage with the new storage limits ([#3104](https://github.com/open-chat-labs/open-chat/pull/3104))

### Removed

- Removed code only needed for the previous upgrade ([#3102](https://github.com/open-chat-labs/open-chat/pull/3102))

## [[2.0.580](https://github.com/open-chat-labs/open-chat/releases/tag/v2.0.580-user_index)] - 2023-02-09

### Added

- Added `pay_for_diamond_membership` ([#3069](https://github.com/open-chat-labs/open-chat/pull/3069))

### Changed

- Deserialize using `MemoryManager` within `post_upgrade` ([#3046](https://github.com/open-chat-labs/open-chat/pull/3046))
- Use `raw_rand` to seed rng ([#3076](https://github.com/open-chat-labs/open-chat/pull/3076))
- Remove captcha challenge after any attempt ([#3078](https://github.com/open-chat-labs/open-chat/pull/3078))
- Mark user as updated after taking Diamond membership payment ([#3081](https://github.com/open-chat-labs/open-chat/pull/3081))
- Give all verified users 12 months Diamond membership ([#3082](https://github.com/open-chat-labs/open-chat/pull/3082))

### Fixed

- Fix c2c_register_bot so it queues UserRegistered ([#3086](https://github.com/open-chat-labs/open-chat/pull/3086))
- Fix username uniqueness check to include reserved usernames ([#3088](https://github.com/open-chat-labs/open-chat/pull/3088))

## [[2.0.570](https://github.com/open-chat-labs/open-chat/releases/tag/v2.0.570-user_index)] - 2023-02-01

### Added

- Added `set_service_principals` for setting which principals have admin control ([#3038](https://github.com/open-chat-labs/open-chat/pull/3038))

### Changed

- Use `MemoryManager` so that we can use stable memory at run time ([#3040](https://github.com/open-chat-labs/open-chat/pull/3040))

### Removed

- Removed code only needed for the previous upgrade ([#3003](https://github.com/open-chat-labs/open-chat/pull/3003))

## [[2.0.558](https://github.com/open-chat-labs/open-chat/releases/tag/v2.0.558-user_index)] - 2023-01-23

### Added

- Expose validation methods for functions that will be called via proposals ([#2990](https://github.com/open-chat-labs/open-chat/pull/2990))

### Changed

- Use `canister_logger` and `canister_tracing_macros` from [ic-utils](https://github.com/open-chat-labs/ic-utils) ([#2985](https://github.com/open-chat-labs/open-chat/pull/2985))

## [[2.0.544](https://github.com/open-chat-labs/open-chat/releases/tag/v2.0.544-user_index)] - 2023-01-08

### Added

- Added `c2c_notify_events` for receiving events from local user indexes ([#2955](https://github.com/open-chat-labs/open-chat/pull/2955))

### Fixed

- Free up username if registration fails ([#2952](https://github.com/open-chat-labs/open-chat/pull/2952))<|MERGE_RESOLUTION|>--- conflicted
+++ resolved
@@ -6,18 +6,10 @@
 
 ## [unreleased]
 
-<<<<<<< HEAD
-### Changed
-
+### Changed
+
+- Install LocalUserIndex in chunks as wasm exceeds single message limit ([#8418](https://github.com/open-chat-labs/open-chat/pull/8418))
 - Set initial chit balance for all users in LUIs ([#8422](https://github.com/open-chat-labs/open-chat/pull/8422))
-
-## [[2.0.1845](https://github.com/open-chat-labs/open-chat/releases/tag/v2.0.1845-user_index)] - 2025-07-29
-
-=======
->>>>>>> 1ac1f593
-### Changed
-
-- Install LocalUserIndex in chunks as wasm exceeds single message limit ([#8418](https://github.com/open-chat-labs/open-chat/pull/8418))
 
 ### Fixed
 
