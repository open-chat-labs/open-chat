--- conflicted
+++ resolved
@@ -45,18 +45,6 @@
     }
 }
 
-<<<<<<< HEAD
-fn try_get_next(state: &mut RuntimeState) -> Option<AirdropNeuronArgs> {
-    state.data.initial_airdrop_queue.take_next().map(|e| AirdropNeuronArgs {
-        user_id: e.user_id,
-        neuron_controller: e.neuron_controller,
-        neuron_stake_e8s: e.neuron_stake_e8s,
-        memo: state.env.rng().next_u64(),
-        this_canister_id: state.env.canister_id(),
-        governance_canister_id: SNS_GOVERNANCE_CANISTER_ID,
-        source_neuron_id: state.data.initial_airdrop_neuron_id.unwrap(),
-    })
-=======
 enum GetNextResult {
     Success(AirdropNeuronArgs),
     Continue,
@@ -73,13 +61,12 @@
             neuron_stake_e8s: next.neuron_stake_e8s,
             memo: state.env.rng().next_u64(),
             this_canister_id: state.env.canister_id(),
-            governance_canister_id: state.data.openchat_governance_canister_id,
+            governance_canister_id: SNS_GOVERNANCE_CANISTER_ID,
             source_neuron_id: state.data.initial_airdrop_neuron_id.unwrap(),
         })
     } else {
         GetNextResult::QueueEmpty
     }
->>>>>>> 717d2cf5
 }
 
 async fn process_next(args: AirdropNeuronArgs) {
