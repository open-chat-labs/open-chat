use crate::{mutate_state, RuntimeState, USER_LIMIT};
use canister_tracing_macros::trace;
use event_store_producer::EventBuilder;
use ic_cdk::update;
use local_user_index_canister::{Event, UserRegistered};
use types::{Cycles, UserId, UserType};
use user_index_canister::c2c_register_bot::{Response::*, *};
use utils::text_validation::{validate_display_name, validate_username, UsernameValidationError};

const BOT_REGISTRATION_FEE: Cycles = 10_000_000_000_000; // 10T

#[update]
#[trace]
fn c2c_register_bot(args: Args) -> Response {
    mutate_state(|state| c2c_register_bot_impl(args, state))
}

fn c2c_register_bot_impl(args: Args, state: &mut RuntimeState) -> Response {
    let caller = state.env.caller();
    let user_id: UserId = caller.into();
    let now = state.env.now();

    if state.data.users.get_by_principal(&caller).is_some() || state.data.users.get_by_user_id(&user_id).is_some() {
        return AlreadyRegistered;
    }

    if state.data.users.len() >= USER_LIMIT {
        return UserLimitReached;
    }

    match validate_username(&args.username) {
        Ok(_) => {}
        Err(UsernameValidationError::TooShort(s)) => return UsernameTooShort(s.min_length as u16),
        Err(UsernameValidationError::TooLong(l)) => return UsernameTooLong(l.max_length as u16),
        Err(UsernameValidationError::Invalid) => return UsernameInvalid,
    };

    if state.data.users.get_by_username(&args.username).is_some() {
        return UsernameTaken;
    }

<<<<<<< HEAD
    if !state.data.test_mode {
        let cycles = ic_cdk::api::call::msg_cycles_available128();
        if cycles < BOT_REGISTRATION_FEE {
            return InsufficientCyclesProvided(BOT_REGISTRATION_FEE);
        }
        ic_cdk::api::call::msg_cycles_accept128(BOT_REGISTRATION_FEE);
=======
    if let Some(display_name) = &args.display_name {
        match validate_display_name(display_name) {
            Ok(_) => {}
            Err(UsernameValidationError::TooShort(s)) => return DisplayNameTooShort(s.min_length as u16),
            Err(UsernameValidationError::TooLong(l)) => return DisplayNameTooLong(l.max_length as u16),
            Err(UsernameValidationError::Invalid) => return DisplayNameInvalid,
        }
>>>>>>> 4f349d69
    }

    state.data.users.register(
        caller,
        user_id,
        args.username.clone(),
        args.display_name,
        now,
        None,
        UserType::Bot,
        Some(args.config.into()),
    );

    state.push_event_to_all_local_user_indexes(
        Event::UserRegistered(UserRegistered {
            user_id,
            user_principal: caller,
            username: args.username,
            user_type: UserType::Bot,
            referred_by: None,
        }),
        None,
    );

    state.data.event_store_client.push(
        EventBuilder::new("user_registered", now)
            .with_user(user_id.to_string(), true)
            .with_source(state.env.canister_id().to_string(), false)
            .with_json_payload(&crate::UserRegisteredEventPayload {
                referred: false,
                is_bot: true,
            })
            .build(),
    );

    Success
}<|MERGE_RESOLUTION|>--- conflicted
+++ resolved
@@ -38,15 +38,7 @@
     if state.data.users.get_by_username(&args.username).is_some() {
         return UsernameTaken;
     }
-
-<<<<<<< HEAD
-    if !state.data.test_mode {
-        let cycles = ic_cdk::api::call::msg_cycles_available128();
-        if cycles < BOT_REGISTRATION_FEE {
-            return InsufficientCyclesProvided(BOT_REGISTRATION_FEE);
-        }
-        ic_cdk::api::call::msg_cycles_accept128(BOT_REGISTRATION_FEE);
-=======
+  
     if let Some(display_name) = &args.display_name {
         match validate_display_name(display_name) {
             Ok(_) => {}
@@ -54,9 +46,16 @@
             Err(UsernameValidationError::TooLong(l)) => return DisplayNameTooLong(l.max_length as u16),
             Err(UsernameValidationError::Invalid) => return DisplayNameInvalid,
         }
->>>>>>> 4f349d69
     }
 
+    if !state.data.test_mode {
+        let cycles = ic_cdk::api::call::msg_cycles_available128();
+        if cycles < BOT_REGISTRATION_FEE {
+            return InsufficientCyclesProvided(BOT_REGISTRATION_FEE);
+        }
+        ic_cdk::api::call::msg_cycles_accept128(BOT_REGISTRATION_FEE);
+    }
+  
     state.data.users.register(
         caller,
         user_id,
