--- conflicted
+++ resolved
@@ -16,11 +16,7 @@
     let c2c_args = user_canister::c2c_set_user_suspended::Args { suspended: true };
     match user_canister_c2c_client::c2c_set_user_suspended(user_id.into(), &c2c_args).await {
         Ok(user_canister::c2c_set_user_suspended::Response::Success(result)) => {
-<<<<<<< HEAD
-            mutate_state(|state| commit(user_id, duration, result.groups, state));
-=======
-            mutate_state(|state| commit(args.user_id, args.duration, args.reason, result.groups, state));
->>>>>>> e9137784
+            mutate_state(|state| commit(user_id, duration, reason, result.groups, state));
             Success
         }
         Err(error) => InternalError(format!("{error:?}")),
