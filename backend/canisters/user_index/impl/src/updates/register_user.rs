use crate::updates::set_username::{validate_username, UsernameValidationResult};
use crate::{mutate_state, RuntimeState, USER_LIMIT};
use candid::Principal;
use canister_tracing_macros::trace;
use ic_cdk_macros::update;
use local_user_index_canister::c2c_notify_user_index_events::{UserIndexEvent, UserRegistered};
use types::{CanisterId, UserId, Version};
use user_index_canister::register_user::{Response::*, *};

#[update]
#[trace]
async fn register_user(args: Args) -> Response {
    // Check the challenge
    // Check the username is valid and doesn't already exist then reserve it
    let PrepareOk {
        local_user_index_canister,
        user_wasm_version,
        caller,
    } = match mutate_state(|state| prepare(&args, state)) {
        Ok(ok) => ok,
        Err(response) => return response,
    };

    let c2c_create_user_args = local_user_index_canister::c2c_create_user::Args {
        principal: caller,
        username: args.username.clone(),
        referred_by: args.referred_by,
    };

    match local_user_index_canister_c2c_client::c2c_create_user(local_user_index_canister, &c2c_create_user_args).await {
        Ok(local_user_index_canister::c2c_create_user::Response::Success(user_id)) => {
            mutate_state(|state| {
                commit(
                    caller,
                    args.username,
                    user_wasm_version,
                    user_id,
                    args.referred_by,
                    local_user_index_canister,
                    state,
                )
            });
            Success(user_id)
        }
        Ok(local_user_index_canister::c2c_create_user::Response::AlreadyRegistered) => AlreadyRegistered,
        Ok(local_user_index_canister::c2c_create_user::Response::CyclesBalanceTooLow) => CyclesBalanceTooLow,
        Ok(local_user_index_canister::c2c_create_user::Response::InternalError(error)) => InternalError(error),
        Err(error) => {
            mutate_state(|state| rollback(&args.username, state));
            InternalError(format!("{error:?}"))
        }
    }
}

struct PrepareOk {
    caller: Principal,
    local_user_index_canister: CanisterId,
    user_wasm_version: Version,
}

fn prepare(args: &Args, runtime_state: &mut RuntimeState) -> Result<PrepareOk, Response> {
    let caller = runtime_state.env.caller();
    let now = runtime_state.env.now();

    if !runtime_state.data.challenges.check(&args.challenge_attempt, now) {
        return Err(ChallengeFailed);
    }

    if runtime_state.data.users.get_by_principal(&caller).is_some() {
        return Err(AlreadyRegistered);
    }

    if runtime_state.data.users.len() >= USER_LIMIT {
        return Err(UserLimitReached);
    }

    match validate_username(&args.username) {
        UsernameValidationResult::TooShort(min_length) => return Err(UsernameTooShort(min_length)),
        UsernameValidationResult::TooLong(max_length) => return Err(UsernameTooLong(max_length)),
        UsernameValidationResult::Invalid => return Err(UsernameInvalid),
        _ => {}
    };

    if !runtime_state.data.users.reserve_username(&args.username) {
        return Err(UsernameTaken);
    }

<<<<<<< HEAD
    let canister_id = runtime_state.data.canister_pool.pop();
    let canister_wasm = runtime_state.data.user_canister_wasm.clone();
    let init_canister_args = InitUserCanisterArgs {
        owner: caller,
        group_index_canister_id: runtime_state.data.group_index_canister_id,
        notifications_canister_ids: vec![runtime_state.data.notifications_canister_id],
        ledger_canister_id: runtime_state.data.ledger_canister_id,
        wasm_version: canister_wasm.version,
        username: args.username.clone(),
        test_mode: runtime_state.data.test_mode,
    };

    Ok(PrepareOk {
        caller,
        canister_id,
        canister_wasm,
        cycles_to_use,
        init_canister_args,
    })
=======
    if let Some(local_user_index_canister) = runtime_state.data.local_index_map.index_for_new_user() {
        let user_wasm_version = runtime_state.data.user_canister_wasm.version;
        Ok(PrepareOk {
            local_user_index_canister,
            user_wasm_version,
            caller,
        })
    } else {
        Err(InternalError("All subnets are full".to_string()))
    }
>>>>>>> 6b368f39
}

fn commit(
    caller: Principal,
    username: String,
    wasm_version: Version,
    user_id: UserId,
    referred_by: Option<UserId>,
    local_user_index_canister_id: CanisterId,
    runtime_state: &mut RuntimeState,
) {
    let now = runtime_state.env.now();

    runtime_state.data.users.release_username(&username);

    runtime_state
        .data
        .users
        .register(caller, user_id, wasm_version, username.clone(), now, referred_by, false);

    runtime_state
        .data
        .local_index_map
        .add_user(local_user_index_canister_id, user_id);

    runtime_state
        .data
        .push_event_to_all_local_user_indexes(UserIndexEvent::UserRegistered(UserRegistered {
            user_id,
            user_principal: caller,
            username,
            is_bot: false,
            referred_by,
        }));
}

fn rollback(username: &str, runtime_state: &mut RuntimeState) {
    runtime_state.data.users.release_username(username);
}<|MERGE_RESOLUTION|>--- conflicted
+++ resolved
@@ -85,27 +85,6 @@
         return Err(UsernameTaken);
     }
 
-<<<<<<< HEAD
-    let canister_id = runtime_state.data.canister_pool.pop();
-    let canister_wasm = runtime_state.data.user_canister_wasm.clone();
-    let init_canister_args = InitUserCanisterArgs {
-        owner: caller,
-        group_index_canister_id: runtime_state.data.group_index_canister_id,
-        notifications_canister_ids: vec![runtime_state.data.notifications_canister_id],
-        ledger_canister_id: runtime_state.data.ledger_canister_id,
-        wasm_version: canister_wasm.version,
-        username: args.username.clone(),
-        test_mode: runtime_state.data.test_mode,
-    };
-
-    Ok(PrepareOk {
-        caller,
-        canister_id,
-        canister_wasm,
-        cycles_to_use,
-        init_canister_args,
-    })
-=======
     if let Some(local_user_index_canister) = runtime_state.data.local_index_map.index_for_new_user() {
         let user_wasm_version = runtime_state.data.user_canister_wasm.version;
         Ok(PrepareOk {
@@ -116,7 +95,6 @@
     } else {
         Err(InternalError("All subnets are full".to_string()))
     }
->>>>>>> 6b368f39
 }
 
 fn commit(
