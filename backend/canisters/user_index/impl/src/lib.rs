--- conflicted
+++ resolved
@@ -18,7 +18,6 @@
 };
 use utils::canister::{CanistersRequiringUpgrade, FailedUpgradeCount};
 use utils::canister_event_sync_queue::CanisterEventSyncQueue;
-use utils::consts::{SNS_GOVERNANCE_CANISTER_ID, SNS_LEDGER_CANISTER_ID};
 use utils::env::Environment;
 use utils::time::DAY_IN_MS;
 
@@ -195,12 +194,7 @@
     pub initial_airdrop_neuron_id: Option<SnsNeuronId>,
     #[serde(default)]
     pub initial_airdrop_queue: InitialAirdropQueue,
-<<<<<<< HEAD
-    #[serde(default = "internet_identity_canister")]
-=======
-    pub openchat_governance_canister_id: CanisterId,
-    pub openchat_ledger_canister_id: CanisterId,
->>>>>>> 4ddeb08f
+
     pub internet_identity_canister_id: CanisterId,
 }
 
@@ -208,13 +202,6 @@
     true
 }
 
-<<<<<<< HEAD
-fn internet_identity_canister() -> CanisterId {
-    Principal::from_text("rdmx6-jaaaa-aaaaa-aaadq-cai").unwrap()
-}
-
-=======
->>>>>>> 4ddeb08f
 impl Data {
     #[allow(clippy::too_many_arguments)]
     pub fn new(
@@ -256,11 +243,6 @@
             initial_airdrop_open: false,
             initial_airdrop_neuron_id: None,
             initial_airdrop_queue: InitialAirdropQueue::default(),
-<<<<<<< HEAD
-=======
-            openchat_governance_canister_id: SNS_GOVERNANCE_CANISTER_ID,
-            openchat_ledger_canister_id: SNS_LEDGER_CANISTER_ID,
->>>>>>> 4ddeb08f
             internet_identity_canister_id,
         };
 
@@ -309,13 +291,7 @@
             initial_airdrop_open: false,
             initial_airdrop_neuron_id: None,
             initial_airdrop_queue: InitialAirdropQueue::default(),
-<<<<<<< HEAD
-            internet_identity_canister_id: internet_identity_canister(),
-=======
-            openchat_governance_canister_id: SNS_GOVERNANCE_CANISTER_ID,
-            openchat_ledger_canister_id: SNS_LEDGER_CANISTER_ID,
             internet_identity_canister_id: Principal::anonymous(),
->>>>>>> 4ddeb08f
         }
     }
 }
