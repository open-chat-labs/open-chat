--- conflicted
+++ resolved
@@ -115,11 +115,7 @@
             local_user_index_wasm_version: self.data.local_user_index_canister_wasm_for_new_canisters.version,
             max_concurrent_canister_upgrades: self.data.max_concurrent_canister_upgrades,
             platform_moderators: self.data.platform_moderators.len() as u8,
-<<<<<<< HEAD
-            platform_moderators_to_dismiss: self.data.platform_moderators_to_dismiss.len() as u32,
             platform_operators: self.data.platform_operators.len() as u8,
-=======
->>>>>>> 2a9e3001
             inflight_challenges: self.data.challenges.count(),
             user_index_events_queue_length: self.data.user_index_event_sync_queue.len(),
             local_user_indexes: self.data.local_index_map.iter().map(|(c, i)| (*c, i.clone())).collect(),
@@ -149,12 +145,8 @@
     pub user_index_event_sync_queue: CanisterEventSyncQueue<LocalUserIndexEvent>,
     pub user_principal_migration_queue: UserPrincipalMigrationQueue,
     pub platform_moderators: HashSet<UserId>,
-<<<<<<< HEAD
-    pub platform_moderators_to_dismiss: VecDeque<(UserId, ChatId)>,
     #[serde(default)]
     pub platform_operators: HashSet<UserId>,
-=======
->>>>>>> 2a9e3001
     pub test_mode: bool,
     pub challenges: Challenges,
     pub max_concurrent_canister_upgrades: usize,
@@ -192,11 +184,7 @@
             user_index_event_sync_queue: CanisterEventSyncQueue::default(),
             user_principal_migration_queue: UserPrincipalMigrationQueue::default(),
             platform_moderators: HashSet::new(),
-<<<<<<< HEAD
-            platform_moderators_to_dismiss: VecDeque::new(),
             platform_operators: HashSet::new(),
-=======
->>>>>>> 2a9e3001
             test_mode,
             challenges: Challenges::new(test_mode),
             max_concurrent_canister_upgrades: 2,
@@ -252,11 +240,7 @@
             user_index_event_sync_queue: CanisterEventSyncQueue::default(),
             user_principal_migration_queue: UserPrincipalMigrationQueue::default(),
             platform_moderators: HashSet::new(),
-<<<<<<< HEAD
-            platform_moderators_to_dismiss: VecDeque::new(),
             platform_operators: HashSet::new(),
-=======
->>>>>>> 2a9e3001
             test_mode: true,
             challenges: Challenges::new(true),
             max_concurrent_canister_upgrades: 2,
@@ -285,11 +269,7 @@
     pub local_user_index_wasm_version: Version,
     pub max_concurrent_canister_upgrades: usize,
     pub platform_moderators: u8,
-<<<<<<< HEAD
-    pub platform_moderators_to_dismiss: u32,
     pub platform_operators: u8,
-=======
->>>>>>> 2a9e3001
     pub inflight_challenges: u32,
     pub user_index_events_queue_length: usize,
     pub local_user_indexes: Vec<(CanisterId, LocalUserIndex)>,
