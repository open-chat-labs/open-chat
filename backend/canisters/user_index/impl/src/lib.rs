use crate::model::local_user_index_map::LocalUserIndex;
use crate::model::storage_index_user_sync_queue::OpenStorageUserSyncQueue;
use crate::model::user_map::UserMap;
use crate::timer_job_types::TimerJob;
use candid::Principal;
use canister_state_macros::canister_state;
use canister_timer_jobs::TimerJobs;
use constants::{DAY_IN_MS, DEV_TEAM_DFX_PRINCIPAL};
use event_store_producer::{EventBuilder, EventStoreClient, EventStoreClientBuilder, EventStoreClientInfo};
use event_store_producer_cdk_runtime::CdkRuntime;
use fire_and_forget_handler::FireAndForgetHandler;
use icrc_ledger_types::icrc1::account::{Account, Subaccount};
use local_user_index_canister::Event as LocalUserIndexEvent;
use model::chit_leaderboard::ChitLeaderboard;
use model::external_achievements::{ExternalAchievementMetrics, ExternalAchievements};
use model::local_user_index_map::LocalUserIndexMap;
use model::pending_modclub_submissions_queue::{PendingModclubSubmission, PendingModclubSubmissionsQueue};
use model::pending_payments_queue::{PendingPayment, PendingPaymentsQueue};
use model::reported_messages::{ReportedMessages, ReportingMetrics};
use model::user::SuspensionDetails;
use nns_governance_canister::types::manage_neuron::claim_or_refresh::By;
use nns_governance_canister::types::manage_neuron::{ClaimOrRefresh, Command};
use nns_governance_canister::types::{Empty, ManageNeuron, NeuronId};
use p256_key_pair::P256KeyPair;
use serde::{Deserialize, Serialize};
use std::cell::RefCell;
use std::collections::{BTreeMap, HashMap, HashSet, VecDeque};
use std::time::Duration;
use types::{
    BuildVersion, CanisterId, ChatId, ChildCanisterWasms, Cryptocurrency, Cycles, DiamondMembershipFees, Milliseconds,
    TimestampMillis, Timestamped, UserId, UserType,
};
use user_index_canister::ChildCanisterType;
use utils::canister::{CanistersRequiringUpgrade, FailedUpgradeCount};
use utils::canister_event_sync_queue::CanisterEventSyncQueue;
use utils::env::Environment;
use utils::time::MonthKey;

mod guards;
mod jobs;
mod lifecycle;
mod memory;
mod model;
mod queries;
mod timer_job_types;
mod updates;

pub const USER_LIMIT: usize = 200_000;

const USER_CANISTER_TOP_UP_AMOUNT: Cycles = 100_000_000_000; // 0.1T cycles
const TIME_UNTIL_SUSPENDED_ACCOUNT_IS_DELETED_MILLIS: Milliseconds = DAY_IN_MS * 90; // 90 days
const ONE_MB: u64 = 1024 * 1024;
const ONE_GB: u64 = 1024 * ONE_MB;

thread_local! {
    static WASM_VERSION: RefCell<Timestamped<BuildVersion>> = RefCell::default();
}

canister_state!(RuntimeState);

struct RuntimeState {
    pub env: Box<dyn Environment>,
    pub data: Data,
}

impl RuntimeState {
    pub fn new(env: Box<dyn Environment>, data: Data) -> RuntimeState {
        RuntimeState { env, data }
    }

    pub fn is_caller_openchat_user(&self) -> bool {
        let caller = self.env.caller();
        self.data.users.get(&caller).is_some()
    }

    pub fn is_caller_user_canister(&self) -> bool {
        let caller = self.env.caller();
        self.data.users.get_by_user_id(&caller.into()).is_some()
    }

    pub fn is_caller_governance_principal(&self) -> bool {
        let caller = self.env.caller();
        self.data.governance_principals.contains(&caller)
    }

    pub fn is_caller_local_user_index_canister(&self) -> bool {
        let caller = self.env.caller();
        self.data.local_index_map.get(&caller).is_some()
    }

    pub fn is_caller_group_index_canister(&self) -> bool {
        let caller = self.env.caller();
        caller == self.data.group_index_canister_id
    }

    pub fn is_caller_translations_canister(&self) -> bool {
        let caller = self.env.caller();
        caller == self.data.translations_canister_id
    }

    pub fn is_caller_platform_moderator(&self) -> bool {
        let caller = self.env.caller();
        if let Some(user) = self.data.users.get_by_principal(&caller) {
            self.data.platform_moderators.contains(&user.user_id)
        } else {
            false
        }
    }

    pub fn is_caller_platform_operator(&self) -> bool {
        let caller = self.env.caller();
        if let Some(user) = self.data.users.get_by_principal(&caller) {
            self.data.platform_operators.contains(&user.user_id)
        } else {
            false
        }
    }

    pub fn is_caller_dev_team_dfx_principal(&self) -> bool {
        let caller = self.env.caller();
        caller == DEV_TEAM_DFX_PRINCIPAL
    }

    pub fn is_caller_modclub(&self) -> bool {
        let caller = self.env.caller();
        caller == self.modclub_canister_id()
    }

    pub fn can_caller_upload_wasm_chunks(&self) -> bool {
        let caller = self.env.caller();
        self.data.governance_principals.contains(&caller) || self.data.upload_wasm_chunks_whitelist.contains(&caller)
    }

    pub fn modclub_canister_id(&self) -> CanisterId {
        let modclub_canister_id =
            if self.data.test_mode { "d7isk-4aaaa-aaaah-qdbsa-cai" } else { "gwuzc-waaaa-aaaah-qdboa-cai" };

        Principal::from_text(modclub_canister_id).unwrap()
    }

    pub fn push_event_to_local_user_index(&mut self, user_id: UserId, event: LocalUserIndexEvent) {
        if let Some(canister_id) = self.data.local_index_map.get_index_canister(&user_id) {
            self.data.user_index_event_sync_queue.push(canister_id, event);
            jobs::sync_events_to_local_user_index_canisters::try_run_now(self);
        }
    }

    pub fn push_event_to_all_local_user_indexes(&mut self, event: LocalUserIndexEvent, except: Option<CanisterId>) {
        for canister_id in self.data.local_index_map.canisters() {
            if except.map_or(true, |id| id != *canister_id) {
                self.data.user_index_event_sync_queue.push(*canister_id, event.clone());
            }
        }
        jobs::sync_events_to_local_user_index_canisters::try_run_now(self);
    }

    pub fn queue_payment(&mut self, pending_payment: PendingPayment) {
        self.data.pending_payments_queue.push(pending_payment);
        jobs::make_pending_payments::start_job_if_required(self);
    }

    pub fn queue_modclub_submission(&mut self, pending_submission: PendingModclubSubmission) {
        self.data.pending_modclub_submissions_queue.push(pending_submission);
        jobs::submit_message_to_modclub::start_job_if_required(self);
    }

    pub fn delete_user(&mut self, user_id: UserId, triggered_by_user: bool) {
        let now = self.env.now();
        if let Some(user) = self.data.users.delete_user(user_id, now) {
            self.data.local_index_map.remove_user(&user_id);
            self.data.empty_users.remove(&user_id);

            #[derive(Serialize)]
            struct EventPayload {
                triggered_by_user: bool,
            }

            self.data.event_store_client.push(
                EventBuilder::new("user_deleted", now)
                    .with_user(user_id.to_string(), true)
                    .with_source(self.env.canister_id().to_string(), false)
                    .with_json_payload(&EventPayload { triggered_by_user })
                    .build(),
            );

            self.data.deleted_users.push(DeletedUser {
                user_id,
                triggered_by_user,
                timestamp: now,
            });

            self.data.identity_canister_user_sync_queue.push_back((user.principal, None));
            jobs::sync_users_to_identity_canister::try_run_now(self);

            self.data.remove_from_online_users_queue.push_back(user.principal);
            jobs::remove_from_online_users_canister::start_job_if_required(self);
        }
    }

    pub fn user_metrics(&self, user_id: UserId) -> Option<UserMetrics> {
        self.data.users.get_by_user_id(&user_id).map(|user| {
            let now = self.env.now();
            UserMetrics {
                now,
                username: user.username.clone(),
                date_created: user.date_created,
                date_updated: user.date_updated,
                is_bot: user.user_type.is_bot(),
                suspension_details: user.suspension_details.clone(),
                moderation_flags_enabled: user.moderation_flags_enabled,
                chit_balance: user
                    .chit_per_month
                    .get(&MonthKey::from_timestamp(now))
                    .copied()
                    .unwrap_or_default(),
                streak: user.streak(now),
                streak_ends: user.streak_ends,
                chit_updated: user.chit_updated,
            }
        })
    }

    pub fn metrics(&self) -> Metrics {
        let now = self.env.now();

        let canister_upgrades_metrics = self.data.canisters_requiring_upgrade.metrics();
        let event_store_client_info = self.data.event_store_client.info();
        let event_relay_canister_id = event_store_client_info.event_store_canister_id;

        Metrics {
            heap_memory_used: utils::memory::heap(),
            stable_memory_used: utils::memory::stable(),
            now,
            cycles_balance: self.env.cycles_balance(),
            wasm_version: WASM_VERSION.with_borrow(|v| **v),
            git_commit_id: utils::git::git_commit_id().to_string(),
            total_cycles_spent_on_canisters: self.data.total_cycles_spent_on_canisters,
            users_created: self.data.users.len() as u64,
            diamond_members: DiamondMembershipMetrics {
                users: self.data.users.diamond_metrics(now),
                payments: self.data.diamond_membership_payment_metrics.clone(),
            },
            canister_upgrades_completed: canister_upgrades_metrics.completed,
            canister_upgrades_failed: canister_upgrades_metrics.failed,
            canister_upgrades_pending: canister_upgrades_metrics.pending as u64,
            canister_upgrades_in_progress: canister_upgrades_metrics.in_progress as u64,
            governance_principals: self.data.governance_principals.iter().copied().collect(),
            user_wasm_version: self.data.child_canister_wasms.get(ChildCanisterType::User).wasm.version,
            local_user_index_wasm_version: self
                .data
                .child_canister_wasms
                .get(ChildCanisterType::LocalUserIndex)
                .wasm
                .version,
            max_concurrent_canister_upgrades: self.data.max_concurrent_canister_upgrades,
            platform_moderators: self.data.platform_moderators.len() as u8,
            platform_operators: self.data.platform_operators.len() as u8,
            user_index_events_queue_length: self.data.user_index_event_sync_queue.len(),
            local_user_indexes: self.data.local_index_map.iter().map(|(c, i)| (*c, i.clone())).collect(),
            platform_moderators_group: self.data.platform_moderators_group,
            nns_8_year_neuron: self.data.nns_8_year_neuron.clone(),
            event_store_client_info,
            pending_modclub_submissions: self.data.pending_modclub_submissions_queue.len(),
            pending_payments: self.data.pending_payments_queue.len(),
            pending_users_to_sync_to_storage_index: self.data.storage_index_user_sync_queue.len(),
            reporting_metrics: self.data.reported_messages.metrics(),
<<<<<<< HEAD
            canister_ids: CanisterIds {
                group_index: self.data.group_index_canister_id,
                notifications_index: self.data.notifications_index_canister_id,
                identity: self.data.identity_canister_id,
                proposals_bot: self.data.proposals_bot_canister_id,
                airdrop_bot: self.data.airdrop_bot_canister_id,
                online_users: self.data.online_users_canister_id,
                cycles_dispenser: self.data.cycles_dispenser_canister_id,
                storage_index: self.data.storage_index_canister_id,
                escrow: self.data.escrow_canister_id,
                translations: self.data.translations_canister_id,
                event_relay: event_relay_canister_id,
                internet_identity: self.data.internet_identity_canister_id,
                website: self.data.website_canister_id,
            },
=======
>>>>>>> 478bc49c
            oc_public_key: self.data.oc_key_pair.public_key_pem().to_string(),
            empty_users: self.data.empty_users.len(),
            deleted_users: self.data.deleted_users.len(),
            unique_person_proofs_submitted: self.data.users.unique_person_proofs_submitted(),
            july_airdrop_period: self.build_stats_for_cohort(1719792000000, 1723021200000),
            august_airdrop_period: self.build_stats_for_cohort(1723021200000, 1725181200000),
            streak_badges: self.data.users.streak_badge_metrics(now),
            survey_messages_sent: self.data.survey_messages_sent,
            external_achievements: self.data.external_achievements.metrics(),
            upload_wasm_chunks_whitelist: self.data.upload_wasm_chunks_whitelist.clone(),
            wasm_chunks_uploaded: self
                .data
                .child_canister_wasms
                .chunk_hashes()
                .into_iter()
                .map(|(c, h)| (*c, hex::encode(h)))
                .collect(),
            stable_memory_sizes: memory::memory_sizes(),
            canister_ids: CanisterIds {
                group_index: self.data.group_index_canister_id,
                notifications_index: self.data.notifications_index_canister_id,
                identity: self.data.identity_canister_id,
                proposals_bot: self.data.proposals_bot_canister_id,
                airdrop_bot: self.data.airdrop_bot_canister_id,
                online_users: self.data.online_users_canister_id,
                cycles_dispenser: self.data.cycles_dispenser_canister_id,
                storage_index: self.data.storage_index_canister_id,
                escrow: self.data.escrow_canister_id,
                translations: self.data.translations_canister_id,
                event_relay: event_relay_canister_id,
                internet_identity: self.data.internet_identity_canister_id,
            },
        }
    }

    fn build_stats_for_cohort(&self, airdrop_from: TimestampMillis, airdrop_to: TimestampMillis) -> AirdropStats {
        let mut stats = AirdropStats::default();

        for user in self.data.users.iter() {
            let diamond = user.diamond_membership_details.was_active(airdrop_from)
                || user.diamond_membership_details.was_active(airdrop_to);

            let lifetime_diamond = user.diamond_membership_details.is_lifetime_diamond_member();

            if diamond {
                stats.diamond += 1;
            }

            if lifetime_diamond {
                stats.lifetime_diamond += 1;
            }

            if user.unique_person_proof.is_some() {
                stats.proved_uniqueness += 1;
            }

            if (user.unique_person_proof.is_some() && diamond) || lifetime_diamond {
                stats.qualify_for_airdrop += 1;
            }
        }

        stats
    }
}

#[derive(Serialize, Deserialize)]
struct Data {
    pub users: UserMap,
    pub governance_principals: HashSet<Principal>,
    pub child_canister_wasms: ChildCanisterWasms<ChildCanisterType>,
    pub group_index_canister_id: CanisterId,
    pub notifications_index_canister_id: CanisterId,
    pub identity_canister_id: CanisterId,
    pub proposals_bot_canister_id: CanisterId,
    pub airdrop_bot_canister_id: CanisterId,
    pub online_users_canister_id: CanisterId,
    pub canisters_requiring_upgrade: CanistersRequiringUpgrade,
    pub total_cycles_spent_on_canisters: Cycles,
    pub cycles_dispenser_canister_id: CanisterId,
    pub storage_index_canister_id: CanisterId,
    pub escrow_canister_id: CanisterId,
    pub translations_canister_id: CanisterId,
    pub event_store_client: EventStoreClient<CdkRuntime>,
    pub storage_index_user_sync_queue: OpenStorageUserSyncQueue,
    pub user_index_event_sync_queue: CanisterEventSyncQueue<LocalUserIndexEvent>,
    pub pending_payments_queue: PendingPaymentsQueue,
    pub pending_modclub_submissions_queue: PendingModclubSubmissionsQueue,
    pub platform_moderators: HashSet<UserId>,
    pub platform_operators: HashSet<UserId>,
    pub test_mode: bool,
    pub max_concurrent_canister_upgrades: usize,
    pub diamond_membership_payment_metrics: DiamondMembershipPaymentMetrics,
    pub local_index_map: LocalUserIndexMap,
    pub timer_jobs: TimerJobs<TimerJob>,
    pub neuron_controllers_for_initial_airdrop: HashMap<UserId, Principal>,
    pub nns_governance_canister_id: CanisterId,
    pub internet_identity_canister_id: CanisterId,
    #[serde(default = "website_canister_id")]
    pub website_canister_id: CanisterId,
    pub platform_moderators_group: Option<ChatId>,
    pub reported_messages: ReportedMessages,
    pub fire_and_forget_handler: FireAndForgetHandler,
    pub nns_8_year_neuron: Option<NnsNeuron>,
    pub rng_seed: [u8; 32],
    pub diamond_membership_fees: DiamondMembershipFees,
    pub video_call_operators: Vec<Principal>,
    pub oc_key_pair: P256KeyPair,
    pub empty_users: HashSet<UserId>,
    pub chit_leaderboard: ChitLeaderboard,
    pub deleted_users: Vec<DeletedUser>,
    #[serde(with = "serde_bytes")]
    pub ic_root_key: Vec<u8>,
    pub identity_canister_user_sync_queue: VecDeque<(Principal, Option<UserId>)>,
    pub remove_from_online_users_queue: VecDeque<Principal>,
    pub survey_messages_sent: usize,
    pub external_achievements: ExternalAchievements,
    pub upload_wasm_chunks_whitelist: Vec<Principal>,
}

fn website_canister_id() -> CanisterId {
    CanisterId::from_text("6hsbt-vqaaa-aaaaf-aaafq-cai").unwrap()
}

impl Data {
    #[allow(clippy::too_many_arguments)]
    pub fn new(
        governance_principals: Vec<Principal>,
        group_index_canister_id: CanisterId,
        notifications_index_canister_id: CanisterId,
        identity_canister_id: CanisterId,
        proposals_bot_canister_id: CanisterId,
        airdrop_bot_canister_id: CanisterId,
        online_users_canister_id: CanisterId,
        cycles_dispenser_canister_id: CanisterId,
        storage_index_canister_id: CanisterId,
        escrow_canister_id: CanisterId,
        event_relay_canister_id: CanisterId,
        nns_governance_canister_id: CanisterId,
        internet_identity_canister_id: CanisterId,
        translations_canister_id: CanisterId,
        website_canister_id: CanisterId,
        video_call_operators: Vec<Principal>,
        ic_root_key: Vec<u8>,
        test_mode: bool,
        now: TimestampMillis,
    ) -> Self {
        let mut data = Data {
            users: UserMap::default(),
            governance_principals: governance_principals.into_iter().collect(),
            child_canister_wasms: ChildCanisterWasms::default(),
            group_index_canister_id,
            notifications_index_canister_id,
            identity_canister_id,
            proposals_bot_canister_id,
            airdrop_bot_canister_id,
            online_users_canister_id,
            cycles_dispenser_canister_id,
            canisters_requiring_upgrade: CanistersRequiringUpgrade::default(),
            total_cycles_spent_on_canisters: 0,
            storage_index_canister_id,
            escrow_canister_id,
            translations_canister_id,
            event_store_client: EventStoreClientBuilder::new(event_relay_canister_id, CdkRuntime::default())
                .with_flush_delay(Duration::from_secs(60))
                .build(),
            storage_index_user_sync_queue: OpenStorageUserSyncQueue::default(),
            user_index_event_sync_queue: CanisterEventSyncQueue::default(),
            pending_payments_queue: PendingPaymentsQueue::default(),
            pending_modclub_submissions_queue: PendingModclubSubmissionsQueue::default(),
            platform_moderators: HashSet::new(),
            platform_operators: HashSet::new(),
            test_mode,
            max_concurrent_canister_upgrades: 2,
            diamond_membership_payment_metrics: DiamondMembershipPaymentMetrics::default(),
            local_index_map: LocalUserIndexMap::default(),
            timer_jobs: TimerJobs::default(),
            neuron_controllers_for_initial_airdrop: HashMap::new(),
            nns_governance_canister_id,
            internet_identity_canister_id,
            website_canister_id,
            platform_moderators_group: None,
            nns_8_year_neuron: None,
            reported_messages: ReportedMessages::default(),
            fire_and_forget_handler: FireAndForgetHandler::default(),
            rng_seed: [0; 32],
            diamond_membership_fees: DiamondMembershipFees::default(),
            video_call_operators,
            oc_key_pair: P256KeyPair::default(),
            empty_users: HashSet::new(),
            chit_leaderboard: ChitLeaderboard::new(now),
            deleted_users: Vec::new(),
            ic_root_key,
            identity_canister_user_sync_queue: VecDeque::new(),
            remove_from_online_users_queue: VecDeque::new(),
            survey_messages_sent: 0,
            external_achievements: ExternalAchievements::default(),
            upload_wasm_chunks_whitelist: Vec::new(),
        };

        // Register the ProposalsBot
        data.users.register(
            proposals_bot_canister_id,
            proposals_bot_canister_id.into(),
            "ProposalsBot".to_string(),
            None,
            now,
            None,
            UserType::OcControlledBot,
            None,
        );

        // Register the AirdropBot
        data.users.register(
            airdrop_bot_canister_id,
            airdrop_bot_canister_id.into(),
            "AirdropBot".to_string(),
            None,
            now,
            None,
            UserType::OcControlledBot,
            None,
        );

        data
    }

    pub fn nns_neuron_account(&self) -> Option<Account> {
        self.nns_8_year_neuron.as_ref().map(|n| Account {
            owner: self.nns_governance_canister_id,
            subaccount: Some(n.subaccount),
        })
    }

    pub fn refresh_nns_neuron(&self) {
        if let Some(neuron_id) = self.nns_8_year_neuron.as_ref().map(|n| n.neuron_id) {
            ic_cdk::spawn(refresh_nns_neuron_inner(self.nns_governance_canister_id, neuron_id));
        }

        async fn refresh_nns_neuron_inner(nns_governance_canister_id: CanisterId, neuron_id: u64) {
            let _ = nns_governance_canister_c2c_client::manage_neuron(
                nns_governance_canister_id,
                &ManageNeuron {
                    id: Some(NeuronId { id: neuron_id }),
                    neuron_id_or_subaccount: None,
                    command: Some(Command::ClaimOrRefresh(ClaimOrRefresh {
                        by: Some(By::NeuronIdOrSubaccount(Empty {})),
                    })),
                },
            )
            .await;
        }
    }

    pub fn chit_bands(&self, size: u32, year: u32, month: u8) -> BTreeMap<u32, u32> {
        let mut bands = BTreeMap::new();
        let month_key = MonthKey::new(year, month);

        for chit in self
            .users
            .iter()
            .map(|u| u.chit_per_month.get(&month_key).copied().unwrap_or_default())
            .filter(|c| *c > 0)
            .map(|c| c as u32)
        {
            let band = (chit / size) * size;
            let key = if band > 0 { (chit / band) * band } else { 0 };

            bands.entry(key).and_modify(|e| *e += 1).or_insert(1);
        }

        bands
    }
}

#[cfg(test)]
impl Default for Data {
    fn default() -> Data {
        Data {
            users: UserMap::default(),
            governance_principals: HashSet::new(),
            child_canister_wasms: ChildCanisterWasms::default(),
            group_index_canister_id: Principal::anonymous(),
            notifications_index_canister_id: Principal::anonymous(),
            identity_canister_id: Principal::anonymous(),
            proposals_bot_canister_id: Principal::anonymous(),
            airdrop_bot_canister_id: Principal::anonymous(),
            online_users_canister_id: Principal::anonymous(),
            canisters_requiring_upgrade: CanistersRequiringUpgrade::default(),
            cycles_dispenser_canister_id: Principal::anonymous(),
            total_cycles_spent_on_canisters: 0,
            storage_index_canister_id: Principal::anonymous(),
            escrow_canister_id: Principal::anonymous(),
            translations_canister_id: Principal::anonymous(),
            event_store_client: EventStoreClientBuilder::new(Principal::anonymous(), CdkRuntime::default()).build(),
            storage_index_user_sync_queue: OpenStorageUserSyncQueue::default(),
            user_index_event_sync_queue: CanisterEventSyncQueue::default(),
            pending_payments_queue: PendingPaymentsQueue::default(),
            pending_modclub_submissions_queue: PendingModclubSubmissionsQueue::default(),
            platform_moderators: HashSet::new(),
            platform_operators: HashSet::new(),
            test_mode: true,
            max_concurrent_canister_upgrades: 2,
            diamond_membership_payment_metrics: DiamondMembershipPaymentMetrics::default(),
            local_index_map: LocalUserIndexMap::default(),
            timer_jobs: TimerJobs::default(),
            neuron_controllers_for_initial_airdrop: HashMap::new(),
            nns_governance_canister_id: Principal::anonymous(),
            internet_identity_canister_id: Principal::anonymous(),
            website_canister_id: Principal::anonymous(),
            platform_moderators_group: None,
            reported_messages: ReportedMessages::default(),
            fire_and_forget_handler: FireAndForgetHandler::default(),
            nns_8_year_neuron: None,
            rng_seed: [0; 32],
            diamond_membership_fees: DiamondMembershipFees::default(),
            video_call_operators: Vec::default(),
            oc_key_pair: P256KeyPair::default(),
            empty_users: HashSet::new(),
            chit_leaderboard: ChitLeaderboard::new(0),
            deleted_users: Vec::new(),
            ic_root_key: Vec::new(),
            identity_canister_user_sync_queue: VecDeque::new(),
            remove_from_online_users_queue: VecDeque::new(),
            survey_messages_sent: 0,
            external_achievements: ExternalAchievements::default(),
            upload_wasm_chunks_whitelist: Vec::new(),
        }
    }
}

#[derive(Serialize, Debug)]
pub struct Metrics {
    pub now: TimestampMillis,
    pub heap_memory_used: u64,
    pub stable_memory_used: u64,
    pub cycles_balance: Cycles,
    pub wasm_version: BuildVersion,
    pub git_commit_id: String,
    pub total_cycles_spent_on_canisters: Cycles,
    pub users_created: u64,
    pub diamond_members: DiamondMembershipMetrics,
    pub canister_upgrades_completed: u64,
    pub canister_upgrades_failed: Vec<FailedUpgradeCount>,
    pub canister_upgrades_pending: u64,
    pub canister_upgrades_in_progress: u64,
    pub governance_principals: Vec<Principal>,
    pub user_wasm_version: BuildVersion,
    pub local_user_index_wasm_version: BuildVersion,
    pub max_concurrent_canister_upgrades: usize,
    pub platform_moderators: u8,
    pub platform_operators: u8,
    pub user_index_events_queue_length: usize,
    pub local_user_indexes: Vec<(CanisterId, LocalUserIndex)>,
    pub platform_moderators_group: Option<ChatId>,
    pub nns_8_year_neuron: Option<NnsNeuron>,
    pub event_store_client_info: EventStoreClientInfo,
    pub pending_modclub_submissions: usize,
    pub pending_payments: usize,
    pub pending_users_to_sync_to_storage_index: usize,
    pub reporting_metrics: ReportingMetrics,
    pub oc_public_key: String,
    pub empty_users: usize,
    pub deleted_users: usize,
    pub unique_person_proofs_submitted: u32,
    pub july_airdrop_period: AirdropStats,
    pub august_airdrop_period: AirdropStats,
    pub streak_badges: BTreeMap<u16, u32>,
    pub survey_messages_sent: usize,
    pub external_achievements: Vec<ExternalAchievementMetrics>,
    pub upload_wasm_chunks_whitelist: Vec<Principal>,
    pub wasm_chunks_uploaded: Vec<(ChildCanisterType, String)>,
    pub stable_memory_sizes: BTreeMap<u8, u64>,
    pub canister_ids: CanisterIds,
}

#[derive(Serialize, Debug)]
pub struct UserMetrics {
    pub now: TimestampMillis,
    pub username: String,
    pub date_created: TimestampMillis,
    pub date_updated: TimestampMillis,
    pub is_bot: bool,
    pub suspension_details: Option<SuspensionDetails>,
    pub moderation_flags_enabled: u32,
    pub chit_balance: i32,
    pub chit_updated: TimestampMillis,
    pub streak: u16,
    pub streak_ends: TimestampMillis,
}

#[derive(Serialize, Debug, Default)]
pub struct AirdropStats {
    pub diamond: u32,
    pub lifetime_diamond: u32,
    pub proved_uniqueness: u32,
    pub qualify_for_airdrop: u32,
}

#[derive(Serialize, Debug, Default)]
pub struct DiamondMembershipMetrics {
    pub users: DiamondMembershipUserMetrics,
    pub payments: DiamondMembershipPaymentMetrics,
}

#[derive(Serialize, Debug, Default)]
pub struct DiamondMembershipUserMetrics {
    pub total: u64,
    pub lifetime: u64,
    pub recurring: u64,
}

#[derive(Serialize, Deserialize, Clone, Debug, Default)]
pub struct DiamondMembershipPaymentMetrics {
    pub amount_raised: Vec<(Cryptocurrency, u128)>,
    pub manual_payments_taken: u64,
    pub recurring_payments_taken: u64,
    pub recurring_payments_failed_due_to_insufficient_funds: u64,
}

#[derive(Serialize, Deserialize, Clone, Debug)]
pub struct NnsNeuron {
    pub neuron_id: u64,
    pub subaccount: Subaccount,
}

#[derive(Serialize)]
struct UserRegisteredEventPayload {
    referred: bool,
    is_bot: bool,
}

#[derive(Serialize, Deserialize, Clone, Debug)]
pub struct DeletedUser {
    pub user_id: UserId,
    pub triggered_by_user: bool,
    pub timestamp: TimestampMillis,
}

#[derive(Serialize, Debug)]
pub struct CanisterIds {
    pub group_index: CanisterId,
    pub notifications_index: CanisterId,
    pub identity: CanisterId,
    pub proposals_bot: CanisterId,
    pub airdrop_bot: CanisterId,
    pub online_users: CanisterId,
    pub cycles_dispenser: CanisterId,
    pub storage_index: CanisterId,
    pub escrow: CanisterId,
    pub translations: CanisterId,
    pub event_relay: CanisterId,
    pub internet_identity: CanisterId,
    pub website: CanisterId,
}<|MERGE_RESOLUTION|>--- conflicted
+++ resolved
@@ -264,24 +264,6 @@
             pending_payments: self.data.pending_payments_queue.len(),
             pending_users_to_sync_to_storage_index: self.data.storage_index_user_sync_queue.len(),
             reporting_metrics: self.data.reported_messages.metrics(),
-<<<<<<< HEAD
-            canister_ids: CanisterIds {
-                group_index: self.data.group_index_canister_id,
-                notifications_index: self.data.notifications_index_canister_id,
-                identity: self.data.identity_canister_id,
-                proposals_bot: self.data.proposals_bot_canister_id,
-                airdrop_bot: self.data.airdrop_bot_canister_id,
-                online_users: self.data.online_users_canister_id,
-                cycles_dispenser: self.data.cycles_dispenser_canister_id,
-                storage_index: self.data.storage_index_canister_id,
-                escrow: self.data.escrow_canister_id,
-                translations: self.data.translations_canister_id,
-                event_relay: event_relay_canister_id,
-                internet_identity: self.data.internet_identity_canister_id,
-                website: self.data.website_canister_id,
-            },
-=======
->>>>>>> 478bc49c
             oc_public_key: self.data.oc_key_pair.public_key_pem().to_string(),
             empty_users: self.data.empty_users.len(),
             deleted_users: self.data.deleted_users.len(),
@@ -313,6 +295,7 @@
                 translations: self.data.translations_canister_id,
                 event_relay: event_relay_canister_id,
                 internet_identity: self.data.internet_identity_canister_id,
+                website: self.data.website_canister_id,
             },
         }
     }
