--- conflicted
+++ resolved
@@ -218,18 +218,6 @@
     pub local_index_map: LocalUserIndexMap,
     pub timer_jobs: TimerJobs<TimerJob>,
     pub neuron_controllers_for_initial_airdrop: HashMap<UserId, Principal>,
-<<<<<<< HEAD
-    #[serde(default = "true_")]
-    pub initial_airdrop_open: bool,
-    #[serde(default)]
-    pub initial_airdrop_neuron_id: Option<SnsNeuronId>,
-    #[serde(default)]
-    pub initial_airdrop_queue: InitialAirdropQueue,
-
-=======
-    pub openchat_governance_canister_id: CanisterId,
-    pub openchat_ledger_canister_id: CanisterId,
->>>>>>> dcc598e5
     pub internet_identity_canister_id: CanisterId,
 }
 
@@ -271,14 +259,6 @@
             local_index_map: LocalUserIndexMap::default(),
             timer_jobs: TimerJobs::default(),
             neuron_controllers_for_initial_airdrop: HashMap::new(),
-<<<<<<< HEAD
-            initial_airdrop_open: false,
-            initial_airdrop_neuron_id: None,
-            initial_airdrop_queue: InitialAirdropQueue::default(),
-=======
-            openchat_governance_canister_id: SNS_GOVERNANCE_CANISTER_ID,
-            openchat_ledger_canister_id: SNS_LEDGER_CANISTER_ID,
->>>>>>> dcc598e5
             internet_identity_canister_id,
         };
 
@@ -324,14 +304,6 @@
             local_index_map: LocalUserIndexMap::default(),
             timer_jobs: TimerJobs::default(),
             neuron_controllers_for_initial_airdrop: HashMap::new(),
-<<<<<<< HEAD
-            initial_airdrop_open: false,
-            initial_airdrop_neuron_id: None,
-            initial_airdrop_queue: InitialAirdropQueue::default(),
-=======
-            openchat_governance_canister_id: SNS_GOVERNANCE_CANISTER_ID,
-            openchat_ledger_canister_id: SNS_LEDGER_CANISTER_ID,
->>>>>>> dcc598e5
             internet_identity_canister_id: Principal::anonymous(),
         }
     }
