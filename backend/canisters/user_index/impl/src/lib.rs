use crate::model::local_user_index_map::LocalUserIndex;
use crate::model::storage_index_user_sync_queue::OpenStorageUserSyncQueue;
use crate::model::user_map::UserMap;
use crate::model::user_principal_migration_queue::UserPrincipalMigrationQueue;
use crate::model::user_referral_leaderboards::UserReferralLeaderboards;
use crate::timer_job_types::TimerJob;
use candid::Principal;
use canister_state_macros::canister_state;
use canister_timer_jobs::TimerJobs;
use local_user_index_canister::Event as LocalUserIndexEvent;
use model::local_user_index_map::LocalUserIndexMap;
use model::pending_payments_queue::{PendingPayment, PendingPaymentsQueue};
use model::referral_codes::{ReferralCodes, ReferralTypeMetrics};
use serde::{Deserialize, Serialize};
use std::cell::RefCell;
use std::collections::{HashMap, HashSet};
use types::{CanisterId, CanisterWasm, Cryptocurrency, Cycles, Milliseconds, TimestampMillis, Timestamped, UserId, Version};
use user_index_canister::add_referral_codes::ReferralType;
use utils::canister::{CanistersRequiringUpgrade, FailedUpgradeCount};
use utils::canister_event_sync_queue::CanisterEventSyncQueue;
use utils::consts::DEV_TEAM_DFX_PRINCIPAL;
use utils::env::Environment;
use utils::time::DAY_IN_MS;

mod guards;
mod jobs;
mod lifecycle;
mod memory;
mod model;
mod queries;
mod timer_job_types;
mod updates;

pub const USER_LIMIT: usize = 150_000;

const USER_CANISTER_TOP_UP_AMOUNT: Cycles = 100_000_000_000; // 0.1T cycles
const TIME_UNTIL_SUSPENDED_ACCOUNT_IS_DELETED_MILLIS: Milliseconds = DAY_IN_MS * 90; // 90 days
const ONE_MB: u64 = 1024 * 1024;
const ONE_GB: u64 = 1024 * ONE_MB;

thread_local! {
    static WASM_VERSION: RefCell<Timestamped<Version>> = RefCell::default();
}

canister_state!(RuntimeState);

struct RuntimeState {
    pub env: Box<dyn Environment>,
    pub data: Data,
}

impl RuntimeState {
    pub fn new(env: Box<dyn Environment>, data: Data) -> RuntimeState {
        RuntimeState { env, data }
    }

    /// Traps if the caller is not an OpenChat user or an OpenChat user's canister
    pub fn trap_if_caller_not_openchat_user(&self) {
        if !self.is_caller_openchat_user() {
            #[cfg(not(test))]
            ic_cdk::trap("Not authorized");
        }
    }

    pub fn is_caller_openchat_user(&self) -> bool {
        let caller = self.env.caller();
        self.data.users.get(&caller).is_some()
    }

    pub fn is_caller_governance_principal(&self) -> bool {
        let caller = self.env.caller();
        self.data.governance_principals.contains(&caller)
    }

    pub fn is_caller_local_user_index_canister(&self) -> bool {
        let caller = self.env.caller();
        self.data.local_index_map.get(&caller).is_some()
    }

    pub fn is_caller_group_index_canister(&self) -> bool {
        let caller = self.env.caller();
        caller == self.data.group_index_canister_id
    }

    pub fn is_caller_platform_moderator(&self) -> bool {
        let caller = self.env.caller();
        if let Some(user) = self.data.users.get_by_principal(&caller) {
            self.data.platform_moderators.contains(&user.user_id)
        } else {
            false
        }
    }

    pub fn is_caller_platform_operator(&self) -> bool {
        let caller = self.env.caller();
        if let Some(user) = self.data.users.get_by_principal(&caller) {
            self.data.platform_operators.contains(&user.user_id)
        } else {
            false
        }
    }

    pub fn is_caller_dev_team_dfx_principal(&self) -> bool {
        let caller = self.env.caller();
        caller == DEV_TEAM_DFX_PRINCIPAL
    }

    pub fn push_event_to_local_user_index(&mut self, user_id: UserId, event: LocalUserIndexEvent) {
        if let Some(canister_id) = self.data.local_index_map.get_index_canister(&user_id) {
            self.data.user_index_event_sync_queue.push(canister_id, event);
            jobs::sync_events_to_local_user_index_canisters::start_job_if_required(self);
        }
    }

    pub fn push_event_to_all_local_user_indexes(&mut self, event: LocalUserIndexEvent, except: Option<CanisterId>) {
        for canister_id in self.data.local_index_map.canisters() {
            if except.map_or(true, |id| id != *canister_id) {
                self.data.user_index_event_sync_queue.push(*canister_id, event.clone());
            }
        }
        jobs::sync_events_to_local_user_index_canisters::start_job_if_required(self);
    }

    pub fn queue_payment(&mut self, pending_payment: PendingPayment) {
        self.data.pending_payments_queue.push(pending_payment);
        jobs::make_pending_payments::start_job_if_required(self);
    }

    pub fn populate_user_referral_leaderboard(&mut self) {
        let now = self.env.now();

        for user in self.data.users.iter() {
            if let Some(referred_by) = user.referred_by {
                if let Some(referrer) = self.data.users.get_by_user_id(&referred_by) {
                    if referrer.diamond_membership_details.is_active(now) {
                        self.data.user_referral_leaderboards.add_referral(referred_by, now);

                        let icp_raised_for_paid_diamond: u64 =
                            user.diamond_membership_details.payments().iter().map(|p| p.amount_e8s).sum();
                        if icp_raised_for_paid_diamond > 0 {
                            self.data.user_referral_leaderboards.add_reward(
                                referred_by,
                                true,
                                icp_raised_for_paid_diamond,
                                now,
                            );
                        } else if user.diamond_membership_details.is_active(now) {
                            self.data
                                .user_referral_leaderboards
                                .add_reward(referred_by, true, 75_000_000, now);
                        }
                    }
                }
            }
        }
    }

    pub fn metrics(&self) -> Metrics {
        let now = self.env.now();
        let canister_upgrades_metrics = self.data.canisters_requiring_upgrade.metrics();
        Metrics {
            memory_used: utils::memory::used(),
            now: self.env.now(),
            cycles_balance: self.env.cycles_balance(),
            wasm_version: WASM_VERSION.with(|v| **v.borrow()),
            git_commit_id: utils::git::git_commit_id().to_string(),
            total_cycles_spent_on_canisters: self.data.total_cycles_spent_on_canisters,
            users_created: self.data.users.len() as u64,
            diamond_members: DiamondMembershipMetrics {
                users: self.data.users.diamond_metrics(now),
                payments: self.data.diamond_membership_payment_metrics.clone(),
            },
            canister_upgrades_completed: canister_upgrades_metrics.completed,
            canister_upgrades_failed: canister_upgrades_metrics.failed,
            canister_upgrades_pending: canister_upgrades_metrics.pending as u64,
            canister_upgrades_in_progress: canister_upgrades_metrics.in_progress as u64,
            governance_principals: self.data.governance_principals.iter().copied().collect(),
            user_wasm_version: self.data.user_canister_wasm.version,
            local_user_index_wasm_version: self.data.local_user_index_canister_wasm_for_new_canisters.version,
            max_concurrent_canister_upgrades: self.data.max_concurrent_canister_upgrades,
            platform_moderators: self.data.platform_moderators.len() as u8,
            platform_operators: self.data.platform_operators.len() as u8,
            user_index_events_queue_length: self.data.user_index_event_sync_queue.len(),
            local_user_indexes: self.data.local_index_map.iter().map(|(c, i)| (*c, i.clone())).collect(),
            canister_ids: CanisterIds {
                group_index: self.data.group_index_canister_id,
                notifications_index: self.data.notifications_index_canister_id,
                cycles_dispenser: self.data.cycles_dispenser_canister_id,
                internet_identity: self.data.internet_identity_canister_id,
            },
            referral_codes: self.data.referral_codes.metrics(),
        }
    }
}

#[derive(Serialize, Deserialize)]
struct Data {
    pub users: UserMap,
    pub governance_principals: HashSet<Principal>,
    pub user_canister_wasm: CanisterWasm,
    pub local_user_index_canister_wasm_for_new_canisters: CanisterWasm,
    pub local_user_index_canister_wasm_for_upgrades: CanisterWasm,
    pub group_index_canister_id: CanisterId,
    pub notifications_index_canister_id: CanisterId,
    pub canisters_requiring_upgrade: CanistersRequiringUpgrade,
    pub total_cycles_spent_on_canisters: Cycles,
    pub cycles_dispenser_canister_id: CanisterId,
    pub storage_index_canister_id: CanisterId,
    pub storage_index_user_sync_queue: OpenStorageUserSyncQueue,
    pub user_index_event_sync_queue: CanisterEventSyncQueue<LocalUserIndexEvent>,
    pub user_principal_migration_queue: UserPrincipalMigrationQueue,
    pub pending_payments_queue: PendingPaymentsQueue,
    pub platform_moderators: HashSet<UserId>,
    pub platform_operators: HashSet<UserId>,
    pub test_mode: bool,
    pub max_concurrent_canister_upgrades: usize,
    pub diamond_membership_payment_metrics: DiamondMembershipPaymentMetrics,
    pub local_index_map: LocalUserIndexMap,
    pub timer_jobs: TimerJobs<TimerJob>,
    pub neuron_controllers_for_initial_airdrop: HashMap<UserId, Principal>,
    pub internet_identity_canister_id: CanisterId,
    #[serde(default)]
    pub next_user_upgrade_started: bool,
    #[serde(default)]
<<<<<<< HEAD
    pub user_referral_leaderboards: UserReferralLeaderboards,
=======
    pub referral_codes: ReferralCodes,
>>>>>>> af47c201
}

impl Data {
    #[allow(clippy::too_many_arguments)]
    pub fn new(
        governance_principals: Vec<Principal>,
        user_canister_wasm: CanisterWasm,
        local_user_index_canister_wasm: CanisterWasm,
        group_index_canister_id: CanisterId,
        notifications_index_canister_id: CanisterId,
        cycles_dispenser_canister_id: CanisterId,
        storage_index_canister_id: CanisterId,
        proposals_bot_user_id: UserId,
        internet_identity_canister_id: CanisterId,
        test_mode: bool,
    ) -> Self {
        let mut data = Data {
            users: UserMap::default(),
            governance_principals: governance_principals.into_iter().collect(),
            user_canister_wasm,
            local_user_index_canister_wasm_for_new_canisters: local_user_index_canister_wasm.clone(),
            local_user_index_canister_wasm_for_upgrades: local_user_index_canister_wasm,
            group_index_canister_id,
            notifications_index_canister_id,
            cycles_dispenser_canister_id,
            canisters_requiring_upgrade: CanistersRequiringUpgrade::default(),
            total_cycles_spent_on_canisters: 0,
            storage_index_canister_id,
            storage_index_user_sync_queue: OpenStorageUserSyncQueue::default(),
            user_index_event_sync_queue: CanisterEventSyncQueue::default(),
            user_principal_migration_queue: UserPrincipalMigrationQueue::default(),
            pending_payments_queue: PendingPaymentsQueue::default(),
            platform_moderators: HashSet::new(),
            platform_operators: HashSet::new(),
            test_mode,
            max_concurrent_canister_upgrades: 2,
            diamond_membership_payment_metrics: DiamondMembershipPaymentMetrics::default(),
            local_index_map: LocalUserIndexMap::default(),
            timer_jobs: TimerJobs::default(),
            neuron_controllers_for_initial_airdrop: HashMap::new(),
            internet_identity_canister_id,
            next_user_upgrade_started: false,
<<<<<<< HEAD
            user_referral_leaderboards: UserReferralLeaderboards::default(),
=======
            referral_codes: ReferralCodes::default(),
>>>>>>> af47c201
        };

        // Register the ProposalsBot
        data.users.register(
            proposals_bot_user_id.into(),
            proposals_bot_user_id,
            Version::default(),
            "ProposalsBot".to_string(),
            0,
            None,
            true,
        );

        data
    }
}

#[cfg(test)]
impl Default for Data {
    fn default() -> Data {
        Data {
            users: UserMap::default(),
            governance_principals: HashSet::new(),
            user_canister_wasm: CanisterWasm::default(),
            local_user_index_canister_wasm_for_new_canisters: CanisterWasm::default(),
            local_user_index_canister_wasm_for_upgrades: CanisterWasm::default(),
            group_index_canister_id: Principal::anonymous(),
            notifications_index_canister_id: Principal::anonymous(),
            canisters_requiring_upgrade: CanistersRequiringUpgrade::default(),
            cycles_dispenser_canister_id: Principal::anonymous(),
            total_cycles_spent_on_canisters: 0,
            storage_index_canister_id: Principal::anonymous(),
            storage_index_user_sync_queue: OpenStorageUserSyncQueue::default(),
            user_index_event_sync_queue: CanisterEventSyncQueue::default(),
            user_principal_migration_queue: UserPrincipalMigrationQueue::default(),
            pending_payments_queue: PendingPaymentsQueue::default(),
            platform_moderators: HashSet::new(),
            platform_operators: HashSet::new(),
            test_mode: true,
            max_concurrent_canister_upgrades: 2,
            diamond_membership_payment_metrics: DiamondMembershipPaymentMetrics::default(),
            local_index_map: LocalUserIndexMap::default(),
            timer_jobs: TimerJobs::default(),
            neuron_controllers_for_initial_airdrop: HashMap::new(),
            internet_identity_canister_id: Principal::anonymous(),
            next_user_upgrade_started: false,
<<<<<<< HEAD
            user_referral_leaderboards: UserReferralLeaderboards::default(),
=======
            referral_codes: ReferralCodes::default(),
>>>>>>> af47c201
        }
    }
}

#[derive(Serialize, Debug)]
pub struct Metrics {
    pub memory_used: u64,
    pub now: TimestampMillis,
    pub cycles_balance: Cycles,
    pub wasm_version: Version,
    pub git_commit_id: String,
    pub total_cycles_spent_on_canisters: Cycles,
    pub users_created: u64,
    pub diamond_members: DiamondMembershipMetrics,
    pub canister_upgrades_completed: u64,
    pub canister_upgrades_failed: Vec<FailedUpgradeCount>,
    pub canister_upgrades_pending: u64,
    pub canister_upgrades_in_progress: u64,
    pub governance_principals: Vec<Principal>,
    pub user_wasm_version: Version,
    pub local_user_index_wasm_version: Version,
    pub max_concurrent_canister_upgrades: usize,
    pub platform_moderators: u8,
    pub platform_operators: u8,
    pub user_index_events_queue_length: usize,
    pub local_user_indexes: Vec<(CanisterId, LocalUserIndex)>,
    pub canister_ids: CanisterIds,
    pub referral_codes: HashMap<ReferralType, ReferralTypeMetrics>,
}

#[derive(Serialize, Debug, Default)]
pub struct DiamondMembershipMetrics {
    pub users: DiamondMembershipUserMetrics,
    pub payments: DiamondMembershipPaymentMetrics,
}

#[derive(Serialize, Debug, Default)]
pub struct DiamondMembershipUserMetrics {
    pub total: u64,
    pub recurring: u64,
}

#[derive(Serialize, Deserialize, Clone, Debug, Default)]
pub struct DiamondMembershipPaymentMetrics {
    pub amount_raised: Vec<(Cryptocurrency, u128)>,
    pub manual_payments_taken: u64,
    pub recurring_payments_taken: u64,
    pub recurring_payments_failed_due_to_insufficient_funds: u64,
}

#[derive(Serialize, Debug)]
pub struct CanisterIds {
    pub group_index: CanisterId,
    pub notifications_index: CanisterId,
    pub cycles_dispenser: CanisterId,
    pub internet_identity: CanisterId,
}<|MERGE_RESOLUTION|>--- conflicted
+++ resolved
@@ -220,13 +220,11 @@
     pub neuron_controllers_for_initial_airdrop: HashMap<UserId, Principal>,
     pub internet_identity_canister_id: CanisterId,
     #[serde(default)]
-    pub next_user_upgrade_started: bool,
+    pub next_user_upgrade_started: bool;
     #[serde(default)]
-<<<<<<< HEAD
+    pub referral_codes: ReferralCodes,
+    #[serde(default)]
     pub user_referral_leaderboards: UserReferralLeaderboards,
-=======
-    pub referral_codes: ReferralCodes,
->>>>>>> af47c201
 }
 
 impl Data {
@@ -269,11 +267,8 @@
             neuron_controllers_for_initial_airdrop: HashMap::new(),
             internet_identity_canister_id,
             next_user_upgrade_started: false,
-<<<<<<< HEAD
+            referral_codes: ReferralCodes::default(),
             user_referral_leaderboards: UserReferralLeaderboards::default(),
-=======
-            referral_codes: ReferralCodes::default(),
->>>>>>> af47c201
         };
 
         // Register the ProposalsBot
@@ -320,11 +315,8 @@
             neuron_controllers_for_initial_airdrop: HashMap::new(),
             internet_identity_canister_id: Principal::anonymous(),
             next_user_upgrade_started: false,
-<<<<<<< HEAD
+            referral_codes: ReferralCodes::default(),
             user_referral_leaderboards: UserReferralLeaderboards::default(),
-=======
-            referral_codes: ReferralCodes::default(),
->>>>>>> af47c201
         }
     }
 }
