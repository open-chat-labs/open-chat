use crate::model::challenges::Challenges;
use crate::model::failed_messages_pending_retry::FailedMessagesPendingRetry;
use crate::model::open_storage_user_sync_queue::OpenStorageUserSyncQueue;
use crate::model::set_user_suspended_queue::SetUserSuspendedQueue;
use crate::model::user_map::UserMap;
use crate::model::user_principal_migration_queue::UserPrincipalMigrationQueue;
use candid::{CandidType, Principal};
use canister_logger::LogMessagesWrapper;
use canister_state_macros::canister_state;
use model::user_event_sync_queue::UserEventSyncQueue;
use serde::{Deserialize, Deserializer, Serialize};
use std::cell::RefCell;
use std::collections::{HashSet, VecDeque};
use types::{
    CanisterId, CanisterWasm, ChatId, ConfirmationCodeSms, Cycles, Milliseconds, TimestampMillis, Timestamped, UserId, Version,
};
use utils::canister::{CanistersRequiringUpgrade, FailedUpgradeCount};
use utils::consts::CYCLES_REQUIRED_FOR_UPGRADE;
use utils::env::Environment;
use utils::event_stream::EventStream;
use utils::time::{DAY_IN_MS, MINUTE_IN_MS};
use utils::{canister, memory};

mod guards;
mod lifecycle;
mod model;
mod queries;
mod updates;

pub const USER_LIMIT: usize = 70_000;

const USER_CANISTER_INITIAL_CYCLES_BALANCE: Cycles = CYCLES_REQUIRED_FOR_UPGRADE + USER_CANISTER_TOP_UP_AMOUNT; // 0.18T cycles
const USER_CANISTER_TOP_UP_AMOUNT: Cycles = 100_000_000_000; // 0.1T cycles
const CONFIRMED_PHONE_NUMBER_STORAGE_ALLOWANCE: u64 = (1024 * 1024 * 1024) / 10; // 0.1 GB
const CONFIRMATION_CODE_EXPIRY_MILLIS: u64 = 10 * MINUTE_IN_MS; // 10 minutes
const TIME_UNTIL_SUSPENDED_ACCOUNT_IS_DELETED_MILLIS: Milliseconds = DAY_IN_MS * 90; // 90 days

thread_local! {
    static LOG_MESSAGES: RefCell<LogMessagesWrapper> = RefCell::default();
    static WASM_VERSION: RefCell<Timestamped<Version>> = RefCell::default();
}

canister_state!(RuntimeState);

struct RuntimeState {
    pub env: Box<dyn Environment>,
    pub data: Data,
}

impl RuntimeState {
    pub fn new(env: Box<dyn Environment>, data: Data) -> RuntimeState {
        RuntimeState { env, data }
    }

    /// Traps if the caller is not an OpenChat user or an OpenChat user's canister
    pub fn trap_if_caller_not_open_chat_user(&self) {
        let caller = self.env.caller();

        if !self.data.users.is_valid_caller(caller) {
            #[cfg(not(test))]
            ic_cdk::trap("Not authorized");
        }
    }

    pub fn is_caller_service_principal(&self) -> bool {
        let caller = self.env.caller();
        self.data.service_principals.contains(&caller)
    }

    pub fn is_caller_group_index_canister(&self) -> bool {
        let caller = self.env.caller();
        caller == self.data.group_index_canister_id
    }

    pub fn is_caller_sms_service(&self) -> bool {
        let caller = self.env.caller();
        self.data.sms_service_principals.contains(&caller)
    }

    pub fn is_caller_notifications_canister(&self) -> bool {
        let caller = self.env.caller();
        caller == self.data.notifications_canister_id
    }

    pub fn is_caller_super_admin(&self) -> bool {
        let caller = self.env.caller();
        if let Some(user) = self.data.users.get_by_principal(&caller) {
            self.data.super_admins.contains(&user.user_id)
        } else {
            false
        }
    }

    pub fn generate_6_digit_code(&mut self) -> String {
        let random = self.env.random_u32();
        format!("{:0>6}", random % 1000000)
    }

    pub fn metrics(&self) -> Metrics {
        let canister_upgrades_metrics = self.data.canisters_requiring_upgrade.metrics();
        Metrics {
            memory_used: memory::used(),
            now: self.env.now(),
            cycles_balance: self.env.cycles_balance(),
            wasm_version: WASM_VERSION.with(|v| **v.borrow()),
            git_commit_id: utils::git::git_commit_id().to_string(),
            total_cycles_spent_on_canisters: self.data.total_cycles_spent_on_canisters,
            canisters_in_pool: self.data.canister_pool.len() as u16,
            users_created: self.data.users.len() as u64,
            canister_upgrades_completed: canister_upgrades_metrics.completed,
            canister_upgrades_failed: canister_upgrades_metrics.failed,
            canister_upgrades_pending: canister_upgrades_metrics.pending as u64,
            canister_upgrades_in_progress: canister_upgrades_metrics.in_progress as u64,
            user_wasm_version: self.data.user_canister_wasm.version,
            max_concurrent_canister_upgrades: self.data.max_concurrent_canister_upgrades,
            sms_messages_in_queue: self.data.sms_messages.len() as u32,
            super_admins: self.data.super_admins.len() as u8,
            super_admins_to_dismiss: self.data.super_admins_to_dismiss.len() as u32,
            inflight_challenges: self.data.challenges.count(),
            user_events_queue_length: self.data.user_event_sync_queue.len(),
        }
    }
}

#[derive(Serialize, Deserialize)]
struct Data {
    pub users: UserMap,
    pub service_principals: HashSet<Principal>,
    pub user_canister_wasm: CanisterWasm,
    pub sms_service_principals: HashSet<Principal>,
    pub sms_messages: EventStream<ConfirmationCodeSms>,
    pub group_index_canister_id: CanisterId,
    #[serde(alias = "notifications_canister_ids", deserialize_with = "notifications_index_canister")]
    pub notifications_index_canister_id: CanisterId,
    // TODO #[serde(default = "")]
    pub notifications_canister_id: CanisterId,
    pub canisters_requiring_upgrade: CanistersRequiringUpgrade,
    pub canister_pool: canister::Pool,
    pub total_cycles_spent_on_canisters: Cycles,
    pub cycles_dispenser_canister_id: CanisterId,
    pub open_storage_index_canister_id: CanisterId,
    pub open_storage_user_sync_queue: OpenStorageUserSyncQueue,
    pub user_event_sync_queue: UserEventSyncQueue,
    pub user_principal_migration_queue: UserPrincipalMigrationQueue,
    pub ledger_canister_id: CanisterId,
    pub failed_messages_pending_retry: FailedMessagesPendingRetry,
    pub super_admins: HashSet<UserId>,
    pub super_admins_to_dismiss: VecDeque<(UserId, ChatId)>,
    pub test_mode: bool,
    pub challenges: Challenges,
    pub max_concurrent_canister_upgrades: usize,
    pub set_user_suspended_queue: SetUserSuspendedQueue,
}

fn notifications_index_canister<'de, D>(deserializer: D) -> Result<CanisterId, D::Error>
where
    D: Deserializer<'de>,
{
    let vec: Vec<CanisterId> = Vec::deserialize(deserializer)?;

    Ok(vec.first().copied().unwrap())
}

impl Data {
    #[allow(clippy::too_many_arguments)]
    pub fn new(
        service_principals: Vec<Principal>,
        sms_service_principals: Vec<Principal>,
        user_canister_wasm: CanisterWasm,
        group_index_canister_id: CanisterId,
<<<<<<< HEAD
        notifications_index_canister_id: CanisterId,
        notifications_canister_id: CanisterId,
        online_users_aggregator_canister_id: CanisterId,
=======
        notifications_canister_ids: Vec<CanisterId>,
        cycles_dispenser_canister_id: CanisterId,
>>>>>>> e5896400
        open_storage_index_canister_id: CanisterId,
        ledger_canister_id: CanisterId,
        proposals_bot_user_id: UserId,
        canister_pool_target_size: u16,
        test_mode: bool,
    ) -> Self {
        let mut users = UserMap::default();

        // Register the ProposalsBot
        users.register(
            proposals_bot_user_id.into(),
            proposals_bot_user_id,
            user_canister_wasm.version,
            "ProposalsBot".to_string(),
            0,
            None,
            true,
        );

        Data {
            users,
            service_principals: service_principals.into_iter().collect(),
            user_canister_wasm,
            sms_service_principals: sms_service_principals.into_iter().collect(),
            sms_messages: EventStream::default(),
            group_index_canister_id,
<<<<<<< HEAD
            notifications_index_canister_id,
            notifications_canister_id,
            online_users_aggregator_canister_ids: HashSet::from([online_users_aggregator_canister_id]),
=======
            notifications_canister_ids,
            cycles_dispenser_canister_id,
>>>>>>> e5896400
            canisters_requiring_upgrade: CanistersRequiringUpgrade::default(),
            canister_pool: canister::Pool::new(canister_pool_target_size),
            total_cycles_spent_on_canisters: 0,
            open_storage_index_canister_id,
            open_storage_user_sync_queue: OpenStorageUserSyncQueue::default(),
            user_event_sync_queue: UserEventSyncQueue::default(),
            user_principal_migration_queue: UserPrincipalMigrationQueue::default(),
            ledger_canister_id,
            failed_messages_pending_retry: FailedMessagesPendingRetry::default(),
            super_admins: HashSet::new(),
            super_admins_to_dismiss: VecDeque::new(),
            test_mode,
            challenges: Challenges::new(test_mode),
            max_concurrent_canister_upgrades: 2,
            set_user_suspended_queue: SetUserSuspendedQueue::default(),
        }
    }
}

#[cfg(test)]
impl Default for Data {
    fn default() -> Data {
        Data {
            users: UserMap::default(),
            service_principals: HashSet::new(),
            user_canister_wasm: CanisterWasm::default(),
            sms_service_principals: HashSet::new(),
            sms_messages: EventStream::default(),
            group_index_canister_id: Principal::anonymous(),
            notifications_index_canister_id: Principal::anonymous(),
            notifications_canister_id: Principal::anonymous(),
            canisters_requiring_upgrade: CanistersRequiringUpgrade::default(),
            cycles_dispenser_canister_id: Principal::anonymous(),
            canister_pool: canister::Pool::new(5),
            total_cycles_spent_on_canisters: 0,
            open_storage_index_canister_id: Principal::anonymous(),
            open_storage_user_sync_queue: OpenStorageUserSyncQueue::default(),
            user_event_sync_queue: UserEventSyncQueue::default(),
            user_principal_migration_queue: UserPrincipalMigrationQueue::default(),
            ledger_canister_id: Principal::anonymous(),
            failed_messages_pending_retry: FailedMessagesPendingRetry::default(),
            super_admins: HashSet::new(),
            super_admins_to_dismiss: VecDeque::new(),
            test_mode: true,
            challenges: Challenges::new(true),
            max_concurrent_canister_upgrades: 2,
            set_user_suspended_queue: SetUserSuspendedQueue::default(),
        }
    }
}

#[derive(CandidType, Serialize, Debug)]
pub struct Metrics {
    pub memory_used: u64,
    pub now: TimestampMillis,
    pub cycles_balance: Cycles,
    pub wasm_version: Version,
    pub git_commit_id: String,
    pub total_cycles_spent_on_canisters: Cycles,
    pub users_created: u64,
    pub canisters_in_pool: u16,
    pub canister_upgrades_completed: u64,
    pub canister_upgrades_failed: Vec<FailedUpgradeCount>,
    pub canister_upgrades_pending: u64,
    pub canister_upgrades_in_progress: u64,
    pub user_wasm_version: Version,
    pub max_concurrent_canister_upgrades: usize,
    pub sms_messages_in_queue: u32,
    pub super_admins: u8,
    pub super_admins_to_dismiss: u32,
    pub inflight_challenges: u32,
    pub user_events_queue_length: usize,
}<|MERGE_RESOLUTION|>--- conflicted
+++ resolved
@@ -168,14 +168,9 @@
         sms_service_principals: Vec<Principal>,
         user_canister_wasm: CanisterWasm,
         group_index_canister_id: CanisterId,
-<<<<<<< HEAD
         notifications_index_canister_id: CanisterId,
         notifications_canister_id: CanisterId,
-        online_users_aggregator_canister_id: CanisterId,
-=======
-        notifications_canister_ids: Vec<CanisterId>,
         cycles_dispenser_canister_id: CanisterId,
->>>>>>> e5896400
         open_storage_index_canister_id: CanisterId,
         ledger_canister_id: CanisterId,
         proposals_bot_user_id: UserId,
@@ -202,14 +197,9 @@
             sms_service_principals: sms_service_principals.into_iter().collect(),
             sms_messages: EventStream::default(),
             group_index_canister_id,
-<<<<<<< HEAD
             notifications_index_canister_id,
             notifications_canister_id,
-            online_users_aggregator_canister_ids: HashSet::from([online_users_aggregator_canister_id]),
-=======
-            notifications_canister_ids,
             cycles_dispenser_canister_id,
->>>>>>> e5896400
             canisters_requiring_upgrade: CanistersRequiringUpgrade::default(),
             canister_pool: canister::Pool::new(canister_pool_target_size),
             total_cycles_spent_on_canisters: 0,
