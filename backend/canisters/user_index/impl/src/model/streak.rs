--- conflicted
+++ resolved
@@ -62,11 +62,10 @@
 
         Some(day as u16)
     }
-<<<<<<< HEAD
 
     fn is_new_streak(&self, today: u16) -> bool {
         today > (self.end_day + 1)
-=======
+    }
 }
 
 #[cfg(test)]
@@ -129,6 +128,5 @@
 
         now += MS_IN_DAY * 2;
         assert_eq!(0, streak.days(now));
->>>>>>> f67b87e2
     }
 }