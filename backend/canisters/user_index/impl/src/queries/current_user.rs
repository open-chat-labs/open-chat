use crate::{read_state, RuntimeState};
use ic_cdk_macros::query;
use ledger_utils::default_ledger_account;
use types::CanisterUpgradeStatus;
use user_index_canister::current_user::{Response::*, *};

#[query]
fn current_user(_args: Args) -> Response {
    read_state(current_user_impl)
}

fn current_user_impl(runtime_state: &RuntimeState) -> Response {
    let caller = runtime_state.env.caller();

    if let Some(u) = runtime_state.data.users.get_by_principal(&caller) {
        let canister_upgrade_status = if u.upgrade_in_progress {
            CanisterUpgradeStatus::InProgress
        } else {
            CanisterUpgradeStatus::NotRequired
        };

        let phone_status = match &u.phone_status {
            crate::model::user::PhoneStatus::Unconfirmed(unconfirmed_phone_number) => {
                PhoneStatus::Unconfirmed(UnconfirmedPhoneNumber {
                    phone_number: unconfirmed_phone_number.phone_number.clone(),
                    valid_until: unconfirmed_phone_number.valid_until,
                })
            }
            crate::model::user::PhoneStatus::Confirmed(_) => PhoneStatus::Confirmed,
            crate::model::user::PhoneStatus::None => PhoneStatus::None,
        };

        Success(SuccessResult {
            user_id: u.user_id,
            username: u.username.clone(),
            canister_upgrade_status,
            avatar_id: u.avatar_id,
            wasm_version: u.wasm_version,
            open_storage_limit_bytes: u.open_storage_limit_bytes,
            phone_status,
            icp_account: default_ledger_account(u.user_id.into()),
            referrals: runtime_state.data.users.referrals(&u.user_id),
<<<<<<< HEAD
            is_super_admin: runtime_state.data.super_admins.contains(&u.user_id),
=======
            suspended: u.suspended_until.is_some(),
>>>>>>> 77a55b13
        })
    } else {
        UserNotFound
    }
}<|MERGE_RESOLUTION|>--- conflicted
+++ resolved
@@ -40,11 +40,8 @@
             phone_status,
             icp_account: default_ledger_account(u.user_id.into()),
             referrals: runtime_state.data.users.referrals(&u.user_id),
-<<<<<<< HEAD
+            suspended: u.suspended_until.is_some(),
             is_super_admin: runtime_state.data.super_admins.contains(&u.user_id),
-=======
-            suspended: u.suspended_until.is_some(),
->>>>>>> 77a55b13
         })
     } else {
         UserNotFound
