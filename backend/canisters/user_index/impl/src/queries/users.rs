--- conflicted
+++ resolved
@@ -28,12 +28,12 @@
     {
         let suspension_details = u.suspension_details.as_ref().map(|d| d.into());
 
-<<<<<<< HEAD
         current_user = Some(CurrentUserSummary {
             user_id: u.user_id,
             username: u.username.clone(),
             display_name: u.display_name.clone(),
             avatar_id: u.avatar_id,
+            profile_background_id: u.profile_background_id,
             is_bot: u.user_type.is_bot(),
             is_platform_moderator: state.data.platform_moderators.contains(&u.user_id),
             is_platform_operator: state.data.platform_operators.contains(&u.user_id),
@@ -48,30 +48,6 @@
             streak: u.streak(now),
             max_streak: u.max_streak,
         });
-=======
-                current_user = Some(CurrentUserSummary {
-                    user_id: u.user_id,
-                    username: u.username.clone(),
-                    display_name: u.display_name.clone(),
-                    avatar_id: u.avatar_id,
-                    profile_background_id: u.profile_background_id,
-                    is_bot: u.user_type.is_bot(),
-                    is_platform_moderator: state.data.platform_moderators.contains(&u.user_id),
-                    is_platform_operator: state.data.platform_operators.contains(&u.user_id),
-                    suspension_details,
-                    is_suspected_bot: state.data.users.is_suspected_bot(&u.user_id),
-                    diamond_membership_details: u.diamond_membership_details.hydrate(now),
-                    diamond_membership_status: u.diamond_membership_details.status_full(now),
-                    moderation_flags_enabled: u.moderation_flags_enabled,
-                    is_unique_person: u.unique_person_proof.is_some(),
-                    total_chit_earned: u.total_chit_earned,
-                    chit_balance: u.chit_balance,
-                    streak: u.streak(now),
-                    max_streak: u.max_streak,
-                });
-            }
-        }
->>>>>>> 79702f1e
     }
 
     for group in args.user_groups {
