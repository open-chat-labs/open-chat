--- conflicted
+++ resolved
@@ -1,23 +1,13 @@
-use std::collections::HashSet;
-
 use crate::lifecycle::{init_env, init_state};
 use crate::memory::get_upgrades_memory;
-<<<<<<< HEAD
 use crate::model::chit_leaderboard::ChitUserBalance;
 use crate::{mutate_state, Data, RuntimeState};
-=======
-use crate::model::user::User;
-use crate::{jobs, mutate_state, Data};
-use candid::Principal;
->>>>>>> 27e8dcdd
 use canister_logger::LogEntry;
 use canister_tracing_macros::trace;
 use ic_cdk::post_upgrade;
-use local_user_index_canister::{Event as LocalUserIndexEvent, OpenChatBotMessageV2};
 use stable_memory::get_reader;
 use std::collections::BinaryHeap;
 use tracing::info;
-use types::{MessageContentInitial, Milliseconds, TextContent, TimestampMillis, UserId};
 use user_index_canister::post_upgrade::Args;
 use utils::cycles::init_cycles_dispenser_client;
 use utils::time::MonthKey;
@@ -36,14 +26,10 @@
     init_cycles_dispenser_client(data.cycles_dispenser_canister_id, data.test_mode);
     init_state(env, data, args.wasm_version);
 
-    // TODO: delete after release
-    queue_oc_bot_messages_with_survey_link();
+    // TODO: Remove after release
+    mutate_state(initialize_leaderboards);
 
     info!(version = %args.wasm_version, "Post-upgrade complete");
-<<<<<<< HEAD
-
-    // TODO: Remove after release
-    mutate_state(initialize_leaderboards);
 }
 
 fn initialize_leaderboards(state: &mut RuntimeState) {
@@ -94,57 +80,4 @@
     }
 
     result
-=======
-}
-
-fn queue_oc_bot_messages_with_survey_link() {
-    mutate_state(|state| {
-        const MONTH_IN_MS: Milliseconds = ((4 * 365) + 1) * 24 * 60 * 60 * 1000 / (4 * 12);
-        let now = state.env.now();
-
-        for user in state
-            .data
-            .users
-            .iter()
-            .filter(|u| is_user_in_cohort(u, now - MONTH_IN_MS, now))
-        {
-            if let Some(canister_id) = state.data.local_index_map.get_index_canister(&user.user_id) {
-                let event = build_oc_bot_message(user);
-                state.data.user_index_event_sync_queue.push(canister_id, event);
-                state.data.survey_messages_sent += 1;
-            }
-        }
-
-        jobs::sync_events_to_local_user_index_canisters::start_job_if_required(state);
-    });
-}
-
-fn is_user_in_cohort(user: &User, registered_from: TimestampMillis, registered_to: TimestampMillis) -> bool {
-    let test_users: HashSet<UserId> = [
-        "rozjf-eqaaa-aaaar-amxpq-cai",
-        "27eue-hyaaa-aaaaf-aaa4a-cai",
-        "v3qt2-6qaaa-aaaaf-biftq-cai",
-    ]
-    .into_iter()
-    .map(|t| Principal::from_text(t).unwrap().into())
-    .collect();
-
-    test_users.contains(&user.user_id)
-        || (user.total_chit_earned() >= 5000 && (user.date_created >= registered_from && user.date_created < registered_to))
-}
-
-fn build_oc_bot_message(user: &User) -> LocalUserIndexEvent {
-    let text = format!("We would like to hear more about your experiences and usage of OpenChat and the IC (Internet Computer). 
-Your feedback will help us improve our service and better meet your needs.
-
-[Survey link (Google Forms)](https://docs.google.com/forms/d/e/1FAIpQLSe_o_gpIi-ln_7Q6Us25_7r98TSlR2D7f9FnzDPyXVwncsm7A/viewform?usp=pp_url&entry.913893165={})
-", user.user_id);
-
-    LocalUserIndexEvent::OpenChatBotMessageV2(Box::new(OpenChatBotMessageV2 {
-        user_id: user.user_id,
-        thread_root_message_id: None,
-        content: MessageContentInitial::Text(TextContent { text }),
-        mentioned: Vec::new(),
-    }))
->>>>>>> 27e8dcdd
 }