--- conflicted
+++ resolved
@@ -3,14 +3,8 @@
 use ic_cdk_macros::heartbeat;
 use tracing::error;
 use types::{CanisterId, ChatId, Cycles, CyclesTopUp, UserId, Version};
-<<<<<<< HEAD
 use utils::canister::{upgrade, FailedUpgrade};
-use utils::consts::{CYCLES_REQUIRED_FOR_UPGRADE, MIN_CYCLES_BALANCE};
-use utils::cycles::can_spend_cycles;
-=======
-use utils::canister::{self, FailedUpgrade};
-use utils::consts::{CREATE_CANISTER_CYCLES_FEE, MIN_CYCLES_BALANCE};
->>>>>>> e5896400
+use utils::consts::MIN_CYCLES_BALANCE;
 use utils::time::SECOND_IN_MS;
 
 #[heartbeat]
@@ -48,7 +42,6 @@
     fn try_get_next(runtime_state: &mut RuntimeState) -> Option<CanisterToUpgrade> {
         let canister_id = runtime_state.data.canisters_requiring_upgrade.try_take_next()?;
 
-<<<<<<< HEAD
         let current_wasm_version = match runtime_state.data.local_index_map.get(&canister_id) {
             Some(local_user_index) => local_user_index.wasm_version(),
             None => {
@@ -59,53 +52,15 @@
 
         let new_wasm = runtime_state.data.local_user_index_canister_wasm.clone();
         let wasm_version = new_wasm.version;
-        let cycles_to_deposit_if_needed = if can_spend_cycles(CYCLES_REQUIRED_FOR_UPGRADE, MIN_CYCLES_BALANCE) {
-            Some(CYCLES_REQUIRED_FOR_UPGRADE)
-        } else {
-            None
-        };
+        let deposit_cycles_if_needed = ic_cdk::api::canister_balance128() > MIN_CYCLES_BALANCE;
 
         Some(CanisterToUpgrade {
             canister_id,
             current_wasm_version,
             new_wasm,
-            cycles_to_deposit_if_needed,
+            deposit_cycles_if_needed,
             args: local_user_index_canister::post_upgrade::Args { wasm_version },
         })
-=======
-        initialize_upgrade(canister_id, runtime_state).or_else(|| {
-            runtime_state.data.canisters_requiring_upgrade.mark_skipped(&canister_id);
-            None
-        })
-    }
-
-    fn initialize_upgrade(canister_id: CanisterId, runtime_state: &mut RuntimeState) -> Option<CanisterToUpgrade> {
-        let user_id = canister_id.into();
-        let mut user = runtime_state.data.users.get_by_user_id(&user_id).cloned()?;
-        let current_wasm_version = user.wasm_version;
-        let user_canister_wasm = &runtime_state.data.user_canister_wasm;
-        let date_created = user.date_created;
-        let deposit_cycles_if_needed = ic_cdk::api::canister_balance128() > MIN_CYCLES_BALANCE;
-
-        user.set_canister_upgrade_status(true, None);
-
-        match runtime_state.data.users.update(user) {
-            UpdateUserResult::Success => Some(CanisterToUpgrade {
-                canister_id,
-                current_wasm_version,
-                new_wasm: user_canister_wasm.clone(),
-                deposit_cycles_if_needed,
-                args: user_canister::post_upgrade::Args {
-                    wasm_version: user_canister_wasm.version,
-                    date_created,
-                },
-            }),
-            result => {
-                error!("Error updating user to be upgraded: {result:?}");
-                None
-            }
-        }
->>>>>>> e5896400
     }
 
     async fn perform_upgrades(canisters_to_upgrade: Vec<CanisterToUpgrade>) {
