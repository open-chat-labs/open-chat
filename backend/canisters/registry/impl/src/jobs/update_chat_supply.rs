--- conflicted
+++ resolved
@@ -1,12 +1,7 @@
 use crate::mutate_state;
 use candid::Principal;
-<<<<<<< HEAD
 use constants::{HOUR_IN_MS, SNS_GOVERNANCE_CANISTER_ID, SNS_LEDGER_CANISTER_ID};
 use ic_cdk::call::RejectCode;
-=======
-use constants::{CHAT_LEDGER_CANISTER_ID, HOUR_IN_MS, SNS_GOVERNANCE_CANISTER_ID};
-use ic_cdk::api::call::CallResult;
->>>>>>> 0c3dded0
 use icrc_ledger_types::icrc1::account::Account;
 use sha256::sha256;
 use sns_governance_canister::types::NeuronId;
@@ -26,13 +21,8 @@
     });
 }
 
-<<<<<<< HEAD
-async fn run_async() -> Result<(), (RejectCode, String)> {
-    let total_supply = icrc_ledger_canister_c2c_client::icrc1_total_supply(SNS_LEDGER_CANISTER_ID)
-=======
 async fn run_async() -> CallResult<()> {
     let total_supply = icrc_ledger_canister_c2c_client::icrc1_total_supply(CHAT_LEDGER_CANISTER_ID)
->>>>>>> 0c3dded0
         .await
         .map(|s| u128::try_from(s.0).unwrap())?;
 
