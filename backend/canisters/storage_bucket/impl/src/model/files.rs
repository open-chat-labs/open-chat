--- conflicted
+++ resolved
@@ -208,11 +208,8 @@
             mime_type: file.mime_type,
         };
 
-<<<<<<< HEAD
-        self.files_stable.insert(new_file_id, new_file);
-=======
-        self.files.set(new_file_id, new_file);
->>>>>>> 50a9e860
+        self.files.insert(new_file_id, new_file);
+
         ForwardFileResult::Success(FileAdded {
             file_id: new_file_id,
             hash,
@@ -242,11 +239,7 @@
                         files_removed.push(file_removed);
                     }
                 } else {
-<<<<<<< HEAD
-                    self.files_stable.insert(file_id, file);
-=======
-                    self.files.set(file_id, file);
->>>>>>> 50a9e860
+                    self.files.insert(file_id, file);
                 }
             }
 
@@ -261,11 +254,7 @@
     pub fn update_owner(&mut self, file_id: &FileId, new_owner: Principal) -> bool {
         if let Some(mut file) = self.get(file_id) {
             file.owner = new_owner;
-<<<<<<< HEAD
-            self.files_stable.insert(*file_id, file);
-=======
-            self.files.set(*file_id, file);
->>>>>>> 50a9e860
+            self.files.insert(*file_id, file);
             true
         } else {
             false
@@ -278,13 +267,8 @@
             if let Some(mut file) = self.get(file_id) {
                 if file.accessors.remove(&old_accessor_id) {
                     file.accessors.insert(new_accessor_id);
-<<<<<<< HEAD
-                    self.files_stable.insert(*file_id, file);
-                    self.accessors_map_stable.link(new_accessor_id, *file_id);
-=======
-                    self.files.set(*file_id, file);
+                    self.files.insert(*file_id, file);
                     self.accessors_map.link(new_accessor_id, *file_id);
->>>>>>> 50a9e860
                 }
             }
         }
@@ -350,11 +334,7 @@
             self.expiration_queue.entry(expiry).or_default().push_back(file_id);
         }
 
-<<<<<<< HEAD
-        self.files_stable.insert(
-=======
-        self.files.set(
->>>>>>> 50a9e860
+        self.files.insert(
             file_id,
             File {
                 owner: completed_file.owner,
