--- conflicted
+++ resolved
@@ -23,13 +23,7 @@
     generate_candid_method!(group_index, unfreeze_community, update);
     generate_candid_method!(group_index, unfreeze_group, update);
 
-<<<<<<< HEAD
-    let directory = env::current_dir()
-        .unwrap()
-        .join("tsBindings/groupIndex");
-=======
     let directory = env::current_dir().unwrap().join("tsBindings/groupIndex");
->>>>>>> 363afcde
     if directory.exists() {
         std::fs::remove_dir_all(&directory).unwrap();
     }
