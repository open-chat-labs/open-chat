use crate::model::cached_hot_groups::CachedHotGroups;
use crate::model::deleted_groups::DeletedGroups;
use crate::model::private_groups::PrivateGroups;
use crate::model::public_groups::PublicGroups;
use candid::{CandidType, Principal};
use canister_logger::LogMessagesWrapper;
use canister_state_macros::canister_state;
<<<<<<< HEAD
use serde::{Deserialize, Deserializer, Serialize};
=======
use model::local_group_index_map::LocalGroupIndexMap;
use serde::{Deserialize, Serialize};
>>>>>>> e5896400
use std::cell::RefCell;
use std::collections::HashSet;
use types::{CanisterId, CanisterWasm, Cycles, Milliseconds, TimestampMillis, Timestamped, Version};
use utils::canister::{CanistersRequiringUpgrade, FailedUpgradeCount};
use utils::env::Environment;
use utils::memory;
use utils::time::MINUTE_IN_MS;

mod guards;
mod lifecycle;
mod model;
mod queries;
mod updates;

const LOCAL_GROUP_INDEX_CANISTER_TOP_UP_AMOUNT: Cycles = 25_000_000_000_000; // 25T cycles
const MARK_ACTIVE_DURATION: Milliseconds = 10 * 60 * 1000; // 10 minutes
const FIVE_MINUTES_IN_MS: Milliseconds = MINUTE_IN_MS * 5;
const CACHED_HOT_GROUPS_COUNT: usize = 40;

thread_local! {
    static LOG_MESSAGES: RefCell<LogMessagesWrapper> = RefCell::default();
    static WASM_VERSION: RefCell<Timestamped<Version>> = RefCell::default();
}

canister_state!(RuntimeState);

struct RuntimeState {
    pub env: Box<dyn Environment>,
    pub data: Data,
}

impl RuntimeState {
    pub fn new(env: Box<dyn Environment>, data: Data) -> RuntimeState {
        RuntimeState { env, data }
    }

    pub fn is_caller_service_principal(&self) -> bool {
        let caller = self.env.caller();
        self.data.service_principals.contains(&caller)
    }

    pub fn is_caller_notifications_canister(&self) -> bool {
        let caller = self.env.caller();
        caller == self.data.notifications_canister_id
    }

    pub fn metrics(&self) -> Metrics {
        let canister_upgrades_metrics = self.data.canisters_requiring_upgrade.metrics();

        Metrics {
            memory_used: memory::used(),
            now: self.env.now(),
            cycles_balance: self.env.cycles_balance(),
            wasm_version: WASM_VERSION.with(|v| **v.borrow()),
            git_commit_id: utils::git::git_commit_id().to_string(),
            total_cycles_spent_on_canisters: self.data.total_cycles_spent_on_canisters,
            public_groups: self.data.public_groups.len() as u32,
            private_groups: self.data.private_groups.len() as u64,
            active_public_groups: self.data.cached_metrics.active_public_groups,
            active_private_groups: self.data.cached_metrics.active_private_groups,
            deleted_public_groups: self.data.cached_metrics.deleted_public_groups,
            deleted_private_groups: self.data.cached_metrics.deleted_private_groups,
            group_deleted_notifications_pending: self.data.cached_metrics.group_deleted_notifications_pending,
            canister_upgrades_completed: canister_upgrades_metrics.completed,
            canister_upgrades_failed: canister_upgrades_metrics.failed,
            canister_upgrades_pending: canister_upgrades_metrics.pending as u64,
            canister_upgrades_in_progress: canister_upgrades_metrics.in_progress as u64,
            group_wasm_version: self.data.group_canister_wasm.version,
            local_group_index_wasm_version: self.data.local_group_index_canister_wasm.version,
            max_concurrent_local_group_index_canister_upgrades: self.data.max_concurrent_local_group_index_canister_upgrades,
        }
    }
}

#[derive(Serialize, Deserialize)]
struct Data {
    pub public_groups: PublicGroups,
    pub private_groups: PrivateGroups,
    pub deleted_groups: DeletedGroups,
    pub service_principals: HashSet<Principal>,
    pub group_canister_wasm: CanisterWasm,
<<<<<<< HEAD
    #[serde(alias = "notifications_canister_ids", deserialize_with = "notifications_index_canister")]
    pub notifications_index_canister_id: CanisterId,
    // TODO #[serde(default = "")]
    pub notifications_canister_id: CanisterId,
=======
    pub local_group_index_canister_wasm: CanisterWasm,
    pub notifications_canister_ids: Vec<CanisterId>,
>>>>>>> e5896400
    pub user_index_canister_id: CanisterId,
    pub cycles_dispenser_canister_id: CanisterId,
    pub ledger_canister_id: CanisterId,
    pub canisters_requiring_upgrade: CanistersRequiringUpgrade,
    pub test_mode: bool,
    pub total_cycles_spent_on_canisters: Cycles,
    pub cached_hot_groups: CachedHotGroups,
    pub cached_metrics: CachedMetrics,
    pub max_concurrent_local_group_index_canister_upgrades: usize,
    pub local_index_map: LocalGroupIndexMap,
}

fn notifications_index_canister<'de, D>(deserializer: D) -> Result<CanisterId, D::Error>
where
    D: Deserializer<'de>,
{
    let vec: Vec<CanisterId> = Vec::deserialize(deserializer)?;

    Ok(vec.first().copied().unwrap())
}

impl Data {
    #[allow(clippy::too_many_arguments)]
    fn new(
        service_principals: Vec<Principal>,
        group_canister_wasm: CanisterWasm,
<<<<<<< HEAD
        notifications_index_canister_id: CanisterId,
        notifications_canister_id: CanisterId,
=======
        local_group_index_canister_wasm: CanisterWasm,
        notifications_canister_ids: Vec<CanisterId>,
>>>>>>> e5896400
        user_index_canister_id: CanisterId,
        cycles_dispenser_canister_id: CanisterId,
        ledger_canister_id: CanisterId,
        test_mode: bool,
    ) -> Data {
        Data {
            public_groups: PublicGroups::default(),
            private_groups: PrivateGroups::default(),
            deleted_groups: DeletedGroups::default(),
            service_principals: service_principals.into_iter().collect(),
            group_canister_wasm,
<<<<<<< HEAD
            notifications_index_canister_id,
            notifications_canister_id,
=======
            local_group_index_canister_wasm,
            notifications_canister_ids,
>>>>>>> e5896400
            user_index_canister_id,
            cycles_dispenser_canister_id,
            ledger_canister_id,
            canisters_requiring_upgrade: CanistersRequiringUpgrade::default(),
            test_mode,
            total_cycles_spent_on_canisters: 0,
            cached_hot_groups: CachedHotGroups::default(),
            cached_metrics: CachedMetrics::default(),
            max_concurrent_local_group_index_canister_upgrades: 1,
            local_index_map: LocalGroupIndexMap::default(),
        }
    }

    pub fn calculate_metrics(&mut self, now: TimestampMillis) {
        // Throttle to once every 5 minutes
        if now < self.cached_metrics.last_run + FIVE_MINUTES_IN_MS {
            return;
        }

        let deleted_group_metrics = self.deleted_groups.metrics();

        let mut cached_metrics = CachedMetrics {
            last_run: now,
            deleted_public_groups: deleted_group_metrics.public,
            deleted_private_groups: deleted_group_metrics.private,
            group_deleted_notifications_pending: deleted_group_metrics.notifications_pending,
            ..Default::default()
        };

        for public_group in self.public_groups.iter() {
            if public_group.has_been_active_since(now) {
                cached_metrics.active_public_groups += 1;
            }
        }

        for private_group in self.private_groups.iter() {
            if private_group.has_been_active_since(now) {
                cached_metrics.active_private_groups += 1;
            }
        }

        self.cached_metrics = cached_metrics;
    }
}

#[cfg(test)]
impl Default for Data {
    fn default() -> Data {
        Data {
            public_groups: PublicGroups::default(),
            private_groups: PrivateGroups::default(),
            deleted_groups: DeletedGroups::default(),
            service_principals: HashSet::default(),
            group_canister_wasm: CanisterWasm::default(),
<<<<<<< HEAD
            notifications_index_canister_id: Principal::anonymous(),
            notifications_canister_id: Principal::anonymous(),
=======
            local_group_index_canister_wasm: CanisterWasm::default(),
            notifications_canister_ids: vec![Principal::anonymous()],
>>>>>>> e5896400
            user_index_canister_id: Principal::anonymous(),
            cycles_dispenser_canister_id: Principal::anonymous(),
            ledger_canister_id: Principal::anonymous(),
            canisters_requiring_upgrade: CanistersRequiringUpgrade::default(),
            test_mode: true,
            total_cycles_spent_on_canisters: 0,
            cached_hot_groups: CachedHotGroups::default(),
            cached_metrics: CachedMetrics::default(),
            max_concurrent_local_group_index_canister_upgrades: 1,
            local_index_map: LocalGroupIndexMap::default(),
        }
    }
}

#[derive(CandidType, Serialize, Debug)]
pub struct Metrics {
    pub memory_used: u64,
    pub now: TimestampMillis,
    pub cycles_balance: Cycles,
    pub wasm_version: Version,
    pub git_commit_id: String,
    pub total_cycles_spent_on_canisters: Cycles,
    pub public_groups: u32,
    pub private_groups: u64,
    pub active_public_groups: u64,
    pub active_private_groups: u64,
    pub deleted_public_groups: u64,
    pub deleted_private_groups: u64,
    pub group_deleted_notifications_pending: u64,
    pub canister_upgrades_completed: u64,
    pub canister_upgrades_failed: Vec<FailedUpgradeCount>,
    pub canister_upgrades_pending: u64,
    pub canister_upgrades_in_progress: u64,
    pub group_wasm_version: Version,
    pub local_group_index_wasm_version: Version,
    pub max_concurrent_local_group_index_canister_upgrades: usize,
}

#[derive(CandidType, Serialize, Deserialize, Debug, Default)]
pub struct CachedMetrics {
    pub last_run: TimestampMillis,
    pub active_public_groups: u64,
    pub active_private_groups: u64,
    pub deleted_public_groups: u64,
    pub deleted_private_groups: u64,
    pub group_deleted_notifications_pending: u64,
}<|MERGE_RESOLUTION|>--- conflicted
+++ resolved
@@ -5,12 +5,8 @@
 use candid::{CandidType, Principal};
 use canister_logger::LogMessagesWrapper;
 use canister_state_macros::canister_state;
-<<<<<<< HEAD
+use model::local_group_index_map::LocalGroupIndexMap;
 use serde::{Deserialize, Deserializer, Serialize};
-=======
-use model::local_group_index_map::LocalGroupIndexMap;
-use serde::{Deserialize, Serialize};
->>>>>>> e5896400
 use std::cell::RefCell;
 use std::collections::HashSet;
 use types::{CanisterId, CanisterWasm, Cycles, Milliseconds, TimestampMillis, Timestamped, Version};
@@ -92,15 +88,11 @@
     pub deleted_groups: DeletedGroups,
     pub service_principals: HashSet<Principal>,
     pub group_canister_wasm: CanisterWasm,
-<<<<<<< HEAD
+    pub local_group_index_canister_wasm: CanisterWasm,
     #[serde(alias = "notifications_canister_ids", deserialize_with = "notifications_index_canister")]
     pub notifications_index_canister_id: CanisterId,
     // TODO #[serde(default = "")]
     pub notifications_canister_id: CanisterId,
-=======
-    pub local_group_index_canister_wasm: CanisterWasm,
-    pub notifications_canister_ids: Vec<CanisterId>,
->>>>>>> e5896400
     pub user_index_canister_id: CanisterId,
     pub cycles_dispenser_canister_id: CanisterId,
     pub ledger_canister_id: CanisterId,
@@ -127,13 +119,9 @@
     fn new(
         service_principals: Vec<Principal>,
         group_canister_wasm: CanisterWasm,
-<<<<<<< HEAD
+        local_group_index_canister_wasm: CanisterWasm,
         notifications_index_canister_id: CanisterId,
         notifications_canister_id: CanisterId,
-=======
-        local_group_index_canister_wasm: CanisterWasm,
-        notifications_canister_ids: Vec<CanisterId>,
->>>>>>> e5896400
         user_index_canister_id: CanisterId,
         cycles_dispenser_canister_id: CanisterId,
         ledger_canister_id: CanisterId,
@@ -145,13 +133,9 @@
             deleted_groups: DeletedGroups::default(),
             service_principals: service_principals.into_iter().collect(),
             group_canister_wasm,
-<<<<<<< HEAD
+            local_group_index_canister_wasm,
             notifications_index_canister_id,
             notifications_canister_id,
-=======
-            local_group_index_canister_wasm,
-            notifications_canister_ids,
->>>>>>> e5896400
             user_index_canister_id,
             cycles_dispenser_canister_id,
             ledger_canister_id,
@@ -206,13 +190,9 @@
             deleted_groups: DeletedGroups::default(),
             service_principals: HashSet::default(),
             group_canister_wasm: CanisterWasm::default(),
-<<<<<<< HEAD
+            local_group_index_canister_wasm: CanisterWasm::default(),
             notifications_index_canister_id: Principal::anonymous(),
             notifications_canister_id: Principal::anonymous(),
-=======
-            local_group_index_canister_wasm: CanisterWasm::default(),
-            notifications_canister_ids: vec![Principal::anonymous()],
->>>>>>> e5896400
             user_index_canister_id: Principal::anonymous(),
             cycles_dispenser_canister_id: Principal::anonymous(),
             ledger_canister_id: Principal::anonymous(),
