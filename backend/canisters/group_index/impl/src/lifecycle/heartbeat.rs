use crate::model::cached_hot_groups::CachedPublicGroupSummary;
use crate::{mutate_state, RuntimeState};
use ic_cdk_macros::heartbeat;
use types::{CanisterId, ChatId, Cycles, CyclesTopUp, DeletedGroupInfo, UserId, Version};
use utils::canister::{upgrade, FailedUpgrade};

#[heartbeat]
fn heartbeat() {
    upgrade_canisters::run();
    calculate_hot_groups::run();
    push_group_deleted_notifications::run();
    calculate_metrics::run();
}

mod upgrade_canisters {
    use super::*;
    type CanisterToUpgrade = utils::canister::CanisterToUpgrade<local_group_index_canister::post_upgrade::Args>;

    pub fn run() {
        let chats_to_upgrade = mutate_state(next_batch);
        if !chats_to_upgrade.is_empty() {
            ic_cdk::spawn(perform_upgrades(chats_to_upgrade));
        }
    }

    fn next_batch(runtime_state: &mut RuntimeState) -> Vec<CanisterToUpgrade> {
        let count_in_progress = runtime_state.data.canisters_requiring_upgrade.count_in_progress();
        let max_concurrent_canister_upgrades = runtime_state.data.max_concurrent_local_group_index_canister_upgrades;

        (0..(max_concurrent_canister_upgrades.saturating_sub(count_in_progress)))
            .map_while(|_| try_get_next(runtime_state))
            .collect()
    }

    fn try_get_next(runtime_state: &mut RuntimeState) -> Option<CanisterToUpgrade> {
        let canister_id = runtime_state.data.canisters_requiring_upgrade.try_take_next()?;

        let current_wasm_version = match runtime_state.data.local_index_map.get(&canister_id) {
            Some(local_group_index) => local_group_index.wasm_version(),
            None => {
                runtime_state.data.canisters_requiring_upgrade.mark_skipped(&canister_id);
                return None;
            }
        };

        let new_wasm = runtime_state.data.local_group_index_canister_wasm.clone();
        let wasm_version = new_wasm.version;

        Some(CanisterToUpgrade {
            canister_id,
            current_wasm_version,
            new_wasm,
<<<<<<< HEAD
            cycles_to_deposit_if_needed,
            args: local_group_index_canister::post_upgrade::Args { wasm_version },
=======
            deposit_cycles_if_needed: false,
            args: group_canister::post_upgrade::Args { wasm_version },
>>>>>>> e5896400
        })
    }

    async fn perform_upgrades(canisters_to_upgrade: Vec<CanisterToUpgrade>) {
        let futures: Vec<_> = canisters_to_upgrade.into_iter().map(perform_upgrade).collect();

        futures::future::join_all(futures).await;
    }

    async fn perform_upgrade(canister_to_upgrade: CanisterToUpgrade) {
        let canister_id = canister_to_upgrade.canister_id;
        let from_version = canister_to_upgrade.current_wasm_version;
        let to_version = canister_to_upgrade.new_wasm.version;

        match upgrade(canister_to_upgrade).await {
            Ok(cycles_top_up) => {
                mutate_state(|state| on_success(canister_id, to_version, cycles_top_up, state));
            }
            Err(_) => {
                mutate_state(|state| on_failure(canister_id, from_version, to_version, state));
            }
        }
    }

    fn on_success(canister_id: CanisterId, to_version: Version, top_up: Option<Cycles>, runtime_state: &mut RuntimeState) {
        let local_group_index = runtime_state
            .data
            .local_index_map
            .get_mut(&canister_id)
            .expect("Cannot find local_group_index");

        local_group_index.set_wasm_version(to_version);

        let top_up = top_up.map(|c| CyclesTopUp {
            amount: c,
            date: runtime_state.env.now(),
        });

        if let Some(top_up) = top_up {
            local_group_index.mark_cycles_top_up(top_up);
        }

        runtime_state.data.canisters_requiring_upgrade.mark_success(&canister_id);
    }

    fn on_failure(canister_id: CanisterId, from_version: Version, to_version: Version, runtime_state: &mut RuntimeState) {
        runtime_state.data.canisters_requiring_upgrade.mark_failure(FailedUpgrade {
            canister_id,
            from_version,
            to_version,
        });
    }
}

mod calculate_hot_groups {
    use super::*;

    pub fn run() {
        if let Some(groups) = mutate_state(calculate_hot_groups_if_due) {
            ic_cdk::spawn(set_hot_groups(groups));
        }
    }

    fn calculate_hot_groups_if_due(runtime_state: &mut RuntimeState) -> Option<Vec<ChatId>> {
        let now = runtime_state.env.now();
        if runtime_state.data.cached_hot_groups.start_update_if_due(now) {
            let hot_groups = runtime_state.data.public_groups.calculate_hot_groups(now);

            Some(hot_groups)
        } else {
            None
        }
    }

    async fn set_hot_groups(chat_ids: Vec<ChatId>) {
        let hydrated = hydrate_hot_groups(chat_ids).await;

        mutate_state(|state| {
            let now = state.env.now();
            state.data.cached_hot_groups.update(hydrated, now);
        })
    }

    async fn hydrate_hot_groups(chat_ids: Vec<ChatId>) -> Vec<CachedPublicGroupSummary> {
        use group_canister::public_summary::{Args, Response};

        let args = Args { invite_code: None };

        let futures: Vec<_> = chat_ids
            .into_iter()
            .map(|chat_id| group_canister_c2c_client::public_summary(chat_id.into(), &args))
            .collect();

        let responses = futures::future::join_all(futures).await;

        responses
            .into_iter()
            .filter_map(|r| if let Ok(Response::Success(result)) = r { Some(result) } else { None })
            .map(|r| r.summary.into())
            .collect()
    }
}

mod push_group_deleted_notifications {
    use super::*;

    const MAX_BATCH_SIZE: usize = 100;

    pub fn run() {
        let batch = mutate_state(next_batch);
        if !batch.is_empty() {
            ic_cdk::spawn(push_notifications(batch));
        }
    }

    fn next_batch(runtime_state: &mut RuntimeState) -> Vec<(UserId, DeletedGroupInfo)> {
        (0..MAX_BATCH_SIZE)
            .map_while(|_| runtime_state.data.deleted_groups.dequeue_group_deleted_notification())
            .collect()
    }

    async fn push_notifications(notifications: Vec<(UserId, DeletedGroupInfo)>) {
        let futures: Vec<_> = notifications.into_iter().map(|(u, d)| push_notification(u, d)).collect();

        futures::future::join_all(futures).await;
    }

    async fn push_notification(user_id: UserId, deleted_group: DeletedGroupInfo) {
        let args = user_canister::c2c_notify_group_deleted::Args { deleted_group };
        // TODO handle case where this fails
        let _ = user_canister_c2c_client::c2c_notify_group_deleted(user_id.into(), &args).await;
    }
}

mod calculate_metrics {
    use super::*;

    pub fn run() {
        mutate_state(calculate_metrics);
    }

    fn calculate_metrics(runtime_state: &mut RuntimeState) {
        let now = runtime_state.env.now();
        runtime_state.data.calculate_metrics(now);
    }
}<|MERGE_RESOLUTION|>--- conflicted
+++ resolved
@@ -50,13 +50,8 @@
             canister_id,
             current_wasm_version,
             new_wasm,
-<<<<<<< HEAD
-            cycles_to_deposit_if_needed,
+            deposit_cycles_if_needed: false,
             args: local_group_index_canister::post_upgrade::Args { wasm_version },
-=======
-            deposit_cycles_if_needed: false,
-            args: group_canister::post_upgrade::Args { wasm_version },
->>>>>>> e5896400
         })
     }
 
