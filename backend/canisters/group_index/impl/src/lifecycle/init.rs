use crate::lifecycle::{init_logger, init_state};
use crate::Data;
use canister_tracing_macros::trace;
use group_index_canister::init::Args;
use ic_cdk_macros::init;
use tracing::info;
use utils::cycles::init_cycles_dispenser_client;
use utils::env::canister::CanisterEnv;

#[init]
#[trace]
fn init(args: Args) {
    ic_cdk::setup();
    init_logger(args.test_mode);
    init_cycles_dispenser_client(args.cycles_dispenser_canister_id);

    let env = Box::new(CanisterEnv::new());

    let data = Data::new(
        args.service_principals,
        args.group_canister_wasm,
<<<<<<< HEAD
        args.notifications_index_canister_id,
        args.notifications_canister_id,
=======
        args.local_group_index_canister_wasm,
        args.notifications_canister_ids,
>>>>>>> e5896400
        args.user_index_canister_id,
        args.cycles_dispenser_canister_id,
        args.ledger_canister_id,
        args.test_mode,
    );

    init_state(env, data, args.wasm_version);

    info!(version = %args.wasm_version, "Initialization complete");
}<|MERGE_RESOLUTION|>--- conflicted
+++ resolved
@@ -19,13 +19,9 @@
     let data = Data::new(
         args.service_principals,
         args.group_canister_wasm,
-<<<<<<< HEAD
+        args.local_group_index_canister_wasm,
         args.notifications_index_canister_id,
         args.notifications_canister_id,
-=======
-        args.local_group_index_canister_wasm,
-        args.notifications_canister_ids,
->>>>>>> e5896400
         args.user_index_canister_id,
         args.cycles_dispenser_canister_id,
         args.ledger_canister_id,
