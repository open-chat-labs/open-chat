# Changelog
All notable changes to this project will be documented in this file.

The format is based on [Keep a Changelog](https://keepachangelog.com/en/1.0.0/).

## [unreleased]

<<<<<<< HEAD
### Changed

- Only disburse 1 ICP rather than full amount until we've seen it working ([#5103](https://github.com/open-chat-labs/open-chat/pull/5103))
=======
## [[2.0.993](https://github.com/open-chat-labs/open-chat/releases/tag/v2.0.993-neuron_controller)] - 2024-01-03
>>>>>>> 0c2eafe5

### Added

- Automatically spawn neurons then disburse into the treasury ([#5097](https://github.com/open-chat-labs/open-chat/pull/5097))

## [[2.0.939](https://github.com/open-chat-labs/open-chat/releases/tag/v2.0.939-neuron_controller)] - 2023-11-23

### Added

- Expose full neuron data for neurons controlled by NeuronController ([#4811](https://github.com/open-chat-labs/open-chat/pull/4811))

### Changed

- Regenerate random number generator seed across upgrades ([#4814](https://github.com/open-chat-labs/open-chat/pull/4814))

## [[2.0.938](https://github.com/open-chat-labs/open-chat/releases/tag/v2.0.938-neuron_controller)] - 2023-11-17

### Added

- Add NeuronController canister ([#4772](https://github.com/open-chat-labs/open-chat/pull/4772))

### Changed

- Set `governance_principals` to only contain the SNS governance canister ([#4800](https://github.com/open-chat-labs/open-chat/pull/4800))<|MERGE_RESOLUTION|>--- conflicted
+++ resolved
@@ -5,13 +5,11 @@
 
 ## [unreleased]
 
-<<<<<<< HEAD
 ### Changed
 
 - Only disburse 1 ICP rather than full amount until we've seen it working ([#5103](https://github.com/open-chat-labs/open-chat/pull/5103))
-=======
+
 ## [[2.0.993](https://github.com/open-chat-labs/open-chat/releases/tag/v2.0.993-neuron_controller)] - 2024-01-03
->>>>>>> 0c2eafe5
 
 ### Added
 
