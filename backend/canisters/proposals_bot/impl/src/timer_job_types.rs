use crate::mutate_state;
<<<<<<< HEAD
use crate::updates::c2c_submit_proposal::{
    lookup_user_then_submit_proposal, submit_proposal, submit_user_proposal_and_handle_response,
};
use candid::Principal;
=======
use crate::updates::submit_proposal::submit_proposal;
>>>>>>> 7fad75c8
use canister_timer_jobs::Job;
use constants::{MINUTE_IN_MS, SECOND_IN_MS};
use icrc_ledger_types::icrc1::{account::Account, transfer::TransferArg};
use proposals_bot_canister::ProposalToSubmit;
use serde::{Deserialize, Serialize};
use sns_governance_canister::types::manage_neuron::claim_or_refresh::By;
use sns_governance_canister::types::manage_neuron::{ClaimOrRefresh, Command};
use sns_governance_canister::types::{Empty, ManageNeuron, manage_neuron_response};
use tracing::error;
<<<<<<< HEAD
use types::{icrc1, CanisterId, MultiUserChat, NnsNeuronId, ProposalId, SnsNeuronId, UserId};
use utils::consts::SNS_GOVERNANCE_CANISTER_ID;
use utils::time::{MINUTE_IN_MS, SECOND_IN_MS};

#[derive(Serialize, Deserialize, Clone)]
pub enum TimerJob {
    SubmitProposal(SubmitProposalJob),
    SubmitOCProposalForNnsProposal(SubmitOCProposalForNnsProposalJob),
    LookupUserThenSubmitProposal(LookupUserThenSubmitProposalJob),
=======
use types::{CanisterId, NnsNeuronId, ProposalId, SnsNeuronId, UserId};

#[derive(Serialize, Deserialize, Clone)]
pub enum TimerJob {
    SubmitProposal(Box<SubmitProposalJob>),
>>>>>>> 7fad75c8
    ProcessUserRefund(ProcessUserRefundJob),
    TopUpNeuron(TopUpNeuronJob),
    RefreshNeuron(RefreshNeuronJob),
    VoteOnNnsProposal(VoteOnNnsProposalJob),
}

#[derive(Serialize, Deserialize, Clone)]
pub struct SubmitProposalJob {
    pub governance_canister_id: CanisterId,
    pub user_id: UserId,
    pub neuron_id: SnsNeuronId,
    pub proposal: ProposalToSubmit,
<<<<<<< HEAD
    pub payment: icrc1::CompletedCryptoTransaction,
}

#[derive(Serialize, Deserialize, Clone)]
pub struct SubmitOCProposalForNnsProposalJob {
    pub nns_proposal_id: ProposalId,
    pub nns_proposal_title: String,
    pub nns_proposal_summary: String,
    pub nns_neuron_id: NnsNeuronId,
    pub oc_neuron_id: SnsNeuronId,
}

impl SubmitOCProposalForNnsProposalJob {
    fn build_proposal(&self) -> ProposalToSubmit {
        todo!()
    }
}

#[derive(Serialize, Deserialize, Clone)]
pub struct LookupUserThenSubmitProposalJob {
    pub caller: Principal,
    pub user_index_canister_id: CanisterId,
    pub governance_canister_id: CanisterId,
    pub neuron_id: SnsNeuronId,
    pub chat: MultiUserChat,
    pub proposal: ProposalToSubmit,
    pub payment: icrc1::CompletedCryptoTransaction,
=======
    pub ledger: CanisterId,
    pub payment_amount: u128,
    pub transaction_fee: u128,
>>>>>>> 7fad75c8
}

#[derive(Serialize, Deserialize, Clone)]
pub struct ProcessUserRefundJob {
    pub user_id: UserId,
    pub ledger_canister_id: CanisterId,
    pub amount: u128,
    pub fee: u128,
}

#[derive(Serialize, Deserialize, Clone)]
pub struct TopUpNeuronJob {
    pub governance_canister_id: CanisterId,
    pub ledger_canister_id: CanisterId,
    pub neuron_id: SnsNeuronId,
    pub amount: u128,
    pub fee: u128,
}

#[derive(Serialize, Deserialize, Clone)]
pub struct RefreshNeuronJob {
    pub governance_canister_id: CanisterId,
    pub neuron_id: SnsNeuronId,
}

#[derive(Serialize, Deserialize, Clone)]
pub struct VoteOnNnsProposalJob {
    pub nns_governance_canister_id: CanisterId,
    pub neuron_id: NnsNeuronId,
    pub proposal_id: ProposalId,
    pub vote: bool,
}

impl Job for TimerJob {
    fn execute(self) {
        match self {
            TimerJob::SubmitProposal(job) => job.execute(),
<<<<<<< HEAD
            TimerJob::SubmitOCProposalForNnsProposal(job) => job.execute(),
            TimerJob::LookupUserThenSubmitProposal(job) => job.execute(),
=======
>>>>>>> 7fad75c8
            TimerJob::ProcessUserRefund(job) => job.execute(),
            TimerJob::TopUpNeuron(job) => job.execute(),
            TimerJob::RefreshNeuron(job) => job.execute(),
            TimerJob::VoteOnNnsProposal(job) => job.execute(),
        }
    }
}

impl Job for SubmitProposalJob {
    fn execute(self) {
<<<<<<< HEAD
        ic_cdk::spawn(async move {
            submit_user_proposal_and_handle_response(
=======
        ic_cdk::futures::spawn(async move {
            submit_proposal(
>>>>>>> 7fad75c8
                self.user_id,
                self.governance_canister_id,
                self.neuron_id,
                self.proposal,
<<<<<<< HEAD
                self.payment,
            )
            .await;
        });
    }
}

impl Job for SubmitOCProposalForNnsProposalJob {
    fn execute(self) {
        ic_cdk::spawn(async move {
            if submit_proposal(SNS_GOVERNANCE_CANISTER_ID, self.oc_neuron_id, self.build_proposal())
                .await
                .is_err()
            {
                mutate_state(|state| {
                    let now = state.env.now();
                    state
                        .data
                        .timer_jobs
                        .enqueue_job(TimerJob::SubmitOCProposalForNnsProposal(self), now + MINUTE_IN_MS, now);
                });
            }
        });
    }
}

impl Job for LookupUserThenSubmitProposalJob {
    fn execute(self) {
        ic_cdk::spawn(async move {
            lookup_user_then_submit_proposal(
                self.caller,
                self.user_index_canister_id,
                self.neuron_id,
                self.chat,
                self.governance_canister_id,
                self.proposal,
                self.payment,
=======
                self.ledger,
                self.payment_amount,
                self.transaction_fee,
>>>>>>> 7fad75c8
            )
            .await;
        });
    }
}

impl Job for ProcessUserRefundJob {
    fn execute(self) {
        let transfer_args = TransferArg {
            from_subaccount: None,
            to: self.user_id.into(),
            fee: Some(self.fee.into()),
            created_at_time: None,
            memo: None,
            amount: self.amount.into(),
        };
        ic_cdk::futures::spawn(async move {
            match icrc_ledger_canister_c2c_client::icrc1_transfer(self.ledger_canister_id, &transfer_args).await {
                Ok(Ok(_)) => {}
                Ok(Err(error)) => {
                    error!(user_id = %self.user_id, ledger = %self.ledger_canister_id, ?error, "Failed to refund user");
                }
                Err(error) => mutate_state(|state| {
                    error!(user_id = %self.user_id, ledger = %self.ledger_canister_id, ?error, "Failed to refund user, retrying");
                    let now = state.env.now();
                    state
                        .data
                        .timer_jobs
                        .enqueue_job(TimerJob::ProcessUserRefund(self), now + (10 * SECOND_IN_MS), now)
                }),
            }
        })
    }
}

impl Job for TopUpNeuronJob {
    fn execute(self) {
        let transfer_args = TransferArg {
            from_subaccount: None,
            to: Account {
                owner: self.governance_canister_id,
                subaccount: Some(self.neuron_id),
            },
            fee: Some(self.fee.into()),
            created_at_time: None,
            memo: None,
            amount: self.amount.into(),
        };
        ic_cdk::futures::spawn(async move {
            match icrc_ledger_canister_c2c_client::icrc1_transfer(self.ledger_canister_id, &transfer_args).await {
                Ok(Ok(_)) => {
                    let refresh_job = RefreshNeuronJob {
                        governance_canister_id: self.governance_canister_id,
                        neuron_id: self.neuron_id,
                    };
                    refresh_job.execute();
                }
                Ok(Err(error)) => {
                    error!(?error, governance_canister_id = %self.governance_canister_id, amount = ?self.amount, "Failed to top up neuron");
                }
                Err(_) => mutate_state(|state| {
                    let now = state.env.now();
                    state
                        .data
                        .timer_jobs
                        .enqueue_job(TimerJob::TopUpNeuron(self), now + (10 * SECOND_IN_MS), now)
                }),
            }
        })
    }
}

impl Job for RefreshNeuronJob {
    fn execute(self) {
        let args = ManageNeuron {
            subaccount: self.neuron_id.to_vec(),
            command: Some(Command::ClaimOrRefresh(ClaimOrRefresh {
                by: Some(By::NeuronId(Empty {})),
            })),
        };

        ic_cdk::futures::spawn(async move {
            match sns_governance_canister_c2c_client::manage_neuron(self.governance_canister_id, &args).await {
                Ok(response) => match response.command.unwrap() {
                    manage_neuron_response::Command::ClaimOrRefresh(_) => {}
                    manage_neuron_response::Command::Error(error) => {
                        error!(?error, governance_canister_id = %self.governance_canister_id, "Failed to refresh neuron")
                    }
                    _ => unreachable!(),
                },
                Err(_) => mutate_state(|state| {
                    let now = state.env.now();
                    state
                        .data
                        .timer_jobs
                        .enqueue_job(TimerJob::RefreshNeuron(self), now + (10 * SECOND_IN_MS), now);
                }),
            }
        })
    }
}

impl Job for VoteOnNnsProposalJob {
    fn execute(self) {
        use nns_governance_canister::types::manage_neuron;
        use nns_governance_canister::types::manage_neuron_response;

        let args = nns_governance_canister::manage_neuron::Args {
            id: Some(self.neuron_id.into()),
            neuron_id_or_subaccount: None,
            command: Some(manage_neuron::Command::RegisterVote(manage_neuron::RegisterVote {
                proposal: Some(self.proposal_id.into()),
                vote: if self.vote { 1 } else { 2 },
            })),
        };

        ic_cdk::futures::spawn(async move {
            match nns_governance_canister_c2c_client::manage_neuron(self.nns_governance_canister_id, &args).await {
                Ok(response) => match response.command.unwrap() {
                    manage_neuron_response::Command::RegisterVote(_) => {}
                    manage_neuron_response::Command::Error(error) => {
                        error!(?error, "Failed to vote on NNS proposal")
                    }
                    _ => unreachable!(),
                },
                Err(_) => mutate_state(|state| {
                    let now = state.env.now();
                    state
                        .data
                        .timer_jobs
                        .enqueue_job(TimerJob::VoteOnNnsProposal(self), now + MINUTE_IN_MS, now);
                }),
            }
        })
    }
}<|MERGE_RESOLUTION|>--- conflicted
+++ resolved
@@ -1,12 +1,8 @@
 use crate::mutate_state;
-<<<<<<< HEAD
 use crate::updates::c2c_submit_proposal::{
     lookup_user_then_submit_proposal, submit_proposal, submit_user_proposal_and_handle_response,
 };
 use candid::Principal;
-=======
-use crate::updates::submit_proposal::submit_proposal;
->>>>>>> 7fad75c8
 use canister_timer_jobs::Job;
 use constants::{MINUTE_IN_MS, SECOND_IN_MS};
 use icrc_ledger_types::icrc1::{account::Account, transfer::TransferArg};
@@ -16,7 +12,6 @@
 use sns_governance_canister::types::manage_neuron::{ClaimOrRefresh, Command};
 use sns_governance_canister::types::{Empty, ManageNeuron, manage_neuron_response};
 use tracing::error;
-<<<<<<< HEAD
 use types::{icrc1, CanisterId, MultiUserChat, NnsNeuronId, ProposalId, SnsNeuronId, UserId};
 use utils::consts::SNS_GOVERNANCE_CANISTER_ID;
 use utils::time::{MINUTE_IN_MS, SECOND_IN_MS};
@@ -26,13 +21,6 @@
     SubmitProposal(SubmitProposalJob),
     SubmitOCProposalForNnsProposal(SubmitOCProposalForNnsProposalJob),
     LookupUserThenSubmitProposal(LookupUserThenSubmitProposalJob),
-=======
-use types::{CanisterId, NnsNeuronId, ProposalId, SnsNeuronId, UserId};
-
-#[derive(Serialize, Deserialize, Clone)]
-pub enum TimerJob {
-    SubmitProposal(Box<SubmitProposalJob>),
->>>>>>> 7fad75c8
     ProcessUserRefund(ProcessUserRefundJob),
     TopUpNeuron(TopUpNeuronJob),
     RefreshNeuron(RefreshNeuronJob),
@@ -45,7 +33,6 @@
     pub user_id: UserId,
     pub neuron_id: SnsNeuronId,
     pub proposal: ProposalToSubmit,
-<<<<<<< HEAD
     pub payment: icrc1::CompletedCryptoTransaction,
 }
 
@@ -73,11 +60,6 @@
     pub chat: MultiUserChat,
     pub proposal: ProposalToSubmit,
     pub payment: icrc1::CompletedCryptoTransaction,
-=======
-    pub ledger: CanisterId,
-    pub payment_amount: u128,
-    pub transaction_fee: u128,
->>>>>>> 7fad75c8
 }
 
 #[derive(Serialize, Deserialize, Clone)]
@@ -115,11 +97,8 @@
     fn execute(self) {
         match self {
             TimerJob::SubmitProposal(job) => job.execute(),
-<<<<<<< HEAD
             TimerJob::SubmitOCProposalForNnsProposal(job) => job.execute(),
             TimerJob::LookupUserThenSubmitProposal(job) => job.execute(),
-=======
->>>>>>> 7fad75c8
             TimerJob::ProcessUserRefund(job) => job.execute(),
             TimerJob::TopUpNeuron(job) => job.execute(),
             TimerJob::RefreshNeuron(job) => job.execute(),
@@ -130,18 +109,12 @@
 
 impl Job for SubmitProposalJob {
     fn execute(self) {
-<<<<<<< HEAD
         ic_cdk::spawn(async move {
             submit_user_proposal_and_handle_response(
-=======
-        ic_cdk::futures::spawn(async move {
-            submit_proposal(
->>>>>>> 7fad75c8
                 self.user_id,
                 self.governance_canister_id,
                 self.neuron_id,
                 self.proposal,
-<<<<<<< HEAD
                 self.payment,
             )
             .await;
@@ -179,11 +152,6 @@
                 self.governance_canister_id,
                 self.proposal,
                 self.payment,
-=======
-                self.ledger,
-                self.payment_amount,
-                self.transaction_fee,
->>>>>>> 7fad75c8
             )
             .await;
         });
