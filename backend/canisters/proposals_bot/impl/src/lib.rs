--- conflicted
+++ resolved
@@ -1,5 +1,4 @@
 use crate::model::nervous_systems::NervousSystems;
-use crate::model::oc_proposals_for_nns_proposals::OCProposalsForNnsProposals;
 use crate::timer_job_types::TimerJob;
 use candid::{CandidType, Principal};
 use canister_state_macros::canister_state;
@@ -61,7 +60,6 @@
                 user_index: self.data.user_index_canister_id,
                 group_index: self.data.group_index_canister_id,
                 registry: self.data.registry_canister_id,
-                neuron_controller: self.data.neuron_controller_canister_id,
                 cycles_dispenser: self.data.cycles_dispenser_canister_id,
                 nns_governance: self.data.nns_governance_canister_id,
             },
@@ -78,25 +76,15 @@
     pub cycles_dispenser_canister_id: CanisterId,
     pub nns_governance_canister_id: CanisterId,
     pub registry_canister_id: CanisterId,
-    #[serde(default = "neuron_controller_canister_id")]
-    pub neuron_controller_canister_id: CanisterId,
     pub finished_proposals_to_process: VecDeque<(CanisterId, ProposalId)>,
     pub timer_jobs: TimerJobs<TimerJob>,
     pub registry_synced_up_to: TimestampMillis,
     pub fire_and_forget_handler: FireAndForgetHandler,
-<<<<<<< HEAD
     #[serde(default)]
-    pub oc_proposals_for_nns_proposals: OCProposalsForNnsProposals,
-=======
-    pub nns_proposals_scheduled_to_vote_on: HashSet<ProposalId>,
+    pub nns_proposals_requiring_oc_proposals: HashSet<ProposalId>,
     pub nns_neuron_to_vote_with: Option<NnsNeuronId>,
->>>>>>> ee05f41f
     pub rng_seed: [u8; 32],
     pub test_mode: bool,
-}
-
-fn neuron_controller_canister_id() -> CanisterId {
-    CanisterId::from_text("tktqu-nyaaa-aaaar-qackq-cai").unwrap()
 }
 
 impl Data {
@@ -106,7 +94,6 @@
         user_index_canister_id: CanisterId,
         group_index_canister_id: CanisterId,
         registry_canister_id: CanisterId,
-        neuron_controller_canister_id: CanisterId,
         cycles_dispenser_canister_id: CanisterId,
         nns_governance_canister_id: CanisterId,
         test_mode: bool,
@@ -117,19 +104,14 @@
             user_index_canister_id,
             group_index_canister_id,
             registry_canister_id,
-            neuron_controller_canister_id,
             cycles_dispenser_canister_id,
             nns_governance_canister_id,
             finished_proposals_to_process: VecDeque::new(),
             timer_jobs: TimerJobs::default(),
             registry_synced_up_to: 0,
             fire_and_forget_handler: FireAndForgetHandler::default(),
-<<<<<<< HEAD
-            oc_proposals_for_nns_proposals: OCProposalsForNnsProposals::default(),
-=======
-            nns_proposals_scheduled_to_vote_on: HashSet::new(),
+            nns_proposals_requiring_oc_proposals: HashSet::new(),
             nns_neuron_to_vote_with: None,
->>>>>>> ee05f41f
             rng_seed: [0; 32],
             test_mode,
         }
@@ -175,7 +157,6 @@
     pub user_index: CanisterId,
     pub group_index: CanisterId,
     pub registry: CanisterId,
-    pub neuron_controller: CanisterId,
     pub cycles_dispenser: CanisterId,
     pub nns_governance: CanisterId,
 }
