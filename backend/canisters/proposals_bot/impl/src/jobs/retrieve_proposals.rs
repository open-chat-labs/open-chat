use crate::jobs::{push_proposals, update_proposals};
<<<<<<< HEAD
use crate::proposals::{RawProposal, REWARD_STATUS_ACCEPT_VOTES, REWARD_STATUS_READY_TO_SETTLE};
use crate::timer_job_types::{
    ProcessUserRefundJob, SubmitOCProposalForNnsProposalJob, TimerJob, TopUpNeuronJob, VoteOnNnsProposalJob,
};
use crate::{mutate_state, RuntimeState};
=======
use crate::proposals::{REWARD_STATUS_ACCEPT_VOTES, REWARD_STATUS_READY_TO_SETTLE, RawProposal};
use crate::timer_job_types::{ProcessUserRefundJob, TimerJob, TopUpNeuronJob, VoteOnNnsProposalJob};
use crate::{RuntimeState, mutate_state};
>>>>>>> 7fad75c8
use canister_timer_jobs::Job;
use constants::MINUTE_IN_MS;
use nns_governance_canister::types::{ListProposalInfo, ProposalInfo};
use sns_governance_canister::types::ProposalData;
use std::collections::HashSet;
use std::time::Duration;
<<<<<<< HEAD
use types::{CanisterId, Milliseconds, Proposal};
use utils::consts::SNS_GOVERNANCE_CANISTER_ID;
use utils::time::MINUTE_IN_MS;
=======
use types::{C2CError, CanisterId, Proposal};
use utils::canister::delay_if_should_retry_failed_c2c_call;
>>>>>>> 7fad75c8

pub const NNS_TOPIC_NEURON_MANAGEMENT: i32 = 1;
pub const NNS_TOPIC_EXCHANGE_RATE: i32 = 2;

const BATCH_SIZE_LIMIT: u32 = 50;

const NNS_TOPIC_NETWORK_ECONOMICS: i32 = 3;
const NNS_TOPIC_GOVERNANCE: i32 = 4;
const NNS_TOPIC_SNS_AND_NEURON_FUND: i32 = 14;
const NNS_TOPICS_TO_PUSH_SNS_PROPOSALS_FOR: [i32; 3] = [
    NNS_TOPIC_NETWORK_ECONOMICS,
    NNS_TOPIC_GOVERNANCE,
    NNS_TOPIC_SNS_AND_NEURON_FUND,
];

pub fn start_job(state: &RuntimeState) {
    let interval = Duration::from_millis(if state.data.test_mode { 30 * MINUTE_IN_MS } else { MINUTE_IN_MS });
    ic_cdk_timers::set_timer_interval(interval, run);
}

pub fn run() {
    for (governance_canister_id, is_nns) in mutate_state(start_next_sync) {
        if is_nns {
            ic_cdk::futures::spawn(get_and_process_nns_proposals(governance_canister_id));
        } else {
            ic_cdk::futures::spawn(get_and_process_sns_proposals(governance_canister_id));
        }
    }
}

// Returns Vec<(governance_canister_id, is_nns)>
fn start_next_sync(state: &mut RuntimeState) -> Vec<(CanisterId, bool)> {
    let governance_canister_ids = state.data.nervous_systems.start_next_sync();
    governance_canister_ids
        .into_iter()
        .map(|id| (id, id == state.data.nns_governance_canister_id))
        .collect()
}

async fn get_and_process_nns_proposals(governance_canister_id: CanisterId) {
    let response = get_nns_proposals(governance_canister_id).await;

    handle_proposals_response(governance_canister_id, response);
}

async fn get_nns_proposals(governance_canister_id: CanisterId) -> Result<Vec<ProposalInfo>, C2CError> {
    let mut proposals: Vec<ProposalInfo> = Vec::new();

    loop {
        let list_proposals_args = ListProposalInfo {
            limit: BATCH_SIZE_LIMIT,
            before_proposal: proposals.iter().next_back().and_then(|p| p.id.clone()),
            exclude_topic: vec![NNS_TOPIC_NEURON_MANAGEMENT, NNS_TOPIC_EXCHANGE_RATE],
            include_reward_status: vec![REWARD_STATUS_ACCEPT_VOTES, REWARD_STATUS_READY_TO_SETTLE],
            ..Default::default()
        };

        let response = nns_governance_canister_c2c_client::list_proposals(governance_canister_id, &list_proposals_args)
            .await?
            .proposal_info;

        let finished = response.len() < BATCH_SIZE_LIMIT as usize;
        proposals.extend(response);

        if finished {
            break;
        }
    }

    Ok(proposals)
}

async fn get_and_process_sns_proposals(governance_canister_id: CanisterId) {
    let response = get_sns_proposals(governance_canister_id).await;

    handle_proposals_response(governance_canister_id, response);
}

async fn get_sns_proposals(governance_canister_id: CanisterId) -> Result<Vec<ProposalData>, C2CError> {
    let mut proposals: Vec<ProposalData> = Vec::new();

    loop {
        let list_proposals_args = sns_governance_canister::list_proposals::Args {
            limit: BATCH_SIZE_LIMIT,
            before_proposal: proposals.iter().next_back().and_then(|p| p.id),
            include_reward_status: vec![REWARD_STATUS_ACCEPT_VOTES, REWARD_STATUS_READY_TO_SETTLE],
            ..Default::default()
        };

        let response = sns_governance_canister_c2c_client::list_proposals(governance_canister_id, &list_proposals_args)
            .await?
            .proposals;

        let finished = response.len() < BATCH_SIZE_LIMIT as usize;
        proposals.extend(response);

        if finished {
            break;
        }
    }

    Ok(proposals)
}

fn handle_proposals_response<R: RawProposal>(governance_canister_id: CanisterId, response: Result<Vec<R>, C2CError>) {
    match response {
        Ok(raw_proposals) => {
            let mut proposals: Vec<Proposal> = raw_proposals.into_iter().filter_map(|p| p.try_into().ok()).collect();

            // TODO Remove this!
            // Temp hack for Dragginz
            // Dfinity are fixing a bug in their governance canister which is causing it to
            // return old proposals
            let dragginz_governance_canister_id: CanisterId = CanisterId::from_text("zqfso-syaaa-aaaaq-aaafq-cai").unwrap();
            if governance_canister_id == dragginz_governance_canister_id {
                proposals.retain(|p| p.id() > 36)
            }

            mutate_state(|state| {
<<<<<<< HEAD
                let now = state.env.now();

                if governance_canister_id == state.data.nns_governance_canister_id {
                    if let Some(neuron_id) = state.data.nns_neuron_to_vote_with {
                        for proposal in proposals.iter() {
                            if let Proposal::NNS(nns) = proposal {
                                if NNS_TOPICS_TO_PUSH_SNS_PROPOSALS_FOR.contains(&nns.topic)
                                    && state.data.nns_proposals_requiring_manual_vote.insert(nns.id)
                                {
                                    // Set up a job to reject the proposal 10 minutes before its deadline.
                                    // In parallel, we will submit an SNS proposal instructing the SNS governance
                                    // canister to adopt the proposal. So the resulting vote on the NNS proposal will
                                    // depend on the outcome of the SNS proposal.
                                    state.data.timer_jobs.enqueue_job(
                                        TimerJob::VoteOnNnsProposal(VoteOnNnsProposalJob {
                                            nns_governance_canister_id: governance_canister_id,
                                            neuron_id,
                                            proposal_id: nns.id,
                                            vote: false,
                                        }),
                                        nns.deadline.saturating_sub(10 * MINUTE_IN_MS),
                                        now,
                                    );

                                    if let Some(oc_neuron_id) = state
                                        .data
                                        .nervous_systems
                                        .get_neuron_id_for_submitting_proposals(&SNS_GOVERNANCE_CANISTER_ID)
                                    {
                                        state.data.timer_jobs.enqueue_job(
                                            TimerJob::SubmitOCProposalForNnsProposal(SubmitOCProposalForNnsProposalJob {
                                                nns_proposal_id: nns.id,
                                                nns_proposal_title: nns.title.clone(),
                                                nns_proposal_summary: nns.summary.clone(),
                                                nns_neuron_id: neuron_id,
                                                oc_neuron_id,
                                            }),
                                            now,
                                            now,
                                        );
                                    }
                                }
                            }
=======
                if governance_canister_id == state.data.nns_governance_canister_id
                    && let Some(neuron_id) = state.data.nns_neuron_to_vote_with
                {
                    for proposal in proposals.iter() {
                        if let Proposal::NNS(nns) = proposal
                            && NNS_TOPICS_TO_PUSH_SNS_PROPOSALS_FOR.contains(&nns.topic)
                            && state.data.nns_proposals_scheduled_to_vote_on.insert(nns.id)
                        {
                            // Set up a job to reject the proposal 10 minutes before its deadline.
                            // In parallel, we will submit an SNS proposal instructing the SNS governance
                            // canister to adopt the proposal. So the resulting vote on the NNS proposal will
                            // depend on the outcome of the SNS proposal.
                            state.data.timer_jobs.enqueue_job(
                                TimerJob::VoteOnNnsProposal(VoteOnNnsProposalJob {
                                    nns_governance_canister_id: governance_canister_id,
                                    neuron_id,
                                    proposal_id: nns.id,
                                    vote: false,
                                }),
                                nns.deadline.saturating_sub(10 * MINUTE_IN_MS),
                                state.env.now(),
                            );
>>>>>>> 7fad75c8
                        }
                    }
                }

                let previous_active_proposals = state.data.nervous_systems.active_proposals(&governance_canister_id);
                let mut no_longer_active: HashSet<_> = previous_active_proposals.into_iter().collect();
                for id in proposals.iter().map(|p| p.id()) {
                    no_longer_active.remove(&id);
                }
                for id in no_longer_active.iter() {
                    state
                        .data
                        .finished_proposals_to_process
                        .push_back((governance_canister_id, *id));

                    crate::jobs::update_finished_proposals::start_job_if_required(state);
                }

                state.data.nervous_systems.process_proposals(
                    &governance_canister_id,
                    proposals,
                    no_longer_active.into_iter().collect(),
                );

                push_proposals::start_job_if_required(state);
                update_proposals::start_job_if_required(state);

                let decided_user_submitted_proposals = state
                    .data
                    .nervous_systems
                    .take_newly_decided_user_submitted_proposals(governance_canister_id);

<<<<<<< HEAD
                if let Some(ns) = state.data.nervous_systems.get(&governance_canister_id) {
                    let ledger_canister_id = ns.ledger_canister_id();
                    let amount = ns.proposal_rejection_fee().into();
                    let fee = ns.transaction_fee().into();
                    for proposal in decided_user_submitted_proposals {
=======
                let now = state.env.now();
                for proposal in decided_user_submitted_proposals {
                    if let Some(ns) = state.data.nervous_systems.get(&governance_canister_id) {
                        let ledger_canister_id = ns.ledger_canister_id();
                        let amount = ns.proposal_rejection_fee().into();
                        let fee = ns.transaction_fee().into();
>>>>>>> 7fad75c8
                        if proposal.adopted {
                            let job = ProcessUserRefundJob {
                                user_id: proposal.user_id,
                                ledger_canister_id,
                                amount,
                                fee,
                            };
                            job.execute();
                        } else if let Some(neuron_id) = state
                            .data
                            .nervous_systems
                            .get_neuron_id_for_submitting_proposals(&governance_canister_id)
                        {
                            let job = TopUpNeuronJob {
                                governance_canister_id,
                                ledger_canister_id,
                                neuron_id,
                                amount,
                                fee,
                            };
                            job.execute();
                        }
                    }
                }

                state
                    .data
                    .nervous_systems
                    .mark_sync_complete(&governance_canister_id, true, now);
            });
        }
        Err(error) => {
            mutate_state(|state| {
                let now = state.env.now();
                state
                    .data
                    .nervous_systems
                    .mark_sync_complete(&governance_canister_id, false, now);

                if delay_if_should_retry_failed_c2c_call(error.reject_code(), error.message()).is_none() {
                    state.data.nervous_systems.mark_disabled(&governance_canister_id);
                }
            });
        }
    }
}<|MERGE_RESOLUTION|>--- conflicted
+++ resolved
@@ -1,29 +1,18 @@
 use crate::jobs::{push_proposals, update_proposals};
-<<<<<<< HEAD
 use crate::proposals::{RawProposal, REWARD_STATUS_ACCEPT_VOTES, REWARD_STATUS_READY_TO_SETTLE};
 use crate::timer_job_types::{
     ProcessUserRefundJob, SubmitOCProposalForNnsProposalJob, TimerJob, TopUpNeuronJob, VoteOnNnsProposalJob,
 };
 use crate::{mutate_state, RuntimeState};
-=======
-use crate::proposals::{REWARD_STATUS_ACCEPT_VOTES, REWARD_STATUS_READY_TO_SETTLE, RawProposal};
-use crate::timer_job_types::{ProcessUserRefundJob, TimerJob, TopUpNeuronJob, VoteOnNnsProposalJob};
-use crate::{RuntimeState, mutate_state};
->>>>>>> 7fad75c8
 use canister_timer_jobs::Job;
 use constants::MINUTE_IN_MS;
 use nns_governance_canister::types::{ListProposalInfo, ProposalInfo};
 use sns_governance_canister::types::ProposalData;
 use std::collections::HashSet;
 use std::time::Duration;
-<<<<<<< HEAD
 use types::{CanisterId, Milliseconds, Proposal};
 use utils::consts::SNS_GOVERNANCE_CANISTER_ID;
 use utils::time::MINUTE_IN_MS;
-=======
-use types::{C2CError, CanisterId, Proposal};
-use utils::canister::delay_if_should_retry_failed_c2c_call;
->>>>>>> 7fad75c8
 
 pub const NNS_TOPIC_NEURON_MANAGEMENT: i32 = 1;
 pub const NNS_TOPIC_EXCHANGE_RATE: i32 = 2;
@@ -143,7 +132,6 @@
             }
 
             mutate_state(|state| {
-<<<<<<< HEAD
                 let now = state.env.now();
 
                 if governance_canister_id == state.data.nns_governance_canister_id {
@@ -187,30 +175,6 @@
                                     }
                                 }
                             }
-=======
-                if governance_canister_id == state.data.nns_governance_canister_id
-                    && let Some(neuron_id) = state.data.nns_neuron_to_vote_with
-                {
-                    for proposal in proposals.iter() {
-                        if let Proposal::NNS(nns) = proposal
-                            && NNS_TOPICS_TO_PUSH_SNS_PROPOSALS_FOR.contains(&nns.topic)
-                            && state.data.nns_proposals_scheduled_to_vote_on.insert(nns.id)
-                        {
-                            // Set up a job to reject the proposal 10 minutes before its deadline.
-                            // In parallel, we will submit an SNS proposal instructing the SNS governance
-                            // canister to adopt the proposal. So the resulting vote on the NNS proposal will
-                            // depend on the outcome of the SNS proposal.
-                            state.data.timer_jobs.enqueue_job(
-                                TimerJob::VoteOnNnsProposal(VoteOnNnsProposalJob {
-                                    nns_governance_canister_id: governance_canister_id,
-                                    neuron_id,
-                                    proposal_id: nns.id,
-                                    vote: false,
-                                }),
-                                nns.deadline.saturating_sub(10 * MINUTE_IN_MS),
-                                state.env.now(),
-                            );
->>>>>>> 7fad75c8
                         }
                     }
                 }
@@ -243,20 +207,11 @@
                     .nervous_systems
                     .take_newly_decided_user_submitted_proposals(governance_canister_id);
 
-<<<<<<< HEAD
                 if let Some(ns) = state.data.nervous_systems.get(&governance_canister_id) {
                     let ledger_canister_id = ns.ledger_canister_id();
                     let amount = ns.proposal_rejection_fee().into();
                     let fee = ns.transaction_fee().into();
                     for proposal in decided_user_submitted_proposals {
-=======
-                let now = state.env.now();
-                for proposal in decided_user_submitted_proposals {
-                    if let Some(ns) = state.data.nervous_systems.get(&governance_canister_id) {
-                        let ledger_canister_id = ns.ledger_canister_id();
-                        let amount = ns.proposal_rejection_fee().into();
-                        let fee = ns.transaction_fee().into();
->>>>>>> 7fad75c8
                         if proposal.adopted {
                             let job = ProcessUserRefundJob {
                                 user_id: proposal.user_id,
