use candid::CandidType;
use ts_export::ts_export;
use types::{EventIndex, MessageIndex, MultiUserChat};

<<<<<<< HEAD
#[ts_export(local_user_index, report_message_v2)]
=======
#[ts_export(local_user_index, report_message)]
>>>>>>> 363afcde
#[derive(CandidType, Debug)]
pub struct Args {
    pub chat_id: MultiUserChat,
    pub thread_root_message_index: Option<MessageIndex>,
    pub event_index: EventIndex,
    pub reason_code: u32,
    pub notes: Option<String>,
}

<<<<<<< HEAD
#[ts_export(local_user_index, report_message_v2)]
=======
#[ts_export(local_user_index, report_message)]
>>>>>>> 363afcde
#[derive(CandidType, Debug)]
pub enum Response {
    Success,
    InternalError(String),
}<|MERGE_RESOLUTION|>--- conflicted
+++ resolved
@@ -2,11 +2,7 @@
 use ts_export::ts_export;
 use types::{EventIndex, MessageIndex, MultiUserChat};
 
-<<<<<<< HEAD
-#[ts_export(local_user_index, report_message_v2)]
-=======
 #[ts_export(local_user_index, report_message)]
->>>>>>> 363afcde
 #[derive(CandidType, Debug)]
 pub struct Args {
     pub chat_id: MultiUserChat,
@@ -16,11 +12,7 @@
     pub notes: Option<String>,
 }
 
-<<<<<<< HEAD
-#[ts_export(local_user_index, report_message_v2)]
-=======
 #[ts_export(local_user_index, report_message)]
->>>>>>> 363afcde
 #[derive(CandidType, Debug)]
 pub enum Response {
     Success,
