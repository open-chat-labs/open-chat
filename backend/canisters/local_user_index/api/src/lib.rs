use candid::{CandidType, Principal};
use serde::{Deserialize, Serialize};
use types::nns::CryptoAmount;
use types::{
    CanisterId, ChannelLatestMessageIndex, ChatId, CommunityId, Cryptocurrency, DiamondMembershipPlanDuration, MessageContent,
    MessageIndex, PhoneNumber, ReferralType, SuspensionDuration, TimestampMillis, UpdateUserPrincipalArgs, UserId,
};

mod lifecycle;
mod queries;
mod updates;

pub use lifecycle::*;
pub use queries::*;
pub use updates::*;

#[derive(Serialize, Deserialize, Clone, Debug)]
pub enum Event {
    UsernameChanged(UsernameChanged),
    DisplayNameChanged(DisplayNameChanged),
    PhoneNumberConfirmed(PhoneNumberConfirmed),
    StorageUpgraded(StorageUpgraded),
    UserRegistered(UserRegistered),
    SuperAdminStatusChanged(PlatformModeratorStatusChanged),
    MaxConcurrentCanisterUpgradesChanged(MaxConcurrentCanisterUpgradesChanged),
    UserUpgradeConcurrencyChanged(UserUpgradeConcurrencyChanged),
    UserSuspended(UserSuspended),
    UserJoinedGroup(UserJoinedGroup),
    UserJoinedCommunityOrChannel(UserJoinedCommunityOrChannel),
    DiamondMembershipPaymentReceived(DiamondMembershipPaymentReceived),
    OpenChatBotMessage(Box<OpenChatBotMessage>),
    ReferralCodeAdded(ReferralCodeAdded),
<<<<<<< HEAD
    DiamondMembershipExpiryDate(UserId, TimestampMillis), // Temp event type to populate expiry dates
    UserPrincipalUpdated(UpdateUserPrincipalArgs),
=======
>>>>>>> 15a93298
}

#[derive(Serialize, Deserialize, Clone, Debug)]
pub struct UsernameChanged {
    pub user_id: UserId,
    pub username: String,
}

#[derive(Serialize, Deserialize, Clone, Debug)]
pub struct DisplayNameChanged {
    pub user_id: UserId,
    pub display_name: Option<String>,
}

#[derive(Serialize, Deserialize, Clone, Debug)]
pub struct PhoneNumberConfirmed {
    pub user_id: UserId,
    pub phone_number: PhoneNumber,
    pub storage_added: u64,
    pub new_storage_limit: u64,
}

#[derive(Serialize, Deserialize, Clone, Debug)]
pub struct StorageUpgraded {
    pub user_id: UserId,
    pub cost: CryptoAmount,
    pub storage_added: u64,
    pub new_storage_limit: u64,
}

#[derive(Serialize, Deserialize, Clone, Debug)]
pub struct UserRegistered {
    pub user_id: UserId,
    pub user_principal: Principal,
    pub username: String,
    pub is_bot: bool,
    pub referred_by: Option<UserId>,
}

#[derive(Serialize, Deserialize, Clone, Debug)]
pub struct PlatformModeratorStatusChanged {
    pub user_id: UserId,
    pub is_super_admin: bool,
}

#[derive(Serialize, Deserialize, Clone, Debug)]
pub struct MaxConcurrentCanisterUpgradesChanged {
    pub value: u32,
}

#[derive(Serialize, Deserialize, Clone, Debug)]
pub struct UserUpgradeConcurrencyChanged {
    pub value: u32,
}

#[derive(Serialize, Deserialize, Clone, Debug)]
pub struct UserSuspended {
    pub user_id: UserId,
    pub timestamp: TimestampMillis,
    pub duration: SuspensionDuration,
    pub reason: String,
    pub suspended_by: UserId,
}

#[derive(Serialize, Deserialize, Clone, Debug)]
pub struct UserJoinedGroup {
    pub user_id: UserId,
    pub chat_id: ChatId,
    pub local_user_index_canister_id: CanisterId,
    pub latest_message_index: Option<MessageIndex>,
}

#[derive(Serialize, Deserialize, Clone, Debug)]
pub struct UserJoinedCommunityOrChannel {
    pub user_id: UserId,
    pub community_id: CommunityId,
    pub local_user_index_canister_id: CanisterId,
    pub channels: Vec<ChannelLatestMessageIndex>,
}

#[derive(Serialize, Deserialize, Clone, Debug)]
pub struct DiamondMembershipPaymentReceived {
    pub user_id: UserId,
    pub timestamp: TimestampMillis,
    pub expires_at: TimestampMillis,
    pub token: Cryptocurrency,
    pub amount_e8s: u64,
    pub block_index: u64,
    pub duration: DiamondMembershipPlanDuration,
    pub recurring: bool,
    pub send_bot_message: bool,
}

#[derive(Serialize, Deserialize, Clone, Debug)]
pub struct OpenChatBotMessage {
    pub user_id: UserId,
    pub message: MessageContent,
}

#[derive(Serialize, Deserialize, Clone, Debug)]
pub struct ReferralCodeAdded {
    pub referral_type: ReferralType,
    pub code: String,
    pub expiry: Option<TimestampMillis>,
}

#[derive(CandidType, Serialize, Deserialize, Debug)]
pub struct GlobalUser {
    pub user_id: UserId,
    pub principal: Principal,
    pub is_bot: bool,
    pub is_platform_moderator: bool,
    pub diamond_membership_expires_at: Option<TimestampMillis>,
}<|MERGE_RESOLUTION|>--- conflicted
+++ resolved
@@ -30,11 +30,7 @@
     DiamondMembershipPaymentReceived(DiamondMembershipPaymentReceived),
     OpenChatBotMessage(Box<OpenChatBotMessage>),
     ReferralCodeAdded(ReferralCodeAdded),
-<<<<<<< HEAD
-    DiamondMembershipExpiryDate(UserId, TimestampMillis), // Temp event type to populate expiry dates
     UserPrincipalUpdated(UpdateUserPrincipalArgs),
-=======
->>>>>>> 15a93298
 }
 
 #[derive(Serialize, Deserialize, Clone, Debug)]
