--- conflicted
+++ resolved
@@ -2,10 +2,6 @@
 pub mod c2c_notify_events;
 pub mod c2c_notify_low_balance;
 pub mod c2c_upgrade_user_canister_wasm;
-<<<<<<< HEAD
 pub mod invite_users_to_group;
 pub mod join_group;
-=======
-pub mod join_group;
-pub mod report_message;
->>>>>>> 25cb343f
+pub mod report_message;