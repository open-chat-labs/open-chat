--- conflicted
+++ resolved
@@ -444,9 +444,7 @@
     pub escrow: CanisterId,
     pub event_relay: CanisterId,
     pub internet_identity: CanisterId,
-<<<<<<< HEAD
     pub website: CanisterId,
-=======
 }
 
 #[derive(Serialize, Debug)]
@@ -454,5 +452,4 @@
     pub user_id: UserId,
     pub name: String,
     pub commands: Vec<String>,
->>>>>>> 97f06c08
 }