type Nanoseconds = nat64;
type PublicKey = blob;
type TimestampMillis = nat64;
type TimestampNanoseconds = nat64;

type AuthPrincipalsResponse = variant {
    Success : vec record {
        "principal" : principal;
        originating_canister : principal;
        is_ii_principal : bool;
        last_used : TimestampMillis;
    };
    NotFound;
};

type CheckAuthPrincipalResponse = variant {
    Success;
    NotFound;
};

type GetDelegationArgs = record {
    session_key : PublicKey;
    expiration : TimestampNanoseconds;
};

type GetDelegationResponse = variant {
    Success : SignedDelegation;
    NotFound;
};

type SignedDelegation = record {
    delegation : record {
        pubkey : PublicKey;
        expiration : TimestampNanoseconds;
    };
    signature : blob;
};

type LookupWebAuthnPubKeyArgs = record {
    credential_id : blob;
};

type LookupWebAuthnPubKeyResponse = variant {
    Success : record {
        pubkey : blob;
    };
    NotFound;
};

type GenerateChallengeResponse = variant {
    Success : record {
        key : nat32;
        png_base64 : text;
    };
    AlreadyRegistered;
    Throttled;
};

type ApproveIdentityLinkArgs = record {
    delegation : SignedDelegation;
    public_key : blob;
    link_initiated_by : principal;
};

type ApproveIdentityLinkResponse = variant {
    Success;
    CallerNotRecognised;
    LinkRequestNotFound;
    PrincipalAlreadyLinkedToAnotherOcUser;
    MalformedSignature : text;
    InvalidSignature;
    DelegationTooOld;
};

type CreateIdentityArgs = record {
    public_key : PublicKey;
    webauthn_key : opt record {
        credential_id : blob;
        origin : text;
        cross_platform : bool;
    };
    session_key : PublicKey;
    is_ii_principal : opt bool;
    max_time_to_live : opt Nanoseconds;
    challenge_attempt : opt record {
        key : nat32;
        chars : text;
    };
};

type CreateIdentityResponse = variant {
    Success : PrepareDelegationSuccess;
    AlreadyRegistered;
    PublicKeyInvalid : text;
    OriginatingCanisterInvalid : principal;
    ChallengeRequired;
    ChallengeFailed;
};

type InitiateIdentityLinkArgs = record {
    public_key : blob;
    is_ii_principal : opt bool;
    link_to_principal : principal;
};

type InitiateIdentityLinkResponse = variant {
    Success;
    AlreadyLinkedToPrincipal;
    AlreadyRegistered;
    TargetUserNotFound;
    PublicKeyInvalid : text;
};

type PrepareDelegationArgs = record {
    session_key : PublicKey;
    is_ii_principal : opt bool;
    max_time_to_live : opt Nanoseconds;
};

type PrepareDelegationResponse = variant {
    Success : PrepareDelegationSuccess;
    NotFound;
};

type PrepareDelegationSuccess = record {
    user_key : PublicKey;
    expiration : TimestampNanoseconds;
<<<<<<< HEAD
};

type StoreWebAuthnKeyArgs = record {
    credential_id : PublicKey;
    pubkey : PublicKey;
    session_key : PublicKey;
    max_time_to_live : opt Nanoseconds;
=======
>>>>>>> f30e938f
};

type RemoveIdentityLinkArgs = record {
    linked_principal : principal;
};

type RemoveIdentityLinkResponse = variant {
    Success;
    CannotUnlinkActivePrincipal;
    IdentityLinkNotFound;
    UserNotFound;
};

service : {
    auth_principals : (record {}) -> (AuthPrincipalsResponse) query;
    check_auth_principal : (record {}) -> (CheckAuthPrincipalResponse) query;
    get_delegation : (GetDelegationArgs) -> (GetDelegationResponse) query;
    lookup_webauthn_pubkey : (LookupWebAuthnPubKeyArgs) -> (LookupWebAuthnPubKeyResponse) query;
    approve_identity_link : (ApproveIdentityLinkArgs) -> (ApproveIdentityLinkResponse);
    create_identity : (CreateIdentityArgs) -> (CreateIdentityResponse);
    generate_challenge : (record {}) -> (GenerateChallengeResponse);
    initiate_identity_link : (InitiateIdentityLinkArgs) -> (InitiateIdentityLinkResponse);
    prepare_delegation : (PrepareDelegationArgs) -> (PrepareDelegationResponse);
    remove_identity_link: (RemoveIdentityLinkArgs) -> (RemoveIdentityLinkResponse);
}<|MERGE_RESOLUTION|>--- conflicted
+++ resolved
@@ -125,16 +125,6 @@
 type PrepareDelegationSuccess = record {
     user_key : PublicKey;
     expiration : TimestampNanoseconds;
-<<<<<<< HEAD
-};
-
-type StoreWebAuthnKeyArgs = record {
-    credential_id : PublicKey;
-    pubkey : PublicKey;
-    session_key : PublicKey;
-    max_time_to_live : opt Nanoseconds;
-=======
->>>>>>> f30e938f
 };
 
 type RemoveIdentityLinkArgs = record {
