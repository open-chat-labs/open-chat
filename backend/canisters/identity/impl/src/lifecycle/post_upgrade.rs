use crate::lifecycle::{init_env, init_state};
use crate::memory::get_upgrades_memory;
use crate::Data;
use canister_logger::LogEntry;
use canister_tracing_macros::trace;
use ic_cdk::post_upgrade;
use identity_canister::post_upgrade::Args;
use stable_memory::get_reader;
use tracing::info;
use utils::cycles::init_cycles_dispenser_client;

#[post_upgrade]
#[trace]
fn post_upgrade(args: Args) {
    let memory = get_upgrades_memory();
    let reader = get_reader(&memory);

    let (data, logs, traces): (Data, Vec<LogEntry>, Vec<LogEntry>) = serializer::deserialize(reader).unwrap();

    canister_logger::init_with_logs(data.test_mode, logs, traces);

    let env = init_env(data.rng_seed);
    init_cycles_dispenser_client(data.cycles_dispenser_canister_id, data.test_mode);
    init_state(env, data, args.wasm_version);

    info!(version = %args.wasm_version, "Post-upgrade complete");
<<<<<<< HEAD

    mutate_state(|state| {
        let mut canister_ids = vec!["rdmx6-jaaaa-aaaaa-aaadq-cai"]; // II

        let canister_id = state.env.canister_id();
        if canister_id == CanisterId::from_text("6klfq-niaaa-aaaar-qadbq-cai").unwrap() {
            canister_ids.push("zi2i7-nqaaa-aaaar-qaemq-cai"); // Email
            canister_ids.push("2notu-qyaaa-aaaar-qaeha-cai"); // ETH
            canister_ids.push("2kpva-5aaaa-aaaar-qaehq-cai"); // SOL
        } else if canister_id == CanisterId::from_text("rejcv-jqaaa-aaaak-afj5q-cai").unwrap() {
            canister_ids.push("rubs2-eaaaa-aaaaf-bijfq-cai"); // Email
            canister_ids.push("4s357-zaaaa-aaaaf-bjz7q-cai"); // ETH
            canister_ids.push("lix6w-ciaaa-aaaaf-bj2aa-cai"); // SOL
        }

        for canister_id in canister_ids {
            state
                .data
                .skip_captcha_whitelist
                .insert(CanisterId::from_text(canister_id).unwrap());
        }

        state.data.user_principals.populate_originating_canisters();
    });
=======
>>>>>>> e822a171
}<|MERGE_RESOLUTION|>--- conflicted
+++ resolved
@@ -24,31 +24,6 @@
     init_state(env, data, args.wasm_version);
 
     info!(version = %args.wasm_version, "Post-upgrade complete");
-<<<<<<< HEAD
 
-    mutate_state(|state| {
-        let mut canister_ids = vec!["rdmx6-jaaaa-aaaaa-aaadq-cai"]; // II
-
-        let canister_id = state.env.canister_id();
-        if canister_id == CanisterId::from_text("6klfq-niaaa-aaaar-qadbq-cai").unwrap() {
-            canister_ids.push("zi2i7-nqaaa-aaaar-qaemq-cai"); // Email
-            canister_ids.push("2notu-qyaaa-aaaar-qaeha-cai"); // ETH
-            canister_ids.push("2kpva-5aaaa-aaaar-qaehq-cai"); // SOL
-        } else if canister_id == CanisterId::from_text("rejcv-jqaaa-aaaak-afj5q-cai").unwrap() {
-            canister_ids.push("rubs2-eaaaa-aaaaf-bijfq-cai"); // Email
-            canister_ids.push("4s357-zaaaa-aaaaf-bjz7q-cai"); // ETH
-            canister_ids.push("lix6w-ciaaa-aaaaf-bj2aa-cai"); // SOL
-        }
-
-        for canister_id in canister_ids {
-            state
-                .data
-                .skip_captcha_whitelist
-                .insert(CanisterId::from_text(canister_id).unwrap());
-        }
-
-        state.data.user_principals.populate_originating_canisters();
-    });
-=======
->>>>>>> e822a171
+    mutate_state(|state| state.data.user_principals.populate_originating_canisters());
 }