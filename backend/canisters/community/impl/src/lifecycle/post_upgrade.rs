use crate::jobs::import_groups::finalize_group_import;
use crate::lifecycle::{init_env, init_state, UPGRADE_BUFFER_SIZE};
use crate::memory::get_upgrades_memory;
use crate::{read_state, Data};
use canister_tracing_macros::trace;
use community_canister::post_upgrade::Args;
use ic_cdk_macros::post_upgrade;
use ic_stable_structures::reader::{BufferedReader, Reader};
use std::io::Read;
use tracing::info;

#[post_upgrade]
#[trace]
fn post_upgrade(args: Args) {
    let env = init_env();

    let memory = get_upgrades_memory();
<<<<<<< HEAD
    let mut reader = BufferedReader::new(UPGRADE_BUFFER_SIZE, Reader::new(&memory, 0));
    let mut tuple_len_byte = [0u8];
    reader.read_exact(&mut tuple_len_byte).unwrap();
    let mut data: Data = serializer::deserialize(reader).unwrap();

    // TODO: Remove this after next upgrade
    data.one_time_set_bot_flag(&build_bots_lookup());
=======
    let reader = BufferedReader::new(UPGRADE_BUFFER_SIZE, Reader::new(&memory, 0));

    let (data, logs, traces): (Data, Vec<LogEntry>, Vec<LogEntry>) = serializer::deserialize(reader).unwrap();
>>>>>>> 157fe3ab

    canister_logger::init_with_logs(data.test_mode, Vec::new(), Vec::new());

    init_state(env, data, args.wasm_version);

    let completed_imports = read_state(|state| state.data.groups_being_imported.completed_imports());

    for group_id in completed_imports {
        finalize_group_import(group_id);
    }

    info!(version = %args.wasm_version, "Post-upgrade complete");
}<|MERGE_RESOLUTION|>--- conflicted
+++ resolved
@@ -15,19 +15,10 @@
     let env = init_env();
 
     let memory = get_upgrades_memory();
-<<<<<<< HEAD
     let mut reader = BufferedReader::new(UPGRADE_BUFFER_SIZE, Reader::new(&memory, 0));
     let mut tuple_len_byte = [0u8];
     reader.read_exact(&mut tuple_len_byte).unwrap();
-    let mut data: Data = serializer::deserialize(reader).unwrap();
-
-    // TODO: Remove this after next upgrade
-    data.one_time_set_bot_flag(&build_bots_lookup());
-=======
-    let reader = BufferedReader::new(UPGRADE_BUFFER_SIZE, Reader::new(&memory, 0));
-
-    let (data, logs, traces): (Data, Vec<LogEntry>, Vec<LogEntry>) = serializer::deserialize(reader).unwrap();
->>>>>>> 157fe3ab
+    let data: Data = serializer::deserialize(reader).unwrap();
 
     canister_logger::init_with_logs(data.test_mode, Vec::new(), Vec::new());
 
