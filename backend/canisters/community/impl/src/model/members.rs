use crate::model::members::stable_memory::MembersStableStorage;
use crate::model::user_groups::{UserGroup, UserGroups};
use candid::Principal;
use constants::calculate_summary_updates_data_removal_cutoff;
use group_community_common::{Member, MemberUpdate, Members};
use principal_to_user_id_map::{deserialize_principal_to_user_id_map_from_heap, PrincipalToUserIdMap};
use rand::RngCore;
use serde::de::{SeqAccess, Visitor};
use serde::{Deserialize, Deserializer, Serialize};
use std::collections::{BTreeMap, BTreeSet};
use std::fmt::Formatter;
use types::{
    is_default, ChannelId, CommunityMember, CommunityPermissions, CommunityRole, PushIfNotContains, TimestampMillis,
    Timestamped, UserId, UserType, Version,
};

#[cfg(test)]
mod proptests;
mod stable_memory;

const MAX_MEMBERS_PER_COMMUNITY: u32 = 100_000;

#[derive(Serialize, Deserialize)]
pub struct CommunityMembers {
    members_map: MembersStableStorage,
    #[serde(deserialize_with = "deserialize_member_channel_links")]
    member_channel_links: BTreeMap<UserId, Vec<ChannelId>>,
    member_channel_links_removed: BTreeMap<(UserId, ChannelId), TimestampMillis>,
    user_groups: UserGroups,
    // This includes the userIds of community members and also users invited to the community
    #[serde(deserialize_with = "deserialize_principal_to_user_id_map_from_heap")]
    principal_to_user_id_map: PrincipalToUserIdMap,
    member_ids: BTreeSet<UserId>,
    owners: BTreeSet<UserId>,
    admins: BTreeSet<UserId>,
    bots: BTreeMap<UserId, UserType>,
    blocked: BTreeSet<UserId>,
    lapsed: BTreeSet<UserId>,
    suspended: BTreeSet<UserId>,
    members_with_display_names: BTreeSet<UserId>,
    members_with_referrals: BTreeSet<UserId>,
    updates: BTreeSet<(TimestampMillis, UserId, MemberUpdate)>,
    latest_update_removed: TimestampMillis,
}

impl CommunityMembers {
    pub fn new(
        creator_principal: Principal,
        creator_user_id: UserId,
        creator_user_type: UserType,
        public_channels: Vec<ChannelId>,
        now: TimestampMillis,
    ) -> CommunityMembers {
        let member = CommunityMemberInternal {
            user_id: creator_user_id,
            date_added: now,
            role: CommunityRole::Owner,
            suspended: Timestamped::default(),
            rules_accepted: Some(Timestamped::new(Version::zero(), now)),
            user_type: creator_user_type,
            display_name: Timestamped::default(),
            referred_by: None,
            referrals: BTreeSet::new(),
            referrals_removed: BTreeSet::new(),
            lapsed: Timestamped::default(),
        };

        let mut principal_to_user_id_map = PrincipalToUserIdMap::default();
        principal_to_user_id_map.insert(creator_principal, creator_user_id);

        CommunityMembers {
            members_map: MembersStableStorage::new(member),
            member_channel_links: [(creator_user_id, public_channels)].into_iter().collect(),
            member_channel_links_removed: BTreeMap::new(),
            user_groups: UserGroups::default(),
            principal_to_user_id_map,
            member_ids: [creator_user_id].into_iter().collect(),
            owners: [creator_user_id].into_iter().collect(),
            admins: BTreeSet::new(),
            bots: if creator_user_type.is_bot() {
                [(creator_user_id, creator_user_type)].into_iter().collect()
            } else {
                BTreeMap::new()
            },
            blocked: BTreeSet::new(),
            lapsed: BTreeSet::new(),
            suspended: BTreeSet::new(),
            members_with_display_names: BTreeSet::new(),
            members_with_referrals: BTreeSet::new(),
            updates: BTreeSet::new(),
            latest_update_removed: 0,
        }
    }

    pub fn add(
        &mut self,
        user_id: UserId,
        principal: Principal,
        user_type: UserType,
        mut referred_by: Option<UserId>,
        now: TimestampMillis,
    ) -> AddResult {
        if self.blocked.contains(&user_id) {
            AddResult::Blocked
        } else if self.member_ids.contains(&user_id) {
            AddResult::AlreadyInCommunity
        } else {
            if referred_by == Some(user_id) {
                referred_by = None;
            }

            let member = CommunityMemberInternal {
                user_id,
                date_added: now,
                role: CommunityRole::Member,
                suspended: Timestamped::default(),
                rules_accepted: None,
                user_type,
                display_name: Timestamped::default(),
                referred_by,
                referrals: BTreeSet::new(),
                referrals_removed: BTreeSet::new(),
                lapsed: Timestamped::default(),
            };
            self.add_user_id(principal, user_id);
            self.members_map.insert(member.clone());
            self.prune_then_insert_member_update(user_id, MemberUpdate::Added, now);

            if let Some(referrer) = referred_by {
                if matches!(
                    self.update_member(&referrer, |m| {
                        m.add_referral(user_id);
                        true
                    }),
                    Some(true)
                ) {
                    self.members_with_referrals.insert(referrer);
                }
            }
            self.member_ids.insert(user_id);

            AddResult::Success(member)
        }
    }

    pub fn add_user_id(&mut self, principal: Principal, user_id: UserId) {
        self.principal_to_user_id_map.insert(principal, user_id);
    }

    pub fn remove_by_principal(&mut self, principal: Principal, now: TimestampMillis) -> Option<CommunityMemberInternal> {
        let user_id = self.principal_to_user_id_map.remove(&principal)?;
        self.remove(user_id, Some(principal), now)
    }

<<<<<<< HEAD
    pub fn remove(
        &mut self,
        user_id: UserId,
        principal: Option<Principal>,
        now: TimestampMillis,
    ) -> Option<CommunityMemberInternal> {
        if let Some(principal) = principal {
            let user_id_removed = self.principal_to_user_id_map.remove(&principal);
            assert_eq!(user_id_removed, Some(user_id));
        }

        let member = self.members_map.remove(&user_id)?;
=======
    pub fn remove_by_principal(&mut self, principal: &Principal, now: TimestampMillis) -> Option<CommunityMemberInternal> {
        if let Some(user_id) = self.principal_to_user_id_map.remove(principal) {
            if let Some(member) = self.members_map.remove(&user_id) {
                match member.role {
                    CommunityRole::Owner => self.owners.remove(&user_id),
                    CommunityRole::Admin => self.admins.remove(&user_id),
                    _ => false,
                };
                if member.user_type.is_bot() {
                    self.bots.remove(&user_id);
                }
                if member.lapsed.value {
                    self.lapsed.remove(&user_id);
                }
                if member.suspended.value {
                    self.suspended.remove(&user_id);
                }
                if member.display_name.is_some() {
                    self.members_with_display_names.remove(&user_id);
                }
                if !member.referrals.is_empty() {
                    self.members_with_referrals.remove(&user_id);
                }
                if let Some(referrer) = member.referred_by {
                    let mut remove_from_members_with_referrals = false;
                    self.update_member(&referrer, |m| {
                        m.remove_referral(user_id);
                        if m.referrals.is_empty() {
                            remove_from_members_with_referrals = true;
                        }
                        true
                    });
                    if remove_from_members_with_referrals {
                        self.members_with_referrals.remove(&referrer);
                    }
                }
                self.member_channel_links.remove(&user_id);
                let channels_removed: Vec<_> = self.channels_removed_for_member(user_id).map(|(c, _)| c).collect();
                for channel_id in channels_removed {
                    self.member_channel_links_removed.remove(&(user_id, channel_id));
                }
                self.user_groups.remove_user_from_all(&member.user_id, now);
                self.member_ids.remove(&user_id);
                self.prune_then_insert_member_update(user_id, MemberUpdate::Removed, now);
>>>>>>> 1b9bd62a

        match member.role {
            CommunityRole::Owner => self.owners.remove(&user_id),
            CommunityRole::Admin => self.admins.remove(&user_id),
            _ => false,
        };
        if member.user_type.is_bot() {
            self.bots.remove(&user_id);
        }
        if member.lapsed.value {
            self.lapsed.remove(&user_id);
        }
        if member.suspended.value {
            self.suspended.remove(&user_id);
        }
        if member.display_name.is_some() {
            self.members_with_display_names.remove(&user_id);
        }
        if !member.referrals.is_empty() {
            self.members_with_referrals.remove(&user_id);
        }
        if let Some(referrer) = member.referred_by {
            let mut remove_from_members_with_referrals = false;
            self.update_member(&referrer, |m| {
                m.remove_referral(user_id);
                if m.referrals.is_empty() {
                    remove_from_members_with_referrals = true;
                }
                true
            });
            if remove_from_members_with_referrals {
                self.members_with_referrals.remove(&referrer);
            }
        }
        let channel_ids: Vec<_> = self.channels_for_member(user_id).collect();
        for channel_id in channel_ids {
            self.member_channel_links.remove(&(user_id, channel_id));
        }
        let channels_removed: Vec<_> = self.channels_removed_for_member(user_id).map(|(c, _)| c).collect();
        for channel_id in channels_removed {
            self.member_channel_links_removed.remove(&(user_id, channel_id));
        }
        self.user_groups.remove_user_from_all(&member.user_id, now);
        self.member_ids.remove(&user_id);
        self.prune_then_insert_member_update(user_id, MemberUpdate::Removed, now);

        Some(member)
    }

    #[allow(clippy::too_many_arguments)]
    pub fn change_role(
        &mut self,
        user_id: UserId,
        target_user_id: UserId,
        new_role: CommunityRole,
        permissions: &CommunityPermissions,
        is_caller_platform_moderator: bool,
        is_user_platform_moderator: bool,
        now: TimestampMillis,
    ) -> ChangeRoleResult {
        // Is the caller authorized to change the user to this role
        match self.get_by_user_id(&user_id) {
            Some(p) => {
                if p.suspended.value {
                    return ChangeRoleResult::UserSuspended;
                }
                // Platform moderators can always promote themselves to owner
                if !(p.role.can_change_roles(new_role, permissions) || (is_caller_platform_moderator && new_role.is_owner())) {
                    return ChangeRoleResult::NotAuthorized;
                }
            }
            None => return ChangeRoleResult::UserNotInCommunity,
        }

        let mut member = match self.members_map.get(&target_user_id) {
            Some(p) => p,
            None => return ChangeRoleResult::TargetUserNotInCommunity,
        };

        // Platform moderators cannot be demoted from owner except by themselves
        if is_user_platform_moderator && member.role.is_owner() && target_user_id != user_id {
            return ChangeRoleResult::NotAuthorized;
        }

        // It is not possible to change the role of the last owner
        if member.role.is_owner() && self.owners.len() <= 1 {
            return ChangeRoleResult::Invalid;
        }
        // It is not currently possible to make a bot an owner
        if member.user_type.is_3rd_party_bot() && new_role.is_owner() {
            return ChangeRoleResult::Invalid;
        }

        let prev_role = member.role;

        if prev_role == new_role {
            return ChangeRoleResult::Unchanged;
        }

        match prev_role {
            CommunityRole::Owner => self.owners.remove(&target_user_id),
            CommunityRole::Admin => self.admins.remove(&target_user_id),
            _ => false,
        };

        member.role = new_role;

        match new_role {
            CommunityRole::Owner => {
                if member.lapsed.value {
                    member.lapsed = Timestamped::new(false, now);
                    self.lapsed.remove(&target_user_id);
                }
                self.owners.insert(target_user_id)
            }
            CommunityRole::Admin => self.admins.insert(target_user_id),
            _ => false,
        };

        self.members_map.insert(member);
        self.prune_then_insert_member_update(user_id, MemberUpdate::RoleChanged, now);

        ChangeRoleResult::Success(ChangeRoleSuccessResult {
            caller_id: user_id,
            prev_role,
        })
    }

    pub fn set_suspended(&mut self, user_id: UserId, suspended: bool, now: TimestampMillis) -> Option<bool> {
        let result = self.update_member(&user_id, |member| {
            if member.suspended.value != suspended {
                member.suspended = Timestamped::new(suspended, now);
                true
            } else {
                false
            }
        });
        if matches!(result, Some(true)) {
            if suspended {
                self.suspended.insert(user_id);
            } else {
                self.suspended.remove(&user_id);
            }
        }
        result
    }

    pub fn create_user_group<R: RngCore>(
        &mut self,
        name: String,
        mut users: Vec<UserId>,
        rng: &mut R,
        now: TimestampMillis,
    ) -> Option<u32> {
        users.retain(|u| self.member_ids.contains(u));

        self.user_groups.create(name, users, rng, now)
    }

    pub fn update_user_group(
        &mut self,
        user_group_id: u32,
        name: Option<String>,
        mut users_to_add: Vec<UserId>,
        users_to_remove: Vec<UserId>,
        now: TimestampMillis,
    ) -> bool {
        users_to_add.retain(|u| self.member_ids.contains(u));

        self.user_groups
            .update(user_group_id, name, users_to_add, users_to_remove, now)
    }

    pub fn delete_user_group(&mut self, user_group_id: u32, now: TimestampMillis) -> bool {
        self.user_groups.delete(user_group_id, now)
    }

    pub fn get_user_group(&self, user_group_id: u32) -> Option<&UserGroup> {
        self.user_groups.get(user_group_id)
    }

    pub fn iter_user_groups(&self) -> impl Iterator<Item = &UserGroup> {
        self.user_groups.iter()
    }

    pub fn user_groups_deleted_since(&self, since: TimestampMillis) -> Vec<u32> {
        self.user_groups.deleted_since(since)
    }

    pub fn user_groups_last_updated(&self) -> TimestampMillis {
        self.user_groups.last_updated()
    }

    pub fn update_user_principal(&mut self, old_principal: Principal, new_principal: Principal) {
        if let Some(user_id) = self.principal_to_user_id_map.remove(&old_principal) {
            self.principal_to_user_id_map.insert(new_principal, user_id);
        }
    }

    pub fn mark_member_joined_channel(&mut self, user_id: UserId, channel_id: ChannelId) {
        if self.member_ids.contains(&user_id) {
            self.member_channel_links
                .entry(user_id)
                .or_default()
                .push_if_not_contains(channel_id);
            self.member_channel_links_removed.remove(&(user_id, channel_id));
        }
    }

    pub fn mark_member_left_channel(
        &mut self,
        user_id: UserId,
        channel_id: ChannelId,
        channel_deleted: bool,
        now: TimestampMillis,
    ) {
        if self.member_ids.contains(&user_id) {
            if let Some(channel_ids) = self.member_channel_links.get_mut(&user_id) {
                channel_ids.retain(|id| *id != channel_id);
            }
            if !channel_deleted {
                self.member_channel_links_removed.insert((user_id, channel_id), now);
            }
        }
    }

    pub fn mark_rules_accepted(&mut self, user_id: &UserId, version: Version, now: TimestampMillis) {
        self.update_member(user_id, |member| member.accept_rules(version, now));
    }

    pub fn block(&mut self, user_id: UserId, now: TimestampMillis) -> bool {
        if self.blocked.insert(user_id) {
            self.prune_then_insert_member_update(user_id, MemberUpdate::Blocked, now);
            true
        } else {
            false
        }
    }

    pub fn unblock(&mut self, user_id: UserId, now: TimestampMillis) -> bool {
        if self.blocked.remove(&user_id) {
            self.prune_then_insert_member_update(user_id, MemberUpdate::Unblocked, now);
            true
        } else {
            false
        }
    }

    pub fn user_limit_reached(&self) -> Option<u32> {
        if self.member_ids.len() >= MAX_MEMBERS_PER_COMMUNITY as usize {
            Some(MAX_MEMBERS_PER_COMMUNITY)
        } else {
            None
        }
    }

    pub fn is_blocked(&self, user_id: &UserId) -> bool {
        self.blocked.contains(user_id)
    }

    pub fn blocked(&self) -> Vec<UserId> {
        self.blocked.iter().copied().collect()
    }

    pub fn lookup_user_id(&self, user_id_or_principal: Principal) -> Option<UserId> {
        self.principal_to_user_id_map.get(&user_id_or_principal).or_else(|| {
            let user_id: UserId = user_id_or_principal.into();
            self.member_ids.contains(&user_id).then_some(user_id)
        })
    }

    pub fn get(&self, user_id_or_principal: Principal) -> Option<CommunityMemberInternal> {
        let user_id = user_id_or_principal.into();

        let user_id = self.principal_to_user_id_map.get(&user_id_or_principal).unwrap_or(user_id);

        self.members_map.get(&user_id)
    }

    pub fn get_by_user_id(&self, user_id: &UserId) -> Option<CommunityMemberInternal> {
        self.members_map.get(user_id)
    }

    pub fn contains(&self, user_id: &UserId) -> bool {
        self.member_ids.contains(user_id)
    }

    pub fn len(&self) -> u32 {
        self.member_ids.len() as u32
    }

    pub fn member_ids(&self) -> &BTreeSet<UserId> {
        &self.member_ids
    }

    pub fn channels_for_member(&self, user_id: UserId) -> &[ChannelId] {
        self.member_channel_links
            .get(&user_id)
            .map(|v| v.as_slice())
            .unwrap_or_default()
    }

    pub fn channels_removed_for_member(&self, user_id: UserId) -> impl Iterator<Item = (ChannelId, TimestampMillis)> + '_ {
        self.member_channel_links_removed
            .range((user_id, ChannelId::from(0u32))..)
            .take_while(move |((u, _), _)| *u == user_id)
            .map(|((_, c), ts)| (*c, *ts))
    }

    pub fn member_channel_links_removed_contains(&self, user_id: UserId, channel_id: ChannelId) -> bool {
        self.member_channel_links_removed.contains_key(&(user_id, channel_id))
    }

    pub fn owners(&self) -> &BTreeSet<UserId> {
        &self.owners
    }

    pub fn admins(&self) -> &BTreeSet<UserId> {
        &self.admins
    }

    pub fn bots(&self) -> &BTreeMap<UserId, UserType> {
        &self.bots
    }

    pub fn lapsed(&self) -> &BTreeSet<UserId> {
        &self.lapsed
    }

    pub fn suspended(&self) -> &BTreeSet<UserId> {
        &self.suspended
    }

    pub fn members_with_display_names(&self) -> &BTreeSet<UserId> {
        &self.members_with_display_names
    }

    pub fn members_with_referrals(&self) -> &BTreeSet<UserId> {
        &self.members_with_referrals
    }

    pub fn set_display_name(&mut self, user_id: UserId, display_name: Option<String>, now: TimestampMillis) {
        let display_name_is_some = display_name.is_some();
        if matches!(
            self.update_member(&user_id, |m| {
                m.display_name = Timestamped::new(display_name, now);
                true
            }),
            Some(true)
        ) {
            if display_name_is_some {
                self.members_with_display_names.insert(user_id);
            } else {
                self.members_with_display_names.remove(&user_id);
            }
            self.prune_then_insert_member_update(user_id, MemberUpdate::DisplayNameChanged, now);
        }
    }

    pub fn update_lapsed(&mut self, user_id: UserId, lapsed: bool, now: TimestampMillis) {
        if matches!(
            self.update_member(&user_id, |m| {
                if lapsed {
                    // Owners can't lapse
                    !m.is_owner() && m.set_lapsed(true, now)
                } else {
                    m.set_lapsed(false, now)
                }
            }),
            Some(true)
        ) {
            if lapsed {
                self.lapsed.insert(user_id);
            } else {
                self.lapsed.remove(&user_id);
            }

            self.prune_then_insert_member_update(
                user_id,
                if lapsed { MemberUpdate::Lapsed } else { MemberUpdate::Unlapsed },
                now,
            );
        }
    }

    pub fn unlapse_all(&mut self, now: TimestampMillis) {
        self.prune_member_updates(now);
        for user_id in std::mem::take(&mut self.lapsed) {
            if matches!(self.update_member(&user_id, |m| m.set_lapsed(false, now)), Some(true)) {
                self.updates.insert((now, user_id, MemberUpdate::Unlapsed));
            }
        }
    }

    pub fn iter_latest_updates(&self, since: TimestampMillis) -> impl Iterator<Item = (UserId, MemberUpdate)> + '_ {
        self.updates
            .iter()
            .rev()
            .take_while(move |(ts, _, _)| *ts > since)
            .map(|(_, user_id, update)| (*user_id, *update))
    }

    pub fn last_updated(&self) -> TimestampMillis {
        [
            self.user_groups_last_updated(),
            self.updates.iter().next_back().map_or(0, |(ts, _, _)| *ts),
        ]
        .into_iter()
        .max()
        .unwrap()
    }

    fn update_member<F: FnOnce(&mut CommunityMemberInternal) -> bool>(
        &mut self,
        user_id: &UserId,
        update_fn: F,
    ) -> Option<bool> {
        let mut member = self.members_map.get(user_id)?;

        let updated = update_fn(&mut member);
        if updated {
            self.members_map.insert(member);
        }
        Some(updated)
    }

    fn prune_then_insert_member_update(&mut self, user_id: UserId, update: MemberUpdate, now: TimestampMillis) {
        self.prune_member_updates(now);
        self.updates.insert((now, user_id, update));
    }

    fn prune_member_updates(&mut self, now: TimestampMillis) -> u32 {
        let cutoff = calculate_summary_updates_data_removal_cutoff(now);
        let still_valid = self
            .updates
            .split_off(&(cutoff, Principal::anonymous().into(), MemberUpdate::Added));

        let removed = std::mem::replace(&mut self.updates, still_valid);

        if let Some((ts, _, _)) = removed.last() {
            self.latest_update_removed = *ts;
        }

        removed.len() as u32
    }

    #[cfg(test)]
    fn check_invariants(&self) {
        let mut member_ids = BTreeSet::new();
        let mut owners = BTreeSet::new();
        let mut admins = BTreeSet::new();
        let mut lapsed = BTreeSet::new();
        let mut suspended = BTreeSet::new();
        let mut members_with_display_names = BTreeSet::new();
        let mut members_with_referrals = BTreeSet::new();

        for member in self.members_map.all_members() {
            member_ids.insert(member.user_id);

            match member.role {
                CommunityRole::Owner => owners.insert(member.user_id),
                CommunityRole::Admin => admins.insert(member.user_id),
                CommunityRole::Member => false,
            };

            if member.lapsed.value {
                lapsed.insert(member.user_id);
            }

            if member.suspended.value {
                suspended.insert(member.user_id);
            }

            if member.display_name.is_some() {
                members_with_display_names.insert(member.user_id);
            }

            if !member.referrals.is_empty() {
                members_with_referrals.insert(member.user_id);
            }
        }

        assert_eq!(member_ids, self.member_ids);
        assert_eq!(owners, self.owners);
        assert_eq!(admins, self.admins);
        assert_eq!(lapsed, self.lapsed);
        assert_eq!(suspended, self.suspended);
        assert_eq!(members_with_display_names, self.members_with_display_names);
        assert_eq!(members_with_referrals, self.members_with_referrals);
    }
}

impl Members for CommunityMembers {
    type Member = CommunityMemberInternal;

    fn get(&self, user_id: &UserId) -> Option<CommunityMemberInternal> {
        self.get_by_user_id(user_id)
    }

    fn can_member_lapse(&self, user_id: &UserId) -> bool {
        self.member_ids.contains(user_id) && !self.owners.contains(user_id) && !self.lapsed.contains(user_id)
    }

    fn iter_members_who_can_lapse(&self) -> Box<dyn Iterator<Item = UserId> + '_> {
        Box::new(
            self.member_ids
                .iter()
                .filter(|id| !self.owners.contains(id) && !self.lapsed.contains(id))
                .copied(),
        )
    }
}

#[derive(Serialize, Deserialize, Clone)]
pub struct CommunityMemberInternal {
    #[serde(rename = "u")]
    pub user_id: UserId,
    #[serde(rename = "d")]
    pub date_added: TimestampMillis,
    #[serde(rename = "r", default, skip_serializing_if = "is_default")]
    role: CommunityRole,
    #[serde(rename = "ra", skip_serializing_if = "Option::is_none")]
    pub rules_accepted: Option<Timestamped<Version>>,
    #[serde(rename = "ut", default, skip_serializing_if = "is_default")]
    pub user_type: UserType,
    #[serde(rename = "dn", default, skip_serializing_if = "is_default")]
    display_name: Timestamped<Option<String>>,
    #[serde(rename = "rb", skip_serializing_if = "Option::is_none")]
    pub referred_by: Option<UserId>,
    #[serde(rename = "rf", default, skip_serializing_if = "BTreeSet::is_empty")]
    referrals: BTreeSet<UserId>,
    #[serde(rename = "rr", default, skip_serializing_if = "BTreeSet::is_empty")]
    referrals_removed: BTreeSet<UserId>,
    #[serde(rename = "l", default, skip_serializing_if = "is_default")]
    lapsed: Timestamped<bool>,
    #[serde(rename = "s", default, skip_serializing_if = "is_default")]
    suspended: Timestamped<bool>,
}

impl CommunityMemberInternal {
    pub fn accept_rules(&mut self, version: Version, now: TimestampMillis) -> bool {
        let already_accepted = self
            .rules_accepted
            .as_ref()
            .map_or(false, |accepted| version <= accepted.value);

        if !already_accepted {
            self.rules_accepted = Some(Timestamped::new(version, now));
            true
        } else {
            false
        }
    }

    pub fn last_updated(&self) -> TimestampMillis {
        [
            self.date_added,
            self.suspended.timestamp,
            self.rules_accepted.as_ref().map(|r| r.timestamp).unwrap_or_default(),
            self.display_name.timestamp,
            self.lapsed.timestamp,
        ]
        .into_iter()
        .max()
        .unwrap()
    }

    pub fn role(&self) -> CommunityRole {
        self.role
    }

    pub fn display_name(&self) -> &Timestamped<Option<String>> {
        &self.display_name
    }

    pub fn referrals(&self) -> &BTreeSet<UserId> {
        &self.referrals
    }

    pub fn referrals_removed(&self) -> &BTreeSet<UserId> {
        &self.referrals_removed
    }

    pub fn lapsed(&self) -> &Timestamped<bool> {
        &self.lapsed
    }

    pub fn suspended(&self) -> &Timestamped<bool> {
        &self.suspended
    }

    pub fn add_referral(&mut self, user_id: UserId) {
        self.referrals.insert(user_id);
        self.referrals_removed.remove(&user_id);
    }

    pub fn remove_referral(&mut self, user_id: UserId) {
        if self.referrals.remove(&user_id) {
            self.referrals_removed.insert(user_id);
        }
    }
}

impl Member for CommunityMemberInternal {
    fn user_id(&self) -> UserId {
        self.user_id
    }

    fn is_owner(&self) -> bool {
        self.role.is_owner()
    }

    fn lapsed(&self) -> bool {
        self.lapsed.value
    }

    fn set_lapsed(&mut self, lapsed: bool, timestamp: TimestampMillis) -> bool {
        if lapsed != self.lapsed.value {
            self.lapsed = Timestamped::new(lapsed, timestamp);
            true
        } else {
            false
        }
    }
}

#[allow(clippy::large_enum_variant)]
pub enum AddResult {
    Success(CommunityMemberInternal),
    AlreadyInCommunity,
    Blocked,
}

pub enum ChangeRoleResult {
    Success(ChangeRoleSuccessResult),
    UserNotInCommunity,
    NotAuthorized,
    TargetUserNotInCommunity,
    Unchanged,
    Invalid,
    UserSuspended,
}

pub struct ChangeRoleSuccessResult {
    pub caller_id: UserId,
    pub prev_role: CommunityRole,
}

impl From<CommunityMemberInternal> for CommunityMember {
    fn from(m: CommunityMemberInternal) -> Self {
        CommunityMember {
            user_id: m.user_id,
            date_added: m.date_added,
            role: m.role,
            display_name: m.display_name.value,
            referred_by: m.referred_by,
            lapsed: m.lapsed.value,
        }
    }
}

impl From<&CommunityMemberInternal> for CommunityMember {
    fn from(m: &CommunityMemberInternal) -> Self {
        CommunityMember {
            user_id: m.user_id,
            date_added: m.date_added,
            role: m.role,
            display_name: m.display_name.value.clone(),
            referred_by: m.referred_by,
            lapsed: m.lapsed.value,
        }
    }
}

struct MemberChannelLinksVisitor;

impl<'de> Visitor<'de> for MemberChannelLinksVisitor {
    type Value = BTreeMap<UserId, Vec<ChannelId>>;

    fn expecting(&self, formatter: &mut Formatter) -> std::fmt::Result {
        formatter.write_str("a sequence")
    }

    fn visit_seq<A>(self, mut seq: A) -> Result<Self::Value, A::Error>
    where
        A: SeqAccess<'de>,
    {
        let mut map: BTreeMap<UserId, Vec<ChannelId>> = BTreeMap::new();
        while let Some((user_id, channel_id)) = seq.next_element()? {
            map.entry(user_id).or_default().push(channel_id);
        }
        Ok(map)
    }
}

fn deserialize_member_channel_links<'de, D: Deserializer<'de>>(d: D) -> Result<BTreeMap<UserId, Vec<ChannelId>>, D::Error> {
    d.deserialize_seq(MemberChannelLinksVisitor)
}

#[cfg(test)]
mod tests {
    use super::*;
    use ic_stable_structures::memory_manager::{MemoryId, MemoryManager};
    use ic_stable_structures::DefaultMemoryImpl;
    use test_case::test_case;
    use types::CanisterId;

    #[test_case(true)]
    #[test_case(false)]
    fn channel_link_sets_maintained_correctly(channels_deleted: bool) {
        let memory = MemoryManager::init(DefaultMemoryImpl::default());
        stable_memory_map::init(memory.get(MemoryId::new(1)));

        let principal1 = Principal::from_slice(&[1]);
        let principal2 = Principal::from_slice(&[2]);
        let user_id1 = principal1.into();
        let user_id2 = principal2.into();

        let mut members = CommunityMembers::new(principal1, user_id1, UserType::User, vec![1u32.into()], 0);

        members.add(user_id2, principal2, UserType::User, None, 0);

        for i in 1u32..100 {
            members.mark_member_joined_channel(user_id2, i.into());

            if i % 4 == 0 {
                members.mark_member_left_channel(user_id2, (i / 4).into(), channels_deleted, 0);
            }
        }

        let channel_ids = members.channels_for_member(user_id2).to_vec();
        assert_eq!(channel_ids, (25u32..100).map(ChannelId::from).collect::<Vec<_>>());

        let removed: Vec<_> = members.channels_removed_for_member(user_id2).map(|(c, _)| c).collect();
        if channels_deleted {
            assert!(removed.is_empty());
        } else {
            assert_eq!(removed, (1u32..25).map(ChannelId::from).collect::<Vec<_>>());
        }

<<<<<<< HEAD
        members.remove(user_id2, Some(principal2), 0);
        assert!(members.channels_for_member(user_id2).next().is_none());
=======
        members.remove(&user_id2, 0);
        assert!(members.channels_for_member(user_id2).is_empty());
>>>>>>> 1b9bd62a
        assert!(members.channels_removed_for_member(user_id2).next().is_none());
    }

    #[test]
    fn serialize_member_with_max_defaults() {
        let memory = MemoryManager::init(DefaultMemoryImpl::default());
        stable_memory_map::init(memory.get(MemoryId::new(1)));

        #[derive(Serialize, Deserialize, Clone)]
        pub struct CommunityMemberInternal2 {
            #[serde(rename = "u")]
            pub user_id: UserId,
            #[serde(rename = "d")]
            pub date_added: TimestampMillis,
        }

        let member1 = CommunityMemberInternal {
            user_id: CanisterId::from_text("4bkt6-4aaaa-aaaaf-aaaiq-cai").unwrap().into(),
            date_added: 1732874138000,
            role: CommunityRole::Member,
            rules_accepted: None,
            user_type: UserType::User,
            display_name: Timestamped::default(),
            referred_by: None,
            referrals: BTreeSet::new(),
            referrals_removed: BTreeSet::new(),
            lapsed: Timestamped::default(),
            suspended: Timestamped::default(),
        };

        let member2 = CommunityMemberInternal2 {
            user_id: member1.user_id,
            date_added: member1.date_added,
        };

        let bytes1 = msgpack::serialize_then_unwrap(&member1);
        let bytes2 = msgpack::serialize_then_unwrap(&member2);

        assert_eq!(bytes1, bytes2);
        assert_eq!(bytes1.len(), 26);
    }
}<|MERGE_RESOLUTION|>--- conflicted
+++ resolved
@@ -152,7 +152,6 @@
         self.remove(user_id, Some(principal), now)
     }
 
-<<<<<<< HEAD
     pub fn remove(
         &mut self,
         user_id: UserId,
@@ -165,52 +164,6 @@
         }
 
         let member = self.members_map.remove(&user_id)?;
-=======
-    pub fn remove_by_principal(&mut self, principal: &Principal, now: TimestampMillis) -> Option<CommunityMemberInternal> {
-        if let Some(user_id) = self.principal_to_user_id_map.remove(principal) {
-            if let Some(member) = self.members_map.remove(&user_id) {
-                match member.role {
-                    CommunityRole::Owner => self.owners.remove(&user_id),
-                    CommunityRole::Admin => self.admins.remove(&user_id),
-                    _ => false,
-                };
-                if member.user_type.is_bot() {
-                    self.bots.remove(&user_id);
-                }
-                if member.lapsed.value {
-                    self.lapsed.remove(&user_id);
-                }
-                if member.suspended.value {
-                    self.suspended.remove(&user_id);
-                }
-                if member.display_name.is_some() {
-                    self.members_with_display_names.remove(&user_id);
-                }
-                if !member.referrals.is_empty() {
-                    self.members_with_referrals.remove(&user_id);
-                }
-                if let Some(referrer) = member.referred_by {
-                    let mut remove_from_members_with_referrals = false;
-                    self.update_member(&referrer, |m| {
-                        m.remove_referral(user_id);
-                        if m.referrals.is_empty() {
-                            remove_from_members_with_referrals = true;
-                        }
-                        true
-                    });
-                    if remove_from_members_with_referrals {
-                        self.members_with_referrals.remove(&referrer);
-                    }
-                }
-                self.member_channel_links.remove(&user_id);
-                let channels_removed: Vec<_> = self.channels_removed_for_member(user_id).map(|(c, _)| c).collect();
-                for channel_id in channels_removed {
-                    self.member_channel_links_removed.remove(&(user_id, channel_id));
-                }
-                self.user_groups.remove_user_from_all(&member.user_id, now);
-                self.member_ids.remove(&user_id);
-                self.prune_then_insert_member_update(user_id, MemberUpdate::Removed, now);
->>>>>>> 1b9bd62a
 
         match member.role {
             CommunityRole::Owner => self.owners.remove(&user_id),
@@ -245,10 +198,7 @@
                 self.members_with_referrals.remove(&referrer);
             }
         }
-        let channel_ids: Vec<_> = self.channels_for_member(user_id).collect();
-        for channel_id in channel_ids {
-            self.member_channel_links.remove(&(user_id, channel_id));
-        }
+        self.member_channel_links.remove(&(user_id, channel_id));
         let channels_removed: Vec<_> = self.channels_removed_for_member(user_id).map(|(c, _)| c).collect();
         for channel_id in channels_removed {
             self.member_channel_links_removed.remove(&(user_id, channel_id));
@@ -951,13 +901,8 @@
             assert_eq!(removed, (1u32..25).map(ChannelId::from).collect::<Vec<_>>());
         }
 
-<<<<<<< HEAD
         members.remove(user_id2, Some(principal2), 0);
-        assert!(members.channels_for_member(user_id2).next().is_none());
-=======
-        members.remove(&user_id2, 0);
         assert!(members.channels_for_member(user_id2).is_empty());
->>>>>>> 1b9bd62a
         assert!(members.channels_removed_for_member(user_id2).next().is_none());
     }
 
