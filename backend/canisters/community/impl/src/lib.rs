--- conflicted
+++ resolved
@@ -38,18 +38,11 @@
 use std::time::Duration;
 use timer_job_queues::GroupedTimerJobQueue;
 use types::{
-<<<<<<< HEAD
     AccessGate, AccessGateConfigInternal, Achievement, BotAdded, BotCaller, BotEventsCaller, BotGroupConfig, BotInitiator,
     BotPermissions, BotRemoved, BotUpdated, BuildVersion, Caller, CanisterId, ChannelId, ChatMetrics,
     CommunityCanisterCommunitySummary, CommunityMembership, CommunityPermissions, Cryptocurrency, Cycles, Document, Empty,
-    EventsCaller, FrozenGroupInfo, GroupRole, MembersAdded, Milliseconds, Notification, Rules, TimestampMillis, Timestamped,
-    UserId, UserType,
-=======
-    AccessGate, AccessGateConfigInternal, Achievement, BotAdded, BotCaller, BotGroupConfig, BotInitiator, BotPermissions,
-    BotRemoved, BotUpdated, BuildVersion, Caller, CanisterId, ChannelId, ChatMetrics, CommunityCanisterCommunitySummary,
-    CommunityMembership, CommunityPermissions, Cryptocurrency, Cycles, Document, Empty, FrozenGroupInfo, GroupRole,
-    IdempotentEnvelope, MembersAdded, Milliseconds, Notification, Rules, TimestampMillis, Timestamped, UserId, UserType,
->>>>>>> 3e0b5e06
+    EventsCaller, FrozenGroupInfo, GroupRole, IdempotentEnvelope, MembersAdded, Milliseconds, Notification, Rules,
+    TimestampMillis, Timestamped, UserId, UserType,
 };
 use types::{CommunityId, SNS_FEE_SHARE_PERCENT};
 use user_canister::CommunityCanisterEvent;
@@ -763,15 +756,11 @@
 
         if member.is_none() {
             let bot_user_id = caller.into();
-            if let Some(bot) = self.bots.get(&bot_user_id) {
-                if let Some(event_visibility) = bot.event_visibility.as_ref() {
+            if let Some(event_visibility) = self.bots.get(&bot_user_id).and_then(|b| b.event_visibility.as_ref()) {
+                if let Some(&min_visible_event_index) = event_visibility.min_visible_event_indexes.get(&Some(channel_id)) {
                     return Ok(EventsCaller::Bot(BotEventsCaller {
                         bot: bot_user_id,
-                        min_visible_event_index: event_visibility
-                            .min_visible_event_indexes
-                            .get(&Some(channel_id))
-                            .copied()
-                            .unwrap_or_default(),
+                        min_visible_event_index,
                         event_types: event_visibility.event_types.clone(),
                     }));
                 }
