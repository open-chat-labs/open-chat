use crate::activity_notifications::handle_activity_notification;
use crate::{CommunityEventPusher, RuntimeState, execute_update};
use canister_api_macros::update;
use canister_tracing_macros::trace;
use chat_events::TipMessageArgs;
use community_canister::c2c_tip_message::*;
use ledger_utils::format_crypto_amount_with_symbol;
use types::{Achievement, ChannelMessageTipped, Chat, EventIndex, OCResult, UserNotificationPayload};
use user_canister::{CommunityCanisterEvent, MessageActivity, MessageActivityEvent};

#[update(msgpack = true)]
#[trace]
fn c2c_tip_message(args: Args) -> Response {
    execute_update(|state| c2c_tip_message_impl(args, state)).into()
}

fn c2c_tip_message_impl(args: Args, state: &mut RuntimeState) -> OCResult {
    state.data.verify_not_frozen()?;

    let user_id = state.get_calling_member(true)?.user_id;
    let channel = state.data.channels.get_mut_or_err(&args.channel_id)?;
    let now = state.env.now();

    let tip_message_args = TipMessageArgs {
        user_id,
        recipient: args.recipient,
        thread_root_message_index: args.thread_root_message_index,
        message_id: args.message_id,
        ledger: args.ledger,
        token_symbol: args.token_symbol.clone(),
        amount: args.amount,
        now,
    };

    let result = channel.chat.tip_message(
        tip_message_args,
        CommunityEventPusher {
            now,
            rng: state.env.rng(),
            queue: &mut state.data.local_user_index_event_sync_queue,
        },
    )?;

    if let Some((message, event_index)) =
        channel
            .chat
            .events
            .message_internal(EventIndex::default(), args.thread_root_message_index, args.message_id.into())
        && let Some(sender) = channel.chat.members.get(&message.sender)
        && message.sender != user_id
        && !sender.user_type().is_bot()
    {
        let community_id = state.env.canister_id().into();
        let event = CommunityCanisterEvent::MessageActivity(MessageActivityEvent {
            chat: Chat::Channel(community_id, channel.id),
            thread_root_message_index: args.thread_root_message_index,
            message_index: message.message_index,
            message_id: message.message_id,
            event_index,
            activity: MessageActivity::Tip,
            timestamp: now,
            user_id: Some(user_id),
        });

<<<<<<< HEAD
                let channel_avatar_id = channel.chat.avatar.as_ref().map(|a| a.id);
                let tip = format_crypto_amount_with_symbol(args.amount, args.decimals, &args.token_symbol);
                let notification = UserNotificationPayload::ChannelMessageTipped(ChannelMessageTipped {
                    community_id,
                    channel_id: channel.id,
                    thread_root_message_index: args.thread_root_message_index,
                    message_index: message.message_index,
                    message_event_index: event_index,
                    community_name: state.data.name.value.clone(),
                    channel_name: channel.chat.name.value.clone(),
                    tipped_by: user_id,
                    tipped_by_name: args.username,
                    tipped_by_display_name: args.display_name,
                    tip,
                    community_avatar_id: state.data.avatar.as_ref().map(|a| a.id),
                    channel_avatar_id,
                });

                state.push_notification(Some(user_id), vec![message.sender], notification);
                state.push_event_to_user(message.sender, event, now);
                state.notify_user_of_achievement(message.sender, Achievement::HadMessageTipped, now);
            }
        }
=======
        let channel_avatar_id = channel.chat.avatar.as_ref().map(|a| a.id);
        let tip = format_crypto_amount_with_symbol(args.amount, args.decimals, &args.token_symbol);
        // TODO i18n
        let fcm_body = format!("Tipped your message {}", tip.clone());
        let fcm_data = FcmData::for_channel(community_id, channel.id)
            .set_body(fcm_body)
            .set_sender_name_with_alt(&args.display_name, &args.username)
            .set_avatar_id(channel_avatar_id);

        let notification = UserNotificationPayload::ChannelMessageTipped(ChannelMessageTipped {
            community_id,
            channel_id: channel.id,
            thread_root_message_index: args.thread_root_message_index,
            message_index: message.message_index,
            message_event_index: event_index,
            community_name: state.data.name.value.clone(),
            channel_name: channel.chat.name.value.clone(),
            tipped_by: user_id,
            tipped_by_name: args.username,
            tipped_by_display_name: args.display_name,
            tip,
            community_avatar_id: state.data.avatar.as_ref().map(|a| a.id),
            channel_avatar_id,
        });

        state.push_notification(Some(user_id), vec![message.sender], notification, fcm_data);
        state.push_event_to_user(message.sender, event, now);
        state.notify_user_of_achievement(message.sender, Achievement::HadMessageTipped, now);
>>>>>>> cc5010d9
    }

    state.push_bot_notification(result.bot_notification);
    handle_activity_notification(state);
    Ok(())
}<|MERGE_RESOLUTION|>--- conflicted
+++ resolved
@@ -47,22 +47,19 @@
             .events
             .message_internal(EventIndex::default(), args.thread_root_message_index, args.message_id.into())
         && let Some(sender) = channel.chat.members.get(&message.sender)
-        && message.sender != user_id
-        && !sender.user_type().is_bot()
-    {
-        let community_id = state.env.canister_id().into();
-        let event = CommunityCanisterEvent::MessageActivity(MessageActivityEvent {
-            chat: Chat::Channel(community_id, channel.id),
-            thread_root_message_index: args.thread_root_message_index,
-            message_index: message.message_index,
-            message_id: message.message_id,
-            event_index,
-            activity: MessageActivity::Tip,
-            timestamp: now,
-            user_id: Some(user_id),
-        });
+            && message.sender != user_id && !sender.user_type().is_bot() {
+                let community_id = state.env.canister_id().into();
+                let event = CommunityCanisterEvent::MessageActivity(MessageActivityEvent {
+                    chat: Chat::Channel(community_id, channel.id),
+                    thread_root_message_index: args.thread_root_message_index,
+                    message_index: message.message_index,
+                    message_id: message.message_id,
+                    event_index,
+                    activity: MessageActivity::Tip,
+                    timestamp: now,
+                    user_id: Some(user_id),
+                });
 
-<<<<<<< HEAD
                 let channel_avatar_id = channel.chat.avatar.as_ref().map(|a| a.id);
                 let tip = format_crypto_amount_with_symbol(args.amount, args.decimals, &args.token_symbol);
                 let notification = UserNotificationPayload::ChannelMessageTipped(ChannelMessageTipped {
@@ -85,38 +82,6 @@
                 state.push_event_to_user(message.sender, event, now);
                 state.notify_user_of_achievement(message.sender, Achievement::HadMessageTipped, now);
             }
-        }
-=======
-        let channel_avatar_id = channel.chat.avatar.as_ref().map(|a| a.id);
-        let tip = format_crypto_amount_with_symbol(args.amount, args.decimals, &args.token_symbol);
-        // TODO i18n
-        let fcm_body = format!("Tipped your message {}", tip.clone());
-        let fcm_data = FcmData::for_channel(community_id, channel.id)
-            .set_body(fcm_body)
-            .set_sender_name_with_alt(&args.display_name, &args.username)
-            .set_avatar_id(channel_avatar_id);
-
-        let notification = UserNotificationPayload::ChannelMessageTipped(ChannelMessageTipped {
-            community_id,
-            channel_id: channel.id,
-            thread_root_message_index: args.thread_root_message_index,
-            message_index: message.message_index,
-            message_event_index: event_index,
-            community_name: state.data.name.value.clone(),
-            channel_name: channel.chat.name.value.clone(),
-            tipped_by: user_id,
-            tipped_by_name: args.username,
-            tipped_by_display_name: args.display_name,
-            tip,
-            community_avatar_id: state.data.avatar.as_ref().map(|a| a.id),
-            channel_avatar_id,
-        });
-
-        state.push_notification(Some(user_id), vec![message.sender], notification, fcm_data);
-        state.push_event_to_user(message.sender, event, now);
-        state.notify_user_of_achievement(message.sender, Achievement::HadMessageTipped, now);
->>>>>>> cc5010d9
-    }
 
     state.push_bot_notification(result.bot_notification);
     handle_activity_notification(state);
