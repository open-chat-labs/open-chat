--- conflicted
+++ resolved
@@ -69,15 +69,9 @@
         return Error(OCErrorCode::InitiatorNotAuthorized.into());
     }
 
-<<<<<<< HEAD
-    match mutate_state(|state| send_message_impl(args, Some(bot_caller), finalised, state)) {
+    match mutate_state(|state| send_message_impl(args, Some(Caller::BotV2(bot_caller)), finalised, state)) {
         Ok(result) => Success(result),
         Err(error) => Error(error),
-=======
-    match mutate_state(|state| send_message_impl(args, Some(Caller::BotV2(bot_caller)), finalised, state)) {
-        Ok(result) => c2c_bot_send_message::Response::Success(result),
-        Err(error) => c2c_bot_send_message::Response::Error(error),
->>>>>>> 63bff6f0
     }
 }
 
