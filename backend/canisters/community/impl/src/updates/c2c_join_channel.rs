use crate::guards::caller_is_user_index_or_local_user_index;
use crate::model::channels::Channel;
use crate::model::members::CommunityMemberInternal;
use crate::updates::c2c_join_community::join_community;
use crate::{activity_notifications::handle_activity_notification, mutate_state, read_state, RuntimeState};
use crate::{jobs, run_regular_jobs};
use candid::Principal;
use canister_api_macros::update;
use canister_tracing_macros::trace;
use chat_events::ChatEventInternal;
use community_canister::c2c_join_channel::{Response::*, *};
use gated_groups::{
    check_if_passes_gate, check_if_passes_gate_synchronously, CheckGateArgs, CheckIfPassesGateResult,
    CheckVerifiedCredentialGateArgs,
};
use group_chat_core::AddResult;
use group_community_common::{ExpiringMember, Member};
use types::{
    AccessGate, AccessGateConfigInternal, ChannelId, MemberJoined, TimestampMillis, UniquePersonProof,
    VerifiedCredentialGateArgs,
};

#[update(guard = "caller_is_user_index_or_local_user_index", msgpack = true)]
#[trace]
async fn c2c_join_channel(args: Args) -> Response {
    run_regular_jobs();

    if read_state(|state| {
        state
            .data
            .members
            .get_by_user_id(&args.user_id)
            .map_or(false, |member| !member.lapsed())
    }) {
        check_gate_then_join_channel(&args).await
    } else {
        match join_community(community_canister::c2c_join_community::Args {
            user_id: args.user_id,
            principal: args.principal,
            invite_code: args.invite_code,
            referred_by: args.referred_by,
            is_platform_moderator: args.is_platform_moderator,
            is_bot: args.is_bot,
            user_type: args.user_type,
            diamond_membership_expires_at: args.diamond_membership_expires_at,
            verified_credential_args: args.verified_credential_args.clone(),
            unique_person_proof: args.unique_person_proof.clone(),
        })
        .await
        {
            community_canister::c2c_join_community::Response::Success(_) => {
                let response = check_gate_then_join_channel(&args).await;
                if matches!(response, Success(_) | AlreadyInChannel(_)) {
                    let summary = read_state(|state| {
                        let member = state.data.members.get_by_user_id(&args.user_id);
                        state.summary(member, None)
                    });
                    SuccessJoinedCommunity(Box::new(summary))
                } else {
                    response
                }
            }
            community_canister::c2c_join_community::Response::AlreadyInCommunity(_) => {
                check_gate_then_join_channel(&args).await
            }
            community_canister::c2c_join_community::Response::GateCheckFailed(r) => GateCheckFailed(r),
            community_canister::c2c_join_community::Response::NotInvited => NotInvited,
            community_canister::c2c_join_community::Response::UserBlocked => UserBlocked,
            community_canister::c2c_join_community::Response::MemberLimitReached(l) => MemberLimitReached(l),
            community_canister::c2c_join_community::Response::CommunityFrozen => CommunityFrozen,
            community_canister::c2c_join_community::Response::InternalError(error) => InternalError(error),
        }
    }
}

pub(crate) fn join_channel_synchronously(
    channel_id: ChannelId,
    user_principal: Principal,
    diamond_membership_expires_at: Option<TimestampMillis>,
    unique_person_proof: Option<UniquePersonProof>,
) {
    let is_unique_person = unique_person_proof.is_some();

    match read_state(|state| {
        is_permitted_to_join(
            channel_id,
            user_principal,
            diamond_membership_expires_at,
            unique_person_proof,
            None,
            state,
        )
    }) {
        Ok(None) => {}
        Ok(Some((gate_config, args))) => {
            if !matches!(
                check_if_passes_gate_synchronously(gate_config.gate, args),
                Some(CheckIfPassesGateResult::Success)
            ) {
                return;
            }
        }
        _ => return,
    };

    mutate_state(|state| {
        commit(
            channel_id,
            user_principal,
            diamond_membership_expires_at,
            is_unique_person,
            state,
        )
    });
}

async fn check_gate_then_join_channel(args: &Args) -> Response {
    match read_state(|state| {
        is_permitted_to_join(
            args.channel_id,
            args.principal,
            args.diamond_membership_expires_at,
            args.unique_person_proof.clone(),
            args.verified_credential_args.clone(),
            state,
        )
    }) {
        Ok(Some((gate_config, check_gate_args))) => match check_if_passes_gate(gate_config.gate, check_gate_args).await {
            CheckIfPassesGateResult::Success => {}
            CheckIfPassesGateResult::Failed(reason) => return GateCheckFailed(reason),
            CheckIfPassesGateResult::InternalError(error) => return InternalError(error),
        },
        Ok(None) => {}
        Err(response) => return response,
    };

    mutate_state(|state| {
        commit(
            args.channel_id,
            args.principal,
            args.diamond_membership_expires_at,
            args.unique_person_proof.is_some(),
            state,
        )
    })
}

fn is_permitted_to_join(
    channel_id: ChannelId,
    user_principal: Principal,
    diamond_membership_expires_at: Option<TimestampMillis>,
    unique_person_proof: Option<UniquePersonProof>,
    verified_credential_args: Option<VerifiedCredentialGateArgs>,
    state: &RuntimeState,
) -> Result<Option<(AccessGateConfigInternal, CheckGateArgs)>, Response> {
    if state.data.is_frozen() {
        return Err(CommunityFrozen);
    }

    if let Some(member) = state.data.members.get(user_principal) {
        if member.suspended.value {
            return Err(UserSuspended);
        }

        if let Some(channel) = state.data.channels.get(&channel_id) {
            if let Some(limit) = channel.chat.members.user_limit_reached() {
                Err(MemberLimitReached(limit))
            } else if channel.chat.members.is_blocked(&member.user_id) {
                Err(UserBlocked)
            } else if channel.chat.invited_users.get(&member.user_id).is_some() {
                Ok(None)
            } else if !channel.chat.is_public.value {
                Err(NotInvited)
            } else {
                if let Some(channel_member) = channel.chat.members.get(&member.user_id) {
                    if !member.lapsed() && !channel_member.lapsed() {
                        return Err(AlreadyInChannel(Box::new(
                            channel
                                .summary(Some(channel_member.user_id), true, state.data.is_public, &state.data.members)
                                .unwrap(),
                        )));
                    }
                }

                Ok(channel.chat.gate_config.as_ref().map(|g| {
                    (
                        g.clone(),
                        CheckGateArgs {
                            user_id: member.user_id,
                            diamond_membership_expires_at,
                            this_canister: state.env.canister_id(),
                            is_unique_person: unique_person_proof.is_some(),
                            verified_credential_args: verified_credential_args.map(|vc| CheckVerifiedCredentialGateArgs {
                                user_ii_principal: vc.user_ii_principal,
                                credential_jwts: vc.credential_jwts(),
                                ic_root_key: state.data.ic_root_key.clone(),
                                ii_canister_id: state.data.internet_identity_canister_id,
                                ii_origin: vc.ii_origin,
                            }),
                            referred_by_member: false,
                            now: state.env.now(),
                        },
                    )
                }))
            }
        } else {
            Err(ChannelNotFound)
        }
    } else {
        Err(UserNotInCommunity)
    }
}

<<<<<<< HEAD
fn commit(
    channel_id: ChannelId,
    user_principal: Principal,
    diamond_membership_expires_at: Option<TimestampMillis>,
    is_unique_person: bool,
    state: &mut RuntimeState,
) -> Response {
    let Some(member) = state.data.members.get_mut(user_principal) else {
        return UserNotInCommunity;
    };
=======
fn commit(channel_id: ChannelId, user_principal: Principal, state: &mut RuntimeState) -> Response {
    if let Some(member) = state.data.members.get_mut(user_principal) {
        if let Some(channel) = state.data.channels.get_mut(&channel_id) {
            let now = state.env.now();
            match join_channel_unchecked(channel, member, state.data.is_public, true, now) {
                AddResult::Success(_) => {
                    let summary = channel
                        .summary(Some(member.user_id), true, state.data.is_public, &state.data.members)
                        .unwrap();
>>>>>>> 49de7bf7

    let user_id = member.user_id;
    let Some(channel) = state.data.channels.get_mut(&channel_id) else {
        return ChannelNotFound;
    };

    let now = state.env.now();
    match join_channel_unchecked(channel, member, state.data.is_public, now) {
        AddResult::Success(_) => {
            let summary = channel
                .summary(Some(user_id), true, state.data.is_public, &state.data.members)
                .unwrap();

            if let Some(gate_expiry) = channel.chat.gate_config.value.as_ref().and_then(|gc| gc.expiry()) {
                state.data.expiring_members.push(ExpiringMember {
                    expires: now + gate_expiry,
                    channel_id: Some(channel_id),
                    user_id,
                });
            }

            // If there is a payment gate on this channel then queue payments to *community* owner(s) and treasury
            if let Some(AccessGate::Payment(gate)) = channel.chat.gate_config.value.as_ref().map(|gc| gc.gate.clone()) {
                state.queue_access_gate_payments(gate);
            }

            state
                .data
                .user_cache
                .insert(user_id, diamond_membership_expires_at, is_unique_person);

            jobs::expire_members::start_job_if_required(state);

            handle_activity_notification(state);

            Success(Box::new(summary))
        }
        AddResult::AlreadyInGroup => {
            let summary = channel
                .summary(Some(user_id), true, state.data.is_public, &state.data.members)
                .unwrap();
            AlreadyInChannel(Box::new(summary))
        }
        AddResult::Blocked => UserBlocked,
        AddResult::MemberLimitReached(limit) => MemberLimitReached(limit),
    }
}

pub(crate) fn add_members_to_public_channel_unchecked<'a>(
    channel: &mut Channel,
    members: impl Iterator<Item = &'a mut CommunityMemberInternal>,
    now: TimestampMillis,
) {
    let mut user_ids = Vec::new();
    for member in members {
        let result = join_channel_unchecked(channel, member, true, false, now);
        if matches!(result, AddResult::Success(_)) {
            member.channels.insert(channel.id);
            user_ids.push(member.user_id);
        }
    }

    channel.chat.events.mark_members_added_to_public_channel(user_ids, now);
}

pub(crate) fn join_channel_unchecked(
    channel: &mut Channel,
    community_member: &mut CommunityMemberInternal,
    notifications_muted: bool,
    push_event: bool,
    now: TimestampMillis,
) -> AddResult {
    let min_visible_event_index;
    let min_visible_message_index;

    if let Some(invitation) = channel.chat.invited_users.get(&community_member.user_id) {
        min_visible_event_index = invitation.min_visible_event_index;
        min_visible_message_index = invitation.min_visible_message_index;
    } else if channel.chat.history_visible_to_new_joiners {
        let (e, m) = channel.chat.min_visible_indexes_for_new_members.unwrap_or_default();

        min_visible_event_index = e;
        min_visible_message_index = m;
    } else {
        let events_reader = channel.chat.events.main_events_reader();
        min_visible_event_index = events_reader.next_event_index();
        min_visible_message_index = events_reader.next_message_index();
    };

    let result = channel.chat.members.add(
        community_member.user_id,
        now,
        min_visible_event_index,
        min_visible_message_index,
        notifications_muted,
        community_member.user_type,
    );

    if matches!(result, AddResult::Blocked | AddResult::MemberLimitReached(_)) {
        return result;
    }

<<<<<<< HEAD
    community_member.channels.insert(channel.id);
=======
            if push_event {
                if channel.chat.is_public.value {
                    channel
                        .chat
                        .events
                        .mark_members_added_to_public_channel(vec![member.user_id], now);
                } else {
                    channel.chat.events.push_main_event(
                        ChatEventInternal::ParticipantJoined(Box::new(MemberJoined {
                            user_id: member.user_id,
                            invited_by: invitation.map(|i| i.invited_by),
                        })),
                        0,
                        now,
                    );
                }
            }
>>>>>>> 49de7bf7

    let invitation = channel.chat.invited_users.remove(&community_member.user_id, now);

    if matches!(result, AddResult::AlreadyInGroup) {
        let member = channel.chat.members.get_mut(&community_member.user_id).unwrap();
        member.clear_lapsed(now);
        return AddResult::Success(member.clone());
    }

    if channel.chat.is_public.value {
        channel
            .chat
            .events
            .mark_member_added_to_public_channel(community_member.user_id, now);
    } else {
        channel.chat.events.push_main_event(
            ChatEventInternal::ParticipantJoined(Box::new(MemberJoined {
                user_id: community_member.user_id,
                invited_by: invitation.map(|i| i.invited_by),
            })),
            0,
            now,
        );
    }

    result
}<|MERGE_RESOLUTION|>--- conflicted
+++ resolved
@@ -211,7 +211,6 @@
     }
 }
 
-<<<<<<< HEAD
 fn commit(
     channel_id: ChannelId,
     user_principal: Principal,
@@ -222,17 +221,6 @@
     let Some(member) = state.data.members.get_mut(user_principal) else {
         return UserNotInCommunity;
     };
-=======
-fn commit(channel_id: ChannelId, user_principal: Principal, state: &mut RuntimeState) -> Response {
-    if let Some(member) = state.data.members.get_mut(user_principal) {
-        if let Some(channel) = state.data.channels.get_mut(&channel_id) {
-            let now = state.env.now();
-            match join_channel_unchecked(channel, member, state.data.is_public, true, now) {
-                AddResult::Success(_) => {
-                    let summary = channel
-                        .summary(Some(member.user_id), true, state.data.is_public, &state.data.members)
-                        .unwrap();
->>>>>>> 49de7bf7
 
     let user_id = member.user_id;
     let Some(channel) = state.data.channels.get_mut(&channel_id) else {
@@ -240,7 +228,7 @@
     };
 
     let now = state.env.now();
-    match join_channel_unchecked(channel, member, state.data.is_public, now) {
+    match join_channel_unchecked(channel, member, state.data.is_public, true, now) {
         AddResult::Success(_) => {
             let summary = channel
                 .summary(Some(user_id), true, state.data.is_public, &state.data.members)
@@ -335,27 +323,7 @@
         return result;
     }
 
-<<<<<<< HEAD
     community_member.channels.insert(channel.id);
-=======
-            if push_event {
-                if channel.chat.is_public.value {
-                    channel
-                        .chat
-                        .events
-                        .mark_members_added_to_public_channel(vec![member.user_id], now);
-                } else {
-                    channel.chat.events.push_main_event(
-                        ChatEventInternal::ParticipantJoined(Box::new(MemberJoined {
-                            user_id: member.user_id,
-                            invited_by: invitation.map(|i| i.invited_by),
-                        })),
-                        0,
-                        now,
-                    );
-                }
-            }
->>>>>>> 49de7bf7
 
     let invitation = channel.chat.invited_users.remove(&community_member.user_id, now);
 
@@ -365,20 +333,22 @@
         return AddResult::Success(member.clone());
     }
 
-    if channel.chat.is_public.value {
-        channel
-            .chat
-            .events
-            .mark_member_added_to_public_channel(community_member.user_id, now);
-    } else {
-        channel.chat.events.push_main_event(
-            ChatEventInternal::ParticipantJoined(Box::new(MemberJoined {
-                user_id: community_member.user_id,
-                invited_by: invitation.map(|i| i.invited_by),
-            })),
-            0,
-            now,
-        );
+    if push_event {
+        if channel.chat.is_public.value {
+            channel
+                .chat
+                .events
+                .mark_members_added_to_public_channel(vec![community_member.user_id], now);
+        } else {
+            channel.chat.events.push_main_event(
+                ChatEventInternal::ParticipantJoined(Box::new(MemberJoined {
+                    user_id: community_member.user_id,
+                    invited_by: invitation.map(|i| i.invited_by),
+                })),
+                0,
+                now,
+            );
+        }
     }
 
     result
