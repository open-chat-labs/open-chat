<<<<<<< HEAD
use crate::jobs;
use crate::updates::c2c_join_channel::join_channel_unchecked;
=======
use crate::updates::c2c_join_channel::add_members_to_public_channel_unchecked;
>>>>>>> 49de7bf7
use crate::{activity_notifications::handle_activity_notification, mutate_state, run_regular_jobs, RuntimeState};
use canister_api_macros::update;
use canister_tracing_macros::trace;
use community_canister::update_channel::{Response::*, *};
use group_chat_core::UpdateResult;
use types::OptionUpdate;
use url::Url;

#[update(candid = true, msgpack = true)]
#[trace]
fn update_channel(args: Args) -> Response {
    run_regular_jobs();

    mutate_state(|state| update_channel_impl(args, state))
}

fn update_channel_impl(mut args: Args, state: &mut RuntimeState) -> Response {
    clean_args(&mut args);

    if state.data.is_frozen() {
        return CommunityFrozen;
    }

    if let OptionUpdate::SetToSome(external_url) = &args.external_url {
        if Url::parse(external_url).is_err() {
            return ExternalUrlInvalid;
        }
    }

    if let OptionUpdate::SetToSome(gate_config) = &args.gate_config {
        if !gate_config.validate() {
            return AccessGateInvalid;
        }
    }

    if let Some(name) = &args.name {
        if state.data.channels.is_name_taken(name, Some(args.channel_id)) {
            return NameTaken;
        }
    }

    if let Some(channel) = state.data.channels.get_mut(&args.channel_id) {
        let caller = state.env.caller();

        if let Some(member) = state.data.members.get(caller) {
            let now = state.env.now();
            let gate_config_updates =
                if args.gate_config.has_update() { args.gate_config } else { args.gate.map(|g| g.into()) };

            let prev_gate_config = channel.chat.gate_config.value.clone();

            match channel.chat.update(
                member.user_id,
                args.name,
                args.description,
                args.rules,
                args.avatar,
                args.permissions_v2,
                gate_config_updates.map(|gc| gc.into()),
                args.public,
                args.messages_visible_to_non_members,
                args.events_ttl,
                args.external_url,
                now,
            ) {
                UpdateResult::Success(result) => {
                    if channel.chat.is_public.value && channel.chat.gate_config.is_none() {
                        // If the channel has just been made public or had its gate removed, join
                        // existing community members to the channel
<<<<<<< HEAD
                        if result.newly_public || matches!(result.gate_config_update, OptionUpdate::SetToNone) {
                            for m in state.data.members.iter_mut() {
                                if !m.channels_removed.iter().any(|c| c.value == channel.id) {
                                    join_channel_unchecked(channel, m, true, now);
                                }
                            }
=======
                        if result.newly_public || matches!(result.gate_update, OptionUpdate::SetToNone) {
                            let channel_id = channel.id;
                            add_members_to_public_channel_unchecked(
                                channel,
                                state
                                    .data
                                    .members
                                    .iter_mut()
                                    .filter(|m| !m.channels_removed.iter().any(|c| c.value == channel_id)),
                                now,
                            );
>>>>>>> 49de7bf7
                        }
                    }

                    state.data.update_member_expiry(Some(args.channel_id), &prev_gate_config, now);

                    jobs::expire_members::restart_job(state);

                    handle_activity_notification(state);

                    SuccessV2(SuccessResult {
                        rules_version: result.rules_version,
                    })
                }
                UpdateResult::UserSuspended => UserSuspended,
                UpdateResult::UserLapsed => UserLapsed,
                UpdateResult::UserNotInGroup => UserNotInChannel,
                UpdateResult::NotAuthorized => NotAuthorized,
                UpdateResult::NameTooShort(v) => NameTooShort(v),
                UpdateResult::NameTooLong(v) => NameTooLong(v),
                UpdateResult::NameReserved => NameReserved,
                UpdateResult::DescriptionTooLong(v) => DescriptionTooLong(v),
                UpdateResult::RulesTooShort(v) => RulesTooShort(v),
                UpdateResult::RulesTooLong(v) => RulesTooLong(v),
                UpdateResult::AvatarTooBig(v) => AvatarTooBig(v),
            }
        } else {
            UserNotInCommunity
        }
    } else {
        ChannelNotFound
    }
}

fn clean_args(args: &mut Args) {
    args.name = args.name.as_ref().map(|name| name.trim().to_string());
    args.description = args.description.as_ref().map(|desc| desc.trim().to_string());

    if let Some(rules) = &mut args.rules {
        rules.text = rules.text.trim().to_string();
    }
}<|MERGE_RESOLUTION|>--- conflicted
+++ resolved
@@ -1,9 +1,5 @@
-<<<<<<< HEAD
 use crate::jobs;
-use crate::updates::c2c_join_channel::join_channel_unchecked;
-=======
 use crate::updates::c2c_join_channel::add_members_to_public_channel_unchecked;
->>>>>>> 49de7bf7
 use crate::{activity_notifications::handle_activity_notification, mutate_state, run_regular_jobs, RuntimeState};
 use canister_api_macros::update;
 use canister_tracing_macros::trace;
@@ -73,15 +69,7 @@
                     if channel.chat.is_public.value && channel.chat.gate_config.is_none() {
                         // If the channel has just been made public or had its gate removed, join
                         // existing community members to the channel
-<<<<<<< HEAD
                         if result.newly_public || matches!(result.gate_config_update, OptionUpdate::SetToNone) {
-                            for m in state.data.members.iter_mut() {
-                                if !m.channels_removed.iter().any(|c| c.value == channel.id) {
-                                    join_channel_unchecked(channel, m, true, now);
-                                }
-                            }
-=======
-                        if result.newly_public || matches!(result.gate_update, OptionUpdate::SetToNone) {
                             let channel_id = channel.id;
                             add_members_to_public_channel_unchecked(
                                 channel,
@@ -92,7 +80,6 @@
                                     .filter(|m| !m.channels_removed.iter().any(|c| c.value == channel_id)),
                                 now,
                             );
->>>>>>> 49de7bf7
                         }
                     }
 
