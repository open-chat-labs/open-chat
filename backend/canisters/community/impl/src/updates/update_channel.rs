--- conflicted
+++ resolved
@@ -41,13 +41,8 @@
                 args.permissions,
                 args.gate,
                 args.public,
-<<<<<<< HEAD
                 args.events_ttl,
-                state.env.now(),
-=======
-                OptionUpdate::NoChange,
                 now,
->>>>>>> a6799b21
             ) {
                 UpdateResult::Success(result) => {
                     if result.newly_public && channel.chat.gate.is_none() {
