--- conflicted
+++ resolved
@@ -80,22 +80,12 @@
             .message_internal(EventIndex::default(), args.thread_root_message_index, args.message_id.into())
     {
         if let Some(sender) = channel.chat.members.get(&message.sender)
-            && message.sender != agent
-            && !sender.user_type().is_bot()
-        {
-            let community_id: CommunityId = state.env.canister_id().into();
+            && message.sender != agent && !sender.user_type().is_bot() {
+                let community_id: CommunityId = state.env.canister_id().into();
 
-            let notifications_muted = channel
-                .chat
-                .members
-                .get(&message.sender)
-                .is_none_or(|m| m.notifications_muted().value || m.suspended().value);
-
-            if !notifications_muted {
-                let display_name = state
-                    .data
+                let notifications_muted = channel
+                    .chat
                     .members
-<<<<<<< HEAD
                     .get(&message.sender)
                     .is_none_or(|m| m.notifications_muted().value || m.suspended().value);
 
@@ -143,56 +133,7 @@
                 );
 
                 state.notify_user_of_achievement(message.sender, Achievement::HadMessageReactedTo, now);
-=======
-                    .get_by_user_id(&agent)
-                    .and_then(|m| m.display_name().value.clone())
-                    .or(args.display_name);
-                let channel_avatar_id = channel.chat.avatar.as_ref().map(|d| d.id);
-
-                // TODO i18n
-                let fcm_body = format!("Reacted {} to your message", args.reaction.clone().0);
-                let fcm_data = FcmData::for_channel(community_id, args.channel_id)
-                    .set_body(fcm_body)
-                    .set_sender_name_with_alt(&display_name, &args.username)
-                    .set_avatar_id(channel_avatar_id);
-
-                let notification = UserNotificationPayload::ChannelReactionAdded(ChannelReactionAddedNotification {
-                    community_id,
-                    channel_id: args.channel_id,
-                    thread_root_message_index: args.thread_root_message_index,
-                    message_index: message.message_index,
-                    message_event_index: event_index,
-                    community_name: state.data.name.value.clone(),
-                    channel_name: channel.chat.name.value.clone(),
-                    added_by: agent,
-                    added_by_name: args.username,
-                    added_by_display_name: display_name,
-                    reaction: args.reaction,
-                    community_avatar_id: state.data.avatar.as_ref().map(|d| d.id),
-                    channel_avatar_id,
-                });
-
-                state.push_notification(Some(agent), vec![message.sender], notification, fcm_data);
->>>>>>> cc5010d9
             }
-
-            state.push_event_to_user(
-                message.sender,
-                CommunityCanisterEvent::MessageActivity(MessageActivityEvent {
-                    chat: Chat::Channel(community_id, args.channel_id),
-                    thread_root_message_index: args.thread_root_message_index,
-                    message_index: message.message_index,
-                    message_id: message.message_id,
-                    event_index,
-                    activity: MessageActivity::Reaction,
-                    timestamp: now,
-                    user_id: Some(agent),
-                }),
-                now,
-            );
-
-            state.notify_user_of_achievement(message.sender, Achievement::HadMessageReactedTo, now);
-        }
 
         if new_achievement {
             state.notify_user_of_achievement(agent, Achievement::ReactedToMessage, now);
