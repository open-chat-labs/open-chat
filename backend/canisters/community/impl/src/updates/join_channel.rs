use crate::model::channels::Channel;
use crate::model::members::CommunityMemberInternal;
use crate::{activity_notifications::handle_activity_notification, mutate_state, read_state, RuntimeState};
use candid::Principal;
use canister_tracing_macros::trace;
use chat_events::ChatEventInternal;
use community_canister::join_channel::{Response::*, *};
use gated_groups::{check_if_passes_gate, CheckIfPassesGateResult};
use group_chat_core::AddResult;
use ic_cdk_macros::update;
use types::{AccessGate, CanisterId, ChannelId, EventIndex, MemberJoined, MessageIndex, TimestampMillis, UserId};

#[update]
#[trace]
async fn join_channel(args: Args) -> Response {
    let caller = read_state(|state| state.env.caller());
    join_channel_impl(args.channel_id, caller).await
}

pub(crate) async fn join_channel_impl(channel_id: ChannelId, user_principal: Principal) -> Response {
    match read_state(|state| is_permitted_to_join(channel_id, user_principal, state)) {
        Ok(Some((gate, user_index_canister_id, user_id))) => {
            match check_if_passes_gate(&gate, user_id, user_index_canister_id).await {
                CheckIfPassesGateResult::Success => {}
                CheckIfPassesGateResult::Failed(reason) => return GateCheckFailed(reason),
                CheckIfPassesGateResult::InternalError(error) => return InternalError(error),
            }
        }
        Ok(None) => {}
        Err(response) => return response,
    };

    mutate_state(|state| commit(channel_id, user_principal, state))
}

fn is_permitted_to_join(
    channel_id: ChannelId,
    user_principal: Principal,
    state: &RuntimeState,
) -> Result<Option<(AccessGate, CanisterId, UserId)>, Response> {
    if state.data.is_frozen() {
        return Err(CommunityFrozen);
    }

    if let Some(member) = state.data.members.get(user_principal) {
        if member.suspended.value {
            return Err(UserSuspended);
        }

        if let Some(channel) = state.data.channels.get(&channel_id) {
            if !channel.chat.is_public && channel.chat.invited_users.get(&member.user_id).is_none() {
                return Err(NotInvited);
            }

            if let Some(limit) = channel.chat.members.user_limit_reached() {
                return Err(UserLimitReached(limit));
            }

            if let Some(channel_member) = channel.chat.members.get(&member.user_id) {
                Err(AlreadyInChannel(Box::new(
                    channel.summary(Some(channel_member), state.env.now()),
                )))
            } else {
                Ok(channel
                    .chat
                    .gate
                    .as_ref()
                    .map(|g| (g.clone(), state.data.user_index_canister_id, member.user_id)))
            }
        } else {
            Err(ChannelNotFound)
        }
    } else {
        Err(UserNotInCommunity)
    }
}

fn commit(channel_id: ChannelId, user_principal: Principal, state: &mut RuntimeState) -> Response {
    if let Some(member) = state.data.members.get_mut(user_principal) {
        if let Some(channel) = state.data.channels.get_mut(&channel_id) {
            let now = state.env.now();
            match join_channel_unchecked(channel, member, state.data.is_public, now) {
                AddResult::Success(channel_member) => {
<<<<<<< HEAD
                    let summary = channel.summary(&channel_member, now);
=======
                    let invitation = channel.chat.invited_users.remove(&member.user_id, now);

                    channel.chat.events.push_main_event(
                        ChatEventInternal::ParticipantJoined(Box::new(MemberJoined {
                            user_id: member.user_id,
                            invited_by: invitation.map(|i| i.invited_by),
                        })),
                        0,
                        now,
                    );

                    member.channels.insert(channel_id);

                    let summary = channel.summary(Some(&channel_member), now);

>>>>>>> 95522a64
                    handle_activity_notification(state);
                    Success(Box::new(summary))
                }
                AddResult::AlreadyInGroup => {
                    let summary = channel.summary_if_member(&member.user_id, now).unwrap();
                    AlreadyInChannel(Box::new(summary))
                }
                AddResult::Blocked => UserBlocked,
                AddResult::UserLimitReached(limit) => UserLimitReached(limit),
            }
        } else {
            ChannelNotFound
        }
    } else {
        UserNotInCommunity
    }
}

pub(crate) fn join_channel_unchecked(
    channel: &mut Channel,
    member: &mut CommunityMemberInternal,
    notifications_muted: bool,
    now: TimestampMillis,
) -> AddResult {
    let min_visible_event_index;
    let min_visible_message_index;

    if let Some(invitation) = channel.chat.invited_users.get(&member.user_id) {
        min_visible_event_index = invitation.min_visible_event_index;
        min_visible_message_index = invitation.min_visible_message_index;
    } else if channel.chat.history_visible_to_new_joiners {
        min_visible_event_index = EventIndex::default();
        min_visible_message_index = MessageIndex::default();
    } else {
        let events_reader = channel.chat.events.main_events_reader(now);
        min_visible_event_index = events_reader.next_event_index();
        min_visible_message_index = events_reader.next_message_index();
    };

    let result = channel.chat.members.add(
        member.user_id,
        now,
        min_visible_event_index,
        min_visible_message_index,
        notifications_muted,
    );

    match &result {
        AddResult::Success(_) => {
            let invitation = channel.chat.invited_users.remove(&member.user_id, now);

            channel.chat.events.push_main_event(
                ChatEventInternal::ParticipantJoined(Box::new(MemberJoined {
                    user_id: member.user_id,
                    invited_by: invitation.map(|i| i.invited_by),
                })),
                0,
                now,
            );

            member.channels.insert(channel.id);
        }
        AddResult::AlreadyInGroup => {
            member.channels.insert(channel.id);
        }
        AddResult::Blocked | AddResult::UserLimitReached(_) => {}
    }

    result
}<|MERGE_RESOLUTION|>--- conflicted
+++ resolved
@@ -81,25 +81,7 @@
             let now = state.env.now();
             match join_channel_unchecked(channel, member, state.data.is_public, now) {
                 AddResult::Success(channel_member) => {
-<<<<<<< HEAD
-                    let summary = channel.summary(&channel_member, now);
-=======
-                    let invitation = channel.chat.invited_users.remove(&member.user_id, now);
-
-                    channel.chat.events.push_main_event(
-                        ChatEventInternal::ParticipantJoined(Box::new(MemberJoined {
-                            user_id: member.user_id,
-                            invited_by: invitation.map(|i| i.invited_by),
-                        })),
-                        0,
-                        now,
-                    );
-
-                    member.channels.insert(channel_id);
-
                     let summary = channel.summary(Some(&channel_member), now);
-
->>>>>>> 95522a64
                     handle_activity_notification(state);
                     Success(Box::new(summary))
                 }
