--- conflicted
+++ resolved
@@ -5,15 +5,13 @@
 
 ## [unreleased]
 
-<<<<<<< HEAD
 ### Changed
 
 - Simplify timer jobs + make them more efficient ([#5233](https://github.com/open-chat-labs/open-chat/pull/5233))
-=======
+
 ### Fixed
 
 - Fix p2p swaps in threads which weren't being marked as updated ([#5235](https://github.com/open-chat-labs/open-chat/pull/5235))
->>>>>>> 94a3849d
 
 ## [[2.0.1015](https://github.com/open-chat-labs/open-chat/releases/tag/v2.0.1015-community)] - 2024-01-19
 
