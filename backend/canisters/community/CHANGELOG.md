# Changelog
All notable changes to this project will be documented in this file.

The format is based on [Keep a Changelog](https://keepachangelog.com/en/1.0.0/).

## [unreleased]

<<<<<<< HEAD
### Changed

- Extend versioned rules to communities and groups ([#4219](https://github.com/open-chat-labs/open-chat/pull/4219))
=======
### Added

- Support making private groups / channels public ([#4223](https://github.com/open-chat-labs/open-chat/pull/4223))
>>>>>>> 5000de20

### Fixed

- Fix for owners not being able to demote other owners ([#4227](https://github.com/open-chat-labs/open-chat/pull/4227))

## [[2.0.815](https://github.com/open-chat-labs/open-chat/releases/tag/v2.0.815-community)] - 2023-08-23

### Changed

- Add timestamp to `selected_updates` and `selected_channel_updates` ([#4182](https://github.com/open-chat-labs/open-chat/pull/4182))
- Optimise `selected_channel_updates` for query caching ([#4185](https://github.com/open-chat-labs/open-chat/pull/4185))
- Allow making private communities public ([#4217](https://github.com/open-chat-labs/open-chat/pull/4217))

## [[2.0.808](https://github.com/open-chat-labs/open-chat/releases/tag/v2.0.808-community)] - 2023-08-11

### Changed

- Convert remaining SNS transactions to ICRC1 ([#4175](https://github.com/open-chat-labs/open-chat/pull/4175))

## [[2.0.804](https://github.com/open-chat-labs/open-chat/releases/tag/v2.0.804-community)] - 2023-08-11

### Changed

- Add support for versioned access rules ([#4159](https://github.com/open-chat-labs/open-chat/pull/4159))

### Removed

- Remove SNS transaction types ([#4162](https://github.com/open-chat-labs/open-chat/pull/4162))

## [[2.0.801](https://github.com/open-chat-labs/open-chat/releases/tag/v2.0.801-community)] - 2023-08-08

### Changed

- Simplify notification types ([#4148](https://github.com/open-chat-labs/open-chat/pull/4148))
- Validate text length based on number of chars rather than bytes ([#4154](https://github.com/open-chat-labs/open-chat/pull/4154))

### Removed

- Remove remaining default channels code ([#4144](https://github.com/open-chat-labs/open-chat/pull/4144))

## [[2.0.789](https://github.com/open-chat-labs/open-chat/releases/tag/v2.0.789-community)] - 2023-08-04

### Changed

- More efficient serialization of notifications ([#4134](https://github.com/open-chat-labs/open-chat/pull/4134))
- Give public channels default behaviour ([#4137](https://github.com/open-chat-labs/open-chat/pull/4137))
- Add all members to all public channels ([#4140](https://github.com/open-chat-labs/open-chat/pull/4140))

## [[2.0.776](https://github.com/open-chat-labs/open-chat/releases/tag/v2.0.776-community)] - 2023-08-01

### Added

- Finish implementing `import_proposals_group_into_community` ([#4089](https://github.com/open-chat-labs/open-chat/pull/4089))

## [[2.0.772](https://github.com/open-chat-labs/open-chat/releases/tag/v2.0.772-community)] - 2023-07-31

### Changed

- Clear failing group imports ([#4083](https://github.com/open-chat-labs/open-chat/pull/4083))

### Fixed

- Newly imported channels missing from updates loop ([#4079](https://github.com/open-chat-labs/open-chat/pull/4079))

## [[2.0.768](https://github.com/open-chat-labs/open-chat/releases/tag/v2.0.768-community)] - 2023-07-31

### Changed

- Always use `MembersAddedToDefaultChannel` events for default channels ([#4071](https://github.com/open-chat-labs/open-chat/pull/4071))
- Return new members in `selected_channel_updates` after `MembersAddedToDefaultChannel` ([#4072](https://github.com/open-chat-labs/open-chat/pull/4072))

## [[2.0.762](https://github.com/open-chat-labs/open-chat/releases/tag/v2.0.762-community)] - 2023-07-28

### Changed

- Return `SuccessJoinedCommunity` after joining default channel ([#3997](https://github.com/open-chat-labs/open-chat/pull/3997))
- Fetch `user_id` from `invited_users` when getting channel summary ([#3999](https://github.com/open-chat-labs/open-chat/pull/3999))
- Store principals of invited users ([#4002](https://github.com/open-chat-labs/open-chat/pull/4002))
- Mark channels as read after joining community or channel ([#4004](https://github.com/open-chat-labs/open-chat/pull/4004))
- Trim messages before pushing them as notifications ([#4020](https://github.com/open-chat-labs/open-chat/pull/4020))
- Support sending any ICRC1 tokens ([#4026](https://github.com/open-chat-labs/open-chat/pull/4026))
- Add `GroupImportedInternal` community event type ([#4028](https://github.com/open-chat-labs/open-chat/pull/4028))
- Add new `MembersAddedToDefaultChannel` event type ([#4032](https://github.com/open-chat-labs/open-chat/pull/4032))
- Add all community members to channel when it is set as default ([#4033](https://github.com/open-chat-labs/open-chat/pull/4033))
- Finalize any completed group imports in `post_upgrade` ([#4035](https://github.com/open-chat-labs/open-chat/pull/4035))
- Trigger upgrade if finalizing group import exceeds instruction limit ([#4037](https://github.com/open-chat-labs/open-chat/pull/4037))
- Add all community members to a default channel when it is created ([#4041](https://github.com/open-chat-labs/open-chat/pull/4041))
- Use `TimerJobs` to persist canister timers across upgrades ([#4043](https://github.com/open-chat-labs/open-chat/pull/4043))

### Removed

- Consolidate remove and block permissions ([#4030](https://github.com/open-chat-labs/open-chat/pull/4030))

### Fixed

- Ensure public channel names are ci unique ([#4044](https://github.com/open-chat-labs/open-chat/pull/4044))
- Fix creation of proposal channels ([#4046](https://github.com/open-chat-labs/open-chat/pull/4046))

## [[2.0.749](https://github.com/open-chat-labs/open-chat/releases/tag/v2.0.749-community)] - 2023-07-20

### Changed

- Wire up channel avatars ([#3957](https://github.com/open-chat-labs/open-chat/pull/3957))
- When user leaves community push event to each channel they were in ([#3963](https://github.com/open-chat-labs/open-chat/pull/3963))
- Remove dependencies on IC repo ([#3970](https://github.com/open-chat-labs/open-chat/pull/3970))
- Add `invite_code` to `channel_summary` args ([#3975](https://github.com/open-chat-labs/open-chat/pull/3975))
- Use `canister_client` for making all c2c calls ([#3979](https://github.com/open-chat-labs/open-chat/pull/3979))
- Avoid using `candid::Func` type directly ([#3983](https://github.com/open-chat-labs/open-chat/pull/3983))
- Hide latest channel messages from users not in community ([#3987](https://github.com/open-chat-labs/open-chat/pull/3987))
- Allow users to join community and channel in a single call ([#3988](https://github.com/open-chat-labs/open-chat/pull/3988))
- Allow inviting non-community members directly into a channel ([#3990](https://github.com/open-chat-labs/open-chat/pull/3990))

### Fixed

- Fix channel missing from updates after being imported ([#3978](https://github.com/open-chat-labs/open-chat/pull/3978))

## [[2.0.740](https://github.com/open-chat-labs/open-chat/releases/tag/v2.0.740-community)] - 2023-07-07

### Added

- The first version of the community canister<|MERGE_RESOLUTION|>--- conflicted
+++ resolved
@@ -5,15 +5,13 @@
 
 ## [unreleased]
 
-<<<<<<< HEAD
+### Added
+
+- Support making private groups / channels public ([#4223](https://github.com/open-chat-labs/open-chat/pull/4223))
+
 ### Changed
 
 - Extend versioned rules to communities and groups ([#4219](https://github.com/open-chat-labs/open-chat/pull/4219))
-=======
-### Added
-
-- Support making private groups / channels public ([#4223](https://github.com/open-chat-labs/open-chat/pull/4223))
->>>>>>> 5000de20
 
 ### Fixed
 
