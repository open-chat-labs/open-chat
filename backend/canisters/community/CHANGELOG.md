--- conflicted
+++ resolved
@@ -6,11 +6,10 @@
 
 ## [unreleased]
 
-<<<<<<< HEAD
 ### Changed
 
 - Remove UserId for member map values since its already in the keys ([#6945](https://github.com/open-chat-labs/open-chat/pull/6945))
-=======
+
 ### Removed
 
 - Remove a load of unused candid endpoints ([#6947](https://github.com/open-chat-labs/open-chat/pull/6947))
@@ -18,7 +17,6 @@
 ### Fixed
 
 - Don't supply a fee when BURNing ([#6948](https://github.com/open-chat-labs/open-chat/pull/6948))
->>>>>>> b079bbae
 
 ## [[2.0.1486](https://github.com/open-chat-labs/open-chat/releases/tag/v2.0.1486-community)] - 2024-12-02
 
