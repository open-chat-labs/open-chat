# Changelog

All notable changes to this project will be documented in this file.

The format is based on [Keep a Changelog](https://keepachangelog.com/en/1.0.0/).

## [unreleased]

### Changed

- Simplify how we store and query proposal votes ([#6906](https://github.com/open-chat-labs/open-chat/pull/6906))
<<<<<<< HEAD
- Remove member updates after 90 days ([#6907](https://github.com/open-chat-labs/open-chat/pull/6907))
=======
- Extract member to channel links out of each member instance ([#6910](https://github.com/open-chat-labs/open-chat/pull/6910))
>>>>>>> 80ff71eb

### Removed

- Remove code to deduplicate @everyone mentions ([#6901](https://github.com/open-chat-labs/open-chat/pull/6901))
- Remove code to migrate metrics to new reduced size format ([#6901](https://github.com/open-chat-labs/open-chat/pull/6901))
- Remove code to migrate community members to new reduced size format ([#6901](https://github.com/open-chat-labs/open-chat/pull/6901))
- Remove the old `gate` field which has been superseded by `gate_config` ([#6902](https://github.com/open-chat-labs/open-chat/pull/6902))

## [[2.0.1477](https://github.com/open-chat-labs/open-chat/releases/tag/v2.0.1477-community)] - 2024-11-27

### Fixed

- Dedupe @everyone mentions using timer job ([#6899](https://github.com/open-chat-labs/open-chat/pull/6899))

## [[2.0.1475](https://github.com/open-chat-labs/open-chat/releases/tag/v2.0.1475-community)] - 2024-11-26

### Added

- Add new prize message criteria ([#6831](https://github.com/open-chat-labs/open-chat/pull/6831))
- Accept calls from the BotApiGateway ([#6846](https://github.com/open-chat-labs/open-chat/pull/6846))

### Changed

- Store events in `HybridMap` which caches latest events on the heap ([#6762](https://github.com/open-chat-labs/open-chat/pull/6762))
- Reduce size of metrics in memory ([#6765](https://github.com/open-chat-labs/open-chat/pull/6765))
- Run cycles check (+ other background tasks) when executing timer jobs ([#6815](https://github.com/open-chat-labs/open-chat/pull/6815))
- Add cycles balance check to more timer jobs ([#6822](https://github.com/open-chat-labs/open-chat/pull/6822))
- Handle metric counters that overflow `u32::MAX` ([#6826](https://github.com/open-chat-labs/open-chat/pull/6826))
- Add the `BotCommand` access token type ([#6830](https://github.com/open-chat-labs/open-chat/pull/6830))
- Improve job to delete files after messages are deleted ([#6839](https://github.com/open-chat-labs/open-chat/pull/6839))
- Add `bot_api_gateway` canisterId to the canister state ([#6842](https://github.com/open-chat-labs/open-chat/pull/6842))
- Simplify `inspect_message` ([#6847](https://github.com/open-chat-labs/open-chat/pull/6847))
- Avoid double iteration when updating member expiry ([#6851](https://github.com/open-chat-labs/open-chat/pull/6851))
- Avoid cases where we were iterating over the full chat members map ([#6853](https://github.com/open-chat-labs/open-chat/pull/6853))
- Take a fee for prize messages and send to treasury ([#6854](https://github.com/open-chat-labs/open-chat/pull/6854))
- Store @everyone mentions once rather than linking to each user ([#6856](https://github.com/open-chat-labs/open-chat/pull/6856))
- Deduplicate existing @everyone mentions ([#6857](https://github.com/open-chat-labs/open-chat/pull/6857))
- Disallow promoting bots to owners ([#6865](https://github.com/open-chat-labs/open-chat/pull/6865))
- Reduce the number of events stored on the heap in the `HybridMap` ([#6867](https://github.com/open-chat-labs/open-chat/pull/6867))
- Return `FailedToDeserialize` and log error if unable to read event ([#6873](https://github.com/open-chat-labs/open-chat/pull/6873))
- Extract stable memory map so it can store additional datasets ([#6876](https://github.com/open-chat-labs/open-chat/pull/6876))
- Avoid iterating all channel members when determining who to notify of new message ([#6877](https://github.com/open-chat-labs/open-chat/pull/6877))
- Reduce size of community members when serialized ([#6883](https://github.com/open-chat-labs/open-chat/pull/6883))
- Avoid many cases where we were iterating over all community members ([#6884](https://github.com/open-chat-labs/open-chat/pull/6884))
- Make `ChannelId` comparisons use their 32bit representation ([#6885](https://github.com/open-chat-labs/open-chat/pull/6885))

### Removed

- Remove code to migrate events to stable memory now that it is complete ([#6769](https://github.com/open-chat-labs/open-chat/pull/6769))
- Remove code to migrate to the new thread summary format ([#6862](https://github.com/open-chat-labs/open-chat/pull/6862))
- Remove any spurious video calls in progress ([#6872](https://github.com/open-chat-labs/open-chat/pull/6872))

## [[2.0.1433](https://github.com/open-chat-labs/open-chat/releases/tag/v2.0.1433-community)] - 2024-11-07

### Changed

- Restart migration job if threads need to be updated ([#6757](https://github.com/open-chat-labs/open-chat/pull/6757))
- Perform cycles check when migrating events to stable memory ([#6757](https://github.com/open-chat-labs/open-chat/pull/6757))

### Removed

- Remove events from being stored on the heap ([#6758](https://github.com/open-chat-labs/open-chat/pull/6758))

## [[2.0.1431](https://github.com/open-chat-labs/open-chat/releases/tag/v2.0.1431-community)] - 2024-11-06

### Changed

- Consolidate `summary` and `c2c_summary` args ([#6723](https://github.com/open-chat-labs/open-chat/pull/6723))
- Fix case where some thread messages were not updated in stable memory ([#6736](https://github.com/open-chat-labs/open-chat/pull/6736))

### Fixed

- Fix migrating to stable memory for chats with disappearing messages ([#6746](https://github.com/open-chat-labs/open-chat/pull/6746))

## [[2.0.1423](https://github.com/open-chat-labs/open-chat/releases/tag/v2.0.1423-community)] - 2024-11-05

### Changed

- Read events in batches when performing stable memory garbage collection ([#6682](https://github.com/open-chat-labs/open-chat/pull/6682))
- Improve efficiency of calculating latest threads per user ([#6687](https://github.com/open-chat-labs/open-chat/pull/6687))
- Avoid iterating over chat events to load mentions ([#6690](https://github.com/open-chat-labs/open-chat/pull/6690))
- Public channels of private communities unmuted by default ([#6708](https://github.com/open-chat-labs/open-chat/pull/6708))
- Read events from stable memory once migration is complete ([#6722](https://github.com/open-chat-labs/open-chat/pull/6722))

## [[2.0.1415](https://github.com/open-chat-labs/open-chat/releases/tag/v2.0.1415-community)] - 2024-10-25

### Changed

- Avoid extra key lookup when iterating over events ([#6680](https://github.com/open-chat-labs/open-chat/pull/6680))

### Fixed

- Expose `import_group` over msgpack ([#6681](https://github.com/open-chat-labs/open-chat/pull/6681))

## [[2.0.1414](https://github.com/open-chat-labs/open-chat/releases/tag/v2.0.1414-community)] - 2024-10-24

### Fixed

- Prevent `activity` when voting on your own poll ([#6675](https://github.com/open-chat-labs/open-chat/pull/6675))

## [[2.0.1409](https://github.com/open-chat-labs/open-chat/releases/tag/v2.0.1409-community)] - 2024-10-24

### Added

- Copy chat events into stable memory ([#6603](https://github.com/open-chat-labs/open-chat/pull/6603))
- Add more achievements ([#6631](https://github.com/open-chat-labs/open-chat/pull/6631))

### Changed

- Make searching by user and term require matching both + make more efficient ([#6612](https://github.com/open-chat-labs/open-chat/pull/6612))
- Add `message_id` and `event_index` to `MessageActivityEvent` ([#6623](https://github.com/open-chat-labs/open-chat/pull/6623))
- Fixes to activity feed ([#6627](https://github.com/open-chat-labs/open-chat/pull/6627))
- Allow LocalGroupIndex to trigger migration of chat events to stable memory ([#6642](https://github.com/open-chat-labs/open-chat/pull/6642))

### Removed

- Remove `is_bot` which has been supplanted by `user_type` ([#6650](https://github.com/open-chat-labs/open-chat/pull/6650))

### Fixed

- Refund P2P swap early if message is deleted ([#6626](https://github.com/open-chat-labs/open-chat/pull/6626))
- Fix removing link previews ([#6633](https://github.com/open-chat-labs/open-chat/pull/6633))
- Determine whether c2c call should be retried based on response error ([#6640](https://github.com/open-chat-labs/open-chat/pull/6640))
- Fix owners not receiving payments for composite payment gates ([#6652](https://github.com/open-chat-labs/open-chat/pull/6652))
- Don't send notifications to bots ([#6648](https://github.com/open-chat-labs/open-chat/pull/6648))
- Fix upgrade now that `Thread` message activity event has been deleted ([#6657](https://github.com/open-chat-labs/open-chat/pull/6657))

## [[2.0.1400](https://github.com/open-chat-labs/open-chat/releases/tag/v2.0.1400-community)] - 2024-10-18

### Changed

- Only deserialize from old log state ([#6616](https://github.com/open-chat-labs/open-chat/pull/6616))

## [[2.0.1397](https://github.com/open-chat-labs/open-chat/releases/tag/v2.0.1397-community)] - 2024-10-18

### Added

- Add an error log with http endpoint ([#6608](https://github.com/open-chat-labs/open-chat/pull/6608))

### Changed

- Push activity to users using `GroupedTimerJobQueue` ([#6552](https://github.com/open-chat-labs/open-chat/pull/6552))
- Return `u128` rather than `Nat` for ICRC2 ledger errors ([#6597](https://github.com/open-chat-labs/open-chat/pull/6597))
- Lapsed members don't need to be re-invited ([#6602](https://github.com/open-chat-labs/open-chat/pull/6602))
- Community summary updated if details updated ([#6606](https://github.com/open-chat-labs/open-chat/pull/6606))

## [[2.0.1391](https://github.com/open-chat-labs/open-chat/releases/tag/v2.0.1391-community)] - 2024-10-15

### Changed

- Reduce size of some message types when serialized ([#6559](https://github.com/open-chat-labs/open-chat/pull/6559))
- Log details whenever a prize claim results in a ledger error ([#6560](https://github.com/open-chat-labs/open-chat/pull/6560))
- Ensure members marked as lapsed in updates queries ([#6573](https://github.com/open-chat-labs/open-chat/pull/6573))
- Reduce size of responses by only returning UserIds for basic members ([#6577](https://github.com/open-chat-labs/open-chat/pull/6577))
- Remove `transaction` from serialized PrizeWinner messages ([#6578](https://github.com/open-chat-labs/open-chat/pull/6578))
- Handle display name changes more efficiently ([#6585](https://github.com/open-chat-labs/open-chat/pull/6585))

## [[2.0.1378](https://github.com/open-chat-labs/open-chat/releases/tag/v2.0.1378-community)] - 2024-10-10

### Fixed

- Fix video calls in communities ([#6554](https://github.com/open-chat-labs/open-chat/pull/6554))

## [[2.0.1377](https://github.com/open-chat-labs/open-chat/releases/tag/v2.0.1377-community)] - 2024-10-10

### Added

- Add support for expiring access gates ([#6401](https://github.com/open-chat-labs/open-chat/pull/6401))

### Changed

- Mark prize messages as having ledger error if transfers fail ([#6500](https://github.com/open-chat-labs/open-chat/pull/6500))
- Make adding existing users to a new channel more efficient ([#6504](https://github.com/open-chat-labs/open-chat/pull/6504))
- Further refactoring of adding multiple users to public channels ([#6506](https://github.com/open-chat-labs/open-chat/pull/6506))
- Populate search index for Windoge98 community which failed previous upgrade ([#6549](https://github.com/open-chat-labs/open-chat/pull/6549))

## [[2.0.1365](https://github.com/open-chat-labs/open-chat/releases/tag/v2.0.1365-community)] - 2024-10-02

### Added

- Add MessagePack versions of all endpoints ([#6463](https://github.com/open-chat-labs/open-chat/pull/6463))
- Add `lookup_members` endpoint ([#6472](https://github.com/open-chat-labs/open-chat/pull/6472))

### Changed

- Increase max stable memory read / write buffer size ([#6440](https://github.com/open-chat-labs/open-chat/pull/6440))
- Simplify prize winner messages to reduce size (part 1) ([#6449](https://github.com/open-chat-labs/open-chat/pull/6449))
- Generate new channel Ids as 32bit rather than 128bit ([#6464](https://github.com/open-chat-labs/open-chat/pull/6464))
- Simplify search logic and move it into `SearchIndex` struct ([#6465](https://github.com/open-chat-labs/open-chat/pull/6465))
- Return owned values from `EventsMap` in prep for switch to stable memory ([#6469](https://github.com/open-chat-labs/open-chat/pull/6469))
- Add serde default attribute in preparation for skipping serialization if default ([#6475](https://github.com/open-chat-labs/open-chat/pull/6475))

### Removed

- Remove `selected_updates` now that everything uses the v2 version ([#6461](https://github.com/open-chat-labs/open-chat/pull/6461))

### Fixed

- Avoid pushing community event if no users invited ([#6477](https://github.com/open-chat-labs/open-chat/pull/6477))

## [[2.0.1351](https://github.com/open-chat-labs/open-chat/releases/tag/v2.0.1351-community)] - 2024-09-20

### Changed

- Update `send_message` args to work with MessagePack ([#6425](https://github.com/open-chat-labs/open-chat/pull/6315))
- Add `winner_count` to prizes enabling us to stop sending all winners ([#6426](https://github.com/open-chat-labs/open-chat/pull/6426))

### Fixed

- Refund prize messages that are removed due to disappearing messages ([#6427](https://github.com/open-chat-labs/open-chat/pull/6427))

## [[2.0.1349](https://github.com/open-chat-labs/open-chat/releases/tag/v2.0.1349-community)] - 2024-09-16

### Added

- Add `ReferredByMember` access gate ([#6377](https://github.com/open-chat-labs/open-chat/pull/6377))

### Changed

- Disallow sending messages to chats that have an external url set ([#6369](https://github.com/open-chat-labs/open-chat/pull/6369))
- Change `cancel_invites` to mark community active ([#6390](https://github.com/open-chat-labs/open-chat/pull/6390))

## [[2.0.1337](https://github.com/open-chat-labs/open-chat/releases/tag/v2.0.1337-community)] - 2024-09-10

### Changed

- Serialize large integers as strings when using MessagePack ([#6315](https://github.com/open-chat-labs/open-chat/pull/6315))
- Support community referrals ([#6317](https://github.com/open-chat-labs/open-chat/pull/6317))
- Don't allow a user to refer themselves ([#6322](https://github.com/open-chat-labs/open-chat/pull/6322))
- Improve query caching by avoiding calls to `ic0::caller()` where possible ([#6332](https://github.com/open-chat-labs/open-chat/pull/6332))

### Fixed

- Ensure invited users can't contain duplicates ([#6333](https://github.com/open-chat-labs/open-chat/pull/6333))

## [[2.0.1308](https://github.com/open-chat-labs/open-chat/releases/tag/v2.0.1308-community)] - 2024-08-26

### Fixed

- Mark ProposalsBot as an OC controlled bot ([#6285](https://github.com/open-chat-labs/open-chat/pull/6285))

## [[2.0.1296](https://github.com/open-chat-labs/open-chat/releases/tag/v2.0.1296-community)] - 2024-08-16

### Changed

- Support next batch of achievements ([#6230](https://github.com/open-chat-labs/open-chat/pull/6230))
- Remove references to deleted users ([#6241](https://github.com/open-chat-labs/open-chat/pull/6241))
- Support deserializing u128 and i128 values from strings ([#6259](https://github.com/open-chat-labs/open-chat/pull/6259))

## [[2.0.1287](https://github.com/open-chat-labs/open-chat/releases/tag/v2.0.1287-community)] - 2024-08-13

### Added

- Add `external_url` property to channel ([#6226](https://github.com/open-chat-labs/open-chat/pull/6226))

## [[2.0.1286](https://github.com/open-chat-labs/open-chat/releases/tag/v2.0.1286-community)] - 2024-08-12

### Added

- Support updating add members permission ([#6194](https://github.com/open-chat-labs/open-chat/pull/6194))

### Changed

- Members of private communities can be added to channels skipping gate checks ([#6159](https://github.com/open-chat-labs/open-chat/pull/6159))

## [[2.0.1272](https://github.com/open-chat-labs/open-chat/releases/tag/v2.0.1272-community)] - 2024-07-31

### Changed

- Change max channel name length from 25 to 40 chars ([#6138](https://github.com/open-chat-labs/open-chat/pull/6138))
- Configure message visibility to non-members of public channels ([#6152](https://github.com/open-chat-labs/open-chat/pull/6152))

## [[2.0.1261](https://github.com/open-chat-labs/open-chat/releases/tag/v2.0.1261-community)] - 2024-07-26

### Added

- Add `Locked` gate ([#6095](https://github.com/open-chat-labs/open-chat/pull/6095))

### Changed

- Fix fee then retry transfer if fee too high ([#6063](https://github.com/open-chat-labs/open-chat/pull/6063))
- Handle transfer fee changing in either direction ([#6064](https://github.com/open-chat-labs/open-chat/pull/6064))
- Bypass gates if user is invited ([#6110](https://github.com/open-chat-labs/open-chat/pull/6110))
- Return `is_invited` when previewing community/channel ([#6113](https://github.com/open-chat-labs/open-chat/pull/6113))
- Use `UserType` rather than `is_bot` and `is_oc_controlled_bot` ([#6116](https://github.com/open-chat-labs/open-chat/pull/6116))
- Allow OC controlled bots to send crypto transfer messages ([#6117](https://github.com/open-chat-labs/open-chat/pull/6117))

### Fixed

- Avoid getting stuck in infinite loop trying to refund prizes ([#6080](https://github.com/open-chat-labs/open-chat/pull/6080))

## [[2.0.1244](https://github.com/open-chat-labs/open-chat/releases/tag/v2.0.1244-community)] - 2024-07-18

### Added

- Support gates with multiple verifiable credentials ([#6029](https://github.com/open-chat-labs/open-chat/pull/6029))
- Allow UserIndex to send Group/Channel messages as the OpenChat Bot ([#6048](https://github.com/open-chat-labs/open-chat/pull/6048))

### Changed

- Added support for a bunch more achievements ([#6033](https://github.com/open-chat-labs/open-chat/pull/6033))

## [[2.0.1235](https://github.com/open-chat-labs/open-chat/releases/tag/v2.0.1235-community)] - 2024-07-09

### Added

- Add `LifetimeDiamondMembership` access gate ([#5986](https://github.com/open-chat-labs/open-chat/pull/5986))
- Add `UniquePerson` access gate ([#5993](https://github.com/open-chat-labs/open-chat/pull/5993))
- Support composite access gates ([#5988](https://github.com/open-chat-labs/open-chat/pull/5988))

### Fixed

- Allow changing casing of channel names ([#5999](https://github.com/open-chat-labs/open-chat/pull/5999))

## [[2.0.1194](https://github.com/open-chat-labs/open-chat/releases/tag/v2.0.1194-community)] - 2024-06-06

### Added

- Implement validation of verified credential gates ([#5825](https://github.com/open-chat-labs/open-chat/pull/5825))
- Support sending transactions using ICRC2 ([#5854](https://github.com/open-chat-labs/open-chat/pull/5854))

### Changed

- Store IC root key in groups and communities ([#5816](https://github.com/open-chat-labs/open-chat/pull/5816))
- Store `internet_identity_canister_id` in groups and communities ([#5823](https://github.com/open-chat-labs/open-chat/pull/5823))
- Default video call max duration to 1 hour ([#5824](https://github.com/open-chat-labs/open-chat/pull/5824))
- Add `credential_name` to verified credential access gates ([#5853](https://github.com/open-chat-labs/open-chat/pull/5853))

### Removed

- Remove old `prizes` field ([#5819](https://github.com/open-chat-labs/open-chat/pull/5819))

### Fixed

- Fix old failing transactions by updating `created` date ([#5799](https://github.com/open-chat-labs/open-chat/pull/5799))
- One time job to mark old video calls as ended ([#5827](https://github.com/open-chat-labs/open-chat/pull/5827))

## [[2.0.1170](https://github.com/open-chat-labs/open-chat/releases/tag/v2.0.1170-community)] - 2024-05-13

### Changed

- Support prize messages with 128bit prize amounts ([#5729](https://github.com/open-chat-labs/open-chat/pull/5729))
- Don't retry c2c calls after getting a `DestinationInvalid` error ([#5732](https://github.com/open-chat-labs/open-chat/pull/5732))
- Expose count of timer jobs in metrics ([#5744](https://github.com/open-chat-labs/open-chat/pull/5744))
- Don't retry c2c calls after getting a `CanisterMethodNotFound` error ([#5747](https://github.com/open-chat-labs/open-chat/pull/5747))

## [[2.0.1152](https://github.com/open-chat-labs/open-chat/releases/tag/v2.0.1152-community)] - 2024-04-23

### Added

- Add `video_call_participants` endpoint ([#5684](https://github.com/open-chat-labs/open-chat/pull/5684))

### Changed

- Add `block_level_markdown` flag to messages ([#5680](https://github.com/open-chat-labs/open-chat/pull/5680))
- Store presence kind of each video call participant ([#5682](https://github.com/open-chat-labs/open-chat/pull/5682))
- Add `block_level_markdown` to edit message args ([#5697](https://github.com/open-chat-labs/open-chat/pull/5697))
- Allow non-Diamond members to start video calls ([#5706](https://github.com/open-chat-labs/open-chat/pull/5706))
- Allow members to make video calls in existing private chats ([#5714](https://github.com/open-chat-labs/open-chat/pull/5714))
- Update `event_store` packages to v0.1.0 ([#5715](https://github.com/open-chat-labs/open-chat/pull/5715))
- Include both heap and stable memory in cycles balance check ([#5718](https://github.com/open-chat-labs/open-chat/pull/5718))
- Support blocking users who are no longer in the community ([#5719](https://github.com/open-chat-labs/open-chat/pull/5719))

### Fixed

- Fix payments which are failing due to being too old ([#5681](https://github.com/open-chat-labs/open-chat/pull/5681))
- One time job to mark video calls ended if message deleted ([#5714](https://github.com/open-chat-labs/open-chat/pull/5714))

## [[2.0.1139](https://github.com/open-chat-labs/open-chat/releases/tag/v2.0.1139-community)] - 2024-04-10

### Changed

- Update `event_store` packages to latest version ([#5593](https://github.com/open-chat-labs/open-chat/pull/5593))
- Disallow deleting video call message if the call is still in progress ([#5607](https://github.com/open-chat-labs/open-chat/pull/5607))
- Refactor `c2c_can_issue_access_token_for_channel` ([#5613](https://github.com/open-chat-labs/open-chat/pull/5613))
- Add `call_type` to `VideoCall` ([#5661](https://github.com/open-chat-labs/open-chat/pull/5661))
- Include `call_type` in request to get video call access token ([#5662](https://github.com/open-chat-labs/open-chat/pull/5662))

### Fixed

- One time job to mark video calls ended if message deleted ([#5612](https://github.com/open-chat-labs/open-chat/pull/5612))
- Fix DKP transfers which have the old fee ([#5614](https://github.com/open-chat-labs/open-chat/pull/5614))

## [[2.0.1118](https://github.com/open-chat-labs/open-chat/releases/tag/v2.0.1118-community)] - 2024-03-21

### Fixed

- Add missing mappings for ICL and ELNA ([#5580](https://github.com/open-chat-labs/open-chat/pull/5580))
- Add missing mapping for the old SNEED token ([#5581](https://github.com/open-chat-labs/open-chat/pull/5581))

## [[2.0.1115](https://github.com/open-chat-labs/open-chat/releases/tag/v2.0.1115-community)] - 2024-03-20

### Added

- Push event each time a P2P swap is completed ([#5520](https://github.com/open-chat-labs/open-chat/pull/5520))
- Push event each time a user tips a message ([#5521](https://github.com/open-chat-labs/open-chat/pull/5521))
- Push event each time a user adds a reaction ([#5522](https://github.com/open-chat-labs/open-chat/pull/5522))
- Push event each time a user edits a message ([#5523](https://github.com/open-chat-labs/open-chat/pull/5523))
- Push event each time a video call is ended ([#5530](https://github.com/open-chat-labs/open-chat/pull/5530))
- Push backdated events for tips, edits, reactions, swaps + video calls ([#5541](https://github.com/open-chat-labs/open-chat/pull/5541))
- Add optional PIN for sending crypto transfers ([#5571](https://github.com/open-chat-labs/open-chat/pull/5571))
- Push backdated message events ([#5575](https://github.com/open-chat-labs/open-chat/pull/5575))

### Changed

- Check start video call permission in access_token ([#5524](https://github.com/open-chat-labs/open-chat/pull/5524))
- Update `event_store` packages to latest version ([#5535](https://github.com/open-chat-labs/open-chat/pull/5535))
- Anonymize all Community canisters in events ([#5568](https://github.com/open-chat-labs/open-chat/pull/5568))
- Fallback job to mark video calls as ended ([#5569](https://github.com/open-chat-labs/open-chat/pull/5569))

### Fixed

- Mark old video calls as having ended ([#5572](https://github.com/open-chat-labs/open-chat/pull/5572))

## [[2.0.1094](https://github.com/open-chat-labs/open-chat/releases/tag/v2.0.1094-community)] - 2024-03-08

### Added

- Implement ability to push events from Community canisters ([#5436](https://github.com/open-chat-labs/open-chat/pull/5436))
- Push event each time a message is sent ([#5439](https://github.com/open-chat-labs/open-chat/pull/5439))
- Push backdated message events ([#5441](https://github.com/open-chat-labs/open-chat/pull/5441))
- Add 'start_video_call' endpoint ([#5470](https://github.com/open-chat-labs/open-chat/pull/5470))

### Changed

- Use ICRC1 for ICP transactions between users ([#5426](https://github.com/open-chat-labs/open-chat/pull/5426))
- Add more details to message event payloads ([#5447](https://github.com/open-chat-labs/open-chat/pull/5447))
- Seed rng with entropy before calling `raw_rand` to get randomness ([#5454](https://github.com/open-chat-labs/open-chat/pull/5454))
- Don't send video call notification to user who started the call ([#5462](https://github.com/open-chat-labs/open-chat/pull/5462))
- Use initiator as sender for video calls rather than VideoCallBot ([#5477](https://github.com/open-chat-labs/open-chat/pull/5477))
- Set `anonymized_id` on each channel in `post_upgrade` ([#5478](https://github.com/open-chat-labs/open-chat/pull/5478))
- Simplify `start_video_call` responses ([#5479](https://github.com/open-chat-labs/open-chat/pull/5479))
- Join video calls by `message_id` rather than `message_index` ([#5482](https://github.com/open-chat-labs/open-chat/pull/5482))
- Unblock users from channels and block from community instead ([#5483](https://github.com/open-chat-labs/open-chat/pull/5483))
- Add `start_video_call` permission ([#5488](https://github.com/open-chat-labs/open-chat/pull/5488))
- Push message events from within `chat_events` ([#5494](https://github.com/open-chat-labs/open-chat/pull/5494))

### Fixed

- Update group index when community gate changes ([#5463](https://github.com/open-chat-labs/open-chat/pull/5463))

## [[2.0.1075](https://github.com/open-chat-labs/open-chat/releases/tag/v2.0.1075-community)] - 2024-02-22

### Added

- Implement ability to update user principals ([#5220](https://github.com/open-chat-labs/open-chat/pull/5220))
- VideoCall message + permission + summary/updates ([#5357](https://github.com/open-chat-labs/open-chat/pull/5357))
- Endpoints to join and end video calls ([#5374](https://github.com/open-chat-labs/open-chat/pull/5374))
- Add `c2c_can_access_channel` endpoint ([#5398](https://github.com/open-chat-labs/open-chat/pull/5398))

### Changed

- Hack to cater for SNEED's unique handling of transfer fees ([#5280](https://github.com/open-chat-labs/open-chat/pull/5280))
- Add `minimum_yes_proportion_of_total` to SNS proposals ([#5284](https://github.com/open-chat-labs/open-chat/pull/5284))
- Allow video call operator to send to all communities ([#5390](https://github.com/open-chat-labs/open-chat/pull/5390))
- End video call by `MessageId` ([#5401](https://github.com/open-chat-labs/open-chat/pull/5401))

### Fixed

- Add randomness to default channel Ids ([#5405](https://github.com/open-chat-labs/open-chat/pull/5405))

## [[2.0.1021](https://github.com/open-chat-labs/open-chat/releases/tag/v2.0.1021-community)] - 2024-01-24

### Changed

- Simplify timer jobs + make them more efficient ([#5233](https://github.com/open-chat-labs/open-chat/pull/5233))
- Avoid sending prize winner notifications ([#5236](https://github.com/open-chat-labs/open-chat/pull/5236))
- Add timer job to mark P2P swaps as expired ([#5246](https://github.com/open-chat-labs/open-chat/pull/5246))

### Fixed

- Fix p2p swaps in threads which weren't being marked as updated ([#5235](https://github.com/open-chat-labs/open-chat/pull/5235))

## [[2.0.1015](https://github.com/open-chat-labs/open-chat/releases/tag/v2.0.1015-community)] - 2024-01-19

### Added

- Show proposal payloads for NNS proposals ([#5072](https://github.com/open-chat-labs/open-chat/pull/5072))
- Add TokenBalance access gate ([#5120](https://github.com/open-chat-labs/open-chat/pull/5120))
- Expose details of timer jobs for public Communities ([#5154](https://github.com/open-chat-labs/open-chat/pull/5154))
- Notify community when p2p swap status changes ([#5201](https://github.com/open-chat-labs/open-chat/pull/5201))
- Implement `cancel_p2p_swap` for communities ([#5204](https://github.com/open-chat-labs/open-chat/pull/5204))

### Changed

- Add `subtype` to channel search results ([#5084](https://github.com/open-chat-labs/open-chat/pull/5084))
- Don't mark messages as edited if only link removed ([#5119](https://github.com/open-chat-labs/open-chat/pull/5119))
- Increase max message length to 10k characters ([#5140](https://github.com/open-chat-labs/open-chat/pull/5140))
- Return success from `deleted_message` even if message not deleted ([#5145](https://github.com/open-chat-labs/open-chat/pull/5145))
- Change `expires_at` to `expires_in` for p2p trade initial ([#5147](https://github.com/open-chat-labs/open-chat/pull/5147))
- Use `message_id` in `accept_p2p_trade_offer` args ([#5162](https://github.com/open-chat-labs/open-chat/pull/5162))
- Ensure swap responses contain all transaction ids ([#5174](https://github.com/open-chat-labs/open-chat/pull/5174))
- Use "swap" instead of "trade" in vars and types ([#5175](https://github.com/open-chat-labs/open-chat/pull/5175))
- Only use transaction index for p2p swaps and drop usage of hash ([#5203](https://github.com/open-chat-labs/open-chat/pull/5203))

### Fixed

- Prevent latest messages of payment gated groups from being public ([#5080](https://github.com/open-chat-labs/open-chat/pull/5080))
- Fix bug where `cancel_job` would fail to find the job to cancel ([#5148](https://github.com/open-chat-labs/open-chat/pull/5148))

## [[2.0.985](https://github.com/open-chat-labs/open-chat/releases/tag/v2.0.985-community)] - 2023-12-19

### Added

- Support getting batches of summary updates via LocalUserIndex ([#4983](https://github.com/open-chat-labs/open-chat/pull/4983))
- Add support for P2P trades ([#4897](https://github.com/open-chat-labs/open-chat/pull/4897))
- One time job to add members to Diamond member gated channels ([#5037](https://github.com/open-chat-labs/open-chat/pull/5037))

### Changed

- Reduce cut of payment gate fee for SNS from 20% -> 2% ([#4991](https://github.com/open-chat-labs/open-chat/pull/4991))
- Suppress notifications and @s for suspect messages ([#5006](https://github.com/open-chat-labs/open-chat/pull/5006))
- Make Diamond membership gate check synchronous ([#5027](https://github.com/open-chat-labs/open-chat/pull/5027))
- Auto join Diamond members to newly created Diamond gated channels ([#5028](https://github.com/open-chat-labs/open-chat/pull/5028))
- Join community members to public channel if it has its gate removed ([#5033](https://github.com/open-chat-labs/open-chat/pull/5033))

### Fixed

- Fix for NNS proposal deadlines not being updated ([#4978](https://github.com/open-chat-labs/open-chat/pull/4978))
- Fix incorrect `local_user_index_canister_id` values ([#5009](https://github.com/open-chat-labs/open-chat/pull/5009))

## [[2.0.965](https://github.com/open-chat-labs/open-chat/releases/tag/v2.0.965-community)] - 2023-12-07

### Fixed

- Fix bug which allowed anyone to mention @everyone ([#4930](https://github.com/open-chat-labs/open-chat/pull/4930))

## [[2.0.958](https://github.com/open-chat-labs/open-chat/releases/tag/v2.0.958-community)] - 2023-12-05

### Added

- Add `c2c_send_message` with improved API for c2c calls vs `send_message` ([#4895](https://github.com/open-chat-labs/open-chat/pull/4895))

### Changed

- Burn any CHAT going to the treasury ([#4891](https://github.com/open-chat-labs/open-chat/pull/4891))
- Move prize winner messages to be in a thread on each prize message ([#4915](https://github.com/open-chat-labs/open-chat/pull/4915))

## [[2.0.949](https://github.com/open-chat-labs/open-chat/releases/tag/v2.0.949-community)] - 2023-11-28

### Added

- Support getting batches of chat events via LocalUserIndex ([#4848](https://github.com/open-chat-labs/open-chat/pull/4848))

### Changed

- Make events private for payment gated chats ([#4843](https://github.com/open-chat-labs/open-chat/pull/4843))
- In modclub reports only show public message links ([#4847](https://github.com/open-chat-labs/open-chat/pull/4847))
- Add `local_user_index_canister_id` to community summaries ([#4857](https://github.com/open-chat-labs/open-chat/pull/4857))

## [[2.0.945](https://github.com/open-chat-labs/open-chat/releases/tag/v2.0.945-community)] - 2023-11-24

### Added

- Support cancelling invites ([#4831](https://github.com/open-chat-labs/open-chat/pull/4831))

### Changed

- Add msgpack endpoint for `delete_messages` ([#4742](https://github.com/open-chat-labs/open-chat/pull/4742))
- Platform mods can delete group messages despite not being member ([#4744](https://github.com/open-chat-labs/open-chat/pull/4744))
- Avoid reseeding random number generator after each upgrade ([#4755](https://github.com/open-chat-labs/open-chat/pull/4755))
- Use current timestamp in 'replica up to date' check ([#4763](https://github.com/open-chat-labs/open-chat/pull/4763))
- Update dependencies ([#4770](https://github.com/open-chat-labs/open-chat/pull/4770))
- Pass up number of decimals when tipping to fix notification text ([#4796](https://github.com/open-chat-labs/open-chat/pull/4796))
- Regenerate random number generator seed across upgrades ([#4814](https://github.com/open-chat-labs/open-chat/pull/4814))
- Add crypto payment access gate ([#4823](https://github.com/open-chat-labs/open-chat/pull/4823))

### Removed

- Remove `latest_client_event_index` from args to get events ([#4747](https://github.com/open-chat-labs/open-chat/pull/4747))

## [[2.0.930](https://github.com/open-chat-labs/open-chat/releases/tag/v2.0.930-community)] - 2023-11-09

### Changed

- Refund remaining prizes early if message gets deleted ([#4708](https://github.com/open-chat-labs/open-chat/pull/4708))
- Add `events_ttl_last_updated` to chat summaries ([#4711](https://github.com/open-chat-labs/open-chat/pull/4711))
- Support UserIndex calling `delete_messages` ([#4713](https://github.com/open-chat-labs/open-chat/pull/4713))
- Simplify and improve the @everyone Regex ([#4714](https://github.com/open-chat-labs/open-chat/pull/4714))
- Extend `c2c_report_message` endpoint ([#4719](https://github.com/open-chat-labs/open-chat/pull/4719))
- Don't collect reason or notes from reporter ([#4724](https://github.com/open-chat-labs/open-chat/pull/4724))
- Improve `ReplicaNotUpToDate` check to avoid displaying outdated events ([#4727](https://github.com/open-chat-labs/open-chat/pull/4727))
- Disallow leaving community if user is last owner of any channels ([#4731](https://github.com/open-chat-labs/open-chat/pull/4731))
- Consolidate logic to update thread summaries ([#4736](https://github.com/open-chat-labs/open-chat/pull/4736))

## [[2.0.921](https://github.com/open-chat-labs/open-chat/releases/tag/v2.0.921-community)] - 2023-11-02

### Added

- Add `report_message` endpoint ([#4691](https://github.com/open-chat-labs/open-chat/pull/4691))

### Changed

- Reduce size of message content when serialized ([#4680](https://github.com/open-chat-labs/open-chat/pull/4680))
- Use dynamic buffer size when reading from stable memory ([#4683](https://github.com/open-chat-labs/open-chat/pull/4683))
- Make `events_map` generic in preparation for moving it to stable memory ([#4689](https://github.com/open-chat-labs/open-chat/pull/4689))
- Add `latest_message_index` to chat summaries ([#4693](https://github.com/open-chat-labs/open-chat/pull/4693))
- Allow deleting all message types ([#4697](https://github.com/open-chat-labs/open-chat/pull/4697))

## [[2.0.913](https://github.com/open-chat-labs/open-chat/releases/tag/v2.0.913-community)] - 2023-10-27

### Fixed

- Fix sending of proposal messages ([#4662](https://github.com/open-chat-labs/open-chat/pull/4662))

## [[2.0.909](https://github.com/open-chat-labs/open-chat/releases/tag/v2.0.909-community)] - 2023-10-27

### Added

- Add `permissions_v2` in and out of APIs ([#4620](https://github.com/open-chat-labs/open-chat/pull/4620))

### Changed

- Don't set expiry on `EventsTimeToLiveUpdated` events ([#4616](https://github.com/open-chat-labs/open-chat/pull/4616))
- Bump `rules_accepted` timestamp even if version already accepted ([#4635](https://github.com/open-chat-labs/open-chat/pull/4635))
- Add timestamps to fields included in chat summaries ([#4637](https://github.com/open-chat-labs/open-chat/pull/4637))
- Avoid iterating events to get summary updates ([#4638](https://github.com/open-chat-labs/open-chat/pull/4638))
- Avoid iterating events to get chat member updates ([#4639](https://github.com/open-chat-labs/open-chat/pull/4639))
- Avoid iterating events to get pinned message updates ([#4643](https://github.com/open-chat-labs/open-chat/pull/4643))
- Avoid setting expiry for some event types ([#4647](https://github.com/open-chat-labs/open-chat/pull/4647))
- Return expired event + message ranges when getting events ([#4646](https://github.com/open-chat-labs/open-chat/pull/4646))

## [[2.0.889](https://github.com/open-chat-labs/open-chat/releases/tag/v2.0.889-community)] - 2023-10-19

### Added

- Add optional `diamond_only` filter to prize messages ([#4587](https://github.com/open-chat-labs/open-chat/pull/4587))

### Changed

- Allow @everyone to be followed by some punctuation ([#4553](https://github.com/open-chat-labs/open-chat/pull/4553))
- Don't auto-join gated channels ([#4561](https://github.com/open-chat-labs/open-chat/pull/4561))
- Adjust `MemoryManager` bucket size ([#4601](https://github.com/open-chat-labs/open-chat/pull/4601))
- Set memo based on transaction type ([#4603](https://github.com/open-chat-labs/open-chat/pull/4603))

## [[2.0.875](https://github.com/open-chat-labs/open-chat/releases/tag/v2.0.875-community)] - 2023-10-06

### Changed

- All members can mention @everyone by default in private communities ([#4458](https://github.com/open-chat-labs/open-chat/pull/4458))
- Notifications for custom messages should use the sub-type ([#4465](https://github.com/open-chat-labs/open-chat/pull/4465))
- Join all community members to channels that are made public ([#4469](https://github.com/open-chat-labs/open-chat/pull/4469))
- Support prize messages in any token by getting fee from original transfer ([#4470](https://github.com/open-chat-labs/open-chat/pull/4470))
- Refund any prize message balance once it has ended ([#4476](https://github.com/open-chat-labs/open-chat/pull/4476))
- Switch crypto messages to only contain completed transactions ([#4489](https://github.com/open-chat-labs/open-chat/pull/4489))

## [[2.0.864](https://github.com/open-chat-labs/open-chat/releases/tag/v2.0.864-community)] - 2023-09-27

### Added

- Implement tipping messages ([#4420](https://github.com/open-chat-labs/open-chat/pull/4420))
- Implement notifications for message tips ([#4427](https://github.com/open-chat-labs/open-chat/pull/4427))
- Implement follow/unfollow thread ([#4431](https://github.com/open-chat-labs/open-chat/pull/4431))

### Changed

- Disable mentions for messages sent by the ProposalsBot ([#4424](https://github.com/open-chat-labs/open-chat/pull/4424))
- Use canister timers to remove expired events ([#4447](https://github.com/open-chat-labs/open-chat/pull/4447))

### Fixed

- Fix case where you can receive a notification for your own message ([#4425](https://github.com/open-chat-labs/open-chat/pull/4425))

## [[2.0.854](https://github.com/open-chat-labs/open-chat/releases/tag/v2.0.854-community)] - 2023-09-21

### Added

- Add `mention_all_members` group permission ([#4405](https://github.com/open-chat-labs/open-chat/pull/4405))

### Changed

- Support `@everyone` mentions ([#4405](https://github.com/open-chat-labs/open-chat/pull/4405))

## [[2.0.850](https://github.com/open-chat-labs/open-chat/releases/tag/v2.0.850-community)] - 2023-09-18

### Added

- Add `default_channel_rules` to `create_community` ([#4387](https://github.com/open-chat-labs/open-chat/pull/4374))

### Changed

- Move rules enabled into Details response + related ([#4366](https://github.com/open-chat-labs/open-chat/pull/4366))
- Allow rules to be changed without changing version ([#4374](https://github.com/open-chat-labs/open-chat/pull/4374))
- Disallow spaces in user group names ([#4384](https://github.com/open-chat-labs/open-chat/pull/4384))
- Add `CommunityRulesNotAccepted` to `send_message` response ([#?](https://github.com/open-chat-labs/open-chat/pull/?))

## [[2.0.844](https://github.com/open-chat-labs/open-chat/releases/tag/v2.0.844-community)] - 2023-09-12

### Changed

- Return `user_groups_deleted` in `selected_updates` ([#4340](https://github.com/open-chat-labs/open-chat/pull/4340))
- Add missing canisterIds to metrics ([#4346](https://github.com/open-chat-labs/open-chat/pull/4346))
- Move `InstructionCountsLog` into its own library ([#4348](https://github.com/open-chat-labs/open-chat/pull/4348))

## [[2.0.842](https://github.com/open-chat-labs/open-chat/releases/tag/v2.0.842-community)] - 2023-09-07

### Added

- Support mentioning user groups ([#4308](https://github.com/open-chat-labs/open-chat/pull/4308))
- Add optional user `display name` within community ([#4306](https://github.com/open-chat-labs/open-chat/pull/4306))
- Add `delete_user_groups` ([#4326](https://github.com/open-chat-labs/open-chat/pull/4326))

### Changed

- Return user group names in `selected_updates` ([#4328](https://github.com/open-chat-labs/open-chat/pull/4328))

## [[2.0.827](https://github.com/open-chat-labs/open-chat/releases/tag/v2.0.827-community)] - 2023-09-01

### Added

- Add optional user `display name` ([#4247](https://github.com/open-chat-labs/open-chat/pull/4247))
- Implement ability to create and update `user_groups` ([#4271](https://github.com/open-chat-labs/open-chat/pull/4271))

### Changed

- Consolidate and simplify user/group/community name validation ([#4265](https://github.com/open-chat-labs/open-chat/pull/4265))

### Fixed

- Add existing community members to newly imported public channels ([#4260](https://github.com/open-chat-labs/open-chat/pull/4260))
- One time job to add community members to all imported public channels ([#4262](https://github.com/open-chat-labs/open-chat/pull/4262))
- One time job to set the subtype on the Modclub Proposals channel ([#4267](https://github.com/open-chat-labs/open-chat/pull/4267))
- Fix `remove_member_from_channel` ([#4275](https://github.com/open-chat-labs/open-chat/pull/4275))
- One time hack to fix any incorrect links between members and channels ([#4277](https://github.com/open-chat-labs/open-chat/pull/4277))

## [[2.0.817](https://github.com/open-chat-labs/open-chat/releases/tag/v2.0.817-community)] - 2023-08-24

### Added

- Support making private groups / channels public ([#4223](https://github.com/open-chat-labs/open-chat/pull/4223))

### Changed

- Extend versioned rules to communities and groups ([#4219](https://github.com/open-chat-labs/open-chat/pull/4219))
- Make importing groups more efficient ([#4239](https://github.com/open-chat-labs/open-chat/pull/4239))

### Fixed

- Fix for owners not being able to demote other owners ([#4227](https://github.com/open-chat-labs/open-chat/pull/4227))

## [[2.0.815](https://github.com/open-chat-labs/open-chat/releases/tag/v2.0.815-community)] - 2023-08-23

### Changed

- Add timestamp to `selected_updates` and `selected_channel_updates` ([#4182](https://github.com/open-chat-labs/open-chat/pull/4182))
- Optimise `selected_channel_updates` for query caching ([#4185](https://github.com/open-chat-labs/open-chat/pull/4185))
- Allow making private communities public ([#4217](https://github.com/open-chat-labs/open-chat/pull/4217))

## [[2.0.808](https://github.com/open-chat-labs/open-chat/releases/tag/v2.0.808-community)] - 2023-08-11

### Changed

- Convert remaining SNS transactions to ICRC1 ([#4175](https://github.com/open-chat-labs/open-chat/pull/4175))

## [[2.0.804](https://github.com/open-chat-labs/open-chat/releases/tag/v2.0.804-community)] - 2023-08-11

### Changed

- Add support for versioned access rules ([#4159](https://github.com/open-chat-labs/open-chat/pull/4159))

### Removed

- Remove SNS transaction types ([#4162](https://github.com/open-chat-labs/open-chat/pull/4162))

## [[2.0.801](https://github.com/open-chat-labs/open-chat/releases/tag/v2.0.801-community)] - 2023-08-08

### Changed

- Simplify notification types ([#4148](https://github.com/open-chat-labs/open-chat/pull/4148))
- Validate text length based on number of chars rather than bytes ([#4154](https://github.com/open-chat-labs/open-chat/pull/4154))

### Removed

- Remove remaining default channels code ([#4144](https://github.com/open-chat-labs/open-chat/pull/4144))

## [[2.0.789](https://github.com/open-chat-labs/open-chat/releases/tag/v2.0.789-community)] - 2023-08-04

### Changed

- More efficient serialization of notifications ([#4134](https://github.com/open-chat-labs/open-chat/pull/4134))
- Give public channels default behaviour ([#4137](https://github.com/open-chat-labs/open-chat/pull/4137))
- Add all members to all public channels ([#4140](https://github.com/open-chat-labs/open-chat/pull/4140))

## [[2.0.776](https://github.com/open-chat-labs/open-chat/releases/tag/v2.0.776-community)] - 2023-08-01

### Added

- Finish implementing `import_proposals_group_into_community` ([#4089](https://github.com/open-chat-labs/open-chat/pull/4089))

## [[2.0.772](https://github.com/open-chat-labs/open-chat/releases/tag/v2.0.772-community)] - 2023-07-31

### Changed

- Clear failing group imports ([#4083](https://github.com/open-chat-labs/open-chat/pull/4083))

### Fixed

- Newly imported channels missing from updates loop ([#4079](https://github.com/open-chat-labs/open-chat/pull/4079))

## [[2.0.768](https://github.com/open-chat-labs/open-chat/releases/tag/v2.0.768-community)] - 2023-07-31

### Changed

- Always use `MembersAddedToDefaultChannel` events for default channels ([#4071](https://github.com/open-chat-labs/open-chat/pull/4071))
- Return new members in `selected_channel_updates` after `MembersAddedToDefaultChannel` ([#4072](https://github.com/open-chat-labs/open-chat/pull/4072))

## [[2.0.762](https://github.com/open-chat-labs/open-chat/releases/tag/v2.0.762-community)] - 2023-07-28

### Changed

- Return `SuccessJoinedCommunity` after joining default channel ([#3997](https://github.com/open-chat-labs/open-chat/pull/3997))
- Fetch `user_id` from `invited_users` when getting channel summary ([#3999](https://github.com/open-chat-labs/open-chat/pull/3999))
- Store principals of invited users ([#4002](https://github.com/open-chat-labs/open-chat/pull/4002))
- Mark channels as read after joining community or channel ([#4004](https://github.com/open-chat-labs/open-chat/pull/4004))
- Trim messages before pushing them as notifications ([#4020](https://github.com/open-chat-labs/open-chat/pull/4020))
- Support sending any ICRC1 tokens ([#4026](https://github.com/open-chat-labs/open-chat/pull/4026))
- Add `GroupImportedInternal` community event type ([#4028](https://github.com/open-chat-labs/open-chat/pull/4028))
- Add new `MembersAddedToDefaultChannel` event type ([#4032](https://github.com/open-chat-labs/open-chat/pull/4032))
- Add all community members to channel when it is set as default ([#4033](https://github.com/open-chat-labs/open-chat/pull/4033))
- Finalize any completed group imports in `post_upgrade` ([#4035](https://github.com/open-chat-labs/open-chat/pull/4035))
- Trigger upgrade if finalizing group import exceeds instruction limit ([#4037](https://github.com/open-chat-labs/open-chat/pull/4037))
- Add all community members to a default channel when it is created ([#4041](https://github.com/open-chat-labs/open-chat/pull/4041))
- Use `TimerJobs` to persist canister timers across upgrades ([#4043](https://github.com/open-chat-labs/open-chat/pull/4043))

### Removed

- Consolidate remove and block permissions ([#4030](https://github.com/open-chat-labs/open-chat/pull/4030))

### Fixed

- Ensure public channel names are ci unique ([#4044](https://github.com/open-chat-labs/open-chat/pull/4044))
- Fix creation of proposal channels ([#4046](https://github.com/open-chat-labs/open-chat/pull/4046))

## [[2.0.749](https://github.com/open-chat-labs/open-chat/releases/tag/v2.0.749-community)] - 2023-07-20

### Changed

- Wire up channel avatars ([#3957](https://github.com/open-chat-labs/open-chat/pull/3957))
- When user leaves community push event to each channel they were in ([#3963](https://github.com/open-chat-labs/open-chat/pull/3963))
- Remove dependencies on IC repo ([#3970](https://github.com/open-chat-labs/open-chat/pull/3970))
- Add `invite_code` to `channel_summary` args ([#3975](https://github.com/open-chat-labs/open-chat/pull/3975))
- Use `canister_client` for making all c2c calls ([#3979](https://github.com/open-chat-labs/open-chat/pull/3979))
- Avoid using `candid::Func` type directly ([#3983](https://github.com/open-chat-labs/open-chat/pull/3983))
- Hide latest channel messages from users not in community ([#3987](https://github.com/open-chat-labs/open-chat/pull/3987))
- Allow users to join community and channel in a single call ([#3988](https://github.com/open-chat-labs/open-chat/pull/3988))
- Allow inviting non-community members directly into a channel ([#3990](https://github.com/open-chat-labs/open-chat/pull/3990))

### Fixed

- Fix channel missing from updates after being imported ([#3978](https://github.com/open-chat-labs/open-chat/pull/3978))

## [[2.0.740](https://github.com/open-chat-labs/open-chat/releases/tag/v2.0.740-community)] - 2023-07-07

### Added

- The first version of the community canister<|MERGE_RESOLUTION|>--- conflicted
+++ resolved
@@ -9,11 +9,8 @@
 ### Changed
 
 - Simplify how we store and query proposal votes ([#6906](https://github.com/open-chat-labs/open-chat/pull/6906))
-<<<<<<< HEAD
 - Remove member updates after 90 days ([#6907](https://github.com/open-chat-labs/open-chat/pull/6907))
-=======
 - Extract member to channel links out of each member instance ([#6910](https://github.com/open-chat-labs/open-chat/pull/6910))
->>>>>>> 80ff71eb
 
 ### Removed
 
