--- conflicted
+++ resolved
@@ -5,15 +5,13 @@
 
 ## [unreleased]
 
-<<<<<<< HEAD
 ### Changed
 
 - Disable mentions for messages sent by the ProposalsBot ([#4424](https://github.com/open-chat-labs/open-chat/pull/4424))
-=======
+
 ### Fixed
 
 - Fix case where you can receive a notification for your own message ([#4425](https://github.com/open-chat-labs/open-chat/pull/4425))
->>>>>>> 5250f098
 
 ## [[2.0.854](https://github.com/open-chat-labs/open-chat/releases/tag/v2.0.854-community)] - 2023-09-21
 
