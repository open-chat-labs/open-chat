use candid::CandidType;
use serde::{Deserialize, Serialize};
use ts_export::ts_export;
use types::{ChannelId, CompletedCryptoTransaction, FailedCryptoTransaction, MessageId};

#[ts_export(community, claim_prize)]
#[derive(CandidType, Serialize, Deserialize, Debug)]
pub struct Args {
    pub channel_id: ChannelId,
    pub message_id: MessageId,
}

#[ts_export(community, claim_prize)]
#[derive(CandidType, Serialize, Deserialize, Debug)]
pub enum Response {
    Success,
    MessageNotFound,
    UserNotInCommunity,
    UserNotInChannel,
    UserSuspended,
    CommunityFrozen,
    ChannelNotFound,
    AlreadyClaimed,
    PrizeFullyClaimed,
    PrizeEnded,
    LedgerError,
    TransferFailed(String, FailedCryptoTransaction),
    FailedAfterTransfer(String, CompletedCryptoTransaction),
<<<<<<< HEAD
    UserLapsed,
=======
    InternalError(String),
>>>>>>> 49de7bf7
}<|MERGE_RESOLUTION|>--- conflicted
+++ resolved
@@ -26,9 +26,6 @@
     LedgerError,
     TransferFailed(String, FailedCryptoTransaction),
     FailedAfterTransfer(String, CompletedCryptoTransaction),
-<<<<<<< HEAD
+    InternalError(String),
     UserLapsed,
-=======
-    InternalError(String),
->>>>>>> 49de7bf7
 }