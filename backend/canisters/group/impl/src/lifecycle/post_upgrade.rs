use crate::lifecycle::{init_env, init_state};
use crate::memory::{get_chat_events_memory, get_upgrades_memory};
use crate::{read_state, Data};
use canister_logger::LogEntry;
use canister_tracing_macros::trace;
use group_canister::post_upgrade::Args;
use ic_cdk::post_upgrade;
use instruction_counts_log::InstructionCountFunctionId;
use stable_memory::get_reader;
use tracing::info;

#[post_upgrade]
#[trace]
fn post_upgrade(args: Args) {
    chat_events::ChatEvents::init_stable_storage(get_chat_events_memory());

    let memory = get_upgrades_memory();
    let reader = get_reader(&memory);

<<<<<<< HEAD
    let (mut data, logs, traces): (Data, Vec<LogEntry>, Vec<LogEntry>) = msgpack::deserialize(reader).unwrap();
    data.chat.events.set_stable_memory_key_prefixes();
=======
    let (data, errors, logs, traces): (Data, Vec<LogEntry>, Vec<LogEntry>, Vec<LogEntry>) =
        msgpack::deserialize(reader).unwrap();
>>>>>>> 9d115dd1

    canister_logger::init_with_logs(data.test_mode, errors, logs, traces);

    let env = init_env(data.rng_seed);
    init_state(env, data, args.wasm_version);

    info!(version = %args.wasm_version, "Post-upgrade complete");

    read_state(|state| {
        let now = state.env.now();
        state
            .data
            .record_instructions_count(InstructionCountFunctionId::PostUpgrade, now)
    });
}<|MERGE_RESOLUTION|>--- conflicted
+++ resolved
@@ -17,13 +17,10 @@
     let memory = get_upgrades_memory();
     let reader = get_reader(&memory);
 
-<<<<<<< HEAD
-    let (mut data, logs, traces): (Data, Vec<LogEntry>, Vec<LogEntry>) = msgpack::deserialize(reader).unwrap();
+    let (mut data, errors, logs, traces): (Data, Vec<LogEntry>, Vec<LogEntry>, Vec<LogEntry>) =
+        msgpack::deserialize(reader).unwrap();
+
     data.chat.events.set_stable_memory_key_prefixes();
-=======
-    let (data, errors, logs, traces): (Data, Vec<LogEntry>, Vec<LogEntry>, Vec<LogEntry>) =
-        msgpack::deserialize(reader).unwrap();
->>>>>>> 9d115dd1
 
     canister_logger::init_with_logs(data.test_mode, errors, logs, traces);
 
