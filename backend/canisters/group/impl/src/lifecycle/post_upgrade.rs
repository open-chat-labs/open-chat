use crate::lifecycle::{init_env, init_state};
use crate::memory::{get_stable_memory_map_memory, get_upgrades_memory};
use crate::updates::c2c_delete_group::delete_group;
use crate::{read_state, Data};
use canister_logger::LogEntry;
use canister_tracing_macros::trace;
use chat_events::Reader;
use constants::OPENCHAT_BOT_USER_ID;
use group_canister::post_upgrade::Args;
use ic_cdk::post_upgrade;
use instruction_counts_log::InstructionCountFunctionId;
use notifications_canister_c2c_client::NotificationPusherState;
use stable_memory::get_reader;
use std::time::Duration;
use tracing::info;

#[post_upgrade]
#[trace]
fn post_upgrade(args: Args) {
    stable_memory_map::init(get_stable_memory_map_memory());

    let memory = get_upgrades_memory();
    let reader = get_reader(&memory);

    let (mut data, errors, logs, traces): (Data, Vec<LogEntry>, Vec<LogEntry>, Vec<LogEntry>) =
        msgpack::deserialize(reader).unwrap();

<<<<<<< HEAD
    data.notifications_queue.set_state(NotificationPusherState {
        notifications_canister: data.notifications_canister_id,
        authorizer: data.local_group_index_canister_id,
    });
=======
    if should_delete_group(&data) {
        ic_cdk_timers::set_timer(Duration::ZERO, || ic_cdk::futures::spawn(delete_group_async()));
    }
>>>>>>> 557826a0

    canister_logger::init_with_logs(data.test_mode, errors, logs, traces);

    let env = init_env(data.rng_seed);
    init_state(env, data, args.wasm_version);

    let total_instructions = ic_cdk::api::call_context_instruction_counter();
    info!(version = %args.wasm_version, total_instructions, "Post-upgrade complete");

    read_state(|state| {
        let now = state.env.now();
        state
            .data
            .record_instructions_count(InstructionCountFunctionId::PostUpgrade, now)
    });
}

// In release 2.0.1634 on 11/03/2025 we posted in groups which had been dormant for at least a year
// stating that they would be deleted in 30 days if they had still received no new messages.
// This function returns true if the latest message is still that notice.
fn should_delete_group(data: &Data) -> bool {
    data.chat
        .events
        .main_events_reader()
        .latest_message_event(None)
        .is_some_and(|m| {
            m.event.sender == OPENCHAT_BOT_USER_ID
                && m.event
                    .content
                    .text()
                    .is_some_and(|t| t.contains("This public group has been dormant for over a year"))
        })
}

async fn delete_group_async() {
    let (group_index_canister_id, group_name, members) = read_state(|state| {
        (
            state.data.group_index_canister_id,
            state.data.chat.name.value.clone(),
            state.data.chat.members.member_ids().iter().copied().collect(),
        )
    });

    let args = group_index_canister::c2c_delete_group::Args {
        deleted_by: OPENCHAT_BOT_USER_ID,
        group_name,
        members,
    };

    delete_group(group_index_canister_id, &args).await;
}<|MERGE_RESOLUTION|>--- conflicted
+++ resolved
@@ -25,16 +25,14 @@
     let (mut data, errors, logs, traces): (Data, Vec<LogEntry>, Vec<LogEntry>, Vec<LogEntry>) =
         msgpack::deserialize(reader).unwrap();
 
-<<<<<<< HEAD
     data.notifications_queue.set_state(NotificationPusherState {
         notifications_canister: data.notifications_canister_id,
         authorizer: data.local_group_index_canister_id,
     });
-=======
+
     if should_delete_group(&data) {
         ic_cdk_timers::set_timer(Duration::ZERO, || ic_cdk::futures::spawn(delete_group_async()));
     }
->>>>>>> 557826a0
 
     canister_logger::init_with_logs(data.test_mode, errors, logs, traces);
 
