use crate::lifecycle::{init_logger, init_state, UPGRADE_BUFFER_SIZE};
use crate::timer_jobs::{self, EndPoll, Job, ScheduledJob};
use crate::{Data, LOG_MESSAGES};
use canister_logger::{LogMessage, LogMessagesWrapper};
use canister_tracing_macros::trace;
use group_canister::post_upgrade::Args;
use ic_cdk_macros::post_upgrade;
use stable_memory::deserialize_from_stable_memory;
use tracing::info;
use utils::env::canister::CanisterEnv;
use utils::env::Environment;

#[post_upgrade]
#[trace]
fn post_upgrade(args: Args) {
    ic_cdk::setup();

    let env = Box::new(CanisterEnv::new());

    let (mut data, log_messages, trace_messages): (Data, Vec<LogMessage>, Vec<LogMessage>) =
        deserialize_from_stable_memory(UPGRADE_BUFFER_SIZE).unwrap();

<<<<<<< HEAD
    data.events.end_overdue_polls(env.now());
=======
    let now = env.now();
    for (thread_root_message_index, message_index, end_date) in data.events.get_poll_end_dates() {
        timer_jobs::enqueue_job(
            ScheduledJob::new(
                Job::EndPoll(EndPoll {
                    thread_root_message_index,
                    message_index,
                }),
                end_date,
            ),
            now,
        );
    }

    data.events.recalculate_messages_deleted();
>>>>>>> fe3a1e49

    init_logger(data.test_mode);
    init_state(env, data, args.wasm_version);

    if !log_messages.is_empty() || !trace_messages.is_empty() {
        LOG_MESSAGES.with(|l| rehydrate_log_messages(log_messages, trace_messages, &l.borrow()))
    }

    info!(version = %args.wasm_version, "Post-upgrade complete");
}

fn rehydrate_log_messages(
    log_messages: Vec<LogMessage>,
    trace_messages: Vec<LogMessage>,
    messages_container: &LogMessagesWrapper,
) {
    for message in log_messages {
        messages_container.logs.push(message);
    }

    for message in trace_messages {
        messages_container.traces.push(message);
    }
}<|MERGE_RESOLUTION|>--- conflicted
+++ resolved
@@ -20,9 +20,6 @@
     let (mut data, log_messages, trace_messages): (Data, Vec<LogMessage>, Vec<LogMessage>) =
         deserialize_from_stable_memory(UPGRADE_BUFFER_SIZE).unwrap();
 
-<<<<<<< HEAD
-    data.events.end_overdue_polls(env.now());
-=======
     let now = env.now();
     for (thread_root_message_index, message_index, end_date) in data.events.get_poll_end_dates() {
         timer_jobs::enqueue_job(
@@ -36,9 +33,6 @@
             now,
         );
     }
-
-    data.events.recalculate_messages_deleted();
->>>>>>> fe3a1e49
 
     init_logger(data.test_mode);
     init_state(env, data, args.wasm_version);
