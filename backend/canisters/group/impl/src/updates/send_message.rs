--- conflicted
+++ resolved
@@ -186,24 +186,16 @@
     }
 }
 
-<<<<<<< HEAD
 async fn register_end_poll_callback(
     canister_id: CanisterId,
     thread_root_message_index: Option<MessageIndex>,
     message_index: MessageIndex,
     end_date: TimestampMillis,
 ) {
-    let payload = ByteBuf::from(
-        Encode!(&group_canister::c2c_end_poll::Args {
-            thread_root_message_index,
-            message_index
-        })
-        .unwrap(),
-    );
-=======
-async fn register_end_poll_callback(canister_id: CanisterId, message_index: MessageIndex, end_date: TimestampMillis) {
-    let payload = ByteBuf::from(msgpack::serialize(&group_canister::c2c_end_poll::Args { message_index }));
->>>>>>> cb408902
+    let payload = ByteBuf::from(msgpack::serialize(&group_canister::c2c_end_poll::Args {
+        thread_root_message_index,
+        message_index,
+    }));
     let args = callback_canister::c2c_register_callback::Args {
         method_name: "c2c_end_poll_msgpack".to_string(),
         payload,
