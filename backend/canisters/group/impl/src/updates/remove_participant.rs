--- conflicted
+++ resolved
@@ -92,16 +92,7 @@
 
             // Remove the user from the group
             let removed_by = member.user_id;
-<<<<<<< HEAD
-            let participant_to_remove = runtime_state
-                .data
-                .chat
-                .members
-                .remove(user_id)
-                .expect("user must be a member");
-=======
             let participant_to_remove = runtime_state.remove_member(user_id).expect("user must be a member");
->>>>>>> 0b7cad86
 
             if block {
                 // Also block the user
@@ -139,10 +130,7 @@
     };
 
     runtime_state.data.chat.events.push_main_event(event, correlation_id, now);
-<<<<<<< HEAD
-=======
 
->>>>>>> 0b7cad86
     handle_activity_notification(runtime_state);
     Success
 }
