--- conflicted
+++ resolved
@@ -17,11 +17,6 @@
     run_regular_jobs();
 
     let initial_state = match read_state(prepare) {
-<<<<<<< HEAD
-=======
-        Err(PrepareError::NotAuthorized) => return reset_invite_code::Response::NotAuthorized,
-        Err(PrepareError::UserSuspended) => return reset_invite_code::Response::UserSuspended,
->>>>>>> 77a55b13
         Ok(c) => c,
         Err(response) => return response,
     };
@@ -48,13 +43,8 @@
     run_regular_jobs();
 
     let initial_state = match read_state(prepare) {
-<<<<<<< HEAD
-        Err(_) => return NotAuthorized,
-=======
-        Err(PrepareError::NotAuthorized) => return enable_invite_code::Response::NotAuthorized,
-        Err(PrepareError::UserSuspended) => return enable_invite_code::Response::UserSuspended,
->>>>>>> 77a55b13
         Ok(c) => c,
+        Err(response) => return response,
     };
 
     let code = match initial_state.code {
@@ -107,24 +97,15 @@
     enabled: bool,
 }
 
-<<<<<<< HEAD
 fn prepare(runtime_state: &RuntimeState) -> Result<PrepareResult, Response> {
     if runtime_state.data.is_frozen() {
         return Err(ChatFrozen);
     }
 
-=======
-enum PrepareError {
-    NotAuthorized,
-    UserSuspended,
-}
-
-fn prepare(runtime_state: &RuntimeState) -> Result<PrepareResult, PrepareError> {
->>>>>>> 77a55b13
     let caller = runtime_state.env.caller();
     if let Some(participant) = runtime_state.data.participants.get_by_principal(&caller) {
         if participant.suspended.value {
-            return Err(PrepareError::UserSuspended);
+            return Err(UserSuspended);
         }
 
         if participant.role.can_invite_users(&runtime_state.data.permissions) {
@@ -136,9 +117,5 @@
         }
     }
 
-<<<<<<< HEAD
     Err(NotAuthorized)
-=======
-    Err(PrepareError::NotAuthorized)
->>>>>>> 77a55b13
 }