--- conflicted
+++ resolved
@@ -98,15 +98,11 @@
     users_not_authorized_to_add: Vec<UserId>,
 }
 
-<<<<<<< HEAD
-fn prepare(args: &Args, runtime_state: &RuntimeState) -> Result<PrepareResult, Response> {
+fn prepare(args: &Args, runtime_state: &RuntimeState) -> Result<PrepareResult, Box<Response>> {
     if runtime_state.data.is_frozen() {
-        return Err(ChatFrozen);
-    }
-
-=======
-fn prepare(args: &Args, runtime_state: &RuntimeState) -> Result<PrepareResult, Box<Response>> {
->>>>>>> dd04d5d5
+        return Err(Box::new(ChatFrozen));
+    }
+
     let caller = runtime_state.env.caller();
     if let Some(limit) = runtime_state.data.participants.user_limit_reached() {
         Err(Box::new(ParticipantLimitReached(limit)))
