--- conflicted
+++ resolved
@@ -83,7 +83,6 @@
         );
 
         let remove_deleted_message_content_at = now + (5 * MINUTE_IN_MS);
-<<<<<<< HEAD
         for message_id in delete_message_results
             .into_iter()
             .filter(|(_, result)| matches!(result, DeleteMessageResult::Success))
@@ -92,26 +91,13 @@
         {
             // After 5 minutes hard delete those messages where the deleter was the message sender
             runtime_state.data.timer_jobs.enqueue_job(
-                TimerJob::RemoveDeletedMessageContent(RemoveDeletedMessageContentJob {
+                TimerJob::HardDeleteMessageContent(HardDeleteMessageContentJob {
                     thread_root_message_index: args.thread_root_message_index,
                     message_id,
                 }),
                 remove_deleted_message_content_at,
                 now,
             );
-=======
-        for (message_id, result) in delete_message_results {
-            if matches!(result, DeleteMessageResult::Success) {
-                runtime_state.data.timer_jobs.enqueue_job(
-                    TimerJob::HardDeleteMessageContent(HardDeleteMessageContentJob {
-                        thread_root_message_index: args.thread_root_message_index,
-                        message_id,
-                    }),
-                    remove_deleted_message_content_at,
-                    now,
-                );
-            }
->>>>>>> ca1270af
         }
 
         handle_activity_notification(runtime_state);
