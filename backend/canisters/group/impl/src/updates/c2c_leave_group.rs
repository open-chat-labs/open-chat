--- conflicted
+++ resolved
@@ -36,11 +36,7 @@
         return OwnerCannotLeave;
     }
 
-<<<<<<< HEAD
-    runtime_state.data.chat.members.remove(caller);
-=======
     runtime_state.remove_member(caller);
->>>>>>> 0b7cad86
 
     let event = MemberLeft { user_id: caller };
 
