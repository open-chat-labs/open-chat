--- conflicted
+++ resolved
@@ -23,22 +23,6 @@
             participant.min_visible_event_index(),
             args.thread_root_message_index,
             args.message_index,
-<<<<<<< HEAD
-            args.poll_option,
-            args.operation,
-            now,
-        );
-
-        match result {
-            RegisterPollVoteResult::Success(votes) => {
-                handle_activity_notification(runtime_state);
-                Success(votes)
-            }
-            RegisterPollVoteResult::SuccessNoChange(votes) => Success(votes),
-            RegisterPollVoteResult::PollEnded => PollEnded,
-            RegisterPollVoteResult::PollNotFound => PollNotFound,
-            RegisterPollVoteResult::OptionIndexOutOfRange => OptionIndexOutOfRange,
-=======
         ) {
             return MessageNotFound;
         }
@@ -47,7 +31,7 @@
             let result = chat_events.register_poll_vote(user_id, args.message_index, args.poll_option, args.operation, now);
 
             match result {
-                RegisterVoteResult::Success(votes) => {
+                RegisterPollVoteResult::Success(votes) => {
                     let latest_event = chat_events.last().index;
 
                     if let Some(thread_message_index) = args.thread_root_message_index {
@@ -63,14 +47,13 @@
                     handle_activity_notification(runtime_state);
                     Success(votes)
                 }
-                RegisterVoteResult::SuccessNoChange(votes) => Success(votes),
-                RegisterVoteResult::PollEnded => PollEnded,
-                RegisterVoteResult::PollNotFound => PollNotFound,
-                RegisterVoteResult::OptionIndexOutOfRange => OptionIndexOutOfRange,
+                RegisterPollVoteResult::SuccessNoChange(votes) => Success(votes),
+                RegisterPollVoteResult::PollEnded => PollEnded,
+                RegisterPollVoteResult::PollNotFound => PollNotFound,
+                RegisterPollVoteResult::OptionIndexOutOfRange => OptionIndexOutOfRange,
             }
         } else {
             MessageNotFound
->>>>>>> 494cb304
         }
     } else {
         CallerNotInGroup
