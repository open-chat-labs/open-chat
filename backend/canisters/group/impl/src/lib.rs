use crate::model::activity_notification_state::ActivityNotificationState;
use crate::model::participants::{ParticipantInternal, Participants};
use candid::{CandidType, Principal};
use canister_logger::LogMessagesWrapper;
use canister_state_macros::canister_state;
use chat_events::AllChatEvents;
use notifications_canister::c2c_push_notification;
use serde::{Deserialize, Serialize};
use std::cell::RefCell;
use std::ops::Deref;
use types::{
    Avatar, CanisterId, ChatId, Cycles, EventIndex, GroupChatSummaryInternal, GroupPermissions, GroupSubtype, MessageIndex,
    Milliseconds, Notification, TimestampMillis, Timestamped, UserId, Version, MAX_THREADS_IN_SUMMARY,
};
use utils::env::Environment;
use utils::memory;
use utils::rand::get_random_item;
use utils::regular_jobs::RegularJobs;

mod guards;
mod lifecycle;
mod model;
mod queries;
mod regular_jobs;
mod updates;

thread_local! {
    static LOG_MESSAGES: RefCell<LogMessagesWrapper> = RefCell::default();
    static WASM_VERSION: RefCell<Timestamped<Version>> = RefCell::default();
}

canister_state!(RuntimeState);

struct RuntimeState {
    pub env: Box<dyn Environment>,
    pub data: Data,
    pub regular_jobs: RegularJobs<Data>,
}

impl RuntimeState {
    pub fn new(env: Box<dyn Environment>, data: Data, regular_jobs: RegularJobs<Data>) -> RuntimeState {
        RuntimeState { env, data, regular_jobs }
    }

    pub fn is_caller_participant(&self) -> bool {
        self.data.participants.get(self.env.caller()).is_some()
    }

    pub fn is_caller_user_index(&self) -> bool {
        self.env.caller() == self.data.user_index_canister_id
    }

    pub fn is_caller_callback_canister(&self) -> bool {
        self.env.caller() == self.data.callback_canister_id
    }

    pub fn push_notification(&mut self, recipients: Vec<UserId>, notification: Notification) {
        let random = self.env.random_u32() as usize;

        if let Some(canister_id) = get_random_item(&self.data.notifications_canister_ids, random) {
            let args = c2c_push_notification::Args {
                recipients,
                notification,
            };
            ic_cdk::spawn(push_notification_inner(*canister_id, args));
        }

        async fn push_notification_inner(canister_id: CanisterId, args: notifications_canister::c2c_push_notification::Args) {
            let _ = notifications_canister_c2c_client::c2c_push_notification(canister_id, &args).await;
        }
    }

    pub fn summary(&self, participant: &ParticipantInternal) -> GroupChatSummaryInternal {
        let data = &self.data;
        let latest_event = data.events.main().last();
        let min_visible_message_index = participant.min_visible_message_index();

        GroupChatSummaryInternal {
            chat_id: self.env.canister_id().into(),
            last_updated: latest_event.timestamp,
            name: data.name.clone(),
            description: data.description.clone(),
            subtype: data.subtype.value.clone(),
            avatar_id: Avatar::id(&data.avatar),
            is_public: data.is_public,
            history_visible_to_new_joiners: data.history_visible_to_new_joiners,
            min_visible_event_index: participant.min_visible_event_index(),
            min_visible_message_index,
            latest_message: data
                .events
                .main()
                .latest_message(Some(participant.user_id))
                .filter(|m| m.event.message_index >= min_visible_message_index),
            latest_event_index: latest_event.index,
            joined: participant.date_added,
            participant_count: data.participants.len(),
            role: participant.role,
<<<<<<< HEAD
            mentions: participant.get_most_recent_mentions(data.events.main()),
=======
            mentions: participant.most_recent_mentions(None, &data.events),
            pinned_message: None,
>>>>>>> a18fe709
            wasm_version: WASM_VERSION.with(|v| **v.borrow()),
            owner_id: data.owner_id,
            permissions: data.permissions.clone(),
            notifications_muted: participant.notifications_muted.value,
            metrics: data.events.metrics().clone(),
            my_metrics: data
                .events
                .user_metrics(&participant.user_id, None)
                .cloned()
                .unwrap_or_default(),
            latest_threads: data.events.latest_threads(&participant.threads, None, MAX_THREADS_IN_SUMMARY),
        }
    }

    pub fn metrics(&self) -> Metrics {
        let chat_metrics = self.data.events.metrics();
        Metrics {
            memory_used: memory::used(),
            now: self.env.now(),
            cycles_balance: self.env.cycles_balance(),
            wasm_version: WASM_VERSION.with(|v| **v.borrow()),
            git_commit_id: utils::git::git_commit_id(),
            participants: self.data.participants.len() as u32,
            admins: self.data.participants.admin_count(),
            text_messages: chat_metrics.text_messages,
            image_messages: chat_metrics.image_messages,
            video_messages: chat_metrics.video_messages,
            audio_messages: chat_metrics.audio_messages,
            file_messages: chat_metrics.file_messages,
            polls: chat_metrics.polls,
            poll_votes: chat_metrics.poll_votes,
            cycles_messages: chat_metrics.cycles_messages,
            icp_messages: chat_metrics.icp_messages,
            deleted_messages: chat_metrics.deleted_messages,
            giphy_messages: chat_metrics.giphy_messages,
            replies: chat_metrics.replies,
            edits: chat_metrics.edits,
            reactions: chat_metrics.reactions,
            last_active: chat_metrics.last_active,
        }
    }
}

#[derive(Serialize, Deserialize)]
struct Data {
    pub is_public: bool,
    pub name: String,
    pub description: String,
    pub subtype: Timestamped<Option<GroupSubtype>>,
    pub avatar: Option<Avatar>,
    pub history_visible_to_new_joiners: bool,
    pub participants: Participants,
    pub events: AllChatEvents,
    pub date_created: TimestampMillis,
    pub mark_active_duration: Milliseconds,
    pub group_index_canister_id: CanisterId,
    pub user_index_canister_id: CanisterId,
    pub notifications_canister_ids: Vec<CanisterId>,
    pub callback_canister_id: CanisterId,
    pub activity_notification_state: ActivityNotificationState,
    pub pinned_messages: Vec<MessageIndex>,
    pub test_mode: bool,
    pub owner_id: UserId,
    pub permissions: GroupPermissions,
    pub invite_code: Option<u64>,
    pub invite_code_enabled: bool,
}

#[allow(clippy::too_many_arguments)]
impl Data {
    pub fn new(
        chat_id: ChatId,
        is_public: bool,
        name: String,
        description: String,
        subtype: Option<GroupSubtype>,
        avatar: Option<Avatar>,
        history_visible_to_new_joiners: bool,
        creator_principal: Principal,
        creator_user_id: UserId,
        now: TimestampMillis,
        mark_active_duration: Milliseconds,
        group_index_canister_id: CanisterId,
        user_index_canister_id: CanisterId,
        notifications_canister_ids: Vec<CanisterId>,
        callback_canister_id: CanisterId,
        test_mode: bool,
        permissions: Option<GroupPermissions>,
    ) -> Data {
        let participants = Participants::new(creator_principal, creator_user_id, now);
        let events = AllChatEvents::new_group_chat(chat_id, name.clone(), description.clone(), creator_user_id, now);

        Data {
            is_public,
            name,
            description,
            subtype: Timestamped::new(subtype, now),
            avatar,
            history_visible_to_new_joiners,
            participants,
            events,
            date_created: now,
            mark_active_duration,
            group_index_canister_id,
            user_index_canister_id,
            notifications_canister_ids,
            callback_canister_id,
            activity_notification_state: ActivityNotificationState::new(now),
            pinned_messages: Vec::new(),
            test_mode,
            owner_id: creator_user_id,
            permissions: permissions.unwrap_or_default(),
            invite_code: None,
            invite_code_enabled: false,
        }
    }

    pub fn min_visible_event_index(&self, caller: Principal, invite_code: Option<u64>) -> Option<EventIndex> {
        match self.participants.get_by_principal(&caller) {
            Some(p) => Some(p.min_visible_event_index()),
            None => {
                if self.is_accessible_by_non_member(invite_code) && self.history_visible_to_new_joiners {
                    Some(EventIndex::default())
                } else {
                    None
                }
            }
        }
    }

    pub fn is_accessible_by_non_member(&self, invite_code: Option<u64>) -> bool {
        if self.invite_code_enabled {
            if let Some(provided_code) = invite_code {
                if let Some(stored_code) = self.invite_code {
                    return provided_code == stored_code;
                }
            }
        }

        self.is_public
    }
}

#[derive(CandidType, Serialize, Debug)]
pub struct Metrics {
    pub now: TimestampMillis,
    pub memory_used: u64,
    pub cycles_balance: Cycles,
    pub wasm_version: Version,
    pub git_commit_id: String,
    pub participants: u32,
    pub admins: u32,
    pub text_messages: u64,
    pub image_messages: u64,
    pub video_messages: u64,
    pub audio_messages: u64,
    pub file_messages: u64,
    pub polls: u64,
    pub poll_votes: u64,
    pub cycles_messages: u64,
    pub icp_messages: u64,
    pub deleted_messages: u64,
    pub giphy_messages: u64,
    pub replies: u64,
    pub edits: u64,
    pub reactions: u64,
    pub last_active: TimestampMillis,
}

fn run_regular_jobs() {
    mutate_state(|state| state.regular_jobs.run(state.env.deref(), &mut state.data));
}<|MERGE_RESOLUTION|>--- conflicted
+++ resolved
@@ -95,12 +95,7 @@
             joined: participant.date_added,
             participant_count: data.participants.len(),
             role: participant.role,
-<<<<<<< HEAD
-            mentions: participant.get_most_recent_mentions(data.events.main()),
-=======
             mentions: participant.most_recent_mentions(None, &data.events),
-            pinned_message: None,
->>>>>>> a18fe709
             wasm_version: WASM_VERSION.with(|v| **v.borrow()),
             owner_id: data.owner_id,
             permissions: data.permissions.clone(),
