--- conflicted
+++ resolved
@@ -6,11 +6,6 @@
 
 ## [unreleased]
 
-<<<<<<< HEAD
-### Fixed
-
-- Fix a few upgrades that failed due to overflowing `u32::MAX` ([#6826](https://github.com/open-chat-labs/open-chat/pull/6826))
-=======
 ### Added
 
 - Add new prize message criteria ([#6831](https://github.com/open-chat-labs/open-chat/pull/6831))
@@ -23,7 +18,10 @@
 ### Removed
 
 - Remove code to migrate events to stable memory ([#6837](https://github.com/open-chat-labs/open-chat/pull/6837))
->>>>>>> 1da786fe
+
+### Fixed
+
+- Fix a few upgrades that failed due to overflowing `u32::MAX` ([#6826](https://github.com/open-chat-labs/open-chat/pull/6826))
 
 ## [[2.0.1453](https://github.com/open-chat-labs/open-chat/releases/tag/v2.0.1453-group)] - 2024-11-14
 
