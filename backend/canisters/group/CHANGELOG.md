# Changelog
All notable changes to this project will be documented in this file.

The format is based on [Keep a Changelog](https://keepachangelog.com/en/1.0.0/).

## [unreleased]

<<<<<<< HEAD
### Added

- Add ability to import a group into a community ([#3792](https://github.com/open-ic/open-chat/pull/3792))
=======
## [[2.0.724](https://github.com/open-chat-labs/open-chat/releases/tag/v2.0.724-group)] - 2023-06-16
>>>>>>> 9b6c87ab

### Changed

- Add `GroupRoleInternal` for efficient serialization ([#3772](https://github.com/open-chat-labs/open-chat/pull/3772))
- Trim deprecated chat events to save space ([#3773](https://github.com/open-chat-labs/open-chat/pull/3773))
- Further reductions to the size of serialized ChatEvents ([#3775](https://github.com/open-chat-labs/open-chat/pull/3775))
- Reduce size of `GroupMembers` when serialized ([#3778](https://github.com/open-chat-labs/open-chat/pull/3778))
- Reduce size of `ChatMetrics` when serialized ([#3779](https://github.com/open-chat-labs/open-chat/pull/3779))
- Reduce size of mentions when serialized ([#3784](https://github.com/open-chat-labs/open-chat/pull/3784))
- Add `created_by` to `GroupChatCore` ([#3786](https://github.com/open-chat-labs/open-chat/pull/3786))
- Refactor core summaries logic ([#3791](https://github.com/open-chat-labs/open-chat/pull/3791))
- Deserialize onto old `ChatEventInternal` types then map to new ([#3798](https://github.com/open-chat-labs/open-chat/pull/3798))
- Temporarily reinstate deprecated `cycles_messages` field ([#3801](https://github.com/open-chat-labs/open-chat/pull/3801))

## [[2.0.716](https://github.com/open-chat-labs/open-chat/releases/tag/v2.0.716-group)] - 2023-06-12

### Added

- Add `selected_updates_v2` ([#3732](https://github.com/open-chat-labs/open-chat/pull/3732))
- Record instruction counts during upgrades ([#3758](https://github.com/open-chat-labs/open-chat/pull/3758))

### Changed

- Move invite_users logic into GroupChatCore ([#3716](https://github.com/open-chat-labs/open-chat/pull/3716))
- Refactor so that invited user principals moved out of GroupChatCore ([#3727](https://github.com/open-chat-labs/open-chat/pull/3727))
- Move `updates_from_events` logic into GroupChatCore ([#3730](https://github.com/open-chat-labs/open-chat/pull/3730))
- Use FireAndForgetHandler for activity notification ([#3755](https://github.com/open-chat-labs/open-chat/pull/3755))
- Make (de)serializing events + users more efficient ([#3756](https://github.com/open-chat-labs/open-chat/pull/3756))

### Fixed

- Fix `is_user_an_owner` check ([#3761](https://github.com/open-chat-labs/open-chat/pull/3761))

## [[2.0.713](https://github.com/open-chat-labs/open-chat/releases/tag/v2.0.713-group)] - 2023-06-02

### Changed

- Move invited_users from Data to GroupChatCore ([#3714](https://github.com/open-chat-labs/open-chat/pull/3714))

### Fixed

- Fix bug where user could be not found for c2c calls ([#3712](https://github.com/open-chat-labs/open-chat/pull/3712))

## [[2.0.705](https://github.com/open-chat-labs/open-chat/releases/tag/v2.0.705-group)] - 2023-06-01

### Added

- Introduce `FireAndForgetHandler` which retries failed c2c calls ([#3639](https://github.com/open-chat-labs/open-chat/pull/3639))

### Changed

- Split common group logic into new `group_chat_core` library ([#3620](https://github.com/open-chat-labs/open-chat/pull/3620)), ([#3622](https://github.com/open-chat-labs/open-chat/pull/3622)), ([#3624](https://github.com/open-chat-labs/open-chat/pull/3624)), ([#3626](https://github.com/open-chat-labs/open-chat/pull/3626)), ([#3633](https://github.com/open-chat-labs/open-chat/pull/3633)), ([#3634](https://github.com/open-chat-labs/open-chat/pull/3634)), ([#3662](https://github.com/open-chat-labs/open-chat/pull/3662)),  ([#3665](https://github.com/open-chat-labs/open-chat/pull/3665)), ([#3667](https://github.com/open-chat-labs/open-chat/pull/3667)), ([#3668](https://github.com/open-chat-labs/open-chat/pull/3668))
- Simplify `c2c_update_proposals` ([#3621](https://github.com/open-chat-labs/open-chat/pull/3621))
- Simplify `remove_participant` ([#3641](https://github.com/open-chat-labs/open-chat/pull/3641))
- Avoid multi subnet calls when (un)muting group notifications ([#3685](https://github.com/open-chat-labs/open-chat/pull/3685))
- Refactor search ([#3689](https://github.com/open-chat-labs/open-chat/pull/3689))
- Don't send notifications to suspended users ([#3704](https://github.com/open-chat-labs/open-chat/pull/3704))

### Removed

- Remove last remnants of `send_message` and `edit_message` ([#3603](https://github.com/open-chat-labs/open-chat/pull/3603))

## [[2.0.690](https://github.com/open-chat-labs/open-chat/releases/tag/v2.0.690-group)] - 2023-05-16

### Changed

- Return `history_visible_to_new_joiners` from `group::public_summary` ([#3572](https://github.com/open-chat-labs/open-chat/pull/3572))
- Added `moderator` role and removed `add_members` permission ([#3592](https://github.com/open-chat-labs/open-chat/pull/3592))
- Put back `add_members` permission with serde default ([#3599](https://github.com/open-chat-labs/open-chat/pull/3599))

### Removed

- Remove `send_message` and `edit_message` (there are now `v2` versions) ([#3578](https://github.com/open-chat-labs/open-chat/pull/3578))
- Remove `add_participants` endpoint ([#3589](https://github.com/open-chat-labs/open-chat/pull/3589))

### Fixed

- Fix issue with group accessibility ([#3600](https://github.com/open-chat-labs/open-chat/pull/3600))

## [[2.0.686](https://github.com/open-chat-labs/open-chat/releases/tag/v2.0.686-group)] - 2023-05-11

### Added

- Re-introduce invite by code on backend ([#3552](https://github.com/open-chat-labs/open-chat/pull/3552))

### Changed

- Short circuit without calling `ic0.time()` if there have been no updates ([#3539](https://github.com/open-chat-labs/open-chat/pull/3539))
- Short circuit query calls prior to calling `ic0.time()` where possible ([#3542](https://github.com/open-chat-labs/open-chat/pull/3542))
- Invited users can't see private group messages ([#3558](https://github.com/open-chat-labs/open-chat/pull/3558))
- Handle `send_message_v2` and `edit_message_v2` in `inspect_message` ([#3560](https://github.com/open-chat-labs/open-chat/pull/3560))

## [[2.0.675](https://github.com/open-chat-labs/open-chat/releases/tag/v2.0.675-group)] - 2023-04-29

### Added

- Implement `edit_message_v2` ([#3504](https://github.com/open-chat-labs/open-chat/pull/3504))
- Supports inviting of specific users ([#3499](https://github.com/open-chat-labs/open-chat/pull/3499))

### Changed

- Use hardcoded ledger ids ([#3452](https://github.com/open-chat-labs/open-chat/pull/3452))
- Allow platform moderators to delete any messages ([#3491](https://github.com/open-chat-labs/open-chat/pull/3491))
- Allow the user index to add group members ([#3493](https://github.com/open-chat-labs/open-chat/pull/3493))
- Added `created` to pending transactions ([#3494](https://github.com/open-chat-labs/open-chat/pull/3494))
- Added ability to `report_message` ([#3497](https://github.com/open-chat-labs/open-chat/pull/3497))
- Only return full details for the first 10 message reports ([#3505](https://github.com/open-chat-labs/open-chat/pull/3505))
- Relax restrictions on who can claim prizes ([#3516](https://github.com/open-chat-labs/open-chat/pull/3516))

### Removed

- Removed invite to private group by link/code ([#3499](https://github.com/open-chat-labs/open-chat/pull/3499))

## [[2.0.662](https://github.com/open-chat-labs/open-chat/releases/tag/v2.0.662-group)] - 2023-04-16

### Added

- Implement 'Gated Groups' ([#3406](https://github.com/open-chat-labs/open-chat/pull/3406))
- Added `register_proposal_vote_v2` for voting on proposals directly from the frontend ([#3413](https://github.com/open-chat-labs/open-chat/pull/3413))
- Added `Empty` event type ([#3439](https://github.com/open-chat-labs/open-chat/pull/3439))
- Added new message content types for reminders ([#3440](https://github.com/open-chat-labs/open-chat/pull/3440))
- Added new `Custom` message content type ([#3445](https://github.com/open-chat-labs/open-chat/pull/3445))

### Removed

- Removed temporary code needed for release ([#3375](https://github.com/open-chat-labs/open-chat/pull/3375))
- Removed `affected_events` which has been superseded by `updated_events` ([#3419](https://github.com/open-chat-labs/open-chat/pull/3419))

## [[2.0.644](https://github.com/open-chat-labs/open-chat/releases/tag/v2.0.644-group)] - 2023-03-24

### Added

- Return group summary if user tries to join group they are already in ([#3296](https://github.com/open-chat-labs/open-chat/pull/3296))
- Store and use last updated timestamp on each event ([#3326](https://github.com/open-chat-labs/open-chat/pull/3326))
- Added `timestamp` to `EventsResponse` ([#3329](https://github.com/open-chat-labs/open-chat/pull/3329))

### Changed

- Support multiple group owners ([#3340](https://github.com/open-chat-labs/open-chat/pull/3340))
- Platform mods can become owners of public groups ([#3340](https://github.com/open-chat-labs/open-chat/pull/3340))

### Removed

- Removed code only needed for previous upgrade ([#3248](https://github.com/open-chat-labs/open-chat/pull/3248)) & ([#3251](https://github.com/open-chat-labs/open-chat/pull/3251))
- Removed all the code around reinstalling groups ([#3253](https://github.com/open-chat-labs/open-chat/pull/3253))
- Removed `affected_events` from event responses ([#3322](https://github.com/open-chat-labs/open-chat/pull/3322))
- Removed super_admin role from groups([#3319](https://github.com/open-chat-labs/open-chat/pull/3319))

## [[2.0.619](https://github.com/open-chat-labs/open-chat/releases/tag/v2.0.619-group)] - 2023-02-28

### Added

- Added `payload_text_rendering` to SNS proposals ([#3175](https://github.com/open-chat-labs/open-chat/pull/3175))
- Push activity notification when (un)freezing a group ([#3195](https://github.com/open-chat-labs/open-chat/pull/3195))
- Add CHAT ledger to user and group canisters ([#3222](https://github.com/open-chat-labs/open-chat/pull/3222))

### Fixed

- Set all `notifications_muted` dates to `now` to fix data inconsistency ([#3227](https://github.com/open-chat-labs/open-chat/pull/3227))

## [[2.0.606](https://github.com/open-chat-labs/open-chat/releases/tag/v2.0.606-group)] - 2023-02-20

### Fixed

- Handle the invalid users who joined groups before we had a check in place ([#3162](https://github.com/open-chat-labs/open-chat/pull/3162))

## [[2.0.604](https://github.com/open-chat-labs/open-chat/releases/tag/v2.0.604-group)] - 2023-02-17

### Added

- Added `c2c_initialize_events` for recovering groups which are un-upgradable due to bug in `pre_upgrade` ([#3128](https://github.com/open-chat-labs/open-chat/pull/3128))
- Added `c2c_events_internal` for recovering group events ([#3138](https://github.com/open-chat-labs/open-chat/pull/3138))
- Added `c2c_name_and_members` which is called by the GroupIndex before deleting the group ([#3144](https://github.com/open-chat-labs/open-chat/pull/3144))

### Removed

- Removed code to initialize `proposals_bot_user_id` value ([#3124](https://github.com/open-chat-labs/open-chat/pull/3124))

### Fixed

- Fixed latest message not being returned when getting updates ([#3120](https://github.com/open-chat-labs/open-chat/pull/3120))
- Fix-up ledger ids ([#3143](https://github.com/open-chat-labs/open-chat/pull/3143))

## [[2.0.589](https://github.com/open-chat-labs/open-chat/releases/tag/v2.0.589-group)] - 2023-02-10

### Changed

- Update cdk to v0.7.0 ([#3115](https://github.com/open-chat-labs/open-chat/pull/3115))
- Drop stable memory after upgrade ([#3116](https://github.com/open-chat-labs/open-chat/pull/3116))

## [[2.0.583](https://github.com/open-chat-labs/open-chat/releases/tag/v2.0.583-group)] - 2023-02-09

### Changed

- Use `raw_rand` to seed rng ([#3076](https://github.com/open-chat-labs/open-chat/pull/3076))
- Only allow proposal messages sent by the ProposalsBot ([#3080](https://github.com/open-chat-labs/open-chat/pull/3080))
- Add "claim_prize" to group inspect_message ([#3084](https://github.com/open-chat-labs/open-chat/pull/3084))

## [[2.0.579](https://github.com/open-chat-labs/open-chat/releases/tag/v2.0.579-group)] - 2023-02-06

### Added

- Added transaction details to `PrizeWinnerContent` ([#3055](https://github.com/open-chat-labs/open-chat/pull/3055))

### Changed

- Reduce min interval between cycles balance checks ([#3058](https://github.com/open-chat-labs/open-chat/pull/3058))
- Deserialize using `MemoryManager` within `post_upgrade` ([#3066](https://github.com/open-chat-labs/open-chat/pull/3066))
- Reduce `MemoryManager` bucket size to 1 wasm page ([#3070](https://github.com/open-chat-labs/open-chat/pull/3070))

### Removed

- Removed one-time code to fix incorrect ICP transaction hashes ([#3063](https://github.com/open-chat-labs/open-chat/pull/3063))
- Removed one-time code to migrate `chat_events` to the new format ([#3064](https://github.com/open-chat-labs/open-chat/pull/3064))

## [[2.0.577](https://github.com/open-chat-labs/open-chat/releases/tag/v2.0.577-group)] - 2023-02-03

### Added

- Added `disappears_at` to events ([#3021](https://github.com/open-chat-labs/open-chat/pull/3021))
- Support disappearing messages ([#3029](https://github.com/open-chat-labs/open-chat/pull/3029))
- Added support for "prize" messages ([#3044](https://github.com/open-chat-labs/open-chat/pull/3044))

### Changed

- Refactor and simplify `chat_events` ([#3013](https://github.com/open-chat-labs/open-chat/pull/3013))
- Mark group as active after ending a poll ([#3017](https://github.com/open-chat-labs/open-chat/pull/3017))
- Renamed `disappears_at` to `expires_at` ([#3023](https://github.com/open-chat-labs/open-chat/pull/3023))
- Use `MemoryManager` so that we can use stable memory at run time ([#3040](https://github.com/open-chat-labs/open-chat/pull/3040))

### Fixed

- One time job to fix incorrect ICP transaction hashes ([#3035](https://github.com/open-chat-labs/open-chat/pull/3035))
- Fix 'double borrowing' error when hard deleting files ([#3051](https://github.com/open-chat-labs/open-chat/pull/3051))

### Removed

- Removed code only needed for the previous upgrade ([#3003](https://github.com/open-chat-labs/open-chat/pull/3003))
- Removed `events_range` ([#3011](https://github.com/open-chat-labs/open-chat/pull/3011))

## [[2.0.552](https://github.com/open-chat-labs/open-chat/releases/tag/v2.0.552-group)] - 2023-01-20

### Added

- Add SNS1 token to backend ([#2975](https://github.com/open-chat-labs/open-chat/pull/2975))
- Add ckBTC token to backend ([#2981](https://github.com/open-chat-labs/open-chat/pull/2981))

### Changed

- Skip processing notifications with no recipients ([#2979](https://github.com/open-chat-labs/open-chat/pull/2979))
- Use `canister_logger` and `canister_tracing_macros` from [ic-utils](https://github.com/open-chat-labs/ic-utils) ([#2985](https://github.com/open-chat-labs/open-chat/pull/2985))

### Removed

- Removed `join_group_v2` which has been superseded by the new `join_group` ([#2966](https://github.com/open-chat-labs/open-chat/pull/2966))

## [[2.0.546](https://github.com/open-chat-labs/open-chat/releases/tag/v2.0.546-group)] - 2023-01-08

### Added

- Allow admins and senders to see deleted message content ([#2922](https://github.com/open-chat-labs/open-chat/pull/2922))

### Changed

- Added `max_messages` to `events` and `events_window` ([#2947](https://github.com/open-chat-labs/open-chat/pull/2947))

### Removed

- Removed one-time code only needed for previous upgrade ([#2954](https://github.com/open-chat-labs/open-chat/pull/2954))<|MERGE_RESOLUTION|>--- conflicted
+++ resolved
@@ -5,13 +5,11 @@
 
 ## [unreleased]
 
-<<<<<<< HEAD
 ### Added
 
 - Add ability to import a group into a community ([#3792](https://github.com/open-ic/open-chat/pull/3792))
-=======
+
 ## [[2.0.724](https://github.com/open-chat-labs/open-chat/releases/tag/v2.0.724-group)] - 2023-06-16
->>>>>>> 9b6c87ab
 
 ### Changed
 
