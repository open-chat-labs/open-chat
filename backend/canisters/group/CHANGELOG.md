--- conflicted
+++ resolved
@@ -8,11 +8,8 @@
 
 ### Changed
 
-<<<<<<< HEAD
 - Store events in `HybridMap` which caches latest events on the heap ([#6762](https://github.com/open-chat-labs/open-chat/pull/6762))
-=======
 - Reduce size of metrics in memory ([#6765](https://github.com/open-chat-labs/open-chat/pull/6765))
->>>>>>> ec14e59e
 
 ### Removed
 
