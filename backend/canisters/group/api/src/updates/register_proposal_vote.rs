use candid::CandidType;
use serde::{Deserialize, Serialize};
use types::MessageIndex;

#[derive(CandidType, Serialize, Deserialize, Debug)]
pub struct Args {
    pub message_index: MessageIndex,
    pub adopt: bool,
}

#[derive(CandidType, Serialize, Deserialize, Debug)]
pub enum Response {
    Success,
    AlreadyVoted(bool),
    CallerNotInGroup,
    NoEligibleNeurons,
    ProposalMessageNotFound,
    ProposalNotFound,
    ProposalNotAcceptingVotes,
<<<<<<< HEAD
    ChatFrozen,
=======
    UserSuspended,
>>>>>>> 77a55b13
    InternalError(String),
}<|MERGE_RESOLUTION|>--- conflicted
+++ resolved
@@ -17,10 +17,7 @@
     ProposalMessageNotFound,
     ProposalNotFound,
     ProposalNotAcceptingVotes,
-<<<<<<< HEAD
+    UserSuspended,
     ChatFrozen,
-=======
-    UserSuspended,
->>>>>>> 77a55b13
     InternalError(String),
 }