use candid::CandidType;
use serde::{Deserialize, Serialize};
use types::UserId;

#[derive(CandidType, Serialize, Deserialize, Debug)]
pub struct Args {
    pub user_id: UserId,
    pub correlation_id: u64,
}

#[derive(CandidType, Serialize, Deserialize, Debug)]
pub enum Response {
    Success,
    CallerNotInGroup,
    CannotBlockSelf,
    CannotBlockUser,
    GroupNotPublic,
    InternalError(String),
    NotAuthorized,
    UserNotInGroup,
<<<<<<< HEAD
    ChatFrozen,
=======
    UserSuspended,
>>>>>>> 77a55b13
}<|MERGE_RESOLUTION|>--- conflicted
+++ resolved
@@ -18,9 +18,6 @@
     InternalError(String),
     NotAuthorized,
     UserNotInGroup,
-<<<<<<< HEAD
+    UserSuspended,
     ChatFrozen,
-=======
-    UserSuspended,
->>>>>>> 77a55b13
 }