--- conflicted
+++ resolved
@@ -14,9 +14,6 @@
     Success,
     CallerNotInGroup,
     MessageNotFound,
-<<<<<<< HEAD
+    UserSuspended,
     ChatFrozen,
-=======
-    UserSuspended,
->>>>>>> 77a55b13
 }