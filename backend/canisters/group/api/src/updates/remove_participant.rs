--- conflicted
+++ resolved
@@ -17,9 +17,6 @@
     InternalError(String),
     NotAuthorized,
     UserNotInGroup,
-<<<<<<< HEAD
+    UserSuspended,
     ChatFrozen,
-=======
-    UserSuspended,
->>>>>>> 77a55b13
 }