use candid::CandidType;
use serde::{Deserialize, Serialize};

#[derive(CandidType, Serialize, Deserialize, Debug)]
pub struct Args {
    pub correlation_id: u64,
}

#[derive(CandidType, Serialize, Deserialize, Debug)]
pub enum Response {
    Success(SuccessResult),
    NotAuthorized,
<<<<<<< HEAD
    ChatFrozen,
=======
    UserSuspended,
>>>>>>> 77a55b13
}

#[derive(CandidType, Serialize, Deserialize, Debug)]
pub struct SuccessResult {
    pub code: u64,
}<|MERGE_RESOLUTION|>--- conflicted
+++ resolved
@@ -10,11 +10,8 @@
 pub enum Response {
     Success(SuccessResult),
     NotAuthorized,
-<<<<<<< HEAD
+    UserSuspended,
     ChatFrozen,
-=======
-    UserSuspended,
->>>>>>> 77a55b13
 }
 
 #[derive(CandidType, Serialize, Deserialize, Debug)]
