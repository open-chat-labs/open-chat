--- conflicted
+++ resolved
@@ -18,11 +18,8 @@
     CallerNotInGroup,
     ParticipantLimitReached(u32),
     NotAuthorized,
-<<<<<<< HEAD
+    UserSuspended,
     ChatFrozen,
-=======
-    UserSuspended,
->>>>>>> 77a55b13
 }
 
 #[derive(CandidType, Serialize, Deserialize, Debug)]
