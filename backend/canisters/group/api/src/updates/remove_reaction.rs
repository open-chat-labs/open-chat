use candid::CandidType;
use serde::{Deserialize, Serialize};
use types::{EventIndex, MessageId, MessageIndex, Reaction};

#[derive(CandidType, Serialize, Deserialize, Debug)]
pub struct Args {
    pub thread_root_message_index: Option<MessageIndex>,
    pub message_id: MessageId,
    pub reaction: Reaction,
    pub correlation_id: u64,
}

#[derive(CandidType, Serialize, Deserialize, Debug)]
pub enum Response {
    Success(EventIndex),
    NoChange,
    MessageNotFound,
    CallerNotInGroup,
    NotAuthorized,
<<<<<<< HEAD
    ChatFrozen,
=======
    UserSuspended,
>>>>>>> 77a55b13
}<|MERGE_RESOLUTION|>--- conflicted
+++ resolved
@@ -17,9 +17,6 @@
     MessageNotFound,
     CallerNotInGroup,
     NotAuthorized,
-<<<<<<< HEAD
+    UserSuspended,
     ChatFrozen,
-=======
-    UserSuspended,
->>>>>>> 77a55b13
 }