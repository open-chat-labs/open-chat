--- conflicted
+++ resolved
@@ -11,11 +11,8 @@
     Success(SuccessResult),
     CallerNotInGroup,
     OwnerCannotLeave,
-<<<<<<< HEAD
+    UserSuspended,
     ChatFrozen,
-=======
-    UserSuspended,
->>>>>>> 77a55b13
 }
 
 #[derive(CandidType, Serialize, Deserialize, Debug)]
