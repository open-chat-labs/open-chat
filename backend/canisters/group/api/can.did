--- conflicted
+++ resolved
@@ -26,11 +26,8 @@
         CallerNotInGroup;
         InvalidRequest: text;
         ThreadMessageNotFound;
-<<<<<<< HEAD
-        ChatFrozen;
-=======
-        UserSuspended;
->>>>>>> 77a55b13
+        UserSuspended;
+        ChatFrozen;
     };
 
 type EditMessageArgs =
@@ -46,11 +43,8 @@
         Success;
         MessageNotFound;
         CallerNotInGroup;
-<<<<<<< HEAD
-        ChatFrozen;
-=======
-        UserSuspended;
->>>>>>> 77a55b13
+        UserSuspended;
+        ChatFrozen;
     };
 
 type DeleteMessagesArgs =
@@ -65,11 +59,8 @@
         Success;
         CallerNotInGroup;
         MessageNotFound;
-<<<<<<< HEAD
-        ChatFrozen;
-=======
-        UserSuspended;
->>>>>>> 77a55b13
+        UserSuspended;
+        ChatFrozen;
     };
 
 type RegisterPollVoteArgs =
@@ -88,11 +79,8 @@
         PollEnded;
         OptionIndexOutOfRange;
         CallerNotInGroup;
-<<<<<<< HEAD
-        ChatFrozen;
-=======
-        UserSuspended;
->>>>>>> 77a55b13
+        UserSuspended;
+        ChatFrozen;
     };
 
 type AddReactionArgs =
@@ -112,11 +100,8 @@
         MessageNotFound;
         CallerNotInGroup;
         NotAuthorized;
-<<<<<<< HEAD
-        ChatFrozen;
-=======
-        UserSuspended;
->>>>>>> 77a55b13
+        UserSuspended;
+        ChatFrozen;
     };
 
 type RemoveReactionArgs =
@@ -134,11 +119,8 @@
         MessageNotFound;
         CallerNotInGroup;
         NotAuthorized;
-<<<<<<< HEAD
-        ChatFrozen;
-=======
-        UserSuspended;
->>>>>>> 77a55b13
+        UserSuspended;
+        ChatFrozen;
     };
 
 type BlockUserArgs =
@@ -157,11 +139,8 @@
         InternalError: text;
         NotAuthorized;
         UserNotInGroup;
-<<<<<<< HEAD
-        ChatFrozen;
-=======
-        UserSuspended;
->>>>>>> 77a55b13
+        UserSuspended;
+        ChatFrozen;
     };
 
 type UnblockUserArgs =
@@ -177,11 +156,8 @@
         CannotUnblockSelf;
         GroupNotPublic;
         NotAuthorized;
-<<<<<<< HEAD
-        ChatFrozen;
-=======
-        UserSuspended;
->>>>>>> 77a55b13
+        UserSuspended;
+        ChatFrozen;
     };
 
 type AddParticipantsArgs =
@@ -200,11 +176,8 @@
         CallerNotInGroup;
         ParticipantLimitReached: nat32;
         NotAuthorized;
-<<<<<<< HEAD
-        ChatFrozen;
-=======
-        UserSuspended;
->>>>>>> 77a55b13
+        UserSuspended;
+        ChatFrozen;
     };
 
 type AddParticipantsPartialSuccessResult =
@@ -242,11 +215,8 @@
         InternalError: text;
         NotAuthorized;
         UserNotInGroup;
-<<<<<<< HEAD
-        ChatFrozen;
-=======
-        UserSuspended;
->>>>>>> 77a55b13
+        UserSuspended;
+        ChatFrozen;
     };
 
 type ChangeRoleArgs =
@@ -263,11 +233,8 @@
         NotAuthorized;
         UserNotInGroup;
         Invalid;
-<<<<<<< HEAD
-        ChatFrozen;
-=======
-        UserSuspended;
->>>>>>> 77a55b13
+        UserSuspended;
+        ChatFrozen;
     };
 
 type InviteCodeArgs =
@@ -293,11 +260,8 @@
             code: nat64;
         };
         NotAuthorized;
-<<<<<<< HEAD
-        ChatFrozen;
-=======
-        UserSuspended;
->>>>>>> 77a55b13
+        UserSuspended;
+        ChatFrozen;
     };
 
 type DisableInviteCodeArgs =
@@ -309,11 +273,8 @@
     variant {
         Success;
         NotAuthorized;
-<<<<<<< HEAD
-        ChatFrozen;
-=======
-        UserSuspended;
->>>>>>> 77a55b13
+        UserSuspended;
+        ChatFrozen;
     };
 
 type ResetInviteCodeArgs =
@@ -327,11 +288,8 @@
             code: nat64;
         };
         NotAuthorized;
-<<<<<<< HEAD
-        ChatFrozen;
-=======
-        UserSuspended;
->>>>>>> 77a55b13
+        UserSuspended;
+        ChatFrozen;
     };
 
 type UpdateGroupV2Args =
@@ -358,11 +316,8 @@
         InternalError;
         RulesTooLong: FieldTooLongResult;
         RulesTooShort: FieldTooShortResult;
-<<<<<<< HEAD
-        ChatFrozen;
-=======
-        UserSuspended;
->>>>>>> 77a55b13
+        UserSuspended;
+        ChatFrozen;
     };
 
 type OptionalGroupPermissions =
@@ -396,11 +351,8 @@
         NotAuthorized;
         CallerNotInGroup;
         MessageNotFound;
-<<<<<<< HEAD
-        ChatFrozen;
-=======
-        UserSuspended;
->>>>>>> 77a55b13
+        UserSuspended;
+        ChatFrozen;
     };
 
 type UnpinMessageArgs =
@@ -416,11 +368,8 @@
         NotAuthorized;
         CallerNotInGroup;
         MessageNotFound;
-<<<<<<< HEAD
-        ChatFrozen;
-=======
-        UserSuspended;
->>>>>>> 77a55b13
+        UserSuspended;
+        ChatFrozen;
     };
 
 type RegisterProposalVoteArgs =
@@ -438,11 +387,8 @@
         ProposalMessageNotFound;
         ProposalNotFound;
         ProposalNotAcceptingVotes;
-<<<<<<< HEAD
-        ChatFrozen;
-=======
-        UserSuspended;
->>>>>>> 77a55b13
+        UserSuspended;
+        ChatFrozen;
         InternalError: text;
     };
 
@@ -456,11 +402,8 @@
         Success;
         NotAuthorized;
         AlreadyPrivate;
-<<<<<<< HEAD
-        ChatFrozen;
-=======
-        UserSuspended;
->>>>>>> 77a55b13
+        UserSuspended;
+        ChatFrozen;
         InternalError;
     };
 
