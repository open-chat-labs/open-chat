use crate::utils::{build_ic_agent, create_empty_canister, get_canister_wasm, install_wasm, set_controllers};
use crate::{CanisterIds, CanisterName, CyclesDispenserInitArgs, OpenStorageCanisterName, OpenStorageInitArgs};
use candid::Principal;
use ic_agent::identity::BasicIdentity;
use ic_agent::{Agent, Identity};
use ic_utils::interfaces::ManagementCanister;
use types::{CanisterId, Version};

const NNS_GOVERNANCE_CANISTER_ID: CanisterId = Principal::from_slice(&[0, 0, 0, 0, 0, 0, 0, 1, 1, 1]);

pub async fn create_and_install_service_canisters(identity: BasicIdentity, url: String, test_mode: bool) -> CanisterIds {
    let principal = identity.sender().unwrap();
    let agent = build_ic_agent(url, identity).await;
    let management_canister = ManagementCanister::create(&agent);

    let (
        user_index_canister_id,
        group_index_canister_id,
        notifications_index_canister_id,
        local_user_index_canister_id,
        local_group_index_canister_id,
    ) = futures::future::join5(
        create_empty_canister(&management_canister),
        create_empty_canister(&management_canister),
        create_empty_canister(&management_canister),
        create_empty_canister(&management_canister),
        create_empty_canister(&management_canister),
    )
    .await;

    let (
        notifications_canister_id,
        online_users_canister_id,
        proposals_bot_canister_id,
        cycles_dispenser_canister_id,
        open_storage_index_canister_id,
    ) = futures::future::join5(
        create_empty_canister(&management_canister),
        create_empty_canister(&management_canister),
        create_empty_canister(&management_canister),
        create_empty_canister(&management_canister),
        create_empty_canister(&management_canister),
    )
    .await;

<<<<<<< HEAD
    let ledger_canister_id = create_empty_canister(&management_canister).await;
=======
    let (
        cycles_dispenser_canister_id,
        open_storage_index_canister_id,
        ledger_canister_id,
        local_group_index_canister_id,
        local_user_index_canister_id,
    ) = futures::future::join5(
        create_empty_canister(&management_canister),
        create_empty_canister(&management_canister),
        create_empty_canister(&management_canister),
        create_empty_canister(&management_canister),
        create_empty_canister(&management_canister),
    )
    .await;
>>>>>>> 6b368f39

    println!("user_index canister id: {user_index_canister_id}");
    println!("group_index canister id: {group_index_canister_id}");
    println!("notifications index canister id: {notifications_index_canister_id}");
    println!("local_user_index canister id: {local_user_index_canister_id}");
    println!("local_group_index canister id: {local_group_index_canister_id}");
    println!("notifications canister id: {notifications_canister_id}");
    println!("online_users canister id: {online_users_canister_id}");
    println!("proposals_bot canister id: {proposals_bot_canister_id}");
    println!("cycles_dispenser canister id: {cycles_dispenser_canister_id}");
    println!("open_storage_index canister id: {open_storage_index_canister_id}");
<<<<<<< HEAD
=======
    println!("local_group_index canister id: {local_group_index_canister_id}");
    println!("local_user_index canister id: {local_user_index_canister_id}");
>>>>>>> 6b368f39
    println!("ledger canister id: {ledger_canister_id}");

    let canister_ids = CanisterIds {
        user_index: user_index_canister_id,
        group_index: group_index_canister_id,
        notifications_index: notifications_canister_id,
        local_user_index: local_user_index_canister_id,
        local_group_index: local_group_index_canister_id,
        notifications: notifications_canister_id,
        online_users: online_users_canister_id,
        proposals_bot: proposals_bot_canister_id,
        cycles_dispenser: cycles_dispenser_canister_id,
        open_storage_index: open_storage_index_canister_id,
<<<<<<< HEAD
=======
        local_group_index: local_group_index_canister_id,
        local_user_index: local_user_index_canister_id,
>>>>>>> 6b368f39
        ledger: ledger_canister_id,
    };

    install_service_canisters_impl(principal, &canister_ids, &agent, &management_canister, test_mode).await;

    canister_ids
}

pub async fn install_service_canisters(identity: BasicIdentity, url: String, canister_ids: CanisterIds, test_mode: bool) {
    let principal = identity.sender().unwrap();
    let agent = build_ic_agent(url, identity).await;
    let management_canister = ManagementCanister::create(&agent);

    install_service_canisters_impl(principal, &canister_ids, &agent, &management_canister, test_mode).await;
}

async fn install_service_canisters_impl(
    principal: Principal,
    canister_ids: &CanisterIds,
    agent: &Agent,
    management_canister: &ManagementCanister<'_>,
    test_mode: bool,
) {
    let controllers = vec![principal];
    futures::future::join_all(vec![
        set_controllers(management_canister, &canister_ids.user_index, controllers.clone()),
        set_controllers(management_canister, &canister_ids.group_index, controllers.clone()),
        set_controllers(management_canister, &canister_ids.notifications_index, controllers.clone()),
        set_controllers(
            management_canister,
            &canister_ids.notifications,
            controllers
                .iter()
                .copied()
                .chain([canister_ids.notifications_index])
                .collect(),
        ),
        set_controllers(management_canister, &canister_ids.online_users, controllers.clone()),
        set_controllers(management_canister, &canister_ids.proposals_bot, controllers.clone()),
        set_controllers(management_canister, &canister_ids.cycles_dispenser, controllers.clone()),
        set_controllers(
            management_canister,
            &canister_ids.local_group_index,
            vec![canister_ids.group_index],
        ),
        set_controllers(management_canister, &canister_ids.open_storage_index, controllers),
    ])
    .await;

    let version = Version::min();

    let user_index_canister_wasm = get_canister_wasm(CanisterName::UserIndex, version);
    let user_canister_wasm = get_canister_wasm(CanisterName::User, Version::min());
    let local_user_index_canister_wasm = get_canister_wasm(CanisterName::LocalUserIndex, version);
    let user_index_init_args = user_index_canister::init::Args {
        service_principals: vec![principal],
        sms_service_principals: vec![principal],
        user_canister_wasm,
        local_user_index_canister_wasm,
        group_index_canister_id: canister_ids.group_index,
        notifications_index_canister_id: canister_ids.notifications_index,
        notifications_canister_id: canister_ids.notifications,
        open_storage_index_canister_id: canister_ids.open_storage_index,
        ledger_canister_id: canister_ids.ledger,
        proposals_bot_user_id: canister_ids.proposals_bot.into(),
        cycles_dispenser_canister_id: canister_ids.cycles_dispenser,
        wasm_version: version,
        test_mode,
    };

    let group_index_canister_wasm = get_canister_wasm(CanisterName::GroupIndex, version);
    let group_canister_wasm = get_canister_wasm(CanisterName::Group, version);
    let local_group_index_canister_wasm = get_canister_wasm(CanisterName::LocalGroupIndex, version);
    let group_index_init_args = group_index_canister::init::Args {
        service_principals: vec![principal],
        group_canister_wasm,
        local_group_index_canister_wasm,
        user_index_canister_id: canister_ids.user_index,
        cycles_dispenser_canister_id: canister_ids.cycles_dispenser,
        ledger_canister_id: canister_ids.ledger,
        wasm_version: version,
        test_mode,
    };

    let notifications_index_canister_wasm = get_canister_wasm(CanisterName::NotificationsIndex, version);
    let notifications_canister_wasm = get_canister_wasm(CanisterName::Notifications, version);
    let notifications_index_init_args = notifications_index_canister::init::Args {
        service_principals: vec![principal],
        push_service_principals: vec![principal],
        user_index_canister_id: canister_ids.user_index,
        authorizers: vec![canister_ids.user_index, canister_ids.group_index],
        cycles_dispenser_canister_id: canister_ids.cycles_dispenser,
        notifications_canister_wasm,
        wasm_version: version,
        test_mode,
    };

    let online_users_canister_wasm = get_canister_wasm(CanisterName::OnlineUsers, version);
    let online_users_init_args = online_users_canister::init::Args {
        user_index_canister_id: canister_ids.user_index,
        cycles_dispenser_canister_id: canister_ids.cycles_dispenser,
        wasm_version: version,
        test_mode,
    };

    let proposals_bot_canister_wasm = get_canister_wasm(CanisterName::ProposalsBot, version);
    let proposals_bot_init_args = proposals_bot_canister::init::Args {
        service_owner_principals: vec![principal],
        user_index_canister_id: canister_ids.user_index,
        group_index_canister_id: canister_ids.group_index,
        nns_governance_canister_id: NNS_GOVERNANCE_CANISTER_ID,
        cycles_dispenser_canister_id: canister_ids.cycles_dispenser,
        wasm_version: version,
        test_mode,
    };

    let cycles_dispenser_canister_wasm = get_canister_wasm("cycles_dispenser", version);
    let cycles_dispenser_init_args = CyclesDispenserInitArgs {
        admins: vec![principal],
        canisters: vec![
            canister_ids.user_index,
            canister_ids.group_index,
            canister_ids.local_group_index,
            canister_ids.notifications,
            canister_ids.online_users,
            canister_ids.proposals_bot,
        ],
        max_top_up_amount: 5_000_000_000_000,   // 5T
        min_interval: 60 * 60 * 1000,           // 1 hour
        min_cycles_balance: 10_000_000_000_000, // 10T
    };

    let open_storage_index_canister_wasm = get_canister_wasm(OpenStorageCanisterName::Index, version);
    let open_storage_index_init_args = OpenStorageInitArgs {
        service_principals: vec![principal, canister_ids.user_index, canister_ids.group_index],
        bucket_canister_wasm: get_canister_wasm(OpenStorageCanisterName::Bucket, version),
        wasm_version: version,
        test_mode,
    };

    futures::future::join5(
        install_wasm(
            management_canister,
            &canister_ids.user_index,
            &user_index_canister_wasm.module,
            user_index_init_args,
        ),
        install_wasm(
            management_canister,
            &canister_ids.group_index,
            &group_index_canister_wasm.module,
            group_index_init_args,
        ),
        install_wasm(
            management_canister,
            &canister_ids.notifications_index,
            &notifications_index_canister_wasm.module,
            notifications_index_init_args,
        ),
        install_wasm(
            management_canister,
            &canister_ids.online_users,
            &online_users_canister_wasm.module,
            online_users_init_args,
        ),
        install_wasm(
            management_canister,
            &canister_ids.proposals_bot,
            &proposals_bot_canister_wasm.module,
            proposals_bot_init_args,
        ),
    )
    .await;

    futures::future::join(
        install_wasm(
            management_canister,
            &canister_ids.cycles_dispenser,
            &cycles_dispenser_canister_wasm.module,
            cycles_dispenser_init_args,
        ),
        install_wasm(
            management_canister,
            &canister_ids.open_storage_index,
            &open_storage_index_canister_wasm.module,
            open_storage_index_init_args,
        ),
    )
    .await;

    let add_local_group_index_canister_response = group_index_canister_client::add_local_group_index_canister(
        agent,
        &canister_ids.group_index,
        &group_index_canister::add_local_group_index_canister::Args {
            canister_id: canister_ids.local_group_index,
            notifications_canister_id: canister_ids.notifications,
        },
    )
    .await
    .unwrap();

    if !matches!(
        add_local_group_index_canister_response,
        group_index_canister::add_local_group_index_canister::Response::Success
    ) {
        panic!("{add_local_group_index_canister_response:?}");
    }

<<<<<<< HEAD
    let add_notifications_canister_response = notifications_index_canister_client::add_notifications_canister(
        agent,
        &canister_ids.notifications_index,
        &notifications_index_canister::add_notifications_canister::Args {
            canister_id: canister_ids.notifications,
            authorizers: vec![canister_ids.local_user_index, canister_ids.local_group_index],
=======
    let add_local_user_index_canister_response = user_index_canister_client::add_local_user_index_canister(
        agent,
        &canister_ids.user_index,
        &user_index_canister::add_local_user_index_canister::Args {
            canister_id: canister_ids.local_user_index,
>>>>>>> 6b368f39
        },
    )
    .await
    .unwrap();

    if !matches!(
<<<<<<< HEAD
        add_notifications_canister_response,
        notifications_index_canister::add_notifications_canister::Response::Success
    ) {
        panic!("{add_notifications_canister_response:?}");
=======
        add_local_user_index_canister_response,
        user_index_canister::add_local_user_index_canister::Response::Success
    ) {
        panic!("{add_local_user_index_canister_response:?}");
>>>>>>> 6b368f39
    }

    println!("Canister wasms installed");
}<|MERGE_RESOLUTION|>--- conflicted
+++ resolved
@@ -43,24 +43,7 @@
     )
     .await;
 
-<<<<<<< HEAD
     let ledger_canister_id = create_empty_canister(&management_canister).await;
-=======
-    let (
-        cycles_dispenser_canister_id,
-        open_storage_index_canister_id,
-        ledger_canister_id,
-        local_group_index_canister_id,
-        local_user_index_canister_id,
-    ) = futures::future::join5(
-        create_empty_canister(&management_canister),
-        create_empty_canister(&management_canister),
-        create_empty_canister(&management_canister),
-        create_empty_canister(&management_canister),
-        create_empty_canister(&management_canister),
-    )
-    .await;
->>>>>>> 6b368f39
 
     println!("user_index canister id: {user_index_canister_id}");
     println!("group_index canister id: {group_index_canister_id}");
@@ -72,11 +55,6 @@
     println!("proposals_bot canister id: {proposals_bot_canister_id}");
     println!("cycles_dispenser canister id: {cycles_dispenser_canister_id}");
     println!("open_storage_index canister id: {open_storage_index_canister_id}");
-<<<<<<< HEAD
-=======
-    println!("local_group_index canister id: {local_group_index_canister_id}");
-    println!("local_user_index canister id: {local_user_index_canister_id}");
->>>>>>> 6b368f39
     println!("ledger canister id: {ledger_canister_id}");
 
     let canister_ids = CanisterIds {
@@ -90,11 +68,6 @@
         proposals_bot: proposals_bot_canister_id,
         cycles_dispenser: cycles_dispenser_canister_id,
         open_storage_index: open_storage_index_canister_id,
-<<<<<<< HEAD
-=======
-        local_group_index: local_group_index_canister_id,
-        local_user_index: local_user_index_canister_id,
->>>>>>> 6b368f39
         ledger: ledger_canister_id,
     };
 
@@ -303,37 +276,39 @@
         panic!("{add_local_group_index_canister_response:?}");
     }
 
-<<<<<<< HEAD
+    let add_local_user_index_canister_response = user_index_canister_client::add_local_user_index_canister(
+        agent,
+        &canister_ids.user_index,
+        &user_index_canister::add_local_user_index_canister::Args {
+            canister_id: canister_ids.local_user_index,
+        },
+    )
+    .await
+    .unwrap();
+
+    if !matches!(
+        add_local_user_index_canister_response,
+        user_index_canister::add_local_user_index_canister::Response::Success
+    ) {
+        panic!("{add_local_user_index_canister_response:?}");
+    }
+    
     let add_notifications_canister_response = notifications_index_canister_client::add_notifications_canister(
         agent,
         &canister_ids.notifications_index,
         &notifications_index_canister::add_notifications_canister::Args {
             canister_id: canister_ids.notifications,
             authorizers: vec![canister_ids.local_user_index, canister_ids.local_group_index],
-=======
-    let add_local_user_index_canister_response = user_index_canister_client::add_local_user_index_canister(
-        agent,
-        &canister_ids.user_index,
-        &user_index_canister::add_local_user_index_canister::Args {
-            canister_id: canister_ids.local_user_index,
->>>>>>> 6b368f39
         },
     )
     .await
     .unwrap();
 
     if !matches!(
-<<<<<<< HEAD
         add_notifications_canister_response,
         notifications_index_canister::add_notifications_canister::Response::Success
     ) {
         panic!("{add_notifications_canister_response:?}");
-=======
-        add_local_user_index_canister_response,
-        user_index_canister::add_local_user_index_canister::Response::Success
-    ) {
-        panic!("{add_local_user_index_canister_response:?}");
->>>>>>> 6b368f39
     }
 
     println!("Canister wasms installed");
