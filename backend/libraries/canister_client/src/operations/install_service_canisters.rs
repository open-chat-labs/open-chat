--- conflicted
+++ resolved
@@ -1,4 +1,4 @@
-use crate::utils::{build_ic_agent, create_empty_canister, delay, get_canister_wasm, install_wasm, set_controllers};
+use crate::utils::{build_ic_agent, create_empty_canister, get_canister_wasm, install_wasm, set_controllers};
 use crate::{CanisterIds, CanisterName, CyclesDispenserInitArgs, OpenStorageCanisterName, OpenStorageInitArgs};
 use candid::Principal;
 use ic_agent::identity::BasicIdentity;
@@ -17,13 +17,23 @@
         user_index_canister_id,
         group_index_canister_id,
         notifications_index_canister_id,
+        local_user_index_canister_id,
+        local_group_index_canister_id,
+    ) = futures::future::join5(
+        create_empty_canister(&management_canister),
+        create_empty_canister(&management_canister),
+        create_empty_canister(&management_canister),
+        create_empty_canister(&management_canister),
+        create_empty_canister(&management_canister),
+    )
+    .await;
+
+    let (
         notifications_canister_id,
-<<<<<<< HEAD
-        online_users_aggregator_canister_id,
-=======
         online_users_canister_id,
         proposals_bot_canister_id,
->>>>>>> e5896400
+        cycles_dispenser_canister_id,
+        open_storage_index_canister_id,
     ) = futures::future::join5(
         create_empty_canister(&management_canister),
         create_empty_canister(&management_canister),
@@ -33,48 +43,35 @@
     )
     .await;
 
-<<<<<<< HEAD
-    let (proposals_bot_canister_id, cycles_dispenser_canister_id, open_storage_index_canister_id, ledger_canister_id) =
-=======
-    let (cycles_dispenser_canister_id, open_storage_index_canister_id, ledger_canister_id, local_group_index_canister_id) =
->>>>>>> e5896400
-        futures::future::join4(
-            create_empty_canister(&management_canister),
-            create_empty_canister(&management_canister),
-            create_empty_canister(&management_canister),
-            create_empty_canister(&management_canister),
-        )
-        .await;
+    let ledger_canister_id = create_empty_canister(&management_canister).await;
 
     println!("user_index canister id: {user_index_canister_id}");
     println!("group_index canister id: {group_index_canister_id}");
     println!("notifications index canister id: {notifications_index_canister_id}");
+    println!("local_user_index canister id: {local_user_index_canister_id}");
+    println!("local_group_index canister id: {local_group_index_canister_id}");
     println!("notifications canister id: {notifications_canister_id}");
-    println!("users_online_aggregator canister id: {online_users_canister_id}");
+    println!("online_users canister id: {online_users_canister_id}");
     println!("proposals_bot canister id: {proposals_bot_canister_id}");
     println!("cycles_dispenser canister id: {cycles_dispenser_canister_id}");
     println!("open_storage_index canister id: {open_storage_index_canister_id}");
-    println!("local_group_index canister id: {local_group_index_canister_id}");
     println!("ledger canister id: {ledger_canister_id}");
 
     let canister_ids = CanisterIds {
         user_index: user_index_canister_id,
         group_index: group_index_canister_id,
         notifications_index: notifications_canister_id,
+        local_user_index: local_user_index_canister_id,
+        local_group_index: local_group_index_canister_id,
         notifications: notifications_canister_id,
         online_users: online_users_canister_id,
         proposals_bot: proposals_bot_canister_id,
         cycles_dispenser: cycles_dispenser_canister_id,
         open_storage_index: open_storage_index_canister_id,
-        local_group_index: local_group_index_canister_id,
         ledger: ledger_canister_id,
     };
 
-<<<<<<< HEAD
     install_service_canisters_impl(principal, &canister_ids, &agent, &management_canister, test_mode).await;
-=======
-    install_service_canisters_impl(principal, &canister_ids, &management_canister, &agent, test_mode).await;
->>>>>>> e5896400
 
     canister_ids
 }
@@ -84,11 +81,7 @@
     let agent = build_ic_agent(url, identity).await;
     let management_canister = ManagementCanister::create(&agent);
 
-<<<<<<< HEAD
     install_service_canisters_impl(principal, &canister_ids, &agent, &management_canister, test_mode).await;
-=======
-    install_service_canisters_impl(principal, &canister_ids, &management_canister, &agent, test_mode).await;
->>>>>>> e5896400
 }
 
 async fn install_service_canisters_impl(
@@ -96,14 +89,12 @@
     canister_ids: &CanisterIds,
     agent: &Agent,
     management_canister: &ManagementCanister<'_>,
-    agent: &Agent,
     test_mode: bool,
 ) {
     let controllers = vec![principal];
     futures::future::join_all(vec![
         set_controllers(management_canister, &canister_ids.user_index, controllers.clone()),
         set_controllers(management_canister, &canister_ids.group_index, controllers.clone()),
-<<<<<<< HEAD
         set_controllers(management_canister, &canister_ids.notifications_index, controllers.clone()),
         set_controllers(
             management_canister,
@@ -114,12 +105,9 @@
                 .chain([canister_ids.notifications_index])
                 .collect(),
         ),
-=======
-        set_controllers(management_canister, &canister_ids.notifications, controllers.clone()),
         set_controllers(management_canister, &canister_ids.online_users, controllers.clone()),
         set_controllers(management_canister, &canister_ids.proposals_bot, controllers.clone()),
         set_controllers(management_canister, &canister_ids.cycles_dispenser, controllers.clone()),
->>>>>>> e5896400
         set_controllers(
             management_canister,
             &canister_ids.local_group_index,
@@ -138,13 +126,8 @@
         sms_service_principals: vec![principal],
         user_canister_wasm,
         group_index_canister_id: canister_ids.group_index,
-<<<<<<< HEAD
         notifications_index_canister_id: canister_ids.notifications_index,
         notifications_canister_id: canister_ids.notifications,
-        online_users_aggregator_canister_id: canister_ids.online_users_aggregator,
-=======
-        notifications_canister_ids: vec![canister_ids.notifications],
->>>>>>> e5896400
         open_storage_index_canister_id: canister_ids.open_storage_index,
         ledger_canister_id: canister_ids.ledger,
         proposals_bot_user_id: canister_ids.proposals_bot.into(),
@@ -159,13 +142,9 @@
     let group_index_init_args = group_index_canister::init::Args {
         service_principals: vec![principal],
         group_canister_wasm,
-<<<<<<< HEAD
+        local_group_index_canister_wasm,
         notifications_index_canister_id: canister_ids.notifications_index,
         notifications_canister_id: canister_ids.notifications,
-=======
-        local_group_index_canister_wasm,
-        notifications_canister_ids: vec![canister_ids.notifications],
->>>>>>> e5896400
         user_index_canister_id: canister_ids.user_index,
         cycles_dispenser_canister_id: canister_ids.cycles_dispenser,
         ledger_canister_id: canister_ids.ledger,
@@ -186,7 +165,7 @@
         test_mode,
     };
 
-    let online_users_canister_wasm = get_canister_wasm(CanisterName::OnlineUsersAggregator, version);
+    let online_users_canister_wasm = get_canister_wasm(CanisterName::OnlineUsers, version);
     let online_users_init_args = online_users_canister::init::Args {
         user_index_canister_id: canister_ids.user_index,
         cycles_dispenser_canister_id: canister_ids.cycles_dispenser,
@@ -279,19 +258,6 @@
     )
     .await;
 
-<<<<<<< HEAD
-    agent
-        .update(&canister_ids.notifications_index, "add_notifications_canister")
-        .with_arg(
-            &candid::encode_one(notifications_index_canister::add_notifications_canister::Args {
-                canister_id: canister_ids.notifications,
-            })
-            .unwrap(),
-        )
-        .call_and_wait(delay())
-        .await
-        .unwrap();
-=======
     let add_local_group_index_canister_response = group_index_canister_client::add_local_group_index_canister(
         agent,
         &canister_ids.group_index,
@@ -308,7 +274,24 @@
     ) {
         panic!("{add_local_group_index_canister_response:?}");
     }
->>>>>>> e5896400
+
+    let add_notifications_canister_response = notifications_index_canister_client::add_notifications_canister(
+        agent,
+        &canister_ids.group_index,
+        &notifications_index_canister::add_notifications_canister::Args {
+            canister_id: canister_ids.local_group_index,
+            authorizers: vec![canister_ids.local_user_index, canister_ids.local_group_index],
+        },
+    )
+    .await
+    .unwrap();
+
+    if !matches!(
+        add_notifications_canister_response,
+        notifications_index_canister::add_notifications_canister::Response::Success
+    ) {
+        panic!("{add_notifications_canister_response:?}");
+    }
 
     println!("Canister wasms installed");
 }