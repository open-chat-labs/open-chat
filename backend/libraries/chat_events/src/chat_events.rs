--- conflicted
+++ resolved
@@ -22,7 +22,6 @@
 }
 
 impl AllChatEvents {
-<<<<<<< HEAD
     pub fn remove_old_deleted_message_content(&mut self, now: TimestampMillis) {
         for message in self
             .threads
@@ -37,54 +36,7 @@
             }
         }
     }
-
-    pub fn get_poll_end_dates(&mut self) -> Vec<(Option<MessageIndex>, MessageIndex, TimestampMillis)> {
-        self.threads
-            .iter()
-            .flat_map(|(thread_root_message_index, events)| {
-                events
-                    .iter()
-                    .filter_map(|e| e.event.as_message())
-                    .map(|m| (Some(*thread_root_message_index), m))
-            })
-            .chain(
-                self.main
-                    .events
-                    .iter()
-                    .filter_map(|e| e.event.as_message())
-                    .map(|e| (None, e)),
-            )
-            .filter_map(
-                |(t, m)| if let MessageContentInternal::Poll(p) = &m.content { Some((t, m.message_index, p)) } else { None },
-            )
-            .filter(|(_, _, p)| !p.ended && p.config.end_date.is_some())
-            .map(|(t, m, p)| (t, m, p.config.end_date.unwrap()))
-            .collect()
-    }
-
-    pub fn recalculate_reported_message_metrics(&mut self) {
-        let users: Vec<_> = self
-            .threads
-            .iter()
-            .flat_map(|(_, events)| events.iter().filter_map(|e| e.event.as_message()))
-            .chain(self.main.events.iter().filter_map(|e| e.event.as_message()))
-            .filter(|m| m.deleted_by.as_ref().map_or(false, |d| d.deleted_by != m.sender))
-            .map(|m| m.sender)
-            .collect();
-
-        self.metrics.reported_messages = 0;
-        for metrics in self.per_user_metrics.values_mut() {
-            metrics.reported_messages = 0;
-        }
-
-        for user_id in users {
-            self.metrics.reported_messages += 1;
-            self.per_user_metrics.entry(user_id).or_default().reported_messages += 1;
-        }
-    }
-
-=======
->>>>>>> 2410d372
+    
     pub fn new_direct_chat(them: UserId, now: TimestampMillis) -> AllChatEvents {
         let mut events = ChatEvents {
             chat_id: them.into(),
