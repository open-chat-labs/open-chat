--- conflicted
+++ resolved
@@ -14,18 +14,11 @@
 use std::collections::hash_map::Entry::{Occupied, Vacant};
 use std::collections::HashMap;
 use types::{
-<<<<<<< HEAD
-    CanisterId, Chat, CompletedCryptoTransaction, Cryptocurrency, DirectChatCreated, EventIndex, EventWrapper,
-    EventsTimeToLiveUpdated, GroupCanisterThreadDetails, GroupCreated, GroupFrozen, GroupUnfrozen, HydratedMention, Mention,
-    Message, MessageContentInitial, MessageId, MessageIndex, MessageMatch, Milliseconds, MultiUserChat, PollVotes,
-    PrizeWinnerContent, ProposalUpdate, PushEventResult, PushIfNotContains, Reaction, RegisterVoteResult, TimestampMillis,
-=======
     CanisterId, Chat, CompletedCryptoTransaction, CryptoTransaction, Cryptocurrency, DirectChatCreated, EventIndex,
     EventWrapper, EventsTimeToLiveUpdated, GroupCanisterThreadDetails, GroupCreated, GroupFrozen, GroupUnfrozen, Hash,
     HydratedMention, Mention, Message, MessageContentInitial, MessageId, MessageIndex, MessageMatch, MessageReport,
     Milliseconds, MultiUserChat, PendingCryptoTransaction, PollVotes, PrizeWinnerContent, ProposalUpdate, PushEventResult,
     PushIfNotContains, RangeSet, Reaction, RegisterVoteResult, ReportedMessageInternal, TimestampMillis, TimestampNanos,
->>>>>>> 208ec425
     Timestamped, Tips, UserId, VoteOperation,
 };
 
@@ -415,9 +408,8 @@
         message_index: MessageIndex,
         now_nanos: TimestampNanos,
     ) -> Option<PendingCryptoTransaction> {
-        let now_ms = now_nanos / 1_000_000;
         if let Some(message) =
-            self.message_internal(EventIndex::default(), thread_root_message_index, message_index.into(), now_ms)
+            self.message_internal(EventIndex::default(), thread_root_message_index, message_index.into())
         {
             if let MessageContentInternal::Prize(p) = &message.content {
                 if let CryptoTransaction::Completed(t) = &p.transaction {
@@ -1275,15 +1267,8 @@
         thread_root_message_index: Option<MessageIndex>,
         event_key: EventKey,
     ) -> Option<(&mut MessageInternal, EventIndex)> {
-<<<<<<< HEAD
-        let events_list = self.events_list_mut(min_visible_event_index, thread_root_message_index)?;
-
-        events_list
-            .get_mut(event_key, min_visible_event_index)
-=======
-        self.events_list_mut(min_visible_event_index, thread_root_message_index, now)
-            .and_then(|l| l.get_mut(event_key, min_visible_event_index, now))
->>>>>>> 208ec425
+        self.events_list_mut(min_visible_event_index, thread_root_message_index)
+            .and_then(|l| l.get_mut(event_key, min_visible_event_index))
             .and_then(|e| e.event.as_message_mut().map(|m| (m, e.index)))
     }
 
@@ -1292,10 +1277,9 @@
         min_visible_event_index: EventIndex,
         thread_root_message_index: Option<MessageIndex>,
         event_key: EventKey,
-        now: TimestampMillis,
     ) -> Option<&MessageInternal> {
-        self.events_list(min_visible_event_index, thread_root_message_index, now)
-            .and_then(|l| l.get(event_key, min_visible_event_index, now))
+        self.events_list(min_visible_event_index, thread_root_message_index)
+            .and_then(|l| l.get(event_key, min_visible_event_index))
             .and_then(|e| e.event.as_message())
     }
 
