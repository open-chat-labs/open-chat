use candid::CandidType;
use search::*;
use serde::{Deserialize, Serialize};
use std::cmp::{max, min};
use std::collections::hash_map::Entry::Vacant;
use std::collections::{HashMap, HashSet, VecDeque};
use std::iter::FromIterator;
use std::mem::replace;
use types::*;

#[derive(CandidType, Serialize, Deserialize)]
pub struct ChatEvents {
    chat_type: ChatType,
    chat_id: ChatId,
    events: Vec<EventWrapper<ChatEventInternal>>,
    message_id_map: HashMap<MessageId, EventIndex>,
    message_index_map: HashMap<MessageIndex, EventIndex>,
    latest_message_event_index: Option<EventIndex>,
    latest_message_index: Option<MessageIndex>,
    metrics: Metrics,
}

#[derive(CandidType, Serialize, Deserialize)]
enum ChatType {
    Direct,
    Group,
}

#[derive(CandidType, Serialize, Deserialize, Clone, Debug)]
pub enum ChatEventInternal {
    Message(Box<MessageInternal>),
    MessageEdited(Box<UpdatedMessageInternal>),
    MessageDeleted(Box<UpdatedMessageInternal>),
    MessageReactionAdded(Box<UpdatedMessageInternal>),
    MessageReactionRemoved(Box<UpdatedMessageInternal>),
    DirectChatCreated(DirectChatCreated),
    GroupChatCreated(Box<GroupChatCreated>),
    GroupNameChanged(Box<GroupNameChanged>),
    GroupDescriptionChanged(Box<GroupDescriptionChanged>),
    AvatarChanged(Box<AvatarChanged>),
    OwnershipTransferred(Box<OwnershipTransferred>),
    ParticipantsAdded(Box<ParticipantsAdded>),
    ParticipantsRemoved(Box<ParticipantsRemoved>),
    ParticipantJoined(Box<ParticipantJoined>),
    ParticipantLeft(Box<ParticipantLeft>),
    ParticipantAssumesSuperAdmin(Box<ParticipantAssumesSuperAdmin>),
    ParticipantDismissedAsSuperAdmin(Box<ParticipantDismissedAsSuperAdmin>),
    ParticipantRelinquishesSuperAdmin(Box<ParticipantRelinquishesSuperAdmin>),
    RoleChanged(Box<RoleChanged>),
    UsersBlocked(Box<UsersBlocked>),
    UsersUnblocked(Box<UsersUnblocked>),
    MessagePinned(Box<MessagePinned>),
    MessageUnpinned(Box<MessageUnpinned>),
    PollVoteRegistered(Box<UpdatedMessageInternal>),
    PollVoteDeleted(Box<UpdatedMessageInternal>),
    PollEnded(Box<MessageIndex>),
    PermissionsChanged(Box<PermissionsChanged>),
}

impl ChatEventInternal {
    fn is_valid_for_direct_chat(&self) -> bool {
        matches!(
            self,
            ChatEventInternal::Message(_)
                | ChatEventInternal::MessageEdited(_)
                | ChatEventInternal::MessageDeleted(_)
                | ChatEventInternal::MessageReactionAdded(_)
                | ChatEventInternal::MessageReactionRemoved(_)
                | ChatEventInternal::DirectChatCreated(_)
                | ChatEventInternal::PollVoteRegistered(_)
                | ChatEventInternal::PollVoteDeleted(_)
                | ChatEventInternal::PollEnded(_)
        )
    }

    fn is_valid_for_group_chat(&self) -> bool {
        matches!(
            self,
            ChatEventInternal::Message(_)
                | ChatEventInternal::MessageEdited(_)
                | ChatEventInternal::MessageDeleted(_)
                | ChatEventInternal::MessageReactionAdded(_)
                | ChatEventInternal::MessageReactionRemoved(_)
                | ChatEventInternal::GroupChatCreated(_)
                | ChatEventInternal::GroupNameChanged(_)
                | ChatEventInternal::GroupDescriptionChanged(_)
                | ChatEventInternal::AvatarChanged(_)
                | ChatEventInternal::OwnershipTransferred(_)
                | ChatEventInternal::ParticipantsAdded(_)
                | ChatEventInternal::ParticipantsRemoved(_)
                | ChatEventInternal::ParticipantJoined(_)
                | ChatEventInternal::ParticipantLeft(_)
                | ChatEventInternal::ParticipantAssumesSuperAdmin(_)
                | ChatEventInternal::ParticipantDismissedAsSuperAdmin(_)
                | ChatEventInternal::ParticipantRelinquishesSuperAdmin(_)
                | ChatEventInternal::RoleChanged(_)
                | ChatEventInternal::UsersBlocked(_)
                | ChatEventInternal::UsersUnblocked(_)
                | ChatEventInternal::MessagePinned(_)
                | ChatEventInternal::MessageUnpinned(_)
                | ChatEventInternal::PollVoteRegistered(_)
                | ChatEventInternal::PollVoteDeleted(_)
<<<<<<< HEAD
                | ChatEventInternal::PollEnded(_)
=======
                | ChatEventInternal::PermissionsChanged(_)
>>>>>>> fcab013d
        )
    }
}

#[derive(CandidType, Serialize, Deserialize, Clone, Debug)]
pub struct MessageInternal {
    pub message_index: MessageIndex,
    pub message_id: MessageId,
    pub sender: UserId,
    pub content: MessageContentInternal,
    pub replies_to: Option<ReplyContext>,
    pub reactions: Vec<(Reaction, HashSet<UserId>)>,
    pub last_updated: Option<TimestampMillis>,
}

#[derive(CandidType, Serialize, Deserialize, Clone, Debug)]
pub struct UpdatedMessageInternal {
    pub updated_by: UserId,
    pub message_id: MessageId,
}

pub struct PushMessageArgs {
    pub sender: UserId,
    pub message_id: MessageId,
    pub content: MessageContentInternal,
    pub replies_to: Option<ReplyContext>,
    pub now: TimestampMillis,
}

pub struct EditMessageArgs {
    pub sender: UserId,
    pub message_id: MessageId,
    pub content: MessageContent,
    pub now: TimestampMillis,
}

pub enum EditMessageResult {
    Success,
    NotAuthorized,
    NotFound,
}

pub enum DeleteMessageResult {
    Success(MessageContent),
    AlreadyDeleted,
    NotAuthorized,
    NotFound,
}

pub enum RegisterVoteResult {
    Success(PollVotes),
    SuccessNoChange(PollVotes),
    PollEnded,
    PollNotFound,
    OptionIndexOutOfRange,
}

pub enum EndPollResult {
    Success,
    PollNotFound,
    UnableToEndPoll,
}

pub enum ToggleReactionResult {
    Added(EventIndex),
    Removed(EventIndex),
    MessageNotFound,
}

#[derive(CandidType, Serialize, Deserialize, Debug, Default, Clone)]
pub struct Metrics {
    pub text_messages: u64,
    pub image_messages: u64,
    pub video_messages: u64,
    pub audio_messages: u64,
    pub file_messages: u64,
    #[serde(default)]
    pub polls: u64,
    #[serde(default)]
    pub poll_votes: u64,
    pub cycles_messages: u64,
    pub icp_messages: u64,
    pub deleted_messages: u64,
    pub replies: u64,
    pub total_edits: u64,
    pub total_reactions: u64,
    pub total_events: u64,
    pub last_active: TimestampMillis,
}

impl ChatEvents {
    pub fn new_direct_chat(them: UserId, now: TimestampMillis) -> ChatEvents {
        let mut events = ChatEvents {
            chat_type: ChatType::Direct,
            chat_id: them.into(),
            events: Vec::new(),
            message_id_map: HashMap::new(),
            message_index_map: HashMap::new(),
            latest_message_event_index: None,
            latest_message_index: None,
            metrics: Metrics::default(),
        };

        events.push_event(ChatEventInternal::DirectChatCreated(DirectChatCreated {}), now);

        events
    }

    pub fn new_group_chat(
        chat_id: ChatId,
        name: String,
        description: String,
        created_by: UserId,
        now: TimestampMillis,
    ) -> ChatEvents {
        let mut events = ChatEvents {
            chat_type: ChatType::Group,
            chat_id,
            events: Vec::new(),
            message_id_map: HashMap::new(),
            message_index_map: HashMap::new(),
            latest_message_event_index: None,
            latest_message_index: None,
            metrics: Metrics::default(),
        };

        events.push_event(
            ChatEventInternal::GroupChatCreated(Box::new(GroupChatCreated {
                name,
                description,
                created_by,
            })),
            now,
        );

        events
    }

    pub fn get(&self, event_index: EventIndex) -> Option<&EventWrapper<ChatEventInternal>> {
        let index = self.get_index(event_index)?;
        self.events.get(index)
    }

    pub fn get_mut(&mut self, event_index: EventIndex) -> Option<&mut EventWrapper<ChatEventInternal>> {
        let index = self.get_index(event_index)?;
        self.events.get_mut(index)
    }

    pub fn message_by_message_index(&self, message_index: MessageIndex) -> Option<EventWrapper<&MessageInternal>> {
        let event_index = self.message_index_map.get(&message_index)?;
        let event_wrapper = self.get(*event_index)?;

        if let ChatEventInternal::Message(m) = &event_wrapper.event {
            Some(EventWrapper {
                index: event_wrapper.index,
                timestamp: event_wrapper.timestamp,
                event: m,
            })
        } else {
            None
        }
    }

    pub fn push_message(&mut self, args: PushMessageArgs) -> EventWrapper<Message> {
        let message_index = self.next_message_index();
        let message_internal = MessageInternal {
            message_index,
            message_id: args.message_id,
            sender: args.sender,
            content: args.content,
            replies_to: args.replies_to,
            reactions: Vec::new(),
            last_updated: None,
        };
        let message = self.hydrate_message(&message_internal, Some(message_internal.sender));
        let event_index = self.push_event(ChatEventInternal::Message(Box::new(message_internal)), args.now);

        EventWrapper {
            index: event_index,
            timestamp: args.now,
            event: message,
        }
    }

    pub fn push_event(&mut self, event: ChatEventInternal, now: TimestampMillis) -> EventIndex {
        let valid = match self.chat_type {
            ChatType::Direct => event.is_valid_for_direct_chat(),
            ChatType::Group => event.is_valid_for_group_chat(),
        };

        if !valid {
            panic!("Event type is not valid: {event:?}");
        }

        let event_index = self.events.last().map_or(EventIndex::default(), |e| e.index.incr());
        if let ChatEventInternal::Message(m) = &event {
            match self.message_id_map.entry(m.message_id) {
                Vacant(e) => e.insert(event_index),
                _ => panic!("MessageId already used: {:?}", m.message_id),
            };
            self.message_index_map.insert(m.message_index, event_index);
            self.latest_message_index = Some(m.message_index);
            self.latest_message_event_index = Some(event_index);

            match &m.content {
                MessageContentInternal::Text(_) => self.metrics.text_messages += 1,
                MessageContentInternal::Image(_) => self.metrics.image_messages += 1,
                MessageContentInternal::Video(_) => self.metrics.video_messages += 1,
                MessageContentInternal::Audio(_) => self.metrics.audio_messages += 1,
                MessageContentInternal::File(_) => self.metrics.file_messages += 1,
                MessageContentInternal::Poll(p) => {
                    self.metrics.polls += 1;
                    self.metrics.poll_votes += p.votes.values().map(|v| v.len() as u64).sum::<u64>();
                }
                MessageContentInternal::Cryptocurrency(c) => match c.transfer {
                    CryptocurrencyTransfer::Cycles(_) => self.metrics.cycles_messages += 1,
                    CryptocurrencyTransfer::ICP(_) => self.metrics.icp_messages += 1,
                },
                MessageContentInternal::Deleted(_) => self.metrics.deleted_messages += 1,
            }

            if m.replies_to.is_some() {
                self.metrics.replies += 1;
            }
        }
        self.events.push(EventWrapper {
            index: event_index,
            timestamp: now,
            event,
        });
        event_index
    }

    pub fn edit_message(&mut self, args: EditMessageArgs) -> EditMessageResult {
        if let Some(message) = self.get_message_by_id_internal_mut(args.message_id) {
            if message.sender == args.sender {
                if matches!(message.content, MessageContentInternal::Deleted(_)) {
                    EditMessageResult::NotFound
                } else {
                    message.content = args.content.new_content_into_internal();
                    message.last_updated = Some(args.now);
                    self.metrics.total_edits += 1;
                    self.push_event(
                        ChatEventInternal::MessageEdited(Box::new(UpdatedMessageInternal {
                            updated_by: args.sender,
                            message_id: args.message_id,
                        })),
                        args.now,
                    );
                    EditMessageResult::Success
                }
            } else {
                EditMessageResult::NotAuthorized
            }
        } else {
            EditMessageResult::NotFound
        }
    }

    pub fn delete_message(
        &mut self,
        caller: UserId,
        is_admin: bool,
        message_id: MessageId,
        now: TimestampMillis,
    ) -> DeleteMessageResult {
        if let Some(message) = self.get_message_by_id_internal_mut(message_id) {
            if message.sender == caller || is_admin {
                if matches!(message.content, MessageContentInternal::Deleted(_)) {
                    DeleteMessageResult::AlreadyDeleted
                } else {
                    let previous_content = replace(
                        &mut message.content,
                        MessageContentInternal::Deleted(DeletedContent {
                            deleted_by: caller,
                            timestamp: now,
                        }),
                    );
                    message.last_updated = Some(now);
                    self.metrics.deleted_messages += 1;
                    self.push_event(
                        ChatEventInternal::MessageDeleted(Box::new(UpdatedMessageInternal {
                            updated_by: caller,
                            message_id,
                        })),
                        now,
                    );
                    DeleteMessageResult::Success(previous_content.hydrate(Some(caller)))
                }
            } else {
                DeleteMessageResult::NotAuthorized
            }
        } else {
            DeleteMessageResult::NotFound
        }
    }

    pub fn register_poll_vote(
        &mut self,
        user_id: UserId,
        message_index: MessageIndex,
        option_index: u32,
        operation: VoteOperation,
        now: TimestampMillis,
    ) -> RegisterVoteResult {
        if let Some(message) = self.get_message_by_message_index_internal_mut(message_index) {
            if let MessageContentInternal::Poll(p) = &mut message.content {
                return match p.register_vote(user_id, option_index, operation) {
                    types::RegisterVoteResult::Success => {
                        let updated_message = Box::new(UpdatedMessageInternal {
                            updated_by: user_id,
                            message_id: message.message_id,
                        });
                        let event = match operation {
                            VoteOperation::RegisterVote => ChatEventInternal::PollVoteRegistered(updated_message),
                            VoteOperation::DeleteVote => ChatEventInternal::PollVoteDeleted(updated_message),
                        };
                        let votes = p.hydrate(Some(user_id)).votes;
                        self.push_event(event, now);
                        RegisterVoteResult::Success(votes)
                    }
                    types::RegisterVoteResult::SuccessNoChange => {
                        RegisterVoteResult::SuccessNoChange(p.hydrate(Some(user_id)).votes)
                    }
                    types::RegisterVoteResult::PollEnded => RegisterVoteResult::PollEnded,
                    types::RegisterVoteResult::OptionIndexOutOfRange => RegisterVoteResult::OptionIndexOutOfRange,
                };
            }
        }
        RegisterVoteResult::PollNotFound
    }

    pub fn end_poll(&mut self, message_index: MessageIndex, now: TimestampMillis) -> EndPollResult {
        if let Some(message) = self.get_message_by_message_index_internal_mut(message_index) {
            if let MessageContentInternal::Poll(p) = &mut message.content {
                return if p.ended || p.config.end_date.is_none() {
                    EndPollResult::UnableToEndPoll
                } else {
                    p.ended = true;
                    let event = ChatEventInternal::PollEnded(Box::new(message_index));
                    self.push_event(event, now);
                    EndPollResult::Success
                };
            }
        }
        EndPollResult::PollNotFound
    }

    pub fn toggle_reaction(
        &mut self,
        user_id: UserId,
        message_id: MessageId,
        reaction: Reaction,
        now: TimestampMillis,
    ) -> ToggleReactionResult {
        if !reaction.is_valid() {
            // This should never happen because we validate earlier
            panic!("Invalid reaction: {reaction:?}");
        }

        if let Some(&event_index) = self.message_id_map.get(&message_id) {
            if let Some(ChatEventInternal::Message(message)) = self.get_mut(event_index).map(|e| &mut e.event) {
                let added = if let Some((_, users)) = message.reactions.iter_mut().find(|(r, _)| *r == reaction) {
                    if users.insert(user_id) {
                        true
                    } else {
                        users.remove(&user_id);
                        if users.is_empty() {
                            message.reactions.retain(|(r, _)| *r != reaction);
                        }
                        false
                    }
                } else {
                    message.reactions.push((reaction, vec![user_id].into_iter().collect()));
                    true
                };

                return if added {
                    self.metrics.total_reactions += 1;
                    let new_event_index = self.push_event(
                        ChatEventInternal::MessageReactionAdded(Box::new(UpdatedMessageInternal {
                            updated_by: user_id,
                            message_id,
                        })),
                        now,
                    );
                    ToggleReactionResult::Added(new_event_index)
                } else {
                    self.metrics.total_reactions -= 1;
                    let new_event_index = self.push_event(
                        ChatEventInternal::MessageReactionRemoved(Box::new(UpdatedMessageInternal {
                            updated_by: user_id,
                            message_id,
                        })),
                        now,
                    );
                    ToggleReactionResult::Removed(new_event_index)
                };
            }
        }

        ToggleReactionResult::MessageNotFound
    }

    pub fn reaction_exists(&self, added_by: UserId, message_id: &MessageId, reaction: &Reaction) -> bool {
        if let Some(&event_index) = self.message_id_map.get(message_id) {
            if let Some(ChatEventInternal::Message(message)) = self.get(event_index).map(|e| &e.event) {
                if let Some((_, users)) = message.reactions.iter().find(|(r, _)| r == reaction) {
                    return users.contains(&added_by);
                }
            }
        }
        false
    }

    pub fn latest_message(&self, my_user_id: Option<UserId>) -> Option<EventWrapper<Message>> {
        self.latest_message_if_updated(0, my_user_id)
    }

    pub fn latest_message_if_updated(
        &self,
        since: TimestampMillis,
        my_user_id: Option<UserId>,
    ) -> Option<EventWrapper<Message>> {
        let event_index = self.latest_message_event_index?;
        let event = self.get(event_index)?;

        if let ChatEventInternal::Message(m) = &event.event {
            if event.timestamp > since || m.last_updated.unwrap_or(0) > since {
                return Some(EventWrapper {
                    index: event.index,
                    timestamp: event.timestamp,
                    event: self.hydrate_message(m, my_user_id),
                });
            }
        }
        None
    }

    pub fn last(&self) -> &EventWrapper<ChatEventInternal> {
        self.events.last().unwrap()
    }

    pub fn latest_message_index(&self) -> Option<MessageIndex> {
        self.latest_message_index
    }

    pub fn next_message_index(&self) -> MessageIndex {
        self.latest_message_index.map_or(MessageIndex::default(), |m| m.incr())
    }

    pub fn iter(&self) -> impl DoubleEndedIterator<Item = &EventWrapper<ChatEventInternal>> {
        self.events.iter()
    }

    pub fn since(&self, index: EventIndex) -> &[EventWrapper<ChatEventInternal>] {
        if let Some(from) = self.get_index(index.incr()) {
            &self.events[from..]
        } else {
            &[]
        }
    }

    pub fn hydrate_message(&self, message: &MessageInternal, my_user_id: Option<UserId>) -> Message {
        Message {
            message_index: message.message_index,
            message_id: message.message_id,
            sender: message.sender,
            content: message.content.hydrate(my_user_id),
            replies_to: message.replies_to.clone(),
            reactions: message
                .reactions
                .iter()
                .map(|(r, u)| (r.clone(), u.iter().copied().collect()))
                .collect(),
            edited: message.last_updated.is_some(),
            forwarded: false,
        }
    }

    pub fn hydrate_updated_message(&self, message: &UpdatedMessageInternal) -> UpdatedMessage {
        UpdatedMessage {
            updated_by: message.updated_by,
            event_index: self
                .message_id_map
                .get(&message.message_id)
                .map_or(EventIndex::default(), |e| *e),
            message_id: message.message_id,
        }
    }

    pub fn hydrate_poll_ended(&self, message_index: MessageIndex) -> PollEnded {
        let event_index = self.message_index_map.get(&message_index).copied().unwrap_or_default();

        PollEnded {
            message_index,
            event_index,
        }
    }

    pub fn search_messages(
        &self,
        now: TimestampMillis,
        min_visible_event_index: EventIndex,
        search_term: &str,
        max_results: u8,
        my_user_id: UserId,
    ) -> Vec<MessageMatch> {
        let earliest_event_index: u32 = self.events.first().unwrap().index.into();
        let latest_event_index: u32 = self.events.last().unwrap().index.into();

        let from_event_index = max(min_visible_event_index.into(), earliest_event_index);
        let to_event_index = latest_event_index;

        let from_index = (from_event_index - earliest_event_index) as usize;
        let to_index = (to_event_index - earliest_event_index) as usize;

        let query = Query::parse(search_term);

        let mut matches: Vec<_> = self.events[from_index..=to_index]
            .iter()
            .filter_map(|e| match &e.event {
                ChatEventInternal::Message(m) => {
                    let mut document: Document = (&m.content).into();
                    document.set_age(now - e.timestamp);
                    match document.calculate_score(&query) {
                        0 => None,
                        n => Some((n, m)),
                    }
                }
                _ => None,
            })
            .collect();

        matches.sort_unstable_by(|m1, m2| m2.0.cmp(&m1.0));

        matches
            .iter()
            .take(max_results as usize)
            .map(|m| MessageMatch {
                chat_id: self.chat_id,
                message_index: m.1.message_index,
                sender: m.1.sender,
                content: m.1.content.hydrate(Some(my_user_id)),
                score: m.0,
            })
            .collect()
    }

    pub fn get_range(&self, from_event_index: EventIndex, to_event_index: EventIndex) -> &[EventWrapper<ChatEventInternal>] {
        if self.events.is_empty() || from_event_index > to_event_index {
            return &[];
        }

        let earliest_event_index: u32 = self.events.first().unwrap().index.into();
        let latest_event_index: u32 = self.events.last().unwrap().index.into();

        let from_event_index = max(from_event_index.into(), earliest_event_index);
        let to_event_index = min(to_event_index.into(), latest_event_index);

        if from_event_index > latest_event_index || to_event_index < earliest_event_index {
            return &[];
        }

        let from_index = (from_event_index - earliest_event_index) as usize;
        let to_index = (to_event_index - earliest_event_index) as usize;

        &self.events[from_index..=to_index]
    }

    pub fn get_by_index(&self, indexes: Vec<EventIndex>) -> Vec<&EventWrapper<ChatEventInternal>> {
        if self.events.is_empty() {
            return Vec::new();
        }

        let earliest_index: u32 = self.events.first().unwrap().index.into();

        let calc_index = |i: EventIndex| {
            let as_u32: u32 = i.into();
            (as_u32 - earliest_index) as usize
        };

        indexes
            .into_iter()
            .map(calc_index)
            .filter_map(|index| self.events.get(index))
            .collect()
    }

    pub fn from_index(
        &self,
        start: EventIndex,
        ascending: bool,
        max_messages: usize,
        max_events: usize,
        min_visible_event_index: EventIndex,
    ) -> Vec<&EventWrapper<ChatEventInternal>> {
        if let Some(index) = self.get_index(start) {
            let iter: Box<dyn Iterator<Item = &EventWrapper<ChatEventInternal>>> = if ascending {
                let range = &self.events[index..];
                Box::new(range.iter())
            } else {
                let range = &self.events[..=index];
                Box::new(range.iter().rev())
            };

            let mut events = Vec::new();
            let mut message_count = 0;
            for event in iter.take_while(|e| e.index >= min_visible_event_index).take(max_events) {
                let is_message = matches!(event.event, ChatEventInternal::Message(_));

                events.push(event);

                if is_message {
                    message_count += 1;
                    if message_count == max_messages {
                        break;
                    }
                }
            }
            if !ascending {
                events.reverse();
            }
            events
        } else {
            Vec::new()
        }
    }

    pub fn get_events_window(
        &self,
        mid_point: MessageIndex,
        max_messages: usize,
        max_events: usize,
        min_visible_event_index: EventIndex,
    ) -> Vec<&EventWrapper<ChatEventInternal>> {
        if let Some(&mid_point) = self.message_index_map.get(&mid_point) {
            if let Some(min_visible_event_index) = self.get_index(min_visible_event_index) {
                let mid_point: u32 = mid_point.into();
                let mid_point = mid_point as usize;
                if mid_point >= min_visible_event_index {
                    let mut forwards_iter = self.events[mid_point..].iter();
                    let mut backwards_iter = self.events[min_visible_event_index..mid_point].iter().rev();

                    let mut events = VecDeque::new();
                    let mut message_count = 0;

                    let mut max_reached = false;
                    let mut min_reached = false;

                    let mut iter_forwards = true;

                    // Alternates between iterating forwards and backwards (unless either end is
                    // reached) adding one event each time until the message limit is reached, the
                    // event limit is reached, or there are no more events available.
                    loop {
                        if message_count == max_messages || events.len() == max_events || (min_reached && max_reached) {
                            break;
                        }

                        if iter_forwards {
                            if let Some(next) = forwards_iter.next() {
                                if matches!(next.event, ChatEventInternal::Message(_)) {
                                    message_count += 1;
                                }
                                events.push_back(next);
                            } else {
                                max_reached = true;
                            }
                            if !min_reached {
                                iter_forwards = false;
                            }
                        } else {
                            if let Some(previous) = backwards_iter.next() {
                                if matches!(previous.event, ChatEventInternal::Message(_)) {
                                    message_count += 1;
                                }
                                events.push_front(previous);
                            } else {
                                min_reached = true;
                            }
                            if !max_reached {
                                iter_forwards = true;
                            }
                        }
                    }

                    return Vec::from_iter(events);
                }
            }
        }
        Vec::new()
    }

    pub fn get_message_index(&self, message_id: MessageId) -> Option<MessageIndex> {
        if let Some(&event_index) = self.message_id_map.get(&message_id) {
            if let Some(event) = self.get(event_index) {
                if let ChatEventInternal::Message(message) = &event.event {
                    return Some(message.message_index);
                };
            }
        }
        None
    }

    pub fn hydrate_mention(&self, message_index: &MessageIndex) -> Option<Mention> {
        if let Some(&event_index) = self.message_index_map.get(message_index) {
            if let Some(event) = self.get(event_index) {
                if let ChatEventInternal::Message(message) = &event.event {
                    return Some(Mention {
                        message_id: message.message_id,
                        message_index: message.message_index,
                        event_index: event.index,
                        mentioned_by: message.sender,
                    });
                }
            }
        }

        None
    }

    pub fn metrics(&self) -> Metrics {
        let mut metrics = self.metrics.clone();
        metrics.last_active = self.last().timestamp;
        metrics.total_events = self.events.len() as u64;
        metrics
    }

    pub fn len(&self) -> usize {
        self.events.len()
    }

    pub fn is_empty(&self) -> bool {
        self.events.is_empty()
    }

    fn get_message_by_message_index_internal_mut(&mut self, message_index: MessageIndex) -> Option<&mut MessageInternal> {
        let event_index = *self.message_index_map.get(&message_index)?;
        self.get_message_internal_mut(event_index)
    }

    fn get_message_by_id_internal_mut(&mut self, message_id: MessageId) -> Option<&mut MessageInternal> {
        let event_index = *self.message_id_map.get(&message_id)?;
        self.get_message_internal_mut(event_index)
    }

    fn get_message_internal_mut(&mut self, event_index: EventIndex) -> Option<&mut MessageInternal> {
        let event = self.get_mut(event_index)?;
        if let ChatEventInternal::Message(message) = &mut event.event {
            Some(message)
        } else {
            None
        }
    }

    fn get_index(&self, event_index: EventIndex) -> Option<usize> {
        if let Some(first_event) = self.events.first() {
            let earliest_event_index: u32 = first_event.index.into();
            let as_u32: u32 = event_index.into();
            let index = (as_u32 - earliest_event_index) as usize;
            if index < self.events.len() {
                return Some(index);
            }
        }

        None
    }
}

#[cfg(test)]
mod tests {
    use super::*;
    use candid::Principal;
    use std::mem::size_of;

    #[test]
    fn enum_size() {
        let size = size_of::<ChatEventInternal>();
        assert_eq!(size, 16);
    }

    #[test]
    fn from_index_message_limit() {
        let events = setup_events();

        let results = events.from_index(10.into(), true, 10, 40, EventIndex::default());

        assert_eq!(
            results
                .iter()
                .filter(|e| matches!(e.event, ChatEventInternal::Message(_)))
                .count(),
            10
        );

        let event_indexes: Vec<u32> = results.iter().map(|e| e.index.into()).collect();

        assert!(event_indexes.into_iter().eq(10u32..=29));
    }

    #[test]
    fn from_index_message_limit_rev() {
        let events = setup_events();

        let results = events.from_index(40.into(), false, 10, 40, EventIndex::default());

        assert_eq!(
            results
                .iter()
                .filter(|e| matches!(e.event, ChatEventInternal::Message(_)))
                .count(),
            10
        );

        let event_indexes: Vec<u32> = results.iter().map(|e| e.index.into()).collect();

        assert!(event_indexes.into_iter().eq(21u32..=40));
    }

    #[test]
    fn from_index_event_limit() {
        let events = setup_events();

        let results = events.from_index(10.into(), true, 15, 25, EventIndex::default());

        assert_eq!(results.len(), 25);

        let event_indexes: Vec<u32> = results.iter().map(|e| e.index.into()).collect();

        assert!(event_indexes.into_iter().eq(10u32..=34));
    }

    #[test]
    fn from_index_event_limit_rev() {
        let events = setup_events();

        let results = events.from_index(40.into(), false, 15, 25, EventIndex::default());

        assert_eq!(results.len(), 25);

        let event_indexes: Vec<u32> = results.iter().map(|e| e.index.into()).collect();

        assert!(event_indexes.into_iter().eq(16u32..=40));
    }

    #[test]
    fn get_events_window_message_limit() {
        let events = setup_events();
        let mid_point = 10.into();

        let results = events.get_events_window(mid_point, 10, 40, EventIndex::default());

        assert_eq!(
            results
                .iter()
                .filter(|e| matches!(e.event, ChatEventInternal::Message(_)))
                .count(),
            10
        );

        let event_indexes: Vec<u32> = results.iter().map(|e| e.index.into()).collect();

        let mid_point_index = results.iter().position(|e| {
            if let ChatEventInternal::Message(m) = &e.event {
                m.message_index == mid_point
            } else {
                false
            }
        });

        assert_eq!(mid_point_index.unwrap(), results.len() / 2);
        assert!(event_indexes.into_iter().eq(11u32..=30));
    }

    #[test]
    fn get_events_window_event_limit() {
        let events = setup_events();
        let mid_point = 10.into();

        let results = events.get_events_window(mid_point, 15, 25, EventIndex::default());

        assert_eq!(results.len(), 25);

        let event_indexes: Vec<u32> = results.iter().map(|e| e.index.into()).collect();

        let mid_point_index = results.iter().position(|e| {
            if let ChatEventInternal::Message(m) = &e.event {
                m.message_index == mid_point
            } else {
                false
            }
        });

        assert_eq!(mid_point_index.unwrap(), results.len() / 2);
        assert!(event_indexes.into_iter().eq(9u32..=33));
    }

    #[test]
    fn get_events_window_min_visible_event_index() {
        let events = setup_events();
        let mid_point = 10.into();

        let results = events.get_events_window(mid_point, 10, 40, 18.into());

        assert_eq!(
            results
                .iter()
                .filter(|e| matches!(e.event, ChatEventInternal::Message(_)))
                .count(),
            10
        );

        let event_indexes: Vec<u32> = results.iter().map(|e| e.index.into()).collect();

        let mid_point_index = results.iter().position(|e| {
            if let ChatEventInternal::Message(m) = &e.event {
                m.message_index == mid_point
            } else {
                false
            }
        });

        assert_eq!(mid_point_index.unwrap(), 3);
        assert!(event_indexes.into_iter().eq(18u32..=37));
    }

    fn setup_events() -> ChatEvents {
        let user_id = Principal::from_slice(&[1]).into();

        let mut events = ChatEvents::new_direct_chat(Principal::from_slice(&[2]).into(), 1);

        for i in 2..50 {
            let message_id = i.into();
            events.push_message(PushMessageArgs {
                sender: user_id,
                message_id,
                content: MessageContentInternal::Text(TextContent {
                    text: "hello".to_owned(),
                }),
                replies_to: None,
                now: i as u64,
            });
            events.push_event(
                ChatEventInternal::MessageReactionAdded(Box::new(UpdatedMessageInternal {
                    updated_by: user_id,
                    message_id,
                })),
                i as u64,
            );
        }

        events
    }
}<|MERGE_RESOLUTION|>--- conflicted
+++ resolved
@@ -100,11 +100,8 @@
                 | ChatEventInternal::MessageUnpinned(_)
                 | ChatEventInternal::PollVoteRegistered(_)
                 | ChatEventInternal::PollVoteDeleted(_)
-<<<<<<< HEAD
                 | ChatEventInternal::PollEnded(_)
-=======
                 | ChatEventInternal::PermissionsChanged(_)
->>>>>>> fcab013d
         )
     }
 }
