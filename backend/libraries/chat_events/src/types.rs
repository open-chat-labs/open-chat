--- conflicted
+++ resolved
@@ -202,15 +202,10 @@
             | ChatEventInternal::MessageReactionAdded(e)
             | ChatEventInternal::MessageReactionRemoved(e)
             | ChatEventInternal::PollVoteDeleted(e) => Some(e.updated_by),
-<<<<<<< HEAD
             ChatEventInternal::DirectChatCreated(_)
             | ChatEventInternal::PollEnded(_)
-            | ChatEventInternal::ProposalsUpdated(_) => None,
-=======
-            ChatEventInternal::DirectChatCreated(_) | ChatEventInternal::ThreadUpdated(_) | ChatEventInternal::PollEnded(_) => {
-                None
-            }
->>>>>>> 2f3f9a94
+            | ChatEventInternal::ProposalsUpdated(_)
+            | ChatEventInternal::ThreadUpdated(_) => None,
         }
     }
 }
