--- conflicted
+++ resolved
@@ -472,12 +472,8 @@
                 .message_event_indexes
                 .iter()
                 .rev()
-<<<<<<< HEAD
+                .copied()
                 .map_while(|e| self.events_list.get_event(e.into(), self.min_visible_event_index))
-=======
-                .copied()
-                .map_while(|e| self.events_list.get(e.into(), self.min_visible_event_index))
->>>>>>> a23bad35
                 .filter_map(move |e| try_into_message_event(e, my_user_id)),
         )
     }
