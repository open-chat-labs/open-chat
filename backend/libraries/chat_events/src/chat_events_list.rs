use crate::{ChatEventInternal, EventKey, MessageInternal};
use itertools::Itertools;
use serde::{Deserialize, Serialize};
use std::collections::hash_map::Entry::Vacant;
use std::collections::{BTreeMap, HashMap};
use std::ops::Deref;
use types::{
    ChatEvent, EventIndex, EventWrapper, EventWrapperInternal, HydratedMention, Mention, Message, MessageId, MessageIndex,
    TimestampMillis, UserId,
};

#[derive(Serialize, Deserialize, Default)]
pub struct ChatEventsList {
    events_map: BTreeMap<EventIndex, EventWrapperInternal<ChatEventInternal>>,
    message_id_map: HashMap<MessageId, EventIndex>,
    message_index_map: BTreeMap<MessageIndex, EventIndex>,
    latest_event_index: Option<EventIndex>,
    latest_event_timestamp: Option<TimestampMillis>,
    latest_message_index: Option<MessageIndex>,
}

impl ChatEventsList {
<<<<<<< HEAD
    // TODO remove this after next user canister upgrade
    pub fn remove_invalid_feature_requests_replies(&mut self) -> Vec<EventIndex> {
        Vec::new()
    }

=======
>>>>>>> 8e156742
    pub(crate) fn push_event(
        &mut self,
        event: ChatEventInternal,
        correlation_id: u64,
        expires_at: Option<TimestampMillis>,
        now: TimestampMillis,
    ) -> EventIndex {
        let event_index = self.next_event_index();
        if let ChatEventInternal::Message(m) = &event {
            match self.message_id_map.entry(m.message_id) {
                Vacant(e) => e.insert(event_index),
                _ => panic!("MessageId already used: {:?}", m.message_id),
            };
            self.message_index_map.insert(m.message_index, event_index);
            self.latest_message_index = Some(m.message_index);
        }

        self.events_map.insert(
            event_index,
            EventWrapperInternal {
                index: event_index,
                timestamp: now,
                correlation_id,
                expires_at,
                event,
            },
        );
        self.latest_event_index = Some(event_index);
        self.latest_event_timestamp = Some(now);

        event_index
    }

    pub(crate) fn get(
        &self,
        event_key: EventKey,
        min_visible_event_index: EventIndex,
        now: TimestampMillis,
    ) -> Option<&EventWrapperInternal<ChatEventInternal>> {
        self.event_index(event_key)
            .filter(|e| *e >= min_visible_event_index)
            .and_then(|e| self.events_map.get(&e))
            .filter(|e| !e.is_expired(now))
    }

    pub(crate) fn get_mut(
        &mut self,
        event_key: EventKey,
        min_visible_event_index: EventIndex,
        now: TimestampMillis,
    ) -> Option<&mut EventWrapperInternal<ChatEventInternal>> {
        self.event_index(event_key)
            .filter(|e| *e >= min_visible_event_index)
            .and_then(|e| self.events_map.get_mut(&e))
            .filter(|e| !e.is_expired(now))
    }

    pub(crate) fn is_accessible(&self, event_key: EventKey, min_visible_event_index: EventIndex, now: TimestampMillis) -> bool {
        self.get(event_key, min_visible_event_index, now).is_some()
    }

    pub(crate) fn iter(
        &self,
        start: Option<EventKey>,
        ascending: bool,
        min_visible_event_index: EventIndex,
        now: TimestampMillis,
    ) -> Box<dyn Iterator<Item = &EventWrapperInternal<ChatEventInternal>> + '_> {
        let range = if let Some(start) = start {
            if let Some(event_index) = self.get(start, min_visible_event_index, now).map(|e| e.index) {
                if ascending {
                    self.events_map.range(event_index..)
                } else {
                    self.events_map.range(min_visible_event_index..=event_index)
                }
            } else {
                return Box::new(std::iter::empty());
            }
        } else {
            self.events_map.range(min_visible_event_index..)
        };

        let iter = range.map(|(_, e)| e).filter(move |e| !e.is_expired(now));

        if ascending {
            Box::new(iter)
        } else {
            Box::new(iter.rev())
        }
    }

    pub fn values(&self) -> impl Iterator<Item = &EventWrapperInternal<ChatEventInternal>> {
        self.events_map.values()
    }

    pub(crate) fn event_count_since<F: Fn(&ChatEventInternal) -> bool>(
        &self,
        since: TimestampMillis,
        now: TimestampMillis,
        filter: &F,
    ) -> usize {
        self.events_map
            .values()
            .rev()
            .take_while(|e| e.timestamp > since)
            .filter(|e| !e.is_expired(now) && filter(&e.event))
            .count()
    }

    pub fn remove_expired_event(&mut self, event_index: EventIndex) -> Option<EventWrapperInternal<ChatEventInternal>> {
        let event = self.events_map.remove(&event_index)?;

        if let ChatEventInternal::Message(m) = &event.event {
            self.message_index_map.remove(&m.message_index);
            self.message_id_map.remove(&m.message_id);
        }

        Some(event)
    }

    pub fn latest_event_index(&self) -> Option<EventIndex> {
        self.latest_event_index
    }

    pub fn latest_message_index(&self) -> Option<MessageIndex> {
        self.latest_message_index
    }

    pub fn latest_event_timestamp(&self) -> Option<TimestampMillis> {
        self.latest_event_timestamp
    }

    pub fn next_event_index(&self) -> EventIndex {
        self.latest_event_index.map_or(EventIndex::default(), |e| e.incr())
    }

    pub fn next_message_index(&self) -> MessageIndex {
        self.latest_message_index.map_or(MessageIndex::default(), |m| m.incr())
    }

    pub fn last(&self) -> Option<&EventWrapperInternal<ChatEventInternal>> {
        self.events_map.values().rev().next()
    }

    pub fn len(&self) -> usize {
        self.events_map.len()
    }

    pub fn is_empty(&self) -> bool {
        self.events_map.is_empty()
    }

    fn event_index(&self, event_key: EventKey) -> Option<EventIndex> {
        match event_key {
            EventKey::EventIndex(e) => Some(e),
            EventKey::MessageIndex(m) => self.message_index_map.get(&m).copied(),
            EventKey::MessageId(m) => self.message_id_map.get(&m).copied(),
        }
    }
}

pub struct ChatEventsListReader<'r> {
    events_list: &'r ChatEventsList,
    min_visible_event_index: EventIndex,
    now: TimestampMillis,
}

impl<'r> Deref for ChatEventsListReader<'r> {
    type Target = ChatEventsList;

    fn deref(&self) -> &Self::Target {
        self.events_list
    }
}

impl<'r> ChatEventsListReader<'r> {
    pub(crate) fn new(events_list: &ChatEventsList, now: TimestampMillis) -> ChatEventsListReader {
        Self::with_min_visible_event_index(events_list, EventIndex::default(), now)
    }

    pub(crate) fn with_min_visible_event_index(
        events_list: &ChatEventsList,
        min_visible_event_index: EventIndex,
        now: TimestampMillis,
    ) -> ChatEventsListReader {
        ChatEventsListReader {
            events_list,
            min_visible_event_index,
            now,
        }
    }
}

pub trait Reader {
    fn get(&self, event_key: EventKey) -> Option<&EventWrapperInternal<ChatEventInternal>>;
    fn iter(
        &self,
        start: Option<EventKey>,
        ascending: bool,
    ) -> Box<dyn Iterator<Item = &EventWrapperInternal<ChatEventInternal>> + '_>;
    fn iter_latest_messages(&self, my_user_id: Option<UserId>) -> Box<dyn Iterator<Item = EventWrapper<Message>> + '_>;

    fn event_index(&self, event_key: EventKey) -> Option<EventIndex> {
        self.get(event_key).map(|e| e.index)
    }

    fn get_by_indexes(&self, event_indexes: &[EventIndex], my_user_id: Option<UserId>) -> Vec<EventWrapper<ChatEvent>> {
        event_indexes
            .iter()
            .filter_map(|&e| self.get(e.into()))
            .map(|e| self.hydrate_event(e, my_user_id))
            .collect()
    }

    fn scan(
        &self,
        start: Option<EventKey>,
        ascending: bool,
        max_messages: usize,
        max_events: usize,
        my_user_id: Option<UserId>,
    ) -> Vec<EventWrapper<ChatEvent>> {
        self.cap_then_hydrate_events(self.iter(start, ascending), max_messages, max_events, my_user_id)
    }

    fn window(
        &self,
        start: EventKey,
        max_messages: usize,
        max_events: usize,
        my_user_id: Option<UserId>,
    ) -> Vec<EventWrapper<ChatEvent>> {
        let start_event_index = match self.event_index(start) {
            Some(e) => e,
            // If we can't access the starting event, return empty
            _ => return vec![],
        };

        // Handle EventIndex::default() as a special case so that in all other cases we can safely
        // decrement the event index
        if start_event_index == EventIndex::default() {
            return self.scan(Some(start), true, max_messages, max_events, my_user_id);
        }

        let forwards_iter = self.iter(Some(start_event_index.into()), true);
        let backwards_iter = self.iter(Some(start_event_index.decr().into()), false);
        let combined = forwards_iter.interleave(backwards_iter);

        let mut events = self.cap_then_hydrate_events(combined, max_messages, max_events, my_user_id);
        events.sort_unstable_by_key(|e| e.index);
        events
    }

    fn message_internal(&self, event_key: EventKey) -> Option<&MessageInternal> {
        self.get(event_key).and_then(|e| e.event.as_message())
    }

    fn message(&self, event_key: EventKey, my_user_id: Option<UserId>) -> Option<Message> {
        self.message_internal(event_key).map(|m| m.hydrate(my_user_id))
    }

    fn message_event_internal(&self, event_key: EventKey) -> Option<EventWrapper<&MessageInternal>> {
        self.get(event_key)
            .and_then(|e| e.event.as_message().map(|m| (e, m)))
            .map(|(e, m)| EventWrapper {
                index: e.index,
                timestamp: e.timestamp,
                correlation_id: e.correlation_id,
                expires_at: e.expires_at,
                event: m,
            })
    }

    fn message_event(&self, event_key: EventKey, my_user_id: Option<UserId>) -> Option<EventWrapper<Message>> {
        self.get(event_key).and_then(|e| try_into_message_event(e, my_user_id))
    }

    fn latest_message_event(&self, my_user_id: Option<UserId>) -> Option<EventWrapper<Message>> {
        self.iter_latest_messages(my_user_id).next()
    }

    fn latest_message_event_if_updated(
        &self,
        since: TimestampMillis,
        my_user_id: Option<UserId>,
    ) -> Option<EventWrapper<Message>> {
        self.latest_message_event(my_user_id)
            .filter(|m| m.event.last_updated.unwrap_or(m.timestamp) > since)
    }

    fn hydrate_event(
        &self,
        event: &EventWrapperInternal<ChatEventInternal>,
        my_user_id: Option<UserId>,
    ) -> EventWrapper<ChatEvent> {
        let event_data = match &event.event {
            ChatEventInternal::DirectChatCreated(d) => ChatEvent::DirectChatCreated(*d),
            ChatEventInternal::Message(m) => ChatEvent::Message(Box::new(m.hydrate(my_user_id))),
            ChatEventInternal::GroupChatCreated(g) => ChatEvent::GroupChatCreated(*g.clone()),
            ChatEventInternal::GroupNameChanged(g) => ChatEvent::GroupNameChanged(*g.clone()),
            ChatEventInternal::GroupDescriptionChanged(g) => ChatEvent::GroupDescriptionChanged(*g.clone()),
            ChatEventInternal::GroupRulesChanged(g) => ChatEvent::GroupRulesChanged(*g.clone()),
            ChatEventInternal::AvatarChanged(g) => ChatEvent::AvatarChanged(*g.clone()),
            ChatEventInternal::ParticipantsAdded(p) => ChatEvent::ParticipantsAdded(*p.clone()),
            ChatEventInternal::ParticipantsRemoved(p) => ChatEvent::ParticipantsRemoved(*p.clone()),
            ChatEventInternal::ParticipantJoined(p) => ChatEvent::ParticipantJoined(*p.clone()),
            ChatEventInternal::ParticipantLeft(p) => ChatEvent::ParticipantLeft(*p.clone()),
            ChatEventInternal::RoleChanged(r) => ChatEvent::RoleChanged(*r.clone()),
            ChatEventInternal::UsersBlocked(u) => ChatEvent::UsersBlocked(*u.clone()),
            ChatEventInternal::UsersUnblocked(u) => ChatEvent::UsersUnblocked(*u.clone()),
            ChatEventInternal::MessagePinned(p) => ChatEvent::MessagePinned(*p.clone()),
            ChatEventInternal::PermissionsChanged(p) => ChatEvent::PermissionsChanged(*p.clone()),
            ChatEventInternal::MessageUnpinned(u) => ChatEvent::MessageUnpinned(*u.clone()),
            ChatEventInternal::GroupVisibilityChanged(g) => ChatEvent::GroupVisibilityChanged(*g.clone()),
            ChatEventInternal::GroupInviteCodeChanged(g) => ChatEvent::GroupInviteCodeChanged(*g.clone()),
            ChatEventInternal::ChatFrozen(f) => ChatEvent::ChatFrozen(*f.clone()),
            ChatEventInternal::ChatUnfrozen(u) => ChatEvent::ChatUnfrozen(*u.clone()),
            ChatEventInternal::EventsTimeToLiveUpdated(u) => ChatEvent::EventsTimeToLiveUpdated(*u.clone()),
            ChatEventInternal::GroupGateUpdated(g) => ChatEvent::GroupGateUpdated(*g.clone()),
            ChatEventInternal::UsersInvited(e) => ChatEvent::UsersInvited(*e.clone()),
            ChatEventInternal::Empty => ChatEvent::Empty,
        };

        EventWrapper {
            index: event.index,
            timestamp: event.timestamp,
            correlation_id: event.correlation_id,
            expires_at: event.expires_at,
            event: event_data,
        }
    }

    fn hydrate_mention(&self, mention: &Mention) -> Option<HydratedMention> {
        self.message_event_internal(mention.message_index.into())
            .map(|e| HydratedMention {
                thread_root_message_index: mention.thread_root_message_index,
                message_id: e.event.message_id,
                message_index: e.event.message_index,
                event_index: e.index,
                mentioned_by: e.event.sender,
            })
    }

    fn cap_then_hydrate_events<'a>(
        &self,
        iterator: impl Iterator<Item = &'a EventWrapperInternal<ChatEventInternal>>,
        max_messages: usize,
        max_events: usize,
        my_user_id: Option<UserId>,
    ) -> Vec<EventWrapper<ChatEvent>> {
        let mut message_count = 0;
        iterator
            .take(max_events)
            .take_while(move |e| {
                if message_count < max_messages {
                    let is_message = matches!(e.event, ChatEventInternal::Message(_));
                    if is_message {
                        message_count += 1;
                    }
                    true
                } else {
                    false
                }
            })
            .map(|e| self.hydrate_event(e, my_user_id))
            .collect()
    }
}

impl<'r> Reader for ChatEventsListReader<'r> {
    fn get(&self, event_key: EventKey) -> Option<&EventWrapperInternal<ChatEventInternal>> {
        self.events_list.get(event_key, self.min_visible_event_index, self.now)
    }

    fn iter(
        &self,
        start: Option<EventKey>,
        ascending: bool,
    ) -> Box<dyn Iterator<Item = &EventWrapperInternal<ChatEventInternal>> + '_> {
        self.events_list
            .iter(start, ascending, self.min_visible_event_index, self.now)
    }

    fn iter_latest_messages(&self, my_user_id: Option<UserId>) -> Box<dyn Iterator<Item = EventWrapper<Message>> + '_> {
        Box::new(
            self.events_list
                .message_index_map
                .values()
                .copied()
                .rev()
                .map_while(|e| self.events_list.get(e.into(), self.min_visible_event_index, self.now))
                .filter_map(move |e| try_into_message_event(e, my_user_id)),
        )
    }
}

fn try_into_message_event(
    event: &EventWrapperInternal<ChatEventInternal>,
    my_user_id: Option<UserId>,
) -> Option<EventWrapper<Message>> {
    let message = event.event.as_message()?;

    Some(EventWrapper {
        index: event.index,
        timestamp: event.timestamp,
        correlation_id: event.correlation_id,
        expires_at: event.expires_at,
        event: message.hydrate(my_user_id),
    })
}

#[cfg(test)]
mod tests {
    use super::*;
    use crate::{ChatEvents, MessageContentInternal, PushMessageArgs};
    use candid::Principal;
    use std::mem::size_of;
    use types::{EventsTimeToLiveUpdated, Milliseconds, TextContent};

    #[test]
    fn enum_size() {
        let size = size_of::<ChatEventInternal>();
        assert_eq!(size, 16);
    }

    #[test]
    fn get() {
        let events = setup_events(None);
        let events_reader = events.main_events_reader(0);

        let event_by_message_index = events_reader.get(EventKey::MessageIndex(10.into())).unwrap();
        let event_by_event_index = events_reader.get(event_by_message_index.index.into()).unwrap();
        let event_by_message_id = events_reader
            .get(event_by_message_index.event.as_message().unwrap().message_id.into())
            .unwrap();

        assert_eq!(event_by_message_index.index, event_by_event_index.index);
        assert_eq!(event_by_message_index.index, event_by_message_id.index);
    }

    #[test]
    fn get_before_min_visible_returns_none() {
        let events = setup_events(None);
        let events_reader = events.visible_main_events_reader(10.into(), 0);

        assert!(events_reader.get(EventKey::EventIndex(10.into())).is_some());
        assert!(events_reader.get(EventKey::EventIndex(9.into())).is_none());
    }

    #[test]
    fn get_excludes_expired_events() {
        let events = setup_events(Some(100));
        let events_reader1 = events.main_events_reader(100);
        let expires_at = events_reader1
            .get(EventKey::EventIndex(20.into()))
            .unwrap()
            .expires_at
            .unwrap();

        let events_reader2 = events.main_events_reader(expires_at);
        assert!(events_reader2.get(EventKey::EventIndex(20.into())).is_some());

        let events_reader3 = events.main_events_reader(expires_at + 1);
        assert!(events_reader3.get(EventKey::EventIndex(20.into())).is_none());
    }

    #[test]
    fn scan_ascending_from_start() {
        let events = setup_events(None);
        let events_reader = events.main_events_reader(0);

        let results = events_reader.scan(None, true, usize::MAX, usize::MAX, None);

        let event_indexes: Vec<usize> = results.iter().map(|e| e.index.into()).collect();

        assert_eq!(event_indexes, (0..events_reader.len()).collect_vec());
    }

    #[test]
    fn scan_descending_from_end() {
        let events = setup_events(None);
        let events_reader = events.main_events_reader(0);

        let results = events_reader.scan(None, false, usize::MAX, usize::MAX, None);

        let event_indexes: Vec<usize> = results.iter().map(|e| e.index.into()).collect();

        assert_eq!(event_indexes, (0..events_reader.len()).rev().collect_vec());
    }

    #[test]
    fn scan_ascending() {
        let events = setup_events(None);
        let events_reader = events.main_events_reader(0);

        let start: MessageIndex = 20.into();

        let results = events_reader.scan(Some(EventKey::MessageIndex(start)), true, usize::MAX, usize::MAX, None);

        let first = results.first().unwrap();

        if let ChatEvent::Message(m) = &first.event {
            assert_eq!(start, m.message_index);
        } else {
            panic!();
        }

        let event_indexes: Vec<usize> = results.iter().map(|e| e.index.into()).collect();

        assert_eq!(event_indexes, (first.index.into()..events_reader.len()).collect_vec());
    }

    #[test]
    fn scan_descending() {
        let events = setup_events(None);
        let events_reader = events.main_events_reader(0);

        let start = 30.into();

        let results = events_reader.scan(Some(EventKey::MessageIndex(start)), false, usize::MAX, usize::MAX, None);

        let first = results.first().unwrap();

        if let ChatEvent::Message(m) = &first.event {
            assert_eq!(start, m.message_index);
        } else {
            panic!();
        }

        let event_indexes: Vec<usize> = results.iter().map(|e| e.index.into()).collect();

        assert_eq!(event_indexes, (0..=first.index.into()).rev().collect_vec());
    }

    #[test]
    fn iter_skips_expired() {
        let mut events = setup_events(Some(2000)); // These will expire at 2000
        let user_id = Principal::from_slice(&[1]).into();

        events.set_events_time_to_live(user_id, Some(1000), 500);
        push_events(&mut events, 500); // These will expire at 1500
        events.set_events_time_to_live(user_id, Some(1500), 1000);
        push_events(&mut events, 1000); // These will expire at 2500

        let group1 = (0u32..=100).map(EventIndex::from).collect_vec();
        let group2 = (101u32..=201).map(EventIndex::from).collect_vec();
        let group3 = (202u32..=302).map(EventIndex::from).collect_vec();

        let events_reader1 = events.main_events_reader(1250);
        let expected1 = group1.iter().chain(group2.iter()).chain(group3.iter()).copied().collect_vec();
        assert_eq!(events_reader1.iter(None, true).map(|e| e.index).collect_vec(), expected1);

        let events_reader2 = events.main_events_reader(1750);
        let expected2 = group1.iter().chain(group3.iter()).copied().collect_vec();
        assert_eq!(events_reader2.iter(None, true).map(|e| e.index).collect_vec(), expected2);

        let events_reader3 = events.main_events_reader(2250);
        let expected3 = group3;
        assert_eq!(events_reader3.iter(None, true).map(|e| e.index).collect_vec(), expected3);

        let events_reader4 = events.main_events_reader(2750);
        assert_eq!(events_reader4.iter(None, true).map(|e| e.index).collect_vec(), vec![]);
    }

    #[test]
    fn window_message_limit() {
        let events = setup_events(None);
        let events_reader = events.main_events_reader(0);

        let start = 30.into();

        let results = events_reader.window(EventKey::MessageIndex(start), 5, usize::MAX, None);

        let messages: Vec<_> = results
            .iter()
            .filter_map(|e| if let ChatEvent::Message(m) = &e.event { Some(m.message_index) } else { None })
            .collect();

        assert_eq!(messages, (28..=32).map(|i| i.into()).collect_vec());
    }

    #[test]
    fn window_event_limit() {
        let events = setup_events(None);
        let events_reader = events.main_events_reader(0);

        let start = 40.into();

        let results = events_reader.window(EventKey::EventIndex(start), usize::MAX, 15, None);

        let event_indexes: Vec<_> = results.into_iter().map(|e| e.index).collect();

        assert_eq!(event_indexes, (33..=47).map(|i| i.into()).collect_vec());
    }

    #[test]
    fn window_min_visible_event_index() {
        let events = setup_events(None);
        let events_reader = events.visible_main_events_reader(46.into(), 0);

        let start = 50.into();

        let results = events_reader.window(EventKey::EventIndex(start), usize::MAX, 25, None);

        let event_indexes: Vec<_> = results.into_iter().map(|e| e.index).collect();

        assert_eq!(event_indexes, (46..=70).map(|i| i.into()).collect_vec());
    }

    fn setup_events(events_ttl: Option<Milliseconds>) -> ChatEvents {
        let mut events = ChatEvents::new_direct_chat(events_ttl, 1);

        push_events(&mut events, 0);

        events
    }

    fn push_events(events: &mut ChatEvents, now: TimestampMillis) {
        let user_id = Principal::from_slice(&[2]).into();

        for i in 0..50 {
            let message_id = MessageId::from((now + i) as u128);
            events.push_message(PushMessageArgs {
                sender: user_id,
                thread_root_message_index: None,
                message_id,
                content: MessageContentInternal::Text(TextContent {
                    text: "hello".to_owned(),
                }),
                replies_to: None,
                now,
                forwarded: false,
                correlation_id: i,
            });
            events.push_main_event(
                ChatEventInternal::EventsTimeToLiveUpdated(Box::new(EventsTimeToLiveUpdated {
                    updated_by: user_id,
                    new_ttl: Some(i),
                })),
                i,
                now,
            );
        }
    }
}<|MERGE_RESOLUTION|>--- conflicted
+++ resolved
@@ -20,14 +20,6 @@
 }
 
 impl ChatEventsList {
-<<<<<<< HEAD
-    // TODO remove this after next user canister upgrade
-    pub fn remove_invalid_feature_requests_replies(&mut self) -> Vec<EventIndex> {
-        Vec::new()
-    }
-
-=======
->>>>>>> 8e156742
     pub(crate) fn push_event(
         &mut self,
         event: ChatEventInternal,
