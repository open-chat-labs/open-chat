--- conflicted
+++ resolved
@@ -1,17 +1,11 @@
 use crate::message_content_internal::icrc1::AccountInternal;
 use crate::stable_memory::tests::test_values::{
-<<<<<<< HEAD
-    AUDIO1, CRYPTO1, CRYPTO2, CUSTOM1, DELETED1, FILE1, GIPHY1, GOVERNANCE_PROPOSAL1, IMAGE1, MESSAGE_REMINDER1,
-    MESSAGE_REMINDER_CREATED1, P2P_SWAP1, P2P_SWAP2, POLL1, PRIZE1, PRIZE2, PRIZE_WINNER1, PRIZE_WINNER2, REPORTED_MESSAGE1,
-    TEXT1, VIDEO1, VIDEO_CALL1,
-=======
     AUDIO_CURRENT, AUDIO_PREV1, CRYPTO_CURRENT, CRYPTO_PREV1, CUSTOM_CURRENT, CUSTOM_PREV1, DELETED_CURRENT, DELETED_PREV1,
     FILE_CURRENT, FILE_PREV1, GIPHY_CURRENT, GIPHY_PREV1, GOVERNANCE_PROPOSAL_CURRENT, GOVERNANCE_PROPOSAL_PREV1,
     IMAGE_CURRENT, IMAGE_PREV1, MESSAGE_REMINDER_CREATED_CURRENT, MESSAGE_REMINDER_CREATED_PREV1, MESSAGE_REMINDER_CURRENT,
-    MESSAGE_REMINDER_PREV1, P2P_SWAP_CURRENT, P2P_SWAP_PREV1, POLL_CURRENT, POLL_PREV1, PRIZE_CURRENT, PRIZE_PREV1,
-    PRIZE_WINNER_CURRENT, PRIZE_WINNER_PREV1, REPORTED_MESSAGE_CURRENT, REPORTED_MESSAGE_PREV1, TEXT_CURRENT, TEXT_PREV1,
-    VIDEO_CALL_CURRENT, VIDEO_CALL_PREV1, VIDEO_CURRENT, VIDEO_PREV1,
->>>>>>> 4118c9e1
+    MESSAGE_REMINDER_PREV1, P2P_SWAP_CURRENT, P2P_SWAP_PREV1, P2P_SWAP_PREV2, POLL_CURRENT, POLL_PREV1, PRIZE_CURRENT,
+    PRIZE_PREV1, PRIZE_WINNER_CURRENT, PRIZE_WINNER_PREV1, REPORTED_MESSAGE_CURRENT, REPORTED_MESSAGE_PREV1, TEXT_CURRENT,
+    TEXT_PREV1, VIDEO_CALL_CURRENT, VIDEO_CALL_PREV1, VIDEO_CURRENT, VIDEO_PREV1,
 };
 use crate::stable_memory::{bytes_to_event, event_to_bytes};
 use crate::{
@@ -35,7 +29,7 @@
 
 #[test]
 fn text_content() {
-    let mut rng = get_fresh_rng();
+    let mut rng = get_deterministic_rng();
     let content = MessageContentInternal::Text(TextContentInternal {
         text: random_string(&mut rng),
     });
@@ -49,7 +43,7 @@
 
 #[test]
 fn image_content() {
-    let mut rng = get_fresh_rng();
+    let mut rng = get_deterministic_rng();
     let content = MessageContentInternal::Image(ImageContentInternal {
         width: rng.next_u32(),
         height: rng.next_u32(),
@@ -71,7 +65,7 @@
 
 #[test]
 fn video_content() {
-    let mut rng = get_fresh_rng();
+    let mut rng = get_deterministic_rng();
     let content = MessageContentInternal::Video(VideoContentInternal {
         width: rng.next_u32(),
         height: rng.next_u32(),
@@ -97,7 +91,7 @@
 
 #[test]
 fn audio_content() {
-    let mut rng = get_fresh_rng();
+    let mut rng = get_deterministic_rng();
     let content = MessageContentInternal::Audio(AudioContentInternal {
         caption: Some(random_string(&mut rng)),
         mime_type: random_string(&mut rng),
@@ -116,7 +110,7 @@
 
 #[test]
 fn file_content() {
-    let mut rng = get_fresh_rng();
+    let mut rng = get_deterministic_rng();
     let content = MessageContentInternal::File(FileContentInternal {
         name: random_string(&mut rng),
         caption: Some(random_string(&mut rng)),
@@ -137,7 +131,7 @@
 
 #[test]
 fn poll_content() {
-    let mut rng = get_fresh_rng();
+    let mut rng = get_deterministic_rng();
     let content = MessageContentInternal::Poll(PollContentInternal {
         config: PollConfigInternal {
             text: Some(random_string(&mut rng)),
@@ -166,7 +160,7 @@
 
 #[test]
 fn crypto_content() {
-    let mut rng = get_fresh_rng();
+    let mut rng = get_deterministic_rng();
     let content = MessageContentInternal::Crypto(CryptoContentInternal {
         recipient: random_from_principal(&mut rng),
         transfer: CompletedCryptoTransactionInternal::ICRC1(crate::icrc1::CompletedCryptoTransactionInternal {
@@ -188,24 +182,17 @@
         }),
         caption: Some(random_string(&mut rng)),
     });
-<<<<<<< HEAD
-    let bytes = generate_then_serialize_value(content);
-    assert!(matches!(test_deserialization(&bytes), MessageContentInternal::Crypto(_)));
-    assert!(matches!(test_deserialization(CRYPTO1), MessageContentInternal::Crypto(_)));
-    assert!(matches!(test_deserialization(CRYPTO2), MessageContentInternal::Crypto(_)));
-=======
     let bytes = generate_then_serialize_value(content, &mut rng);
     assert_eq!(bytes, CRYPTO_CURRENT);
 
     for test in [CRYPTO_CURRENT, CRYPTO_PREV1] {
         assert!(matches!(test_deserialization(test), MessageContentInternal::Crypto(_)));
     }
->>>>>>> 4118c9e1
 }
 
 #[test]
 fn deleted_content() {
-    let mut rng = get_fresh_rng();
+    let mut rng = get_deterministic_rng();
     let content = MessageContentInternal::Deleted(DeletedByInternal {
         deleted_by: random_from_principal(&mut rng),
         timestamp: rng.gen(),
@@ -220,7 +207,7 @@
 
 #[test]
 fn giphy_content() {
-    let mut rng = get_fresh_rng();
+    let mut rng = get_deterministic_rng();
     let content = MessageContentInternal::Giphy(GiphyContentInternal {
         caption: Some(random_string(&mut rng)),
         title: random_string(&mut rng),
@@ -247,7 +234,7 @@
 
 #[test]
 fn governance_proposal() {
-    let mut rng = get_fresh_rng();
+    let mut rng = get_deterministic_rng();
     let content = MessageContentInternal::GovernanceProposal(ProposalContentInternal {
         governance_canister_id: random_principal(&mut rng),
         proposal: Proposal::SNS(SnsProposal {
@@ -292,7 +279,7 @@
 
 #[test]
 fn prize_content() {
-    let mut rng = get_fresh_rng();
+    let mut rng = get_deterministic_rng();
     let content = MessageContentInternal::Prize(PrizeContentInternal {
         prizes_remaining: vec![rng.gen(), rng.gen(), rng.gen()],
         reservations: [
@@ -332,24 +319,17 @@
         prizes_paid: 0,
         fee_percent: 0,
     });
-<<<<<<< HEAD
-    let bytes = generate_then_serialize_value(content);
-    assert!(matches!(test_deserialization(&bytes), MessageContentInternal::Prize(_)));
-    assert!(matches!(test_deserialization(PRIZE1), MessageContentInternal::Prize(_)));
-    assert!(matches!(test_deserialization(PRIZE2), MessageContentInternal::Prize(_)));
-=======
     let bytes = generate_then_serialize_value(content, &mut rng);
     assert_eq!(bytes, PRIZE_CURRENT);
 
     for test in [PRIZE_CURRENT, PRIZE_PREV1] {
         assert!(matches!(test_deserialization(test), MessageContentInternal::Prize(_)));
     }
->>>>>>> 4118c9e1
 }
 
 #[test]
 fn prize_winner_content() {
-    let mut rng = get_fresh_rng();
+    let mut rng = get_deterministic_rng();
     let content = MessageContentInternal::PrizeWinner(PrizeWinnerContentInternal {
         winner: random_from_principal(&mut rng),
         ledger: random_principal(&mut rng),
@@ -359,30 +339,17 @@
         block_index: rng.gen(),
         prize_message: random_from_u32(&mut rng),
     });
-<<<<<<< HEAD
-    let bytes = generate_then_serialize_value(content);
-    assert!(matches!(test_deserialization(&bytes), MessageContentInternal::PrizeWinner(_)));
-    assert!(matches!(
-        test_deserialization(PRIZE_WINNER1),
-        MessageContentInternal::PrizeWinner(_)
-    ));
-    assert!(matches!(
-        test_deserialization(PRIZE_WINNER2),
-        MessageContentInternal::PrizeWinner(_)
-    ));
-=======
     let bytes = generate_then_serialize_value(content, &mut rng);
     assert_eq!(bytes, PRIZE_WINNER_CURRENT);
 
     for test in [PRIZE_WINNER_CURRENT, PRIZE_WINNER_PREV1] {
         assert!(matches!(test_deserialization(test), MessageContentInternal::PrizeWinner(_)));
     }
->>>>>>> 4118c9e1
 }
 
 #[test]
 fn message_reminder_created_content() {
-    let mut rng = get_fresh_rng();
+    let mut rng = get_deterministic_rng();
     let content = MessageContentInternal::MessageReminderCreated(MessageReminderCreatedContentInternal {
         reminder_id: rng.gen(),
         remind_at: rng.gen(),
@@ -402,7 +369,7 @@
 
 #[test]
 fn message_reminder_content() {
-    let mut rng = get_fresh_rng();
+    let mut rng = get_deterministic_rng();
     let content = MessageContentInternal::MessageReminder(MessageReminderContentInternal {
         reminder_id: rng.gen(),
         notes: Some(random_string(&mut rng)),
@@ -420,7 +387,7 @@
 
 #[test]
 fn reported_message_content() {
-    let mut rng = get_fresh_rng();
+    let mut rng = get_deterministic_rng();
     let content = MessageContentInternal::ReportedMessage(ReportedMessageInternal {
         reports: vec![MessageReport {
             reported_by: random_from_principal(&mut rng),
@@ -442,37 +409,22 @@
 
 #[test]
 fn p2p_swap_content() {
-    let mut rng = get_fresh_rng();
+    let mut rng = get_deterministic_rng();
     let symbol = random_string(&mut rng);
-    #[allow(deprecated)]
     let content = MessageContentInternal::P2PSwap(P2PSwapContentInternal {
         swap_id: rng.gen(),
         token0: TokenInfo {
             symbol: CHAT_SYMBOL.to_string(),
-<<<<<<< HEAD
-            ledger: random_principal(),
-            decimals: random(),
-            fee: random(),
-=======
-            token: types::Cryptocurrency::CHAT,
             ledger: random_principal(&mut rng),
             decimals: rng.gen(),
             fee: rng.gen(),
->>>>>>> 4118c9e1
         },
         token0_amount: rng.gen(),
         token1: TokenInfo {
             symbol: symbol.clone(),
-<<<<<<< HEAD
-            ledger: random_principal(),
-            decimals: random(),
-            fee: random(),
-=======
-            token: types::Cryptocurrency::Other(symbol),
             ledger: random_principal(&mut rng),
             decimals: rng.gen(),
             fee: rng.gen(),
->>>>>>> 4118c9e1
         },
         token1_amount: rng.gen(),
         expires_at: rng.next_u64(),
@@ -485,24 +437,17 @@
             token1_txn_out: rng.next_u64(),
         }),
     });
-<<<<<<< HEAD
-    let bytes = generate_then_serialize_value(content);
-    assert!(matches!(test_deserialization(&bytes), MessageContentInternal::P2PSwap(_)));
-    assert!(matches!(test_deserialization(P2P_SWAP1), MessageContentInternal::P2PSwap(_)));
-    assert!(matches!(test_deserialization(P2P_SWAP2), MessageContentInternal::P2PSwap(_)));
-=======
     let bytes = generate_then_serialize_value(content, &mut rng);
     assert_eq!(bytes, P2P_SWAP_CURRENT);
 
-    for test in [P2P_SWAP_CURRENT, P2P_SWAP_PREV1] {
+    for test in [P2P_SWAP_CURRENT, P2P_SWAP_PREV1, P2P_SWAP_PREV2] {
         assert!(matches!(test_deserialization(test), MessageContentInternal::P2PSwap(_)));
     }
->>>>>>> 4118c9e1
 }
 
 #[test]
 fn video_call_content() {
-    let mut rng = get_fresh_rng();
+    let mut rng = get_deterministic_rng();
     let content = MessageContentInternal::VideoCall(VideoCallContentInternal {
         call_type: VideoCallType::Broadcast,
         ended: Some(rng.next_u64()),
@@ -545,7 +490,7 @@
 
 #[test]
 fn custom_content() {
-    let mut rng = get_fresh_rng();
+    let mut rng = get_deterministic_rng();
     let content = MessageContentInternal::Custom(CustomContentInternal {
         kind: random_string(&mut rng),
         data: rng.gen::<[u8; 32]>().to_vec(),
@@ -630,7 +575,7 @@
     }
 }
 
-fn get_fresh_rng() -> StdRng {
+fn get_deterministic_rng() -> StdRng {
     let seed = [0; 32];
     StdRng::from_seed(seed)
 }