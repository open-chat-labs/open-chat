--- conflicted
+++ resolved
@@ -1,11 +1,7 @@
-<<<<<<< HEAD
-use serde::{Deserialize, Serialize};
-=======
 use candid::Deserialize;
 use serde::Serialize;
 use std::ops::Range;
 use time::{OffsetDateTime, Time};
->>>>>>> 76910471
 use types::{Milliseconds, TimestampMillis, TimestampNanos};
 
 pub const SECOND_IN_MS: Milliseconds = 1000;
@@ -37,39 +33,22 @@
 }
 
 pub fn to_timestamp(date: time::Date) -> TimestampMillis {
-<<<<<<< HEAD
-    (time::OffsetDateTime::new_utc(date, time::Time::MIDNIGHT).unix_timestamp() * 1000) as u64
-=======
     (OffsetDateTime::new_utc(date, Time::MIDNIGHT).unix_timestamp() * 1000) as u64
->>>>>>> 76910471
 }
 
 #[derive(Serialize, Deserialize, Copy, Clone, Eq, PartialEq, Ord, PartialOrd)]
 pub struct MonthKey {
-<<<<<<< HEAD
-    pub year: u32,
-    pub month: u8,
-}
-
-impl MonthKey {
-    pub fn new(year: u32, month: u8) -> MonthKey {
-=======
     year: u32,
     month: u8,
 }
 
 impl MonthKey {
     pub const fn new(year: u32, month: u8) -> MonthKey {
->>>>>>> 76910471
         MonthKey { year, month }
     }
 
     pub fn from_timestamp(ts: TimestampMillis) -> MonthKey {
-<<<<<<< HEAD
-        let date = time::OffsetDateTime::from_unix_timestamp((ts / 1000) as i64).unwrap();
-=======
         let date = OffsetDateTime::from_unix_timestamp((ts / 1000) as i64).unwrap();
->>>>>>> 76910471
 
         MonthKey {
             year: date.year() as u32,
@@ -84,8 +63,6 @@
     pub fn month(&self) -> u8 {
         self.month
     }
-<<<<<<< HEAD
-=======
 
     pub fn next(self) -> MonthKey {
         if self.month == 12 {
@@ -140,5 +117,33 @@
         assert_eq!(range.start, 1619827200000);
         assert_eq!(range.end, 1622505600000);
     }
->>>>>>> 76910471
+}
+
+#[derive(Serialize, Deserialize, Copy, Clone, Eq, PartialEq, Ord, PartialOrd)]
+pub struct MonthKey {
+    pub year: u32,
+    pub month: u8,
+}
+
+impl MonthKey {
+    pub fn new(year: u32, month: u8) -> MonthKey {
+        MonthKey { year, month }
+    }
+
+    pub fn from_timestamp(ts: TimestampMillis) -> MonthKey {
+        let date = time::OffsetDateTime::from_unix_timestamp((ts / 1000) as i64).unwrap();
+
+        MonthKey {
+            year: date.year() as u32,
+            month: u8::from(date.month()),
+        }
+    }
+
+    pub fn year(&self) -> u32 {
+        self.year
+    }
+
+    pub fn month(&self) -> u8 {
+        self.month
+    }
 }