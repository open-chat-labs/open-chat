use crate::canister::convert_cdk_error;
use ic_cdk::call::RejectCode;
use ic_cdk::management_canister::{self, ClearChunkStoreArgs, UploadChunkArgs};
use types::{CanisterId, Hash};

const ONE_MB: usize = 1024 * 1024;

pub async fn upload_wasm_in_chunks(wasm: &[u8], store_canister_id: CanisterId) -> Result<Vec<Hash>, (RejectCode, String)> {
<<<<<<< HEAD
    let mut chunks = Vec::new();
    for chunk in wasm.chunks(ONE_MB) {
        let chunk_hash = management_canister::upload_chunk(&UploadChunkArgs {
            canister_id: store_canister_id,
            chunk: chunk.to_vec(),
        })
        .await
        .map_err(convert_cdk_error)?;

        chunks.push(chunk_hash.hash.try_into().unwrap());
    }
    Ok(chunks)
=======
    futures::future::try_join_all(
        wasm.chunks(ONE_MB)
            .map(|chunk| upload_chunk_and_return_hash(store_canister_id, chunk.to_vec())),
    )
    .await
>>>>>>> 6c33e7ca
}

pub async fn clear_chunk_store(store_canister_id: CanisterId) -> Result<(), (RejectCode, String)> {
    management_canister::clear_chunk_store(&ClearChunkStoreArgs {
        canister_id: store_canister_id,
    })
    .await
    .map_err(convert_cdk_error)
}

async fn upload_chunk_and_return_hash(store_canister_id: CanisterId, chunk: Vec<u8>) -> Result<Hash, (RejectCode, String)> {
    upload_chunk(&UploadChunkArgs {
        canister_id: store_canister_id,
        chunk,
    })
    .await
    .map(|r| r.hash.try_into().unwrap())
    .map_err(convert_cdk_error)
}<|MERGE_RESOLUTION|>--- conflicted
+++ resolved
@@ -6,26 +6,11 @@
 const ONE_MB: usize = 1024 * 1024;
 
 pub async fn upload_wasm_in_chunks(wasm: &[u8], store_canister_id: CanisterId) -> Result<Vec<Hash>, (RejectCode, String)> {
-<<<<<<< HEAD
-    let mut chunks = Vec::new();
-    for chunk in wasm.chunks(ONE_MB) {
-        let chunk_hash = management_canister::upload_chunk(&UploadChunkArgs {
-            canister_id: store_canister_id,
-            chunk: chunk.to_vec(),
-        })
-        .await
-        .map_err(convert_cdk_error)?;
-
-        chunks.push(chunk_hash.hash.try_into().unwrap());
-    }
-    Ok(chunks)
-=======
     futures::future::try_join_all(
         wasm.chunks(ONE_MB)
             .map(|chunk| upload_chunk_and_return_hash(store_canister_id, chunk.to_vec())),
     )
     .await
->>>>>>> 6c33e7ca
 }
 
 pub async fn clear_chunk_store(store_canister_id: CanisterId) -> Result<(), (RejectCode, String)> {
