--- conflicted
+++ resolved
@@ -12,13 +12,8 @@
 
 const MIN_CYCLES_BALANCE: Cycles = 50_000_000_000_000; // 50T
 const MIN_CYCLES_BALANCE_TEST: Cycles = MIN_CYCLES_BALANCE / 10; // 5T
-<<<<<<< HEAD
 pub const CREATE_CANISTER_CYCLES_FEE: Cycles = 500_000_000_000; // 0.5T cycles
-pub const CYCLES_REQUIRED_FOR_UPGRADE: Cycles = 120_000_000_000; // 0.12T cycles
-=======
-pub const CREATE_CANISTER_CYCLES_FEE: Cycles = 100_000_000_000; // 0.1T cycles
 pub const CYCLES_REQUIRED_FOR_UPGRADE: Cycles = 300_000_000_000; // 0.3T cycles
->>>>>>> 9d76a0e1
 
 pub const OPENCHAT_BOT_USER_ID: UserId = UserId::new(Principal::from_slice(&[228, 104, 142, 9, 133, 211, 135, 217, 129, 1]));
 pub const DELETED_USER_ID: UserId = UserId::new(Principal::from_slice(&[139, 36, 200, 58, 72, 145, 241, 66, 97, 1]));
