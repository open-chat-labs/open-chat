--- conflicted
+++ resolved
@@ -47,20 +47,16 @@
 ) -> Result<CompletedCryptoTransaction, FailedCryptoTransaction> {
     match transaction {
         PendingCryptoTransaction::NNS(t) => nns::process_transaction(t, sender).await,
-<<<<<<< HEAD
-        PendingCryptoTransaction::ICRC1(t) => match icrc1::process_transaction(t, sender).await {
-            Ok(c) => Ok(c.into()),
-            Err(f) => Err(f.into()),
-        },
-=======
         PendingCryptoTransaction::ICRC1(t) => {
             if t.token == Cryptocurrency::InternetComputer {
                 nns::process_transaction(t.into(), sender).await
             } else {
-                icrc1::process_transaction(t, sender).await
+                match icrc1::process_transaction(t, sender).await {
+                    Ok(c) => Ok(c.into()),
+                    Err(f) => Err(f.into()),
+                }
             }
         }
->>>>>>> 6859c122
     }
 }
 
