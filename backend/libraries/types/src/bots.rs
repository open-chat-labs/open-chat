--- conflicted
+++ resolved
@@ -404,15 +404,12 @@
     }
 }
 
-<<<<<<< HEAD
-=======
 impl From<EncodedBotPermissions> for BotPermissions {
     fn from(permissions: EncodedBotPermissions) -> Self {
         BotPermissions::from(&permissions)
     }
 }
 
->>>>>>> 85608d73
 impl From<&EncodedBotPermissions> for BotPermissions {
     fn from(permissions: &EncodedBotPermissions) -> Self {
         fn decode<T: TryFrom<u8> + Copy + Eq + Hash>(field: Option<u32>) -> HashSet<T> {
