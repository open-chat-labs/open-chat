--- conflicted
+++ resolved
@@ -363,8 +363,6 @@
 pub enum AuthToken {
     Jwt(String),
     ApiKey(String),
-<<<<<<< HEAD
-=======
 }
 
 #[ts_export]
@@ -421,5 +419,4 @@
             message: decode(permissions.message),
         }
     }
->>>>>>> 0ae2993e
 }