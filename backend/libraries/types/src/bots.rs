--- conflicted
+++ resolved
@@ -1,11 +1,6 @@
 use crate::{
-<<<<<<< HEAD
     AccessTokenScope, AudioContent, CanisterId, Chat, ChatId, CommunityId, CommunityPermission, FileContent, GiphyContent,
-    GroupPermission, ImageContent, MessageContentInitial, MessageId, MessagePermission, PollContent, TextContent,
-=======
-    AccessTokenScope, AudioContent, CanisterId, ChatId, CommunityId, CommunityPermission, FileContent, GiphyContent,
     GroupPermission, GroupRole, ImageContent, MessageContentInitial, MessageId, MessagePermission, PollContent, TextContent,
->>>>>>> 606ceb51
     TimestampMillis, UserId, VideoContent,
 };
 use candid::CandidType;
@@ -367,13 +362,4 @@
 pub enum AuthToken {
     Jwt(String),
     ApiKey(String),
-}
-
-#[ts_export]
-#[derive(Serialize, Deserialize, Clone, Debug)]
-pub struct ApiKey {
-    pub secret: String,
-    pub granted_permissions: BotPermissions,
-    pub generated_by: UserId,
-    pub generated_at: TimestampMillis,
 }