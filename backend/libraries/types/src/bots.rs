--- conflicted
+++ resolved
@@ -16,10 +16,6 @@
 pub struct SlashCommandSchema {
     pub name: String,
     pub description: Option<String>,
-<<<<<<< HEAD
-    #[serde(default)]
-=======
->>>>>>> 58a20760
     pub placeholder: Option<String>,
     pub params: Vec<SlashCommandParam>,
     pub permissions: SlashCommandPermissions,
