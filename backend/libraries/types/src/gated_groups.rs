use crate::icrc2::TransferFromError;
use crate::{CanisterId, Milliseconds};
<<<<<<< HEAD
use candid::{CandidType, Nat, Principal};
=======
use candid::{CandidType, Principal};
>>>>>>> 363afcde
use std::collections::HashMap;
use ts_export::ts_export;

pub const SNS_FEE_SHARE_PERCENT: u128 = 2;

#[ts_export]
#[derive(CandidType, Clone, Debug, Eq, PartialEq)]
pub enum AccessGate {
    DiamondMember,
    LifetimeDiamondMember,
    UniquePerson,
    VerifiedCredential(VerifiedCredentialGate),
    SnsNeuron(SnsNeuronGate),
    Payment(PaymentGate),
    TokenBalance(TokenBalanceGate),
    Composite(CompositeGate),
    Locked,
}

#[ts_export]
#[derive(CandidType, Clone, Debug, Eq, PartialEq)]
pub enum AccessGateNonComposite {
    DiamondMember,
    LifetimeDiamondMember,
    UniquePerson,
    VerifiedCredential(VerifiedCredentialGate),
    SnsNeuron(SnsNeuronGate),
    Payment(PaymentGate),
    TokenBalance(TokenBalanceGate),
    Locked,
}

pub enum AccessGateType {
    Composite(CompositeGate),
    NonComposite(AccessGateNonComposite),
}

impl From<AccessGate> for AccessGateType {
    fn from(value: AccessGate) -> Self {
        match value {
            AccessGate::Composite(gate) => AccessGateType::Composite(gate),
            AccessGate::DiamondMember => AccessGateType::NonComposite(AccessGateNonComposite::DiamondMember),
            AccessGate::LifetimeDiamondMember => AccessGateType::NonComposite(AccessGateNonComposite::LifetimeDiamondMember),
            AccessGate::UniquePerson => AccessGateType::NonComposite(AccessGateNonComposite::UniquePerson),
            AccessGate::VerifiedCredential(gate) => {
                AccessGateType::NonComposite(AccessGateNonComposite::VerifiedCredential(gate))
            }
            AccessGate::SnsNeuron(gate) => AccessGateType::NonComposite(AccessGateNonComposite::SnsNeuron(gate)),
            AccessGate::Payment(gate) => AccessGateType::NonComposite(AccessGateNonComposite::Payment(gate)),
            AccessGate::TokenBalance(gate) => AccessGateType::NonComposite(AccessGateNonComposite::TokenBalance(gate)),
            AccessGate::Locked => AccessGateType::NonComposite(AccessGateNonComposite::Locked),
        }
    }
}

impl AccessGate {
    pub fn validate(&self) -> bool {
        if let AccessGate::Composite(g) = self {
            if g.inner.is_empty() || g.inner.len() > 10 {
                return false;
            }
        }
        true
    }

    pub fn is_payment_gate(&self) -> bool {
        matches!(self, AccessGate::Payment(_))
    }

    pub fn gate_type(&self) -> &'static str {
        match self {
            AccessGate::DiamondMember => "diamond",
            AccessGate::LifetimeDiamondMember => "lifetime_diamond",
            AccessGate::UniquePerson => "unique_person",
            AccessGate::VerifiedCredential(_) => "verified_credential",
            AccessGate::SnsNeuron(_) => "sns_neuron",
            AccessGate::Payment(_) => "payment",
            AccessGate::TokenBalance(_) => "token_balance",
            AccessGate::Composite(_) => "composite",
            AccessGate::Locked => "locked",
        }
    }
}

#[ts_export]
#[derive(CandidType, Clone, Debug, Eq, PartialEq)]
pub struct VerifiedCredentialGate {
    pub issuer_canister_id: CanisterId,
    pub issuer_origin: String,
    pub credential_type: String,
    pub credential_name: String,
    pub credential_arguments: HashMap<String, VerifiedCredentialArgumentValue>,
}

#[ts_export]
#[derive(CandidType, Clone, Debug, Eq, PartialEq)]
pub enum VerifiedCredentialArgumentValue {
    String(String),
    Int(i32),
}

#[ts_export]
#[derive(CandidType, Clone, Debug, Eq, PartialEq)]
pub struct SnsNeuronGate {
    pub governance_canister_id: CanisterId,
    pub min_stake_e8s: Option<u64>,
    pub min_dissolve_delay: Option<Milliseconds>,
}

#[ts_export]
#[derive(CandidType, Clone, Debug, Eq, PartialEq)]
pub struct PaymentGate {
    pub ledger_canister_id: CanisterId,
    pub amount: u128,
    pub fee: u128,
}

#[ts_export]
#[derive(CandidType, Clone, Debug, Eq, PartialEq)]
pub struct TokenBalanceGate {
    pub ledger_canister_id: CanisterId,
    pub min_balance: u128,
}

#[ts_export]
#[derive(CandidType, Clone, Debug, Eq, PartialEq)]
pub struct CompositeGate {
    pub inner: Vec<AccessGateNonComposite>,
    pub and: bool,
}

#[ts_export]
#[derive(CandidType, Clone, Debug)]
pub enum GateCheckFailedReason {
    NotDiamondMember,
    NotLifetimeDiamondMember,
    NoUniquePersonProof,
    NoSnsNeuronsFound,
    NoSnsNeuronsWithRequiredStakeFound,
    NoSnsNeuronsWithRequiredDissolveDelayFound,
    PaymentFailed(TransferFromError),
    InsufficientBalance(u128),
    FailedVerifiedCredentialCheck(String),
    Locked,
}

#[ts_export]
#[derive(CandidType, Clone, Debug)]
pub struct VerifiedCredentialGateArgs {
    pub user_ii_principal: Principal,
    pub credential_jwt: String,
    #[serde(default)]
    pub credential_jwts: Vec<String>,
    pub ii_origin: String,
}

impl VerifiedCredentialGateArgs {
    pub fn credential_jwts(&self) -> Vec<String> {
        let mut credential_jwts = self.credential_jwts.clone();
        if !self.credential_jwt.is_empty() && !credential_jwts.contains(&self.credential_jwt) {
            credential_jwts.push(self.credential_jwt.clone());
        }
        credential_jwts
    }
<<<<<<< HEAD
}

#[ts_export]
#[derive(CandidType, Clone, Debug)]
pub enum TransferFromError {
    BadFee {
        #[ts(as = "u128")]
        expected_fee: Nat,
    },
    BadBurn {
        #[ts(as = "u128")]
        min_burn_amount: Nat,
    },
    // The [from] account does not hold enough funds for the transfer.
    InsufficientFunds {
        #[ts(as = "u128")]
        balance: Nat,
    },
    // The caller exceeded its allowance.
    InsufficientAllowance {
        #[ts(as = "u128")]
        allowance: Nat,
    },
    TooOld,
    CreatedInFuture {
        ledger_time: u64,
    },
    Duplicate {
        #[ts(as = "u128")]
        duplicate_of: Nat,
    },
    TemporarilyUnavailable,
    GenericError {
        #[ts(as = "u128")]
        error_code: Nat,
        message: String,
    },
=======
>>>>>>> 363afcde
}<|MERGE_RESOLUTION|>--- conflicted
+++ resolved
@@ -1,10 +1,6 @@
 use crate::icrc2::TransferFromError;
 use crate::{CanisterId, Milliseconds};
-<<<<<<< HEAD
-use candid::{CandidType, Nat, Principal};
-=======
 use candid::{CandidType, Principal};
->>>>>>> 363afcde
 use std::collections::HashMap;
 use ts_export::ts_export;
 
@@ -169,44 +165,4 @@
         }
         credential_jwts
     }
-<<<<<<< HEAD
-}
-
-#[ts_export]
-#[derive(CandidType, Clone, Debug)]
-pub enum TransferFromError {
-    BadFee {
-        #[ts(as = "u128")]
-        expected_fee: Nat,
-    },
-    BadBurn {
-        #[ts(as = "u128")]
-        min_burn_amount: Nat,
-    },
-    // The [from] account does not hold enough funds for the transfer.
-    InsufficientFunds {
-        #[ts(as = "u128")]
-        balance: Nat,
-    },
-    // The caller exceeded its allowance.
-    InsufficientAllowance {
-        #[ts(as = "u128")]
-        allowance: Nat,
-    },
-    TooOld,
-    CreatedInFuture {
-        ledger_time: u64,
-    },
-    Duplicate {
-        #[ts(as = "u128")]
-        duplicate_of: Nat,
-    },
-    TemporarilyUnavailable,
-    GenericError {
-        #[ts(as = "u128")]
-        error_code: Nat,
-        message: String,
-    },
-=======
->>>>>>> 363afcde
 }