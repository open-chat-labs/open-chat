use crate::{
<<<<<<< HEAD
    is_empty_hashmap, AccessGate, AccessGateConfig, ChannelId, CommunityPermissions, CommunityRole, EventIndex, EventWrapper,
    GroupPermissions, GroupRole, Message, MessageIndex, Milliseconds, TimestampMillis, UserId,
=======
    AccessGate, ChannelId, CommunityPermissions, CommunityRole, EventIndex, EventWrapper, GroupPermissions, GroupRole, Message,
    MessageIndex, Milliseconds, TimestampMillis, UserId,
>>>>>>> 122751c3
};
use candid::CandidType;
use serde::{Deserialize, Serialize};
use std::collections::HashMap;
use ts_export::ts_export;

#[ts_export]
#[derive(CandidType, Serialize, Deserialize, Clone, Debug)]
pub enum ChatEvent {
    Empty,
    Message(Box<Message>),
    GroupChatCreated(GroupCreated),
    DirectChatCreated(DirectChatCreated),
    GroupNameChanged(GroupNameChanged),
    GroupDescriptionChanged(GroupDescriptionChanged),
    GroupRulesChanged(GroupRulesChanged),
    AvatarChanged(AvatarChanged),
    ParticipantsAdded(MembersAdded),
    ParticipantsRemoved(MembersRemoved),
    ParticipantJoined(MemberJoined),
    ParticipantLeft(MemberLeft),
    RoleChanged(RoleChanged),
    UsersBlocked(UsersBlocked),
    UsersUnblocked(UsersUnblocked),
    MessagePinned(MessagePinned),
    MessageUnpinned(MessageUnpinned),
    PermissionsChanged(PermissionsChanged),
    GroupVisibilityChanged(GroupVisibilityChanged),
    GroupInviteCodeChanged(GroupInviteCodeChanged),
    ChatFrozen(GroupFrozen),
    ChatUnfrozen(GroupUnfrozen),
    EventsTimeToLiveUpdated(EventsTimeToLiveUpdated),
    GroupGateUpdated(GroupGateUpdated),
    UsersInvited(UsersInvited),
    MembersAddedToDefaultChannel(MembersAddedToDefaultChannel),
    ExternalUrlUpdated(ExternalUrlUpdated),
}

#[ts_export]
#[derive(CandidType, Serialize, Deserialize, Debug)]
pub struct EventsResponse {
    #[ts(as = "Vec<crate::EventWrapperChatEvent>")]
    pub events: Vec<EventWrapper<ChatEvent>>,
    pub expired_event_ranges: Vec<(EventIndex, EventIndex)>,
    pub expired_message_ranges: Vec<(MessageIndex, MessageIndex)>,
    pub latest_event_index: EventIndex,
    pub chat_last_updated: TimestampMillis,
}

#[allow(clippy::large_enum_variant)]
pub enum EventOrExpiredRange {
    Event(EventWrapper<ChatEvent>),
    ExpiredEventRange(EventIndex, EventIndex),
}

impl EventOrExpiredRange {
    pub fn as_event(&self) -> Option<&EventWrapper<ChatEvent>> {
        if let EventOrExpiredRange::Event(event) = self {
            Some(event)
        } else {
            None
        }
    }

    pub fn split(
        events_and_expired_ranges: Vec<EventOrExpiredRange>,
    ) -> (Vec<EventWrapper<ChatEvent>>, Vec<(EventIndex, EventIndex)>) {
        let mut events = Vec::new();
        let mut expired_ranges = Vec::new();

        for event_or_expired_range in events_and_expired_ranges {
            match event_or_expired_range {
                EventOrExpiredRange::Event(e) => events.push(e),
                EventOrExpiredRange::ExpiredEventRange(from, to) => expired_ranges.push((from, to)),
            }
        }

        expired_ranges.sort();

        (events, expired_ranges)
    }
}

#[ts_export]
#[derive(CandidType, Serialize, Deserialize, Debug)]
pub struct MessagesResponse {
    #[ts(as = "Vec<crate::EventWrapperMessage>")]
    pub messages: Vec<EventWrapper<Message>>,
    pub latest_event_index: EventIndex,
    pub chat_last_updated: TimestampMillis,
}

#[ts_export]
#[derive(CandidType, Serialize, Deserialize, Clone, Debug)]
pub struct GroupCreated {
    pub name: String,
    pub description: String,
    pub created_by: UserId,
}

#[ts_export]
#[derive(CandidType, Serialize, Deserialize, Clone, Debug)]
pub struct GroupNameChanged {
    pub new_name: String,
    pub previous_name: String,
    pub changed_by: UserId,
}

#[ts_export]
#[derive(CandidType, Serialize, Deserialize, Clone, Debug)]
pub struct GroupDescriptionChanged {
    pub new_description: String,
    pub previous_description: String,
    pub changed_by: UserId,
}

#[ts_export]
#[derive(CandidType, Serialize, Deserialize, Clone, Debug)]
pub struct GroupRulesChanged {
    pub enabled: bool,
    pub prev_enabled: bool,
    pub changed_by: UserId,
}

#[ts_export]
#[derive(CandidType, Serialize, Deserialize, Clone, Debug)]
pub struct AvatarChanged {
    pub new_avatar: Option<u128>,
    pub previous_avatar: Option<u128>,
    pub changed_by: UserId,
}

#[ts_export]
#[derive(CandidType, Serialize, Deserialize, Clone, Debug)]
pub struct BannerChanged {
    pub new_banner: Option<u128>,
    pub previous_banner: Option<u128>,
    pub changed_by: UserId,
}

#[ts_export]
#[derive(CandidType, Serialize, Deserialize, Clone, Debug)]
pub struct MembersAdded {
    pub user_ids: Vec<UserId>,
    pub added_by: UserId,
    pub unblocked: Vec<UserId>,
}

#[ts_export]
#[derive(CandidType, Serialize, Deserialize, Clone, Debug)]
pub struct MembersRemoved {
    pub user_ids: Vec<UserId>,
    pub removed_by: UserId,
}

#[ts_export]
#[derive(CandidType, Serialize, Deserialize, Clone, Debug)]
pub struct CommunityMembersRemoved {
    pub user_ids: Vec<UserId>,
    pub removed_by: UserId,
    pub referred_by: HashMap<UserId, UserId>,
}

#[ts_export]
#[derive(CandidType, Serialize, Deserialize, Clone, Debug)]
pub struct UsersBlocked {
    pub user_ids: Vec<UserId>,
    pub blocked_by: UserId,
}

#[ts_export]
#[derive(CandidType, Serialize, Deserialize, Clone, Debug)]
pub struct CommunityUsersBlocked {
    pub user_ids: Vec<UserId>,
    pub blocked_by: UserId,
    pub referred_by: HashMap<UserId, UserId>,
}

#[ts_export]
#[derive(CandidType, Serialize, Deserialize, Clone, Debug)]
pub struct UsersUnblocked {
    pub user_ids: Vec<UserId>,
    pub unblocked_by: UserId,
}

#[ts_export]
#[derive(CandidType, Serialize, Deserialize, Clone, Debug)]
pub struct MemberJoined {
    pub user_id: UserId,
    pub invited_by: Option<UserId>,
}

#[ts_export]
#[derive(CandidType, Serialize, Deserialize, Clone, Debug)]
pub struct MemberLeft {
    pub user_id: UserId,
}

#[ts_export]
#[derive(CandidType, Serialize, Deserialize, Clone, Debug)]
pub struct CommunityMemberLeft {
    pub user_id: UserId,
    pub referred_by: Option<UserId>,
}

#[ts_export]
#[derive(CandidType, Serialize, Deserialize, Clone, Debug)]
pub struct RoleChanged {
    pub user_ids: Vec<UserId>,
    pub changed_by: UserId,
    pub old_role: GroupRole,
    pub new_role: GroupRole,
}

#[ts_export]
#[derive(CandidType, Serialize, Deserialize, Clone, Debug)]
pub struct CommunityRoleChanged {
    pub user_ids: Vec<UserId>,
    pub changed_by: UserId,
    pub old_role: CommunityRole,
    pub new_role: CommunityRole,
}

#[ts_export]
#[derive(CandidType, Serialize, Deserialize, Clone, Debug)]
pub struct MessagePinned {
    pub message_index: MessageIndex,
    pub pinned_by: UserId,
}

#[ts_export]
#[derive(CandidType, Serialize, Deserialize, Clone, Debug)]
pub struct MessageUnpinned {
    pub message_index: MessageIndex,
    pub unpinned_by: UserId,
    pub due_to_message_deleted: bool,
}

#[ts_export]
#[derive(CandidType, Serialize, Deserialize, Clone, Debug)]
pub struct PermissionsChanged {
    pub old_permissions_v2: GroupPermissions,
    pub new_permissions_v2: GroupPermissions,
    pub changed_by: UserId,
}

#[ts_export]
#[derive(CandidType, Serialize, Deserialize, Clone, Debug)]
pub struct CommunityPermissionsChanged {
    pub old_permissions: CommunityPermissions,
    pub new_permissions: CommunityPermissions,
    pub changed_by: UserId,
}

#[ts_export]
#[derive(CandidType, Serialize, Deserialize, Clone, Debug)]
pub struct GroupVisibilityChanged {
    pub public: Option<bool>,
    pub messages_visible_to_non_members: Option<bool>,
    pub changed_by: UserId,
}

#[ts_export]
#[derive(CandidType, Serialize, Deserialize, Clone, Debug)]
pub struct CommunityVisibilityChanged {
    pub now_public: bool,
    pub changed_by: UserId,
}

#[ts_export]
#[derive(CandidType, Serialize, Deserialize, Clone, Debug)]
pub struct GroupInviteCodeChanged {
    pub change: GroupInviteCodeChange,
    pub changed_by: UserId,
}

#[ts_export]
#[derive(CandidType, Serialize, Deserialize, Clone, Debug)]
pub enum GroupInviteCodeChange {
    Enabled,
    Disabled,
    Reset,
}

#[ts_export]
#[derive(CandidType, Serialize, Deserialize, Clone, Debug)]
pub struct GroupFrozen {
    pub frozen_by: UserId,
    pub reason: Option<String>,
}

#[ts_export]
#[derive(CandidType, Serialize, Deserialize, Clone, Debug)]
pub struct GroupUnfrozen {
    pub unfrozen_by: UserId,
}

#[ts_export]
#[derive(CandidType, Serialize, Deserialize, Clone, Debug)]
pub struct EventsTimeToLiveUpdated {
    pub updated_by: UserId,
    pub new_ttl: Option<Milliseconds>,
}

#[ts_export]
#[derive(CandidType, Serialize, Deserialize, Clone, Debug)]
pub struct GroupGateUpdated {
    pub updated_by: UserId,
    pub new_gate: Option<AccessGate>,
    pub new_gate_config: Option<AccessGateConfig>,
}

#[ts_export]
#[derive(CandidType, Serialize, Deserialize, Clone, Debug)]
pub struct ExternalUrlUpdated {
    pub updated_by: UserId,
    pub new_url: Option<String>,
}

#[ts_export]
#[derive(CandidType, Serialize, Deserialize, Copy, Clone, Debug)]
pub struct DirectChatCreated {}

#[ts_export]
#[derive(CandidType, Serialize, Deserialize, Clone, Debug)]
pub struct UsersInvited {
    pub user_ids: Vec<UserId>,
    pub invited_by: UserId,
}

#[ts_export]
#[derive(CandidType, Serialize, Deserialize, Clone, Debug)]
pub struct ChannelDeleted {
    pub channel_id: ChannelId,
    pub name: String,
    pub deleted_by: UserId,
}

#[ts_export]
#[derive(CandidType, Serialize, Deserialize, Clone, Debug)]
pub struct DefaultChannelsChanged {
    pub added: Vec<ChannelId>,
    pub removed: Vec<ChannelId>,
    pub changed_by: UserId,
}

#[ts_export]
#[derive(CandidType, Serialize, Deserialize, Clone, Debug)]
pub struct PrimaryLanguageChanged {
    pub previous: String,
    pub new: String,
    pub changed_by: UserId,
}

#[ts_export]
#[derive(CandidType, Serialize, Deserialize, Clone, Debug)]
pub struct MembersAddedToDefaultChannel {
    pub count: u32,
}

#[derive(Serialize)]
pub struct GroupCreatedEventPayload {
    pub public: bool,
    pub gate: Option<String>,
    pub rules_enabled: bool,
}

#[derive(Serialize)]
pub struct CommunityCreatedEventPayload {
    pub public: bool,
    pub gate: Option<String>,
    pub rules_enabled: bool,
    pub channels: u32,
}

#[derive(Serialize)]
pub struct VideoCallEndedEventPayload {
    pub chat_type: String,
    pub chat_id: String,
    pub participants: u32,
    pub hidden: u32,
    pub duration_secs: u32,
}<|MERGE_RESOLUTION|>--- conflicted
+++ resolved
@@ -1,11 +1,6 @@
 use crate::{
-<<<<<<< HEAD
-    is_empty_hashmap, AccessGate, AccessGateConfig, ChannelId, CommunityPermissions, CommunityRole, EventIndex, EventWrapper,
-    GroupPermissions, GroupRole, Message, MessageIndex, Milliseconds, TimestampMillis, UserId,
-=======
-    AccessGate, ChannelId, CommunityPermissions, CommunityRole, EventIndex, EventWrapper, GroupPermissions, GroupRole, Message,
-    MessageIndex, Milliseconds, TimestampMillis, UserId,
->>>>>>> 122751c3
+    AccessGate, AccessGateConfig, ChannelId, CommunityPermissions, CommunityRole, EventIndex, EventWrapper, GroupPermissions,
+    GroupRole, Message, MessageIndex, Milliseconds, TimestampMillis, UserId,
 };
 use candid::CandidType;
 use serde::{Deserialize, Serialize};
