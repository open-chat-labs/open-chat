use crate::{
    AccessGate, ChannelId, CommunityPermissions, CommunityRole, EventIndex, EventWrapper, GroupPermissions, GroupRole, Message,
    MessageIndex, Milliseconds, TimestampMillis, UserId,
};
use candid::CandidType;
use serde::{Deserialize, Serialize};

#[derive(CandidType, Serialize, Deserialize, Clone, Debug)]
pub enum ChatEvent {
    Empty,
    Message(Box<Message>),
    GroupChatCreated(GroupCreated),
    DirectChatCreated(DirectChatCreated),
    GroupNameChanged(GroupNameChanged),
    GroupDescriptionChanged(GroupDescriptionChanged),
    GroupRulesChanged(GroupRulesChanged),
    AvatarChanged(AvatarChanged),
    ParticipantsAdded(MembersAdded),
    ParticipantsRemoved(MembersRemoved),
    ParticipantJoined(MemberJoined),
    ParticipantLeft(MemberLeft),
    RoleChanged(RoleChanged),
    UsersBlocked(UsersBlocked),
    UsersUnblocked(UsersUnblocked),
    MessagePinned(MessagePinned),
    MessageUnpinned(MessageUnpinned),
    PermissionsChanged(PermissionsChanged),
    GroupVisibilityChanged(GroupVisibilityChanged),
    GroupInviteCodeChanged(GroupInviteCodeChanged),
    ChatFrozen(GroupFrozen),
    ChatUnfrozen(GroupUnfrozen),
    EventsTimeToLiveUpdated(EventsTimeToLiveUpdated),
    GroupGateUpdated(GroupGateUpdated),
    UsersInvited(UsersInvited),
    MembersAddedToDefaultChannel(MembersAddedToDefaultChannel),
}

#[derive(CandidType, Serialize, Deserialize, Debug)]
pub struct EventsResponse {
    pub events: Vec<EventWrapper<ChatEvent>>,
    pub expired_event_ranges: Vec<(EventIndex, EventIndex)>,
    pub expired_message_ranges: Vec<(MessageIndex, MessageIndex)>,
    pub latest_event_index: EventIndex,
    pub chat_last_updated: TimestampMillis,
}

#[allow(clippy::large_enum_variant)]
pub enum EventOrExpiredRange {
    Event(EventWrapper<ChatEvent>),
    ExpiredEventRange(EventIndex, EventIndex),
}

impl EventOrExpiredRange {
    pub fn as_event(&self) -> Option<&EventWrapper<ChatEvent>> {
        if let EventOrExpiredRange::Event(event) = self {
            Some(event)
        } else {
            None
        }
    }

    pub fn split(
        events_and_expired_ranges: Vec<EventOrExpiredRange>,
    ) -> (Vec<EventWrapper<ChatEvent>>, Vec<(EventIndex, EventIndex)>) {
        let mut events = Vec::new();
        let mut expired_ranges = Vec::new();

        for event_or_expired_range in events_and_expired_ranges {
            match event_or_expired_range {
                EventOrExpiredRange::Event(e) => events.push(e),
                EventOrExpiredRange::ExpiredEventRange(from, to) => expired_ranges.push((from, to)),
            }
        }

        expired_ranges.sort();

        (events, expired_ranges)
    }
}

#[derive(CandidType, Serialize, Deserialize, Debug)]
pub struct MessagesResponse {
    pub messages: Vec<EventWrapper<Message>>,
    pub latest_event_index: EventIndex,
    pub chat_last_updated: TimestampMillis,
}

#[derive(CandidType, Serialize, Deserialize, Clone, Debug)]
pub struct GroupCreated {
    pub name: String,
    pub description: String,
    pub created_by: UserId,
}

#[derive(CandidType, Serialize, Deserialize, Clone, Debug)]
pub struct GroupNameChanged {
    pub new_name: String,
    pub previous_name: String,
    pub changed_by: UserId,
}

#[derive(CandidType, Serialize, Deserialize, Clone, Debug)]
pub struct GroupDescriptionChanged {
    pub new_description: String,
    pub previous_description: String,
    pub changed_by: UserId,
}

#[derive(CandidType, Serialize, Deserialize, Clone, Debug)]
pub struct GroupRulesChanged {
    pub enabled: bool,
    pub prev_enabled: bool,
    pub changed_by: UserId,
}

#[derive(CandidType, Serialize, Deserialize, Clone, Debug)]
pub struct AvatarChanged {
    pub new_avatar: Option<u128>,
    pub previous_avatar: Option<u128>,
    pub changed_by: UserId,
}

#[derive(CandidType, Serialize, Deserialize, Clone, Debug)]
pub struct BannerChanged {
    pub new_banner: Option<u128>,
    pub previous_banner: Option<u128>,
    pub changed_by: UserId,
}

#[derive(CandidType, Serialize, Deserialize, Clone, Debug)]
pub struct MembersAdded {
    pub user_ids: Vec<UserId>,
    pub added_by: UserId,
    pub unblocked: Vec<UserId>,
}

#[derive(CandidType, Serialize, Deserialize, Clone, Debug)]
pub struct MembersRemoved {
    pub user_ids: Vec<UserId>,
    pub removed_by: UserId,
}

#[derive(CandidType, Serialize, Deserialize, Clone, Debug)]
pub struct UsersBlocked {
    pub user_ids: Vec<UserId>,
    pub blocked_by: UserId,
}

#[derive(CandidType, Serialize, Deserialize, Clone, Debug)]
pub struct UsersUnblocked {
    pub user_ids: Vec<UserId>,
    pub unblocked_by: UserId,
}

#[derive(CandidType, Serialize, Deserialize, Clone, Debug)]
pub struct MemberJoined {
    pub user_id: UserId,
    pub invited_by: Option<UserId>,
}

#[derive(CandidType, Serialize, Deserialize, Clone, Debug)]
pub struct MemberLeft {
    pub user_id: UserId,
}

#[derive(CandidType, Serialize, Deserialize, Clone, Debug)]
pub struct RoleChanged {
    pub user_ids: Vec<UserId>,
    pub changed_by: UserId,
    pub old_role: GroupRole,
    pub new_role: GroupRole,
}

#[derive(CandidType, Serialize, Deserialize, Clone, Debug)]
pub struct CommunityRoleChanged {
    pub user_ids: Vec<UserId>,
    pub changed_by: UserId,
    pub old_role: CommunityRole,
    pub new_role: CommunityRole,
}

#[derive(CandidType, Serialize, Deserialize, Clone, Debug)]
pub struct MessagePinned {
    pub message_index: MessageIndex,
    pub pinned_by: UserId,
}

#[derive(CandidType, Serialize, Deserialize, Clone, Debug)]
pub struct MessageUnpinned {
    pub message_index: MessageIndex,
    pub unpinned_by: UserId,
    pub due_to_message_deleted: bool,
}

#[derive(CandidType, Serialize, Deserialize, Clone, Debug)]
pub struct PermissionsChanged {
    pub old_permissions_v2: GroupPermissions,
    pub new_permissions_v2: GroupPermissions,
    pub changed_by: UserId,
}

#[derive(CandidType, Serialize, Deserialize, Clone, Debug)]
pub struct CommunityPermissionsChanged {
    pub old_permissions: CommunityPermissions,
    pub new_permissions: CommunityPermissions,
    pub changed_by: UserId,
}

#[derive(CandidType, Serialize, Deserialize, Clone, Debug)]
pub struct GroupVisibilityChanged {
    pub now_public: bool,
    pub changed_by: UserId,
}

#[derive(CandidType, Serialize, Deserialize, Clone, Debug)]
pub struct GroupInviteCodeChanged {
    pub change: GroupInviteCodeChange,
    pub changed_by: UserId,
}

#[derive(CandidType, Serialize, Deserialize, Clone, Debug)]
pub enum GroupInviteCodeChange {
    Enabled,
    Disabled,
    Reset,
}

#[derive(CandidType, Serialize, Deserialize, Clone, Debug)]
pub struct GroupFrozen {
    pub frozen_by: UserId,
    pub reason: Option<String>,
}

#[derive(CandidType, Serialize, Deserialize, Clone, Debug)]
pub struct GroupUnfrozen {
    pub unfrozen_by: UserId,
}

#[derive(CandidType, Serialize, Deserialize, Clone, Debug)]
pub struct EventsTimeToLiveUpdated {
    pub updated_by: UserId,
    pub new_ttl: Option<Milliseconds>,
}

#[derive(CandidType, Serialize, Deserialize, Clone, Debug)]
pub struct GroupGateUpdated {
    pub updated_by: UserId,
    pub new_gate: Option<AccessGate>,
}

#[derive(CandidType, Serialize, Deserialize, Copy, Clone, Debug)]
pub struct DirectChatCreated {}

#[derive(CandidType, Serialize, Deserialize, Clone, Debug)]
pub struct UsersInvited {
    pub user_ids: Vec<UserId>,
    pub invited_by: UserId,
}

#[derive(CandidType, Serialize, Deserialize, Clone, Debug)]
pub struct ChannelDeleted {
    pub channel_id: ChannelId,
    pub name: String,
    pub deleted_by: UserId,
}

#[derive(CandidType, Serialize, Deserialize, Clone, Debug)]
pub struct DefaultChannelsChanged {
    pub added: Vec<ChannelId>,
    pub removed: Vec<ChannelId>,
    pub changed_by: UserId,
}

#[derive(CandidType, Serialize, Deserialize, Clone, Debug)]
pub struct PrimaryLanguageChanged {
    pub previous: String,
    pub new: String,
    pub changed_by: UserId,
}

#[derive(CandidType, Serialize, Deserialize, Clone, Debug)]
pub struct MembersAddedToDefaultChannel {
    pub count: u32,
}

#[derive(Serialize)]
<<<<<<< HEAD
pub struct GroupCreatedEventPayload {
    pub public: bool,
    pub gate: Option<String>,
    pub rules_enabled: bool,
}

#[derive(Serialize)]
pub struct CommunityCreatedEventPayload {
    pub public: bool,
    pub gate: Option<String>,
    pub rules_enabled: bool,
    pub channels: u32,
=======
pub struct VideoCallEndedEventPayload {
    pub chat_type: String,
    pub chat_id: String,
    pub participants: u32,
    pub duration_secs: u32,
>>>>>>> 9d32dfdb
}<|MERGE_RESOLUTION|>--- conflicted
+++ resolved
@@ -284,7 +284,6 @@
 }
 
 #[derive(Serialize)]
-<<<<<<< HEAD
 pub struct GroupCreatedEventPayload {
     pub public: bool,
     pub gate: Option<String>,
@@ -297,11 +296,12 @@
     pub gate: Option<String>,
     pub rules_enabled: bool,
     pub channels: u32,
-=======
+}
+
+#[derive(Serialize)]
 pub struct VideoCallEndedEventPayload {
     pub chat_type: String,
     pub chat_id: String,
     pub participants: u32,
     pub duration_secs: u32,
->>>>>>> 9d32dfdb
 }