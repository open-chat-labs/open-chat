use crate::{
    AccessGate, ChannelId, CommunityPermissions, CommunityRole, EventIndex, EventWrapper, GroupPermissions, GroupRole, Message,
    MessageIndex, Milliseconds, TimestampMillis, UserId,
};
use candid::CandidType;
use serde::{Deserialize, Serialize};
use ts_rs::TS;

#[derive(CandidType, Serialize, Deserialize, Clone, Debug, TS)]
pub enum ChatEvent {
    Empty,
    Message(Box<Message>),
    GroupChatCreated(GroupCreated),
    DirectChatCreated(DirectChatCreated),
    GroupNameChanged(GroupNameChanged),
    GroupDescriptionChanged(GroupDescriptionChanged),
    GroupRulesChanged(GroupRulesChanged),
    AvatarChanged(AvatarChanged),
    ParticipantsAdded(MembersAdded),
    ParticipantsRemoved(MembersRemoved),
    ParticipantJoined(MemberJoined),
    ParticipantLeft(MemberLeft),
    RoleChanged(RoleChanged),
    UsersBlocked(UsersBlocked),
    UsersUnblocked(UsersUnblocked),
    MessagePinned(MessagePinned),
    MessageUnpinned(MessageUnpinned),
    PermissionsChanged(PermissionsChanged),
    GroupVisibilityChanged(GroupVisibilityChanged),
    GroupInviteCodeChanged(GroupInviteCodeChanged),
    ChatFrozen(GroupFrozen),
    ChatUnfrozen(GroupUnfrozen),
    EventsTimeToLiveUpdated(EventsTimeToLiveUpdated),
    GroupGateUpdated(GroupGateUpdated),
    UsersInvited(UsersInvited),
    MembersAddedToDefaultChannel(MembersAddedToDefaultChannel),
    ExternalUrlUpdated(ExternalUrlUpdated),
}

#[derive(CandidType, Serialize, Deserialize, Debug, TS)]
pub struct EventsResponse {
    pub events: Vec<EventWrapper<ChatEvent>>,
    pub expired_event_ranges: Vec<(EventIndex, EventIndex)>,
    pub expired_message_ranges: Vec<(MessageIndex, MessageIndex)>,
    pub latest_event_index: EventIndex,
    pub chat_last_updated: TimestampMillis,
}

#[allow(clippy::large_enum_variant)]
pub enum EventOrExpiredRange {
    Event(EventWrapper<ChatEvent>),
    ExpiredEventRange(EventIndex, EventIndex),
}

impl EventOrExpiredRange {
    pub fn as_event(&self) -> Option<&EventWrapper<ChatEvent>> {
        if let EventOrExpiredRange::Event(event) = self {
            Some(event)
        } else {
            None
        }
    }

    pub fn split(
        events_and_expired_ranges: Vec<EventOrExpiredRange>,
    ) -> (Vec<EventWrapper<ChatEvent>>, Vec<(EventIndex, EventIndex)>) {
        let mut events = Vec::new();
        let mut expired_ranges = Vec::new();

        for event_or_expired_range in events_and_expired_ranges {
            match event_or_expired_range {
                EventOrExpiredRange::Event(e) => events.push(e),
                EventOrExpiredRange::ExpiredEventRange(from, to) => expired_ranges.push((from, to)),
            }
        }

        expired_ranges.sort();

        (events, expired_ranges)
    }
}

#[derive(CandidType, Serialize, Deserialize, Debug, TS)]
pub struct MessagesResponse {
    pub messages: Vec<EventWrapper<Message>>,
    pub latest_event_index: EventIndex,
    pub chat_last_updated: TimestampMillis,
}

#[derive(CandidType, Serialize, Deserialize, Clone, Debug, TS)]
pub struct GroupCreated {
    pub name: String,
    pub description: String,
    pub created_by: UserId,
}

#[derive(CandidType, Serialize, Deserialize, Clone, Debug, TS)]
pub struct GroupNameChanged {
    pub new_name: String,
    pub previous_name: String,
    pub changed_by: UserId,
}

#[derive(CandidType, Serialize, Deserialize, Clone, Debug, TS)]
pub struct GroupDescriptionChanged {
    pub new_description: String,
    pub previous_description: String,
    pub changed_by: UserId,
}

#[derive(CandidType, Serialize, Deserialize, Clone, Debug, TS)]
pub struct GroupRulesChanged {
    pub enabled: bool,
    pub prev_enabled: bool,
    pub changed_by: UserId,
}

#[derive(CandidType, Serialize, Deserialize, Clone, Debug, TS)]
pub struct AvatarChanged {
    pub new_avatar: Option<u128>,
    pub previous_avatar: Option<u128>,
    pub changed_by: UserId,
}

#[derive(CandidType, Serialize, Deserialize, Clone, Debug, TS)]
pub struct BannerChanged {
    pub new_banner: Option<u128>,
    pub previous_banner: Option<u128>,
    pub changed_by: UserId,
}

#[derive(CandidType, Serialize, Deserialize, Clone, Debug, TS)]
pub struct MembersAdded {
    pub user_ids: Vec<UserId>,
    pub added_by: UserId,
    pub unblocked: Vec<UserId>,
}

#[derive(CandidType, Serialize, Deserialize, Clone, Debug, TS)]
pub struct MembersRemoved {
    pub user_ids: Vec<UserId>,
    pub removed_by: UserId,
}

#[derive(CandidType, Serialize, Deserialize, Clone, Debug, TS)]
pub struct UsersBlocked {
    pub user_ids: Vec<UserId>,
    pub blocked_by: UserId,
}

#[derive(CandidType, Serialize, Deserialize, Clone, Debug, TS)]
pub struct UsersUnblocked {
    pub user_ids: Vec<UserId>,
    pub unblocked_by: UserId,
}

#[derive(CandidType, Serialize, Deserialize, Clone, Debug, TS)]
pub struct MemberJoined {
    pub user_id: UserId,
    pub invited_by: Option<UserId>,
}

#[derive(CandidType, Serialize, Deserialize, Clone, Debug, TS)]
pub struct MemberLeft {
    pub user_id: UserId,
}

#[derive(CandidType, Serialize, Deserialize, Clone, Debug, TS)]
pub struct RoleChanged {
    pub user_ids: Vec<UserId>,
    pub changed_by: UserId,
    pub old_role: GroupRole,
    pub new_role: GroupRole,
}

#[derive(CandidType, Serialize, Deserialize, Clone, Debug, TS)]
pub struct CommunityRoleChanged {
    pub user_ids: Vec<UserId>,
    pub changed_by: UserId,
    pub old_role: CommunityRole,
    pub new_role: CommunityRole,
}

#[derive(CandidType, Serialize, Deserialize, Clone, Debug, TS)]
pub struct MessagePinned {
    pub message_index: MessageIndex,
    pub pinned_by: UserId,
}

#[derive(CandidType, Serialize, Deserialize, Clone, Debug, TS)]
pub struct MessageUnpinned {
    pub message_index: MessageIndex,
    pub unpinned_by: UserId,
    pub due_to_message_deleted: bool,
}

#[derive(CandidType, Serialize, Deserialize, Clone, Debug, TS)]
pub struct PermissionsChanged {
    pub old_permissions_v2: GroupPermissions,
    pub new_permissions_v2: GroupPermissions,
    pub changed_by: UserId,
}

#[derive(CandidType, Serialize, Deserialize, Clone, Debug, TS)]
pub struct CommunityPermissionsChanged {
    pub old_permissions: CommunityPermissions,
    pub new_permissions: CommunityPermissions,
    pub changed_by: UserId,
}

#[derive(CandidType, Serialize, Deserialize, Clone, Debug, TS)]
pub struct GroupVisibilityChanged {
    pub public: Option<bool>,
    pub messages_visible_to_non_members: Option<bool>,
    pub changed_by: UserId,
}

#[derive(CandidType, Serialize, Deserialize, Clone, Debug, TS)]
pub struct CommunityVisibilityChanged {
    pub now_public: bool,
    pub changed_by: UserId,
}

#[derive(CandidType, Serialize, Deserialize, Clone, Debug, TS)]
pub struct GroupInviteCodeChanged {
    pub change: GroupInviteCodeChange,
    pub changed_by: UserId,
}

#[derive(CandidType, Serialize, Deserialize, Clone, Debug, TS)]
pub enum GroupInviteCodeChange {
    Enabled,
    Disabled,
    Reset,
}

#[derive(CandidType, Serialize, Deserialize, Clone, Debug, TS)]
pub struct GroupFrozen {
    pub frozen_by: UserId,
    pub reason: Option<String>,
}

#[derive(CandidType, Serialize, Deserialize, Clone, Debug, TS)]
pub struct GroupUnfrozen {
    pub unfrozen_by: UserId,
}

#[derive(CandidType, Serialize, Deserialize, Clone, Debug, TS)]
pub struct EventsTimeToLiveUpdated {
    pub updated_by: UserId,
    pub new_ttl: Option<Milliseconds>,
}

#[derive(CandidType, Serialize, Deserialize, Clone, Debug, TS)]
pub struct GroupGateUpdated {
    pub updated_by: UserId,
    pub new_gate: Option<AccessGate>,
}

<<<<<<< HEAD
#[derive(CandidType, Serialize, Deserialize, Copy, Clone, Debug, TS)]
=======
#[derive(CandidType, Serialize, Deserialize, Clone, Debug)]
pub struct ExternalUrlUpdated {
    pub updated_by: UserId,
    pub new_url: Option<String>,
}

#[derive(CandidType, Serialize, Deserialize, Copy, Clone, Debug)]
>>>>>>> 9e023bdd
pub struct DirectChatCreated {}

#[derive(CandidType, Serialize, Deserialize, Clone, Debug, TS)]
pub struct UsersInvited {
    pub user_ids: Vec<UserId>,
    pub invited_by: UserId,
}

#[derive(CandidType, Serialize, Deserialize, Clone, Debug, TS)]
pub struct ChannelDeleted {
    pub channel_id: ChannelId,
    pub name: String,
    pub deleted_by: UserId,
}

#[derive(CandidType, Serialize, Deserialize, Clone, Debug, TS)]
pub struct DefaultChannelsChanged {
    pub added: Vec<ChannelId>,
    pub removed: Vec<ChannelId>,
    pub changed_by: UserId,
}

#[derive(CandidType, Serialize, Deserialize, Clone, Debug, TS)]
pub struct PrimaryLanguageChanged {
    pub previous: String,
    pub new: String,
    pub changed_by: UserId,
}

#[derive(CandidType, Serialize, Deserialize, Clone, Debug, TS)]
pub struct MembersAddedToDefaultChannel {
    pub count: u32,
}

#[derive(Serialize)]
pub struct GroupCreatedEventPayload {
    pub public: bool,
    pub gate: Option<String>,
    pub rules_enabled: bool,
}

#[derive(Serialize)]
pub struct CommunityCreatedEventPayload {
    pub public: bool,
    pub gate: Option<String>,
    pub rules_enabled: bool,
    pub channels: u32,
}

#[derive(Serialize)]
pub struct VideoCallEndedEventPayload {
    pub chat_type: String,
    pub chat_id: String,
    pub participants: u32,
    pub hidden: u32,
    pub duration_secs: u32,
}<|MERGE_RESOLUTION|>--- conflicted
+++ resolved
@@ -257,17 +257,13 @@
     pub new_gate: Option<AccessGate>,
 }
 
-<<<<<<< HEAD
-#[derive(CandidType, Serialize, Deserialize, Copy, Clone, Debug, TS)]
-=======
-#[derive(CandidType, Serialize, Deserialize, Clone, Debug)]
+#[derive(CandidType, Serialize, Deserialize, Clone, Debug, TS)]
 pub struct ExternalUrlUpdated {
     pub updated_by: UserId,
     pub new_url: Option<String>,
 }
 
-#[derive(CandidType, Serialize, Deserialize, Copy, Clone, Debug)]
->>>>>>> 9e023bdd
+#[derive(CandidType, Serialize, Deserialize, Copy, Clone, Debug, TS)]
 pub struct DirectChatCreated {}
 
 #[derive(CandidType, Serialize, Deserialize, Clone, Debug, TS)]
