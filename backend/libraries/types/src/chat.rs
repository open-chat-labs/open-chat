--- conflicted
+++ resolved
@@ -1,10 +1,3 @@
-<<<<<<< HEAD
-use crate::{CanisterId, ChannelId, ChatId, CommunityId, MessageIndex};
-use candid::CandidType;
-use serde::{Deserialize, Serialize};
-use std::fmt::Debug;
-
-=======
 use crate::{CanisterId, ChannelId, ChatId, CommunityId};
 use candid::CandidType;
 use serde::{Deserialize, Serialize};
@@ -12,7 +5,6 @@
 use ts_export::ts_export;
 
 #[ts_export]
->>>>>>> 7fad75c8
 #[derive(CandidType, Serialize, Deserialize, Debug, Eq, PartialEq, Hash, Clone, Copy)]
 pub enum Chat {
     Direct(ChatId),
