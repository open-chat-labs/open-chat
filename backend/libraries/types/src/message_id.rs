use candid::CandidType;
use rand::distributions::{Distribution, Standard};
use rand::Rng;
<<<<<<< HEAD
=======
use serde::{Deserialize, Serialize};
use std::cmp::Ordering;
>>>>>>> f8a8f5f3
use std::fmt::{Display, Formatter};
use std::hash::{Hash, Hasher};
use ts_export::ts_export;

#[ts_export]
<<<<<<< HEAD
#[derive(CandidType, Debug, Default, Clone, Copy, PartialEq, Eq, PartialOrd, Ord, Hash)]
=======
#[derive(CandidType, Serialize, Deserialize, Debug, Default, Clone, Copy, Eq)]
>>>>>>> f8a8f5f3
pub struct MessageId(u128);

impl MessageId {
    pub fn as_u128(self) -> u128 {
        self.0
    }

    pub fn as_u64(self) -> u64 {
        self.0 as u64
    }
}

impl Distribution<MessageId> for Standard {
    fn sample<R: Rng + ?Sized>(&self, rng: &mut R) -> MessageId {
        rng.next_u64().into()
    }
}

impl From<u128> for MessageId {
    fn from(value: u128) -> MessageId {
        MessageId(value)
    }
}

impl From<u64> for MessageId {
    fn from(value: u64) -> MessageId {
        MessageId(value as u128)
    }
}

impl Display for MessageId {
    fn fmt(&self, f: &mut Formatter<'_>) -> std::fmt::Result {
        std::fmt::Display::fmt(&self.0, f)
    }
}

<<<<<<< HEAD
// Serialization
impl serde::Serialize for MessageId {
    fn serialize<S: serde::Serializer>(&self, serializer: S) -> Result<S::Ok, S::Error> {
        if serializer.is_human_readable() {
            serializer.serialize_str(&self.0.to_string())
        } else {
            serializer.serialize_u128(self.0)
        }
    }
}

// Deserialization
mod deserialize {
    use super::MessageId;

    pub(super) struct MessageIdVisitor;

    impl<'de> serde::de::Visitor<'de> for MessageIdVisitor {
        type Value = super::MessageId;

        fn expecting(&self, formatter: &mut std::fmt::Formatter<'_>) -> std::fmt::Result {
            formatter.write_str("u128 or string")
        }

        fn visit_str<E>(self, v: &str) -> Result<Self::Value, E>
        where
            E: serde::de::Error,
        {
            let value = v.parse().map_err(E::custom)?;
            Ok(MessageId(value))
        }

        fn visit_u128<E>(self, v: u128) -> Result<Self::Value, E>
        where
            E: serde::de::Error,
        {
            Ok(MessageId(v))
        }
    }
}

impl<'de> serde::Deserialize<'de> for MessageId {
    fn deserialize<D: serde::Deserializer<'de>>(deserializer: D) -> Result<MessageId, D::Error> {
        use serde::de::Error;
        if deserializer.is_human_readable() {
            deserializer
                .deserialize_str(deserialize::MessageIdVisitor)
                .map_err(D::Error::custom)
        } else {
            deserializer.deserialize_u128(deserialize::MessageIdVisitor)
        }
=======
impl PartialEq<MessageId> for MessageId {
    fn eq(&self, other: &MessageId) -> bool {
        self.as_u64() == other.as_u64()
    }
}

impl PartialOrd<MessageId> for MessageId {
    fn partial_cmp(&self, other: &MessageId) -> Option<Ordering> {
        Some(self.cmp(other))
    }
}

impl Ord for MessageId {
    fn cmp(&self, other: &Self) -> Ordering {
        self.as_u64().cmp(&other.as_u64())
    }
}

impl Hash for MessageId {
    fn hash<H: Hasher>(&self, state: &mut H) {
        self.as_u64().hash(state);
>>>>>>> f8a8f5f3
    }
}<|MERGE_RESOLUTION|>--- conflicted
+++ resolved
@@ -1,21 +1,13 @@
 use candid::CandidType;
 use rand::distributions::{Distribution, Standard};
 use rand::Rng;
-<<<<<<< HEAD
-=======
-use serde::{Deserialize, Serialize};
 use std::cmp::Ordering;
->>>>>>> f8a8f5f3
 use std::fmt::{Display, Formatter};
 use std::hash::{Hash, Hasher};
 use ts_export::ts_export;
 
 #[ts_export]
-<<<<<<< HEAD
-#[derive(CandidType, Debug, Default, Clone, Copy, PartialEq, Eq, PartialOrd, Ord, Hash)]
-=======
-#[derive(CandidType, Serialize, Deserialize, Debug, Default, Clone, Copy, Eq)]
->>>>>>> f8a8f5f3
+#[derive(CandidType, Debug, Default, Clone, Copy, Eq)]
 pub struct MessageId(u128);
 
 impl MessageId {
@@ -52,7 +44,29 @@
     }
 }
 
-<<<<<<< HEAD
+impl PartialEq<MessageId> for MessageId {
+    fn eq(&self, other: &MessageId) -> bool {
+        self.as_u64() == other.as_u64()
+    }
+}
+
+impl PartialOrd<MessageId> for MessageId {
+    fn partial_cmp(&self, other: &MessageId) -> Option<Ordering> {
+        Some(self.cmp(other))
+    }
+}
+
+impl Ord for MessageId {
+    fn cmp(&self, other: &Self) -> Ordering {
+        self.as_u64().cmp(&other.as_u64())
+    }
+}
+
+impl Hash for MessageId {
+    fn hash<H: Hasher>(&self, state: &mut H) {
+        self.as_u64().hash(state);
+}
+
 // Serialization
 impl serde::Serialize for MessageId {
     fn serialize<S: serde::Serializer>(&self, serializer: S) -> Result<S::Ok, S::Error> {
@@ -104,28 +118,5 @@
         } else {
             deserializer.deserialize_u128(deserialize::MessageIdVisitor)
         }
-=======
-impl PartialEq<MessageId> for MessageId {
-    fn eq(&self, other: &MessageId) -> bool {
-        self.as_u64() == other.as_u64()
-    }
-}
-
-impl PartialOrd<MessageId> for MessageId {
-    fn partial_cmp(&self, other: &MessageId) -> Option<Ordering> {
-        Some(self.cmp(other))
-    }
-}
-
-impl Ord for MessageId {
-    fn cmp(&self, other: &Self) -> Ordering {
-        self.as_u64().cmp(&other.as_u64())
-    }
-}
-
-impl Hash for MessageId {
-    fn hash<H: Hasher>(&self, state: &mut H) {
-        self.as_u64().hash(state);
->>>>>>> f8a8f5f3
     }
 }