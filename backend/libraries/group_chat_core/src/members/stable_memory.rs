--- conflicted
+++ resolved
@@ -1,9 +1,5 @@
-<<<<<<< HEAD
-use crate::GroupMemberInternal;
-=======
 use crate::members_map::MembersMap;
 use crate::{GroupMemberInternal, GroupMemberStableStorage};
->>>>>>> 6b79b1aa
 use candid::{Deserialize, Principal};
 use serde::Serialize;
 use serde_bytes::ByteBuf;
@@ -66,8 +62,6 @@
                 .collect()
         })
     }
-<<<<<<< HEAD
-=======
 }
 
 impl MembersMap for MembersStableStorage {
@@ -88,7 +82,6 @@
                 .map(|v| bytes_to_member(&v).hydrate(*user_id))
         })
     }
->>>>>>> 6b79b1aa
 
     #[cfg(test)]
     pub fn all_members(&self) -> Vec<GroupMemberInternal> {
