--- conflicted
+++ resolved
@@ -161,11 +161,8 @@
         group_index_canister_id,
         &group_index_canister::add_local_group_index_canister::Args {
             canister_id: local_group_index_canister_id,
-<<<<<<< HEAD
+            local_user_index_canister_id,
             notifications_canister_id,
-=======
-            local_user_index_canister_id,
->>>>>>> 283c863a
         },
     );
     assert!(
