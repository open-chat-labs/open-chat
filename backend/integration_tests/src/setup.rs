--- conflicted
+++ resolved
@@ -173,7 +173,22 @@
         "{add_local_group_index_canister_response:?}"
     );
 
-<<<<<<< HEAD
+    let add_local_user_index_canister_response = client::user_index::add_local_user_index_canister(
+        env,
+        controller,
+        user_index_canister_id,
+        &user_index_canister::add_local_user_index_canister::Args {
+            canister_id: local_user_index_canister_id,
+        },
+    );
+    assert!(
+        matches!(
+            add_local_user_index_canister_response,
+            user_index_canister::add_local_user_index_canister::Response::Success
+        ),
+        "{add_local_user_index_canister_response:?}"
+    );
+    
     let add_notifications_canister_response = client::notifications_index::add_notifications_canister(
         env,
         controller,
@@ -181,29 +196,16 @@
         &notifications_index_canister::add_notifications_canister::Args {
             canister_id: notifications_canister_id,
             authorizers: vec![local_user_index_canister_id, local_group_index_canister_id],
-=======
-    let add_local_user_index_canister_response = client::user_index::add_local_user_index_canister(
-        env,
-        controller,
-        user_index_canister_id,
-        &user_index_canister::add_local_user_index_canister::Args {
-            canister_id: local_user_index_canister_id,
->>>>>>> 6b368f39
+            add_notifications_canister_response,
+            notifications_index_canister::add_notifications_canister::Response::Success
         },
     );
     assert!(
         matches!(
-<<<<<<< HEAD
             add_notifications_canister_response,
             notifications_index_canister::add_notifications_canister::Response::Success
         ),
         "{add_notifications_canister_response:?}"
-=======
-            add_local_user_index_canister_response,
-            user_index_canister::add_local_user_index_canister::Response::Success
-        ),
-        "{add_local_user_index_canister_response:?}"
->>>>>>> 6b368f39
     );
 
     CanisterIds {
