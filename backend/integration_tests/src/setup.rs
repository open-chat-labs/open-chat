--- conflicted
+++ resolved
@@ -1,5 +1,6 @@
 use crate::client::{create_canister, install_canister};
-use crate::{wasms, CanisterIds, SERVICE_PRINCIPAL};
+use crate::rng::random_principal;
+use crate::{wasms, CanisterIds};
 use candid::Principal;
 use ic_state_machine_tests::StateMachine;
 use lazy_static::lazy_static;
@@ -27,7 +28,6 @@
 
 pub fn setup_fresh_env() -> TestEnv {
     let mut env = StateMachine::new();
-<<<<<<< HEAD
     let controller = random_principal();
     let canister_ids = install_canisters(&mut env, controller);
 
@@ -36,10 +36,6 @@
         canister_ids,
         controller,
     }
-=======
-    let canister_ids = install_canisters(&mut env);
-    (env, canister_ids)
->>>>>>> 77a55b13
 }
 
 pub fn return_env(env: TestEnv) {
@@ -52,7 +48,7 @@
     ENV.try_lock().ok().map(|mut e| e.pop()).flatten()
 }
 
-fn install_canisters(env: &mut StateMachine) -> CanisterIds {
+fn install_canisters(env: &mut StateMachine, controller: Principal) -> CanisterIds {
     let callback_canister_id = create_canister(env);
     let group_index_canister_id = create_canister(env);
     let notifications_canister_id = create_canister(env);
@@ -73,8 +69,8 @@
     let user_index_canister_wasm = wasms::USER_INDEX.clone();
 
     let user_index_init_args = user_index_canister::init::Args {
-        service_principals: vec![SERVICE_PRINCIPAL],
-        sms_service_principals: vec![SERVICE_PRINCIPAL],
+        service_principals: vec![controller],
+        sms_service_principals: vec![controller],
         user_canister_wasm,
         group_index_canister_id,
         notifications_canister_ids: vec![notifications_canister_id],
@@ -90,7 +86,7 @@
     install_canister(env, user_index_canister_id, user_index_canister_wasm, user_index_init_args);
 
     let group_index_init_args = group_index_canister::init::Args {
-        service_principals: vec![SERVICE_PRINCIPAL],
+        service_principals: vec![controller],
         group_canister_wasm,
         notifications_canister_ids: vec![notifications_canister_id],
         user_index_canister_id,
@@ -103,7 +99,7 @@
     install_canister(env, group_index_canister_id, group_index_canister_wasm, group_index_init_args);
 
     let notifications_init_args = notifications_canister::init::Args {
-        push_service_principals: vec![SERVICE_PRINCIPAL],
+        push_service_principals: vec![controller],
         user_index_canister_id,
         cycles_dispenser_canister_id,
         wasm_version: Version::min(),
@@ -137,7 +133,7 @@
     install_canister(env, callback_canister_id, callback_canister_wasm, callback_init_args);
 
     let proposals_bot_init_args = proposals_bot_canister::init::Args {
-        service_owner_principals: vec![SERVICE_PRINCIPAL],
+        service_owner_principals: vec![controller],
         user_index_canister_id,
         group_index_canister_id,
         nns_governance_canister_id: NNS_GOVERNANCE_CANISTER_ID,
