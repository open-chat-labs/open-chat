--- conflicted
+++ resolved
@@ -50,18 +50,8 @@
 
 fn install_canisters(env: &mut StateMachine, controller: Principal) -> CanisterIds {
     let group_index_canister_id = create_canister(env, None);
-<<<<<<< HEAD
     let notifications_index_canister_id = create_canister(env, None);
     let notifications_canister_id = create_canister(env, Some(vec![notifications_index_canister_id]));
-    let online_users_aggregator_canister_id = create_canister(env, None);
-    let proposals_bot_canister_id = create_canister(env, None);
-    let user_index_canister_id = create_canister(env, None);
-
-    let cycles_dispenser_canister_id = create_canister(env, None);
-    let open_storage_index_canister_id = create_canister(env, None);
-    let ledger_canister_id = create_canister(env, None);
-=======
-    let notifications_canister_id = create_canister(env, None);
     let online_users_canister_id = create_canister(env, None);
     let proposals_bot_canister_id = create_canister(env, None);
     let user_index_canister_id = create_canister(env, None);
@@ -69,18 +59,13 @@
     let open_storage_index_canister_id = create_canister(env, None);
     let ledger_canister_id = create_canister(env, None);
     let local_group_index_canister_id = create_canister(env, Some(vec![group_index_canister_id]));
->>>>>>> e5896400
 
     let group_canister_wasm = wasms::GROUP.clone();
     let local_group_index_canister_wasm = wasms::LOCAL_GROUP_INDEX.clone();
     let group_index_canister_wasm = wasms::GROUP_INDEX.clone();
     let notifications_canister_wasm = wasms::NOTIFICATIONS.clone();
-<<<<<<< HEAD
     let notifications_index_canister_wasm = wasms::NOTIFICATIONS_INDEX.clone();
-    let online_users_aggregator_canister_wasm = wasms::ONLINE_USERS_AGGREGATOR.clone();
-=======
     let online_users_canister_wasm = wasms::ONLINE_USERS.clone();
->>>>>>> e5896400
     let proposals_bot_canister_wasm = wasms::PROPOSALS_BOT.clone();
     let user_canister_wasm = wasms::USER.clone();
     let user_index_canister_wasm = wasms::USER_INDEX.clone();
@@ -90,13 +75,8 @@
         sms_service_principals: vec![controller],
         user_canister_wasm,
         group_index_canister_id,
-<<<<<<< HEAD
         notifications_index_canister_id,
         notifications_canister_id,
-        online_users_aggregator_canister_id,
-=======
-        notifications_canister_ids: vec![notifications_canister_id],
->>>>>>> e5896400
         cycles_dispenser_canister_id,
         open_storage_index_canister_id,
         ledger_canister_id,
@@ -109,13 +89,9 @@
     let group_index_init_args = group_index_canister::init::Args {
         service_principals: vec![controller],
         group_canister_wasm,
-<<<<<<< HEAD
+        local_group_index_canister_wasm,
         notifications_index_canister_id,
         notifications_canister_id,
-=======
-        local_group_index_canister_wasm,
-        notifications_canister_ids: vec![notifications_canister_id],
->>>>>>> e5896400
         user_index_canister_id,
         cycles_dispenser_canister_id,
         ledger_canister_id,
@@ -178,36 +154,36 @@
     //     test_mode,
     // };
 
-<<<<<<< HEAD
+    let add_local_group_index_canister_response = client::group_index::add_local_group_index_canister(
+        env,
+        controller,
+        group_index_canister_id,
+        &group_index_canister::add_local_group_index_canister::Args {
+            canister_id: local_group_index_canister_id,
+        },
+    );
+    assert!(
+        matches!(
+            add_local_group_index_canister_response,
+            group_index_canister::add_local_group_index_canister::Response::Success
+        ),
+        "{add_local_group_index_canister_response:?}"
+    );
+
     let add_notifications_canister_response = client::notifications_index::add_notifications_canister(
         env,
         controller,
         notifications_index_canister_id,
         &notifications_index_canister::add_notifications_canister::Args {
             canister_id: notifications_canister_id,
-=======
-    let add_local_group_index_canister_response = client::group_index::add_local_group_index_canister(
-        env,
-        controller,
-        group_index_canister_id,
-        &group_index_canister::add_local_group_index_canister::Args {
-            canister_id: local_group_index_canister_id,
->>>>>>> e5896400
         },
     );
     assert!(
         matches!(
-<<<<<<< HEAD
             add_notifications_canister_response,
             notifications_index_canister::add_notifications_canister::Response::Success
         ),
         "{add_notifications_canister_response:?}"
-=======
-            add_local_group_index_canister_response,
-            group_index_canister::add_local_group_index_canister::Response::Success
-        ),
-        "{add_local_group_index_canister_response:?}"
->>>>>>> e5896400
     );
 
     CanisterIds {
