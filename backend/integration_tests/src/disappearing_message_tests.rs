use crate::env::ENV;
use crate::rng::random_string;
<<<<<<< HEAD
use crate::{client, CanisterIds, TestEnv, User};
use candid::Principal;
use itertools::Itertools;
use pocket_ic::PocketIc;
=======
use crate::{client, TestEnv};
>>>>>>> 065f58f4
use std::ops::Deref;
use std::time::Duration;
use types::OptionUpdate;

#[test]
fn disappearing_messages_in_group_chats() {
    let mut wrapper = ENV.deref().get();
    let TestEnv { env, canister_ids, .. } = wrapper.env();

    let user = client::local_user_index::happy_path::register_user(env, canister_ids.local_user_index);
    let group_id = client::user::happy_path::create_group(env, &user, &random_string(), false, true);

    client::group::update_group_v2(
        env,
        user.principal,
        group_id.into(),
        &group_canister::update_group_v2::Args {
            events_ttl: OptionUpdate::SetToSome(1000),
            ..Default::default()
        },
    );

    let send_message_response1 = client::group::happy_path::send_text_message(env, &user, group_id, None, "abc", None);

    assert!(
        client::group::happy_path::events_by_index(env, &user, group_id, vec![send_message_response1.event_index])
            .events
            .first()
            .is_some()
    );

    env.advance_time(Duration::from_millis(2000));
    env.tick();

    assert!(
        client::group::happy_path::events_by_index(env, &user, group_id, vec![send_message_response1.event_index])
            .events
            .first()
            .is_none()
    );

    client::group::update_group_v2(
        env,
        user.principal,
        group_id.into(),
        &group_canister::update_group_v2::Args {
            events_ttl: OptionUpdate::SetToNone,
            ..Default::default()
        },
    );

    let send_message_response2 = client::group::happy_path::send_text_message(env, &user, group_id, None, "xyz", None);

    env.advance_time(Duration::from_secs(100000));
    env.tick();

    assert!(
        client::group::happy_path::events_by_index(env, &user, group_id, vec![send_message_response2.event_index])
            .events
            .first()
            .is_some()
    );
<<<<<<< HEAD
}

#[test]
fn group_chat_summary_contains_expired_messages() {
    let mut wrapper = ENV.deref().get();
    let TestEnv {
        env,
        canister_ids,
        controller,
        ..
    } = wrapper.env();

    let TestData { user, group_id } = init_test_data(env, canister_ids, *controller, true);

    client::group::update_group_v2(
        env,
        user.principal,
        group_id.into(),
        &group_canister::update_group_v2::Args {
            events_ttl: OptionUpdate::SetToSome(1000),
            ..Default::default()
        },
    );

    let send_message_response1 = client::group::happy_path::send_text_message(env, &user, group_id, None, "abc", None);
    env.advance_time(Duration::from_millis(400));
    let send_message_response2 = client::group::happy_path::send_text_message(env, &user, group_id, None, "def", None);
    env.advance_time(Duration::from_millis(400));
    let send_message_response3 = client::group::happy_path::send_text_message(env, &user, group_id, None, "ghi", None);
    env.advance_time(Duration::from_millis(400));
    let send_message_response4 = client::group::happy_path::send_text_message(env, &user, group_id, None, "jkl", None);
    env.advance_time(Duration::from_millis(400));
    let send_message_response5 = client::group::happy_path::send_text_message(env, &user, group_id, None, "mno", None);
    env.advance_time(Duration::from_millis(400));
    let send_message_response6 = client::group::happy_path::send_text_message(env, &user, group_id, None, "mno", None);

    let summary = client::group::happy_path::summary(env, &user, group_id);
    let summary_timestamp = send_message_response6.timestamp;

    assert_eq!(summary.events_ttl, Some(1000));
    assert_eq!(
        summary.expired_messages.iter().collect_vec(),
        vec![
            send_message_response1.message_index,
            send_message_response2.message_index,
            send_message_response3.message_index
        ]
    );
    assert_eq!(summary.next_message_expiry, send_message_response4.expires_at);

    env.advance_time(Duration::from_millis(2000));

    client::group::update_group_v2(
        env,
        user.principal,
        group_id.into(),
        &group_canister::update_group_v2::Args {
            events_ttl: OptionUpdate::SetToSome(2000),
            ..Default::default()
        },
    );
    let send_message_response7 = client::group::happy_path::send_text_message(env, &user, group_id, None, "pqr", None);
    let summary_updates = client::group::happy_path::summary_updates(env, &user, group_id, summary_timestamp).unwrap();

    assert_eq!(summary_updates.events_ttl.expand(), Some(Some(2000)));
    assert_eq!(
        summary_updates.newly_expired_messages.iter().collect_vec(),
        vec![
            send_message_response4.message_index,
            send_message_response5.message_index,
            send_message_response6.message_index
        ]
    );
    assert_eq!(
        summary_updates.next_message_expiry.expand(),
        Some(send_message_response7.expires_at)
    );
}

fn init_test_data(env: &mut PocketIc, canister_ids: &CanisterIds, controller: Principal, public: bool) -> TestData {
    let user = client::register_diamond_user(env, canister_ids, controller);

    let group_name = random_string();

    let group_id = client::user::happy_path::create_group(env, &user, &group_name, public, true);

    TestData { user, group_id }
}

struct TestData {
    user: User,
    group_id: ChatId,
=======
>>>>>>> 065f58f4
}<|MERGE_RESOLUTION|>--- conflicted
+++ resolved
@@ -1,13 +1,9 @@
 use crate::env::ENV;
 use crate::rng::random_string;
-<<<<<<< HEAD
 use crate::{client, CanisterIds, TestEnv, User};
 use candid::Principal;
 use itertools::Itertools;
 use pocket_ic::PocketIc;
-=======
-use crate::{client, TestEnv};
->>>>>>> 065f58f4
 use std::ops::Deref;
 use std::time::Duration;
 use types::OptionUpdate;
@@ -70,99 +66,4 @@
             .first()
             .is_some()
     );
-<<<<<<< HEAD
-}
-
-#[test]
-fn group_chat_summary_contains_expired_messages() {
-    let mut wrapper = ENV.deref().get();
-    let TestEnv {
-        env,
-        canister_ids,
-        controller,
-        ..
-    } = wrapper.env();
-
-    let TestData { user, group_id } = init_test_data(env, canister_ids, *controller, true);
-
-    client::group::update_group_v2(
-        env,
-        user.principal,
-        group_id.into(),
-        &group_canister::update_group_v2::Args {
-            events_ttl: OptionUpdate::SetToSome(1000),
-            ..Default::default()
-        },
-    );
-
-    let send_message_response1 = client::group::happy_path::send_text_message(env, &user, group_id, None, "abc", None);
-    env.advance_time(Duration::from_millis(400));
-    let send_message_response2 = client::group::happy_path::send_text_message(env, &user, group_id, None, "def", None);
-    env.advance_time(Duration::from_millis(400));
-    let send_message_response3 = client::group::happy_path::send_text_message(env, &user, group_id, None, "ghi", None);
-    env.advance_time(Duration::from_millis(400));
-    let send_message_response4 = client::group::happy_path::send_text_message(env, &user, group_id, None, "jkl", None);
-    env.advance_time(Duration::from_millis(400));
-    let send_message_response5 = client::group::happy_path::send_text_message(env, &user, group_id, None, "mno", None);
-    env.advance_time(Duration::from_millis(400));
-    let send_message_response6 = client::group::happy_path::send_text_message(env, &user, group_id, None, "mno", None);
-
-    let summary = client::group::happy_path::summary(env, &user, group_id);
-    let summary_timestamp = send_message_response6.timestamp;
-
-    assert_eq!(summary.events_ttl, Some(1000));
-    assert_eq!(
-        summary.expired_messages.iter().collect_vec(),
-        vec![
-            send_message_response1.message_index,
-            send_message_response2.message_index,
-            send_message_response3.message_index
-        ]
-    );
-    assert_eq!(summary.next_message_expiry, send_message_response4.expires_at);
-
-    env.advance_time(Duration::from_millis(2000));
-
-    client::group::update_group_v2(
-        env,
-        user.principal,
-        group_id.into(),
-        &group_canister::update_group_v2::Args {
-            events_ttl: OptionUpdate::SetToSome(2000),
-            ..Default::default()
-        },
-    );
-    let send_message_response7 = client::group::happy_path::send_text_message(env, &user, group_id, None, "pqr", None);
-    let summary_updates = client::group::happy_path::summary_updates(env, &user, group_id, summary_timestamp).unwrap();
-
-    assert_eq!(summary_updates.events_ttl.expand(), Some(Some(2000)));
-    assert_eq!(
-        summary_updates.newly_expired_messages.iter().collect_vec(),
-        vec![
-            send_message_response4.message_index,
-            send_message_response5.message_index,
-            send_message_response6.message_index
-        ]
-    );
-    assert_eq!(
-        summary_updates.next_message_expiry.expand(),
-        Some(send_message_response7.expires_at)
-    );
-}
-
-fn init_test_data(env: &mut PocketIc, canister_ids: &CanisterIds, controller: Principal, public: bool) -> TestData {
-    let user = client::register_diamond_user(env, canister_ids, controller);
-
-    let group_name = random_string();
-
-    let group_id = client::user::happy_path::create_group(env, &user, &group_name, public, true);
-
-    TestData { user, group_id }
-}
-
-struct TestData {
-    user: User,
-    group_id: ChatId,
-=======
->>>>>>> 065f58f4
 }