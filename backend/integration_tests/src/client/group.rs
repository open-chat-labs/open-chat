use crate::{generate_query_call, generate_update_call};
use group_canister::*;

// Queries
generate_query_call!(events);
generate_query_call!(events_by_index);
generate_query_call!(public_summary);
generate_query_call!(selected_initial);
generate_query_call!(selected_updates);
generate_query_call!(summary);
generate_query_call!(summary_updates);

// Updates
generate_update_call!(add_participants);
generate_update_call!(add_reaction);
generate_update_call!(block_user);
generate_update_call!(change_role);
generate_update_call!(delete_messages);
generate_update_call!(edit_message);
generate_update_call!(enable_invite_code);
generate_update_call!(pin_message_v2);
generate_update_call!(register_poll_vote);
generate_update_call!(remove_participant);
generate_update_call!(remove_reaction);
generate_update_call!(send_message_v2);
generate_update_call!(unblock_user);
generate_update_call!(undelete_messages);
generate_update_call!(unpin_message);
generate_update_call!(update_group_v2);

pub mod happy_path {
    use crate::rng::random_message_id;
    use crate::User;
    use ic_state_machine_tests::StateMachine;
    use types::{
        ChatId, EventIndex, GroupCanisterGroupChatSummary, GroupCanisterGroupChatSummaryUpdates, MessageContentInitial,
        MessageId, MessageIndex, PollVotes, TextContent, TimestampMillis, UserId, VoteOperation,
    };

    pub fn add_participants(env: &mut StateMachine, sender: &User, group_chat_id: ChatId, user_ids: Vec<UserId>) {
        let response = super::add_participants(
            env,
            sender.principal,
            group_chat_id.into(),
            &group_canister::add_participants::Args {
                user_ids,
                added_by_name: sender.username(),
                allow_blocked_users: false,
                correlation_id: 0,
            },
        );

        match response {
            group_canister::add_participants::Response::Success => {}
            response => panic!("'add_participants' error: {response:?}"),
        }
    }

    pub fn send_text_message(
        env: &mut StateMachine,
        sender: &User,
        group_chat_id: ChatId,
        thread_root_message_index: Option<MessageIndex>,
        text: impl ToString,
        message_id: Option<MessageId>,
    ) -> group_canister::send_message_v2::SuccessResult {
        let response = super::send_message_v2(
            env,
            sender.principal,
            group_chat_id.into(),
            &group_canister::send_message_v2::Args {
<<<<<<< HEAD
                thread_root_message_index,
                message_id: message_id.unwrap_or_else(|| random_message_id()),
=======
                thread_root_message_index: None,
                message_id: message_id.unwrap_or_else(random_message_id),
>>>>>>> ae3b788e
                content: MessageContentInitial::Text(TextContent { text: text.to_string() }),
                sender_name: sender.username(),
                replies_to: None,
                mentioned: Vec::new(),
                forwarding: false,
                correlation_id: 0,
            },
        );

        match response {
            group_canister::send_message::Response::Success(result) => result,
            response => panic!("'send_message' error: {response:?}"),
        }
    }

    pub fn register_poll_vote(
        env: &mut StateMachine,
        sender: &User,
        group_chat_id: ChatId,
        message_index: MessageIndex,
        poll_option: u32,
    ) -> PollVotes {
        let response = super::register_poll_vote(
            env,
            sender.principal,
            group_chat_id.into(),
            &group_canister::register_poll_vote::Args {
                thread_root_message_index: None,
                message_index,
                poll_option,
                operation: VoteOperation::RegisterVote,
                correlation_id: 0,
            },
        );

        match response {
            group_canister::register_poll_vote::Response::Success(result) => result,
            response => panic!("'register_poll_vote' error: {response:?}"),
        }
    }

    pub fn events_by_index(
        env: &StateMachine,
        sender: &User,
        group_chat_id: ChatId,
        events: Vec<EventIndex>,
    ) -> group_canister::events_by_index::SuccessResult {
        let response = super::events_by_index(
            env,
            sender.principal,
            group_chat_id.into(),
            &group_canister::events_by_index::Args {
                thread_root_message_index: None,
                events,
                invite_code: None,
                latest_client_event_index: None,
            },
        );

        match response {
            group_canister::events_by_index::Response::Success(result) => result,
            response => panic!("'events_by_index' error: {response:?}"),
        }
    }

    pub fn summary(env: &StateMachine, sender: &User, group_chat_id: ChatId) -> GroupCanisterGroupChatSummary {
        let response = super::summary(env, sender.principal, group_chat_id.into(), &group_canister::summary::Args {});

        match response {
            group_canister::summary::Response::Success(result) => result.summary,
            response => panic!("'summary' error: {response:?}"),
        }
    }

    pub fn summary_updates(
        env: &StateMachine,
        sender: &User,
        group_chat_id: ChatId,
        updates_since: TimestampMillis,
    ) -> Option<GroupCanisterGroupChatSummaryUpdates> {
        let response = super::summary_updates(
            env,
            sender.principal,
            group_chat_id.into(),
            &group_canister::summary_updates::Args { updates_since },
        );

        match response {
            group_canister::summary_updates::Response::Success(result) => Some(result.updates),
            group_canister::summary_updates::Response::SuccessNoUpdates => None,
            response => panic!("'summary_updates' error: {response:?}"),
        }
    }

    pub fn selected_initial(
        env: &StateMachine,
        sender: &User,
        group_chat_id: ChatId,
    ) -> group_canister::selected_initial::SuccessResult {
        let response = super::selected_initial(
            env,
            sender.principal,
            group_chat_id.into(),
            &group_canister::selected_initial::Args {},
        );

        match response {
            group_canister::selected_initial::Response::Success(result) => result,
            response => panic!("'selected_initial' error: {:?}", response),
        }
    }
}<|MERGE_RESOLUTION|>--- conflicted
+++ resolved
@@ -69,13 +69,8 @@
             sender.principal,
             group_chat_id.into(),
             &group_canister::send_message_v2::Args {
-<<<<<<< HEAD
                 thread_root_message_index,
-                message_id: message_id.unwrap_or_else(|| random_message_id()),
-=======
-                thread_root_message_index: None,
                 message_id: message_id.unwrap_or_else(random_message_id),
->>>>>>> ae3b788e
                 content: MessageContentInitial::Text(TextContent { text: text.to_string() }),
                 sender_name: sender.username(),
                 replies_to: None,
