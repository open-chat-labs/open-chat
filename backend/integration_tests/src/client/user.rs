--- conflicted
+++ resolved
@@ -34,13 +34,9 @@
     use crate::rng::random_message_id;
     use crate::utils::now_nanos;
     use crate::User;
-<<<<<<< HEAD
     use pocket_ic::PocketIc;
-=======
     use candid::Principal;
-    use ic_test_state_machine_client::StateMachine;
     use types::icrc1::Account;
->>>>>>> 079ee0cb
     use types::{
         icrc1, CanisterId, Chat, ChatId, CommunityId, Cryptocurrency, EventIndex, EventsResponse, MessageContentInitial,
         MessageId, PendingCryptoTransaction, Reaction, Rules, TextContent, TimestampMillis, UserId,
