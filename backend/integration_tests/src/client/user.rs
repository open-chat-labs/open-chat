--- conflicted
+++ resolved
@@ -113,17 +113,11 @@
             cached: Vec<GroupChatSummary>,
             added: Vec<user_canister::GroupChatSummary>,
         ) -> Vec<user_canister::GroupChatSummary> {
-<<<<<<< HEAD
-            let mut result: Vec<_> = cached.into_iter().map(convert_group_chat_summary).collect();
-            result.extend(added);
-            result
-=======
             cached
                 .into_iter()
                 .map(convert_group_chat_summary)
                 .chain(added.into_iter())
                 .collect()
->>>>>>> b6424991
         }
 
         fn convert_group_chat_summary(summary: GroupChatSummary) -> user_canister::GroupChatSummary {
