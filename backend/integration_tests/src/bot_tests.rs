--- conflicted
+++ resolved
@@ -12,16 +12,10 @@
 use test_case::test_case;
 use testing::rng::{random_from_u128, random_string};
 use types::{
-<<<<<<< HEAD
-    AccessTokenScope, AuthToken, AutonomousConfig, BotActionChatDetails, BotActionScope, BotApiKeyToken, BotCommand,
-    BotDefinition, BotInstallationLocation, BotMessageContent, BotPermissions, CanisterId, Chat, ChatEvent, ChatType,
-    CommunityPermission, MessageContent, MessagePermission, Rules, SlashCommandSchema, TextContent, UserId,
-=======
     AccessTokenScope, AuthToken, AutonomousConfig, BotActionByCommandClaims, BotActionChatDetails, BotActionScope,
     BotApiKeyToken, BotCommandArgValue, BotCommandDefinition, BotDefinition, BotInstallationLocation, BotMessageContent,
-    BotPermissions, CanisterId, Chat, ChatEvent, CommunityPermission, MessageContent, MessagePermission, Rules, TextContent,
-    UserId,
->>>>>>> 606ceb51
+    BotPermissions, CanisterId, Chat, ChatEvent, ChatType, CommunityPermission, MessageContent, MessagePermission, Rules,
+    TextContent, UserId,
 };
 use utils::base64;
 
