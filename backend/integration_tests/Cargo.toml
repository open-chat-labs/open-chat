[package]
name = "integration_tests"
version = "0.1.0"
authors = ["Hamish Peebles <hamishpeebles@gmail.com>", "Matt Grogan <megrogan@gmail.com>", "Julian Jelfs <julian.jelfs@gmail.com>"]
edition = "2021"

# See more keys and their definitions at https://doc.rust-lang.org/cargo/reference/manifest.html

[dev-dependencies]
candid = { workspace = true }
group_canister = { path = "../canisters/group/api" }
group_index_canister = { path = "../canisters/group_index/api" }
ic-state-machine-tests = { workspace = true }
itertools = { workspace = true }
lazy_static = { workspace = true }
notifications_canister = { path = "../canisters/notifications/api" }
<<<<<<< HEAD
notifications_index_canister = { path = "../canisters/notifications_index/api" }
online_users_aggregator_canister = { path = "../canisters/online_users_aggregator/api" }
=======
online_users_canister = { path = "../canisters/online_users/api" }
>>>>>>> e5896400
proposals_bot_canister = { path = "../canisters/proposals_bot/api" }
rand = { workspace = true }
serde = { workspace = true }
serde_bytes = { workspace = true }
test-case = { workspace = true }
types = { path = "../libraries/types" }
user_canister = { path = "../canisters/user/api" }
user_index_canister = { path = "../canisters/user_index/api" }
utils = { path = "../libraries/utils" }<|MERGE_RESOLUTION|>--- conflicted
+++ resolved
@@ -14,12 +14,8 @@
 itertools = { workspace = true }
 lazy_static = { workspace = true }
 notifications_canister = { path = "../canisters/notifications/api" }
-<<<<<<< HEAD
 notifications_index_canister = { path = "../canisters/notifications_index/api" }
-online_users_aggregator_canister = { path = "../canisters/online_users_aggregator/api" }
-=======
 online_users_canister = { path = "../canisters/online_users/api" }
->>>>>>> e5896400
 proposals_bot_canister = { path = "../canisters/proposals_bot/api" }
 rand = { workspace = true }
 serde = { workspace = true }
