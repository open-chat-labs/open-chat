--- conflicted
+++ resolved
@@ -2,37 +2,21 @@
   "chats": {
     "alpha": "7td5r-biaaa-aaaaa-qaana-cai",
     "ic": "xo6et-siaaa-aaaab-qaitq-cai",
-<<<<<<< HEAD
-    "messaging": "5s2ji-faaaa-aaaaa-qaaaq-cai"
-=======
     "messaging": "256qn-gqaaa-aaaaa-qaarq-cai"
->>>>>>> 598fdcd2
   },
   "p2p": {
     "alpha": "7uc3f-mqaaa-aaaaa-qaanq-cai",
     "ic": "wdqa5-5aaaa-aaaab-qaiua-cai",
-<<<<<<< HEAD
-    "messaging": "53zcu-tiaaa-aaaaa-qaaba-cai"
-=======
     "messaging": "2izba-hyaaa-aaaaa-qaasa-cai"
->>>>>>> 598fdcd2
   },
   "user_mgmt": {
     "alpha": "7bfki-nyaaa-aaaaa-qaaoa-cai",
     "ic": "2zip3-tqaaa-aaaaa-qahma-cai",
-<<<<<<< HEAD
-    "messaging": "54yea-6qaaa-aaaaa-qaabq-cai"
-=======
     "messaging": "2pyhu-kaaaa-aaaaa-qaasq-cai"
->>>>>>> 598fdcd2
   },
   "website": {
     "alpha": "7gem4-aaaaa-aaaaa-qaaoq-cai",
     "ic": "26jjp-6iaaa-aaaaa-qahmq-cai",
-<<<<<<< HEAD
-    "messaging": "5j7vn-7yaaa-aaaaa-qaaca-cai"
-=======
     "messaging": "2g3mi-4iaaa-aaaaa-qaata-cai"
->>>>>>> 598fdcd2
   }
 }