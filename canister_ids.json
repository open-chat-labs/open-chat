--- conflicted
+++ resolved
@@ -7,21 +7,17 @@
     "ic": "4ijyc-kiaaa-aaaaf-aaaja-cai",
     "ic_test": "7kifq-3yaaa-aaaaf-ab2cq-cai"
   },
-  "local_group_index": {
-    "ic": "suaf3-hqaaa-aaaaf-bfyoa-cai",
-    "ic_test": "sbhuw-gyaaa-aaaaf-bfynq-cai"
+  "notifications_index": {
+    "ic": "4glvk-ryaaa-aaaaf-aaaia-cai",
+    "ic_test": "7ekiy-aiaaa-aaaaf-ab2dq-cai"
   },
-<<<<<<< HEAD
-  "notifications_index": {
-=======
   "local_user_index": {
     "ic": "nq4qv-wqaaa-aaaaf-bhdgq-cai",
     "ic_test": "pecvb-tqaaa-aaaaf-bhdiq-cai"
   },
-  "notifications": {
->>>>>>> a905c3c1
-    "ic": "4glvk-ryaaa-aaaaf-aaaia-cai",
-    "ic_test": "7ekiy-aiaaa-aaaaf-ab2dq-cai"
+  "local_group_index": {
+    "ic": "suaf3-hqaaa-aaaaf-bfyoa-cai",
+    "ic_test": "sbhuw-gyaaa-aaaaf-bfynq-cai"
   },
   "notifications": {
     "ic": "dobi3-tyaaa-aaaaf-adnna-cai",
