--- conflicted
+++ resolved
@@ -117,268 +117,4 @@
         }
         return new Response("Internal Error", { status: 502 });
     }
-<<<<<<< HEAD
-}
-
-async function handlePushNotification(event: PushEvent): Promise<void> {
-    if (!event.data) return;
-
-    const bytes = toUint8Array(event.data.text());
-
-    // Try to extract the typed notification from the event
-    const candid = IDL.decode([NotificationIdl], bytes.buffer)[0] as unknown as ApiNotification;
-    if (!candid) {
-        return;
-    }
-
-    const notification = toNotification(candid);
-
-    const windowClients = await self.clients.matchAll({
-        type: "window",
-        includeUncontrolled: true,
-    });
-
-    windowClients.forEach((window) => {
-        window.postMessage({
-            type: "NOTIFICATION_RECEIVED",
-            data: notification,
-        });
-    });
-
-    // If notifications are disabled or an OC browser window already has the focus then don't show a notification
-    if (await isClientFocused()) {
-        return;
-    }
-    await showNotification(notification);
-}
-
-async function handleNotificationClick(event: NotificationEvent): Promise<void> {
-    event.notification.close();
-
-    const windowClients = await self.clients.matchAll({
-        type: "window",
-        includeUncontrolled: true,
-    });
-
-    if (windowClients.length > 0) {
-        const window = windowClients[0];
-        window.focus();
-
-        window.postMessage({
-            type: "NOTIFICATION_CLICKED",
-            path: event.notification.data.path,
-        });
-    } else {
-        const urlToOpen = new URL(self.location.origin).href + "#/" + event.notification.data.path;
-        await self.clients.openWindow(urlToOpen);
-    }
-}
-
-function toUint8Array(base64String: string): Uint8Array {
-    return Uint8Array.from(atob(base64String), (c) => c.charCodeAt(0));
-}
-
-async function showNotification(notification: Notification): Promise<void> {
-    let icon = "/_/raw/icon.png";
-    let title = "OpenChat - ";
-    let body: string;
-    let path: string;
-    let tag: string;
-    let timestamp: number;
-
-    // If true, we close existing notifications where the `path` matches, this ensures this new notification will
-    // trigger an alert. If false, and there is already at least one notification with a matching path, then this new
-    // notification will be silent
-    let closeExistingNotifications = false;
-    if (notification.kind === "direct_notification") {
-        const content = extractMessageContent(
-            notification.message.event.content,
-            notification.senderName
-        );
-        title += notification.senderName;
-        body = content.text;
-        icon = content.image ?? icon;
-        path = `${notification.sender}/${notification.message.event.messageIndex}`;
-        tag = notification.sender;
-        timestamp = Number(notification.message.timestamp);
-        closeExistingNotifications = true;
-    } else if (notification.kind === "group_notification") {
-        const content = extractMessageContent(
-            notification.message.event.content,
-            notification.senderName,
-            notification.mentioned
-        );
-        title += notification.groupName;
-        body = `${notification.senderName}: ${content.text}`;
-        icon = content.image ?? icon;
-        path =
-            notification.threadRootMessageIndex !== undefined
-                ? `${notification.chatId}/${notification.threadRootMessageIndex}?open=true`
-                : `${notification.chatId}/${notification.message.event.messageIndex}`;
-        tag = notification.threadRootMessageIndex !== undefined ? path : notification.chatId;
-        timestamp = Number(notification.message.timestamp);
-        closeExistingNotifications = true;
-    } else if (notification.kind === "direct_reaction") {
-        title += notification.username;
-        body = `${notification.username} reacted '${notification.reaction}' to your message`;
-        path = `${notification.them}/${notification.message.event.messageIndex}`;
-        tag = path;
-        timestamp = Number(notification.timestamp);
-    } else if (notification.kind === "group_reaction") {
-        title += notification.groupName;
-        body = `${notification.addedByName} reacted '${notification.reaction}' to your message`;
-        path = `${notification.chatId}/${notification.message.event.messageIndex}`;
-        tag = path;
-        timestamp = Number(notification.timestamp);
-    } else if (notification.kind === "added_to_group_notification") {
-        // TODO Multi language support
-        title += notification.groupName;
-        body = `${notification.addedByUsername} added you to the group "${notification.groupName}"`;
-        path = notification.chatId;
-        tag = path;
-        timestamp = Number(notification.timestamp);
-    } else {
-        throw new UnsupportedValueError("Unexpected notification type received", notification);
-    }
-
-    if (closeExistingNotifications) {
-        // We need to close any existing notifications for the same tag otherwise the new notification will not be shown
-        const existing = await self.registration.getNotifications({ tag });
-        existing.forEach((n) => n.close());
-    }
-
-    await self.registration.showNotification(title, {
-        body,
-        icon,
-        tag,
-        timestamp,
-        data: {
-            path,
-            notification,
-        },
-    });
-}
-
-async function isClientFocused(): Promise<boolean> {
-    const windowClients = await self.clients.matchAll({
-        type: "window",
-        includeUncontrolled: true,
-    });
-
-    return windowClients.some((wc) => wc.visibilityState === "visible");
-}
-
-function extractMessageContent(
-    content: MessageContent,
-    senderName: string,
-    mentioned: Array<User> = []
-): ContentExtract {
-    let result: ContentExtract;
-
-    if (content.kind === "text_content") {
-        result = {
-            text: content.text,
-        };
-    } else if (content.kind === "image_content") {
-        result = {
-            text: content.caption ?? extractMediaType(content.mimeType),
-            image: content.thumbnailData,
-        };
-    } else if (content.kind === "giphy_content") {
-        result = {
-            text: content.caption ?? "Gif message",
-        };
-    } else if (content.kind === "video_content") {
-        result = {
-            text: content.caption ?? extractMediaType(content.mimeType),
-            image: content.thumbnailData,
-        };
-    } else if (content.kind === "audio_content") {
-        result = {
-            text: content.caption ?? extractMediaType(content.mimeType),
-        };
-    } else if (content.kind === "file_content") {
-        result = {
-            text: content.caption ?? content.mimeType,
-            image: "data:image/png;base64,iVBORw0KGgoAAAANSUhEUgAAADAAAAAwCAYAAABXAvmHAAAABmJLR0QA/wD/AP+gvaeTAAAA30lEQVRoge2ZMQ6CQBBFn8baA2jNPS09ig29dyIWcAEtxMRY6Cw7O6Pmv2QLEpj/X4YKQAhhoQN6YAKulecQ3J0OuDgUT5PoncuHS3i8NqkSr6Fecx7nWFuwNNhrTphEhEBTiSiBZhKRAk0kogXcJTIEXCWyBEwSK2Nw6TOWOVbe5q0XDv0aNoFZ1s0VbernNyCBbCSQjQSykUA2EshGAtlIIBsJZCOBbCSQjeWrxARsn65rPm6VMn66wbKBs0ORpbhk74GB+t9JpWcAdh4CzINO3Ffauvg4Z7mVF+KfuQEADATf0SgDdQAAAABJRU5ErkJggg==",
-        };
-    } else if (content.kind === "crypto_content") {
-        result = extractMessageContentFromCryptoContent(content, senderName);
-    } else if (content.kind === "deleted_content") {
-        result = {
-            text: "TODO - deleted content",
-        };
-    } else if (content.kind === "prize_content") {
-        result = {
-            text: content.caption ?? "Prize message",
-        };
-    } else if (content.kind === "prize_winner_content") {
-        result = {
-            text: "Prize winner message",
-        };
-    } else if (content.kind === "placeholder_content") {
-        result = {
-            text: "TODO - placeholder content",
-        };
-    } else if (content.kind === "poll_content") {
-        result = {
-            text: content.config.text ?? "New poll",
-        };
-    } else if (content.kind === "proposal_content") {
-        result = {
-            text: content.proposal.title,
-        };
-    } else {
-        throw new UnsupportedValueError(
-            "Unexpected message content type received with notification",
-            content
-        );
-    }
-
-    if (mentioned.length > 0) {
-        result.text = replaceMentions(result.text, mentioned);
-    }
-
-    return result;
-}
-
-function extractMediaType(mimeType: string): string {
-    return mimeType.replace(/\/.*/, "");
-}
-
-function replaceMentions(text: string, mentioned: Array<User>): string {
-    const usernameLookup = Object.fromEntries(mentioned.map((u) => [u.userId, u.username]));
-    return text.replace(/@UserId\(([\d\w-]+)\)/g, (_match, p1) => {
-        const username = usernameLookup[p1] ?? "Unknown";
-        return `@${username}`;
-    });
-}
-
-function extractMessageContentFromCryptoContent(
-    content: CryptocurrencyContent,
-    senderName: string
-): ContentExtract {
-    if (content.transfer.kind === "completed" || content.transfer.kind === "pending") {
-        return {
-            text: `${senderName} sent ${
-                Number(content.transfer.amountE8s) / E8S_PER_TOKEN
-            } ${toSymbol(content.transfer.token)}`,
-        };
-    } else {
-        return {
-            text: `${senderName} sent a crypto transfer`,
-        };
-    }
-}
-
-function toSymbol(token: Cryptocurrency): string {
-    return token.toUpperCase();
-}
-
-type ContentExtract = {
-    text: string;
-    image?: string;
-};
-=======
-}
->>>>>>> 2b6a5488
+}