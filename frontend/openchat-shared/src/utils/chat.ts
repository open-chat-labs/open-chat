--- conflicted
+++ resolved
@@ -44,13 +44,9 @@
         }
         switch (e.event.kind) {
             case "message":
-<<<<<<< HEAD
-                if (e.event.senderContext?.kind !== "webhook") {
-=======
                 if (e.event.senderContext?.kind === "webhook") {
                     webhooks.add(e.event.sender);
                 } else {
->>>>>>> 2855ea82
                     userIds.add(e.event.sender);
                 }
                 if (
