--- conflicted
+++ resolved
@@ -36,16 +36,8 @@
 } from "../community";
 import type { ChitEarned } from "../chit";
 import type { WalletConfig } from "../crypto";
-<<<<<<< HEAD
 import type { InstalledBotDetails, ExternalBotPermissions, CommandArg } from "../bots";
-=======
-import type {
-    InstalledBotDetails,
-    ExternalBotPermissions,
-    SlashCommandParamInstance,
-} from "../bots";
 import type { OCError } from "../error";
->>>>>>> 1fa2c89a
 
 export type CallerNotInGroup = { kind: "caller_not_in_group" };
 export type CanisterNotFound = { kind: "canister_not_found" };
@@ -2007,7 +1999,12 @@
     updatedBy: string;
 };
 
-export type SetAvatarResponse = "avatar_too_big" | "success" | "internal_error" | "user_suspended" | OCError;
+export type SetAvatarResponse =
+    | "avatar_too_big"
+    | "success"
+    | "internal_error"
+    | "user_suspended"
+    | OCError;
 
 export type ChangeRoleResponse = "failure" | "success" | "offline";
 
