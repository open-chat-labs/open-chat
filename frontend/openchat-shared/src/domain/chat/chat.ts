import type DRange from "drange";
import { emptyChatMetrics } from "../../utils";
import type { AccessControlled, AccessGateConfig, UpdatedRules, VersionedRules } from "../access";
import type { CommandArg, ExternalBotPermissions, InstalledBotDetails } from "../bots";
import type { ChitEarned } from "../chit";
import type {
    CommunityCanisterCommunitySummaryUpdates,
    CommunityIdentifier,
    CommunitySummary,
} from "../community";
import type { WalletConfig } from "../crypto";
import type { DataContent } from "../data/data";
import type { OCError } from "../error";
import type { OptionUpdate } from "../optionUpdate";
import type {
    ChatPermissionRole,
    ChatPermissions,
    HasMembershipRole,
    MemberRole,
    OptionalChatPermissions,
    Permissioned,
    PublicApiKeyDetails,
} from "../permission";
import type {
    ChatFrozen,
<<<<<<< HEAD
    Failure,
    TransferFailed,
=======
    CommunityFrozen,
    Failure,
>>>>>>> 1f8f3d37
    InternalError,
    NoChange,
    NotAuthorised,
    Offline,
    Success,
    SuccessNoUpdates,
    TransferFailed,
    UserBlocked,
    UserLapsed,
    UserSuspended,
} from "../response";
import type { ChatListScope, HasLevel } from "../structure";
import type { Referral, UserSummary } from "../user/user";

export type CallerNotInGroup = { kind: "caller_not_in_group" };
export type CanisterNotFound = { kind: "canister_not_found" };

export type MessageContent =
    | FileContent
    | TextContent
    | ImageContent
    | VideoContent
    | AudioContent
    | DeletedContent
    | BlockedContent
    | PlaceholderContent
    | BotPlaceholderContent
    | PollContent
    | CryptocurrencyContent
    | GiphyContent
    | ProposalContent
    | PrizeContent
    | PrizeContentInitial
    | P2PSwapContent
    | P2PSwapContentInitial
    | PrizeWinnerContent
    | MessageReminderCreatedContent
    | MessageReminderContent
    | ReportedMessageContent
    | UserReferralCard
    | MemeFighterContent
    | VideoCallContent;

export type VideoCallParticipant = {
    userId: string;
    joined: bigint;
};

export type VideoCallContent = {
    kind: "video_call_content";
    participants: VideoCallParticipant[];
    ended?: bigint;
    callType: VideoCallType;
};

export type VideoCallType = "broadcast" | "default";

export interface PrizeContentInitial {
    kind: "prize_content_initial";
    diamondOnly: boolean;
    lifetimeDiamondOnly: boolean;
    uniquePersonOnly: boolean;
    streakOnly: number;
    endDate: bigint;
    caption?: string;
    transfer: PendingCryptocurrencyTransfer;
    prizes: bigint[];
    requiresCaptcha: boolean;
}

export interface P2PSwapContentInitial {
    kind: "p2p_swap_content_initial";
    token0: TokenInfo;
    token1: TokenInfo;
    token0Amount: bigint;
    token1Amount: bigint;
    caption?: string;
    expiresIn: bigint;
}

export interface TokenInfo {
    fee: bigint;
    decimals: number;
    symbol: string;
    ledger: string;
}

export type CaptionedContent =
    | AttachmentContent
    | CryptocurrencyContent
    | GiphyContent
    | PrizeContent;

export type AttachmentContent = ImageContent | VideoContent | AudioContent | FileContent;

export function isAttachmentContent(content: MessageContent): content is AttachmentContent {
    switch (content.kind) {
        case "image_content":
        case "video_content":
        case "audio_content":
        case "file_content":
            return true;
        default:
            return false;
    }
}

export type EditableContent =
    | FileContent
    | TextContent
    | ImageContent
    | VideoContent
    | AudioContent
    | GiphyContent;

export function isEditableContent(kind: MessageContent["kind"]): kind is EditableContent["kind"] {
    switch (kind) {
        case "file_content":
        case "text_content":
        case "image_content":
        case "video_content":
        case "audio_content":
        case "giphy_content":
            return true;
        default:
            return false;
    }
}

export function isCaptionedContent(content: MessageContent): content is CaptionedContent {
    switch (content.kind) {
        case "image_content":
        case "video_content":
        case "audio_content":
        case "file_content":
        case "crypto_content":
        case "giphy_content":
        case "prize_content":
        case "p2p_swap_content":
            return true;
        default:
            return false;
    }
}

export function isTransfer(content: MessageContent): boolean {
    return (
        content.kind === "crypto_content" ||
        content.kind === "prize_content_initial" ||
        content.kind === "p2p_swap_content_initial"
    );
}

export function canRetryMessage(content: MessageContent): boolean {
    return (
        content.kind !== "poll_content" &&
        content.kind !== "crypto_content" &&
        content.kind !== "prize_content_initial" &&
        content.kind !== "p2p_swap_content_initial"
    );
}

export type IndexRange = [number, number];

export interface PlaceholderContent {
    kind: "placeholder_content";
}

export interface BotPlaceholderContent {
    kind: "bot_placeholder_content";
}

export type CryptocurrencyDeposit = {
    ledger: string;
    token: string;
    amountE8s: bigint;
    feeE8s: bigint;
    memo: bigint;
    blockIndex: bigint;
    fromAddress: string;
};

export type PendingCryptocurrencyWithdrawal = {
    kind: "pending";
    ledger: string;
    token: string;
    to: string;
    amountE8s: bigint;
    feeE8s?: bigint;
    memo?: bigint;
    createdAtNanos: bigint;
};

export type CompletedCryptocurrencyWithdrawal = {
    kind: "completed";
    ledger: string;
    to: string;
    amountE8s: bigint;
    feeE8s: bigint;
    memo: bigint;
    blockIndex: bigint;
};

export type FailedCryptocurrencyWithdrawal = {
    kind: "failed";
    ledger: string;
    to: string;
    amountE8s: bigint;
    feeE8s: bigint;
    memo: bigint;
    errorMessage: string;
};

export type WithdrawCryptocurrencyResponse =
    | FailedCryptocurrencyWithdrawal
    | CompletedCryptocurrencyWithdrawal
    | OCError
    | Offline;

export type CryptocurrencyWithdrawal =
    | PendingCryptocurrencyWithdrawal
    | CompletedCryptocurrencyWithdrawal
    | FailedCryptocurrencyWithdrawal;

export type CompletedCryptocurrencyTransfer = {
    kind: "completed";
    ledger: string;
    recipient: string;
    sender: string;
    amountE8s: bigint;
    feeE8s: bigint;
    memo: bigint;
    blockIndex: bigint;
};

export type PendingCryptocurrencyTransfer = {
    kind: "pending";
    ledger: string;
    token: string;
    recipient: string;
    amountE8s: bigint;
    feeE8s?: bigint;
    memo?: bigint;
    createdAtNanos: bigint;
};

export type FailedCryptocurrencyTransfer = {
    kind: "failed";
    ledger: string;
    recipient: string;
    amountE8s: bigint;
    feeE8s: bigint;
    memo: bigint;
    errorMessage: string;
};

export type CryptocurrencyTransfer =
    | CompletedCryptocurrencyTransfer
    | PendingCryptocurrencyTransfer
    | FailedCryptocurrencyTransfer;

export interface CryptocurrencyContent {
    kind: "crypto_content";
    caption?: string;
    transfer: CryptocurrencyTransfer;
}

export type GiphyImage = {
    height: number;
    width: number;
    url: string;
    mimeType: string;
};

export interface GiphyContent {
    kind: "giphy_content";
    caption?: string;
    title: string;
    desktop: GiphyImage; //will be "original" from the giphy api
    mobile: GiphyImage; //will be "downsized_large" from the giphy api
}

export type UserReferralCard = {
    kind: "user_referral_card";
};

export type ReportedMessageContent = {
    kind: "reported_message_content";
    total: number;
    reports: MessageReport[];
};

export type MessageReport = {
    notes?: string;
    reasonCode: number;
    timestamp: number;
    reportedBy: string;
};

export type MessageReminderCreatedContent = {
    kind: "message_reminder_created_content";
    notes?: string;
    remindAt: number;
    reminderId: bigint;
    hidden: boolean;
};

export type MessageReminderContent = {
    kind: "message_reminder_content";
    notes?: string;
    reminderId: bigint;
};

export interface PrizeWinnerContent {
    kind: "prize_winner_content";
    transaction: CompletedCryptocurrencyTransfer;
    prizeMessageIndex: number;
}

export interface PrizeContent {
    kind: "prize_content";
    prizesRemaining: number;
    prizesPending: number;
    diamondOnly: boolean;
    lifetimeDiamondOnly: boolean;
    uniquePersonOnly: boolean;
    streakOnly: number;
    winners: string[];
    token: string;
    endDate: bigint;
    caption?: string;
    requiresCaptcha: boolean;
}

export interface P2PSwapContent {
    kind: "p2p_swap_content";
    token0: TokenInfo;
    token1: TokenInfo;
    token0Amount: bigint;
    token1Amount: bigint;
    caption?: string;
    expiresAt: bigint;
    status: P2PSwapStatus;
    swapId: number;
    token0TxnIn: TransactionId;
}

export type TransactionId = bigint;

export type P2PSwapStatus =
    | P2PSwapOpen
    | P2PSwapReserved
    | P2PSwapAccepted
    | P2PSwapCancelled
    | P2PSwapExpired
    | P2PSwapCompleted;

export interface P2PSwapOpen {
    kind: "p2p_swap_open";
}

export interface P2PSwapReserved {
    kind: "p2p_swap_reserved";
    reservedBy: string;
}

export interface P2PSwapAccepted {
    kind: "p2p_swap_accepted";
    acceptedBy: string;
    token1TxnIn: TransactionId;
}

export interface P2PSwapCancelled {
    kind: "p2p_swap_cancelled";
    token0TxnOut?: TransactionId;
}

export interface P2PSwapExpired {
    kind: "p2p_swap_expired";
    token0TxnOut?: TransactionId;
}

export interface P2PSwapCompleted {
    kind: "p2p_swap_completed";
    acceptedBy: string;
    token1TxnIn: TransactionId;
    token0TxnOut: TransactionId;
    token1TxnOut: TransactionId;
}

export interface ProposalContent {
    kind: "proposal_content";
    governanceCanisterId: string;
    proposal: Proposal;
    myVote?: boolean;
}

export type Proposal = NnsProposal | SnsProposal;

export interface ProposalCommon {
    id: bigint;
    url: string;
    status: ProposalDecisionStatus;
    tally: Tally;
    title: string;
    created: number;
    deadline: number;
    lastUpdated: number;
    rewardStatus: ProposalRewardStatus;
    summary: string;
    proposer: string;
    payloadTextRendering?: string;
    minYesPercentageOfTotal: number;
    minYesPercentageOfExercised: number;
}

export type ManageNeuronResponse =
    | { kind: "success" }
    | { kind: "error"; type: number; message: string };

export interface Tally {
    yes: number;
    no: number;
    total: number;
    timestamp: bigint;
}

export interface Ballot {
    neuronId: string;
    vote: boolean | undefined;
    votingPower: bigint;
}

export interface ProposalVoteDetails {
    id: bigint;
    ballots: Ballot[];
    latestTally: Tally;
}

export interface NnsProposal extends ProposalCommon {
    kind: "nns";
    topic: NnsProposalTopic;
}

export enum ProposalDecisionStatus {
    Unspecified,
    Failed,
    Open,
    Rejected,
    Executed,
    Adopted,
}

export enum ProposalRewardStatus {
    Unspecified,
    AcceptVotes,
    ReadyToSettle,
    Settled,
}

export enum NnsProposalTopic {
    Unspecified,
    NeuronManagement,
    ExchangeRate,
    NetworkEconomics,
    Governance,
    NodeAdmin,
    ParticipantManagement,
    SubnetManagement,
    NetworkCanisterManagement,
    KYC,
    NodeProviderRewards,
    SnsDecentralizationSale,
    SubnetReplicaVersionManagement,
    ReplicaVersionManagement,
    SnsAndCommunityFund,
}

export interface SnsProposal extends ProposalCommon {
    kind: "sns";
    action: number;
}

export interface ImageContent extends DataContent {
    kind: "image_content";
    height: number;
    width: number;
    thumbnailData: string;
    caption?: string;
    mimeType: string;
}

export interface MemeFighterContent {
    kind: "meme_fighter_content";
    height: number;
    width: number;
    url: string;
}

export interface VideoContent {
    kind: "video_content";
    height: number;
    width: number;
    thumbnailData: string;
    caption?: string;
    mimeType: string;
    imageData: DataContent;
    videoData: DataContent;
}

export interface AudioContent extends DataContent {
    kind: "audio_content";
    caption?: string;
    mimeType: string;
}

export type DeletedContent = {
    kind: "deleted_content";
    deletedBy: string;
    timestamp: bigint;
};

export type BlockedContent = {
    kind: "blocked_content";
};

export type PollContent = {
    kind: "poll_content";
    votes: PollVotes;
    config: PollConfig;
    ended: boolean;
};

export type PollVotes = {
    total: TotalPollVotes;
    user: number[];
};

export type PollConfig = {
    allowMultipleVotesPerUser: boolean;
    allowUserToChangeVote: boolean;
    text?: string;
    showVotesBeforeEndDate: boolean;
    endDate?: bigint;
    anonymous: boolean;
    options: string[];
};

export type TotalPollVotes = AnonymousPollVotes | VisiblePollVotes | HiddenPollVotes;

export type AnonymousPollVotes = {
    kind: "anonymous_poll_votes";
    votes: Record<number, number>;
};

export type VisiblePollVotes = {
    kind: "visible_poll_votes";
    votes: Record<number, string[]>;
};

export type HiddenPollVotes = {
    kind: "hidden_poll_votes";
    votes: number;
};

export interface TextContent {
    kind: "text_content";
    text: string;
}

export type StoredMediaContent = FileContent | VideoContent | AudioContent | ImageContent;

export interface FileContent extends DataContent {
    kind: "file_content";
    name: string;
    caption?: string;
    mimeType: string;
    fileSize: number;
}

export type ReplyContext = RawReplyContext | RehydratedReplyContext;

export type MessageContext = {
    chatId: ChatIdentifier;
    threadRootMessageIndex?: number;
};

export function messageContextFromString(ctxStr: string): MessageContext {
    return JSON.parse(ctxStr);
}

export function messageContextToString(ctx: MessageContext): string {
    return JSON.stringify(ctx);
}

export function messageContextToChatListScope(ctx: MessageContext): ChatListScope {
    switch (ctx.chatId.kind) {
        case "channel":
            return {
                kind: "community",
                id: { kind: "community", communityId: ctx.chatId.communityId },
            };
        case "direct_chat":
            return { kind: "direct_chat" };
        case "group_chat":
            return { kind: "group_chat" };
    }
}

export type RawReplyContext = {
    kind: "raw_reply_context";
    eventIndex: number;
    sourceContext?: MessageContext;
};

export type RehydratedReplyContext = {
    kind: "rehydrated_reply_context";
    content: MessageContent;
    senderId: string;
    messageId: bigint;
    messageIndex: number;
    eventIndex: number;
    edited: boolean;
    isThreadRoot: boolean;
    sourceContext: MessageContext;
};

export type EnhancedReplyContext = RehydratedReplyContext & {
    sender?: UserSummary;
    content: MessageContent;
};

type LedgerId = string;
type UserId = string;
export type TipsReceived = Record<LedgerId, Record<UserId, bigint>>;

export type Message<T extends MessageContent = MessageContent> = {
    kind: "message";
    messageId: bigint;
    messageIndex: number;
    sender: string;
    content: T;
    repliesTo?: ReplyContext;
    reactions: Reaction[];
    tips: TipsReceived;
    edited: boolean;
    forwarded: boolean;
    deleted: boolean;
    thread?: ThreadSummary;
    blockLevelMarkdown: boolean;
    botContext?: BotMessageContext;
};

export type BotContextCommand = {
    name: string;
    args: CommandArg[];
    initiator: string;
};

export type BotMessageContext = {
    command?: BotContextCommand;
    finalised: boolean;
};

export type ThreadSummary = {
    participantIds: Set<string>;
    followedByMe: boolean;
    numberOfReplies: number;
    latestEventIndex: number;
    latestEventTimestamp: bigint;
};

export type LocalReaction = {
    reaction: string;
    kind: "add" | "remove";
    userId: string; // this can actually be a remote user via rtc
};

export type Reaction = {
    reaction: string;
    userIds: Set<string>;
};

export type LocalPollVote = {
    answerIndex: number;
    type: "register" | "delete";
    userId: string;
};

export type LocalGlobalUpdates = {
    walletConfig?: WalletConfig;
    installedDirectBots?: Map<string, ExternalBotPermissions>;
    removedDirectBots?: Set<string>;
    streakInsurance?: StreakInsurance;
    lastUpdated: number;
};

export type LocalChatSummaryUpdates = {
    favourited?: boolean;
    unfavourited?: boolean;
    pinned?: Set<ChatListScope["kind"]>;
    unpinned?: Set<ChatListScope["kind"]>;
    added?: ChatSummary;
    installedBots?: Map<string, ExternalBotPermissions>;
    removedBots?: Set<string>;
    updated?:
        | {
              kind?: undefined;
              latestMessage?: EventWrapper<Message>;
              notificationsMuted?: boolean;
              archived?: boolean;
              rulesAccepted?: boolean;
          }
        | {
              kind: "group_chat" | "channel";
              name?: string;
              description?: string;
              latestMessage?: EventWrapper<Message>;
              public?: boolean;
              permissions?: OptionalChatPermissions;
              frozen?: boolean;
              gateConfig?: AccessGateConfig;
              notificationsMuted?: boolean;
              archived?: boolean;
              rulesAccepted?: boolean;
              eventsTTL?: OptionUpdate<bigint>;
          };
    removedAtTimestamp?: bigint;
    lastUpdated: number;
};

export type LocalMessageUpdates = {
    deleted?: {
        deletedBy: string;
        timestamp: bigint;
    };
    editedContent?: MessageContent;
    linkRemoved: boolean;
    cancelledReminder?: MessageContent;
    undeletedContent?: MessageContent;
    revealedContent?: MessageContent;
    prizeClaimed?: string;
    p2pSwapStatus?: P2PSwapStatus;
    reactions?: LocalReaction[];
    pollVotes?: LocalPollVote[];
    threadSummary?: Partial<ThreadSummary>;
    tips?: TipsReceived;
    hiddenMessageRevealed?: boolean;
    blockLevelMarkdown?: boolean;
    lastUpdated: number;
};

export type EventsResponse<T extends ChatEvent> = EventsSuccessResult<T> | ReplicaNotUpToDate | OCError | Failure;

export function isSuccessfulEventsResponse<T extends ChatEvent>(response: EventsResponse<T> | undefined): response is EventsSuccessResult<T> {
    return response !== undefined && typeof response === "object" && "events" in response;
}

export type ChatEvent =
    | Message
    | DirectChatCreated
    | GroupChatCreated
    | MembersAdded
    | MemberJoined
    | AggregateCommonEvents
    | MembersRemoved
    | MemberLeft
    | GroupNameChanged
    | AvatarChanged
    | GroupDescChanged
    | GroupRulesChanged
    | UsersBlocked
    | UsersUnblocked
    | RoleChanged
    | MessagePinned
    | MessageUnpinned
    | PermissionsChanged
    | GroupVisibilityChanged
    | GroupInviteCodeChanged
    | ChatFrozenEvent
    | GateUpdatedEvent
    | ChatUnfrozenEvent
    | EventsTimeToLiveUpdated
    | UsersInvitedEvent
    | MembersAddedToDefaultChannel
    | EmptyEvent
    | ExternalUrlUpdated
    | BotAdded
    | BotRemoved
    | BotUpdated;

export type BotAdded = {
    kind: "bot_added";
    userId: string;
    addedBy: string;
};

export type BotRemoved = {
    kind: "bot_removed";
    userId: string;
    removedBy: string;
};

export type BotUpdated = {
    kind: "bot_updated";
    userId: string;
    updatedBy: string;
};

export type MembersAdded = {
    kind: "members_added";
    userIds: string[];
    addedBy: string;
};

export type AggregateCommonEvents = {
    kind: "aggregate_common_events";
    usersJoined: Set<string>;
    usersLeft: Set<string>;
    rolesChanged: Map<string, Map<MemberRole, Set<string>>>;
    messagesDeleted: number[];
};

export type MemberJoined = {
    kind: "member_joined";
    userId: string;
};

export type MemberLeft = {
    kind: "member_left";
    userId: string;
};

export type GroupNameChanged = {
    kind: "name_changed";
    changedBy: string;
};

export type GroupDescChanged = {
    kind: "desc_changed";
    changedBy: string;
};

export type GroupRulesChanged = {
    kind: "rules_changed";
    enabled: boolean;
    enabledPrev: boolean;
    changedBy: string;
};

export type AvatarChanged = {
    kind: "avatar_changed";
    changedBy: string;
};

export type MessageDeleted = {
    kind: "message_deleted";
    message: StaleMessage;
};

export type MessageUndeleted = {
    kind: "message_undeleted";
    message: StaleMessage;
};

export type MessageEdited = {
    kind: "message_edited";
    message: StaleMessage;
};

export type ReactionAdded = {
    kind: "reaction_added";
    message: StaleMessage;
};

export type ReactionRemoved = {
    kind: "reaction_removed";
    message: StaleMessage;
};

export type StaleMessage = {
    updatedBy: string;
    eventIndex: number;
    messageId: bigint;
};

export type UsersBlocked = {
    kind: "users_blocked";
    userIds: string[];
    blockedBy: string;
};

export type UsersUnblocked = {
    kind: "users_unblocked";
    userIds: string[];
    unblockedBy: string;
};

export type MembersRemoved = {
    kind: "members_removed";
    userIds: string[];
    removedBy: string;
};

export type OwnershipTransferred = {
    kind: "ownership_transferred";
    oldOwner: string;
    newOwner: string;
};

export type MemberAssumesSuperAdmin = {
    kind: "member_assumes_super_admin";
    userId: string;
};

export type MemberRelinquishesSuperAdmin = {
    kind: "member_relinquishes_super_admin";
    userId: string;
};

export type MemberDismissedAsSuperAdmin = {
    kind: "member_dismissed_as_super_admin";
    userId: string;
};

export type PollVoteRegistered = {
    kind: "poll_vote_registered";
    message: StaleMessage;
};

export type PollVoteDeleted = {
    kind: "poll_vote_deleted";
    message: StaleMessage;
};

export type PollEnded = {
    kind: "poll_ended";
    messageIndex: number;
    eventIndex: number;
};

export type ProposalsUpdated = {
    kind: "proposals_updated";
    proposals: {
        messageIndex: number;
        eventIndex: number;
    }[];
};

export type PermissionsChanged = {
    kind: "permissions_changed";
    oldPermissions: ChatPermissions;
    newPermissions: ChatPermissions;
    changedBy: string;
};

export type GroupVisibilityChanged = {
    kind: "group_visibility_changed";
    public?: boolean;
    messagesVisibleToNonMembers?: boolean;
    changedBy: string;
};

export type GroupInviteCodeChanged = {
    kind: "group_invite_code_changed";
    change: GroupInviteCodeChange;
    changedBy: string;
};

export type GroupInviteCodeChange = "enabled" | "disabled" | "reset";

export type MessagePinned = {
    kind: "message_pinned";
    pinnedBy: string;
    messageIndex: number;
};

export type MessageUnpinned = {
    kind: "message_unpinned";
    unpinnedBy: string;
    messageIndex: number;
};

export type RoleChanged = {
    kind: "role_changed";
    userIds: string[];
    changedBy: string;
    oldRole: MemberRole;
    newRole: MemberRole;
};

export type PinnedMessageUpdated = {
    kind: "pinned_message_updated";
    newValue: number | undefined; // MessageIndex
    updatedBy: string;
};

export type GroupChatCreated = {
    kind: "group_chat_created";
    name: string;
    description: string;
    created_by: string;
};

export type DirectChatCreated = {
    kind: "direct_chat_created";
};

export type TimelineItem<T extends ChatEvent> = TimelineDate | TimelineEventGroup<T>;

export type TimelineDate = {
    kind: "timeline_date";
    timestamp: bigint;
};

export type TimelineEventGroup<T extends ChatEvent> = {
    kind: "timeline_event_group";
    group: EventWrapper<T>[][];
};

export type EventWrapper<T extends ChatEvent> = {
    event: T;
    timestamp: bigint;
    index: number;
    expiresAt?: number;
};

export type EventsSuccessResult<T extends ChatEvent> = {
    events: EventWrapper<T>[];
    expiredEventRanges: ExpiredEventsRange[];
    expiredMessageRanges: ExpiredMessagesRange[];
    latestEventIndex: number | undefined;
};

export type UpdatesResult = {
    state: ChatStateFull;
    updatedEvents: Map<string, UpdatedEvent[]>;
    anyUpdates: boolean;
    suspensionChanged: boolean | undefined;
    newAchievements: ChitEarned[];
};

export type ChatStateFull = {
    latestUserCanisterUpdates: bigint;
    latestActiveGroupsCheck: bigint;
    directChats: DirectChatSummary[];
    groupChats: GroupChatSummary[];
    communities: CommunitySummary[];
    avatarId: bigint | undefined;
    blockedUsers: string[];
    pinnedGroupChats: GroupChatIdentifier[];
    pinnedDirectChats: DirectChatIdentifier[];
    pinnedFavouriteChats: ChatIdentifier[];
    pinnedChannels: ChannelIdentifier[];
    favouriteChats: ChatIdentifier[];
    pinNumberSettings: PinNumberSettings | undefined;
    userCanisterLocalUserIndex: string;
    achievements: Set<string>;
    achievementsLastSeen: bigint;
    chitState: ChitState;
    referrals: Referral[];
    walletConfig: WalletConfig;
    messageActivitySummary: MessageActivitySummary;
    installedBots: Map<string, ExternalBotPermissions>;
    apiKeys: Map<string, PublicApiKeyDetails>;
    bitcoinAddress: string | undefined;
    streakInsurance: StreakInsurance | undefined;
};

export type ChitState = {
    streak: number;
    streakEnds: bigint;
    nextDailyChitClaim: bigint;
    chitBalance: number;
    totalChitEarned: number;
};

export type CurrentChatState = {
    chatSummaries: ChatSummary[];
    blockedUsers: Set<string>;
    pinnedChats: ChatIdentifier[];
};

export type CachedGroupChatSummaries = {
    summaries: GroupChatSummary[];
    timestamp: bigint;
};

export type GroupChatsInitial = {
    summaries: UserCanisterGroupChatSummary[];
    pinned: GroupChatIdentifier[];
};

export type DirectChatsInitial = {
    summaries: DirectChatSummary[];
    pinned: DirectChatIdentifier[];
};

export type ChatIdentifier = MultiUserChatIdentifier | DirectChatIdentifier;
export type MultiUserChatIdentifier = ChannelIdentifier | GroupChatIdentifier;

export type ExpiredEventsRange = { kind: "expired_events_range"; start: number; end: number };
export type ExpiredMessagesRange = { kind: "expired_messages_range"; start: number; end: number };

export function messageContextsEqual(
    a: MessageContext | undefined,
    b: MessageContext | undefined,
): boolean {
    if (a === undefined && b === undefined) {
        return true;
    }

    if (a === undefined || b === undefined) {
        return false;
    }

    return (
        chatIdentifiersEqual(a.chatId, b.chatId) &&
        a.threadRootMessageIndex === b.threadRootMessageIndex
    );
}

export function chatIdentifierUnset(id: ChatIdentifier | undefined): boolean {
    if (id === undefined) return true;
    switch (id.kind) {
        case "channel":
            return id.channelId === 0;
        case "direct_chat":
            return id.userId === "";
        case "group_chat":
            return id.groupId === "";
    }
}

export function chatScopesEqual(a: ChatListScope, b: ChatListScope): boolean {
    if (a.kind === "community" && b.kind === "community")
        return a.id.communityId === b.id.communityId;
    if (a.kind === "favourite" && b.kind === "favourite") return a.communityId === b.communityId;
    return a.kind === b.kind;
}

export function chatIdentifiersEqual(
    a: ChatIdentifier | undefined,
    b: ChatIdentifier | undefined,
): boolean {
    if (a === undefined && b === undefined) {
        return true;
    }

    if (a === undefined || b === undefined) {
        return false;
    }

    if (a.kind !== b.kind) {
        return false;
    }

    switch (a.kind) {
        case "channel":
            return (
                b.kind === "channel" &&
                a.communityId === b.communityId &&
                a.channelId === b.channelId
            );
        case "direct_chat":
            return b.kind === "direct_chat" && a.userId === b.userId;
        case "group_chat":
            return b.kind === "group_chat" && a.groupId === b.groupId;
    }
}

export type DirectChatIdentifier = {
    kind: "direct_chat";
    userId: string;
};

export type GroupChatIdentifier = {
    kind: "group_chat";
    groupId: string;
};

export type ChannelIdentifier = {
    kind: "channel";
    communityId: string;
    channelId: number;
};

export type FavouriteChatsInitial = {
    chats: ChatIdentifier[];
    pinned: ChatIdentifier[];
};

export type UserCanisterChannelSummary = {
    id: ChannelIdentifier;
    readByMeUpTo?: number;
    dateReadPinned?: bigint;
    threadsRead: Record<number, number>;
    archived: boolean;
};

export type UserCanisterCommunitySummary = {
    id: CommunityIdentifier;
    index: number;
    channels: UserCanisterChannelSummary[];
    pinned: ChannelIdentifier[];
    archived: boolean;
    localUserIndex: string;
};

export type CommunitiesInitial = {
    summaries: UserCanisterCommunitySummary[];
};

export type InitialStateResponse = {
    blockedUsers: string[];
    communities: CommunitiesInitial;
    groupChats: GroupChatsInitial;
    avatarId: bigint | undefined;
    directChats: DirectChatsInitial;
    favouriteChats: FavouriteChatsInitial;
    timestamp: bigint;
    suspended: boolean;
    pinNumberSettings: PinNumberSettings | undefined;
    localUserIndex: string;
    achievements: ChitEarned[];
    achievementsLastSeen: bigint;
    streakEnds: bigint;
    streak: number;
    nextDailyClaim: bigint;
    chitBalance: number;
    totalChitEarned: number;
    referrals: Referral[];
    walletConfig: WalletConfig;
    messageActivitySummary: MessageActivitySummary;
    bots: Map<string, ExternalBotPermissions>;
    apiKeys: Map<string, PublicApiKeyDetails>;
    bitcoinAddress: string | undefined;
    streakInsurance?: StreakInsurance;
};

export type StreakInsurance = {
    daysInsured: number;
    daysMissed: number;
};

export type MessageActivitySummary = {
    readUpToTimestamp: bigint;
    latestTimestamp: bigint;
    unreadCount: number;
};

export type MessageActivityEvent = {
    messageContext: MessageContext;
    eventIndex: number;
    messageId: bigint;
    messageIndex: number;
    activity: MessageActivity;
    timestamp: bigint;
    userId: string | undefined;
    message: Message | undefined;
};

export type MessageActivity =
    | "mention"
    | "reaction"
    | "quote_reply"
    | "tip"
    | "crypto"
    | "poll_vote"
    | "p2p_swap_accepted";

export type MessageActivityFeedResponse = {
    total: number;
    events: MessageActivityEvent[];
};

export type PinNumberSettings = {
    length: number;
    attemptsBlockedUntil: bigint | undefined;
};

export type PinNumberResolver = {
    resolve: (pin: string) => void;
    reject: () => void;
    message: string | undefined;
};

export type RulesAcceptanceResolver = {
    resolve: (accepted: boolean) => void;
};

export type AcceptedRules = {
    chat: number | undefined;
    community: number | undefined;
};

export type UpdatesResponse = UpdatesSuccessResponse | SuccessNoUpdates;

export type UpdatesSuccessResponse = {
    kind: "success";
    timestamp: bigint;
    communities: CommunitiesUpdates;
    blockedUsers: string[] | undefined;
    favouriteChats: FavouriteChatsUpdates;
    groupChats: GroupChatsUpdates;
    avatarId: OptionUpdate<bigint>;
    directChats: DirectChatsUpdates;
    suspended: boolean | undefined;
    pinNumberSettings: OptionUpdate<PinNumberSettings>;
    achievements: ChitEarned[];
    achievementsLastSeen: bigint | undefined;
    chitBalance: number;
    streakEnds: bigint;
    streak: number;
    nextDailyClaim: bigint;
    totalChitEarned: number;
    referrals: Referral[];
    walletConfig: WalletConfig | undefined;
    messageActivitySummary: MessageActivitySummary | undefined;
    botsAddedOrUpdated: InstalledBotDetails[];
    botsRemoved: Set<string>;
    apiKeysGenerated: PublicApiKeyDetails[];
    bitcoinAddress: string | undefined;
    streakInsurance: OptionUpdate<StreakInsurance>;
};

export type DirectChatsUpdates = {
    added: DirectChatSummary[];
    pinned?: DirectChatIdentifier[];
    updated: DirectChatSummaryUpdates[];
    removed: DirectChatIdentifier[];
};

export type GroupChatsUpdates = {
    added: UserCanisterGroupChatSummary[];
    pinned?: GroupChatIdentifier[];
    updated: UserCanisterGroupChatSummaryUpdates[];
    removed: string[];
};

export type FavouriteChatsUpdates = {
    chats?: ChatIdentifier[];
    pinned?: ChatIdentifier[];
};

export type CommunitiesUpdates = {
    added: UserCanisterCommunitySummary[];
    updated: UserCanisterCommunitySummaryUpdates[];
    removed: string[];
};

export type UserCanisterCommunitySummaryUpdates = {
    id: CommunityIdentifier;
    channels: UserCanisterChannelSummaryUpdates[];
    pinned?: ChannelIdentifier[];
    index?: number;
    archived?: boolean;
};

export type UserCanisterChannelSummaryUpdates = {
    id: ChannelIdentifier;
    readByMeUpTo?: number;
    dateReadPinned?: bigint;
    threadsRead: Record<number, number>;
    archived?: boolean;
};

export type UserCanisterGroupChatSummary = {
    id: GroupChatIdentifier;
    readByMeUpTo: number | undefined;
    threadsRead: Record<number, number>;
    archived: boolean;
    dateReadPinned: bigint | undefined;
    localUserIndex: string;
};

export type UserCanisterGroupChatSummaryUpdates = {
    id: GroupChatIdentifier;
    readByMeUpTo: number | undefined;
    threadsRead: Record<number, number>;
    archived: boolean | undefined;
    dateReadPinned: bigint | undefined;
};

export type DirectChatSummaryUpdates = {
    id: DirectChatIdentifier;
    kind: "direct_chat";
    readByThemUpTo?: number;
    readByMeUpTo?: number;
    lastUpdated: bigint;
    latestMessage?: EventWrapper<Message>;
    latestEventIndex?: number;
    latestMessageIndex?: number;
    notificationsMuted?: boolean;
    updatedEvents: UpdatedEvent[];
    eventsTTL: OptionUpdate<bigint>;
    eventsTtlLastUpdated?: bigint;
    metrics?: Metrics;
    myMetrics?: Metrics;
    archived?: boolean;
    videoCallInProgress: OptionUpdate<number>;
};

export type GroupSubtypeUpdate =
    | { kind: "no_change" }
    | { kind: "set_to_none" }
    | { kind: "set_to_some"; subtype: GroupSubtype };

export type ThreadSyncDetailsUpdates = {
    threadRootMessageIndex: number;
    lastUpdated: bigint;
    readUpTo?: number;
    latestEventIndex?: number;
    latestMessageIndex?: number;
};

export type ThreadSyncDetails = {
    threadRootMessageIndex: number;
    lastUpdated: bigint;
    readUpTo?: number;
    latestEventIndex: number;
    latestMessageIndex: number;
};

export type Member = {
    role: MemberRole;
    userId: string;
    displayName: string | undefined;
    lapsed: boolean;
};

export type FullMember = Member & UserSummary;

export type GroupChatDetailsResponse = GroupChatDetails | OCError | Failure;

export type GroupChatDetailsUpdatesResponse =
    | ({ kind: "success" } & GroupChatDetailsUpdates)
    | { kind: "success_no_updates"; timestamp: bigint }
    | Failure;

export type GroupChatDetails = {
    members: Member[];
    blockedUsers: Set<string>;
    invitedUsers: Set<string>;
    pinnedMessages: Set<number>;
    rules: VersionedRules;
    timestamp: bigint;
    bots: InstalledBotDetails[];
    apiKeys: Map<string, PublicApiKeyDetails>;
};

/**
 * This will hold all chat specific state
 * All properties are optional but individual derived stores can provide their own default values
 */
export type ChatSpecificState = {
    lapsedMembers: Set<string>;
    members: Member[];
    membersMap: Map<string, Member>;
    blockedUsers: Set<string>;
    invitedUsers: Set<string>;
    pinnedMessages: Set<number>;
    rules?: VersionedRules;
    userIds: Set<string>;
    focusMessageIndex?: number;
    focusThreadMessageIndex?: number;
    confirmedEventIndexesLoaded: DRange;
    userGroupKeys: Set<string>;
    serverEvents: EventWrapper<ChatEvent>[];
    expandedDeletedMessages: Set<number>;
    expiredEventRanges: DRange;
    bots: Map<string, ExternalBotPermissions>;
    apiKeys: Map<string, PublicApiKeyDetails>;
};

export type GroupChatDetailsUpdates = {
    membersAddedOrUpdated: Member[];
    membersRemoved: Set<string>;
    blockedUsersAdded: Set<string>;
    blockedUsersRemoved: Set<string>;
    pinnedMessagesRemoved: Set<number>;
    pinnedMessagesAdded: Set<number>;
    rules?: VersionedRules;
    invitedUsers?: Set<string>;
    timestamp: bigint;
    botsAddedOrUpdated: InstalledBotDetails[];
    botsRemoved: Set<string>;
    apiKeysGenerated: PublicApiKeyDetails[];
};

export type ChatSummary = DirectChatSummary | MultiUserChat;

export type MultiUserChat = GroupChatSummary | ChannelSummary;

export type ChatType = ChatSummary["kind"];

type ChatSummaryCommon = HasMembershipRole & {
    lastUpdated: bigint;
    latestMessage: EventWrapper<Message> | undefined;
    latestEventIndex: number;
    latestMessageIndex: number | undefined;
    metrics: Metrics;
    membership: ChatMembership;
    eventsTTL: bigint | undefined;
    eventsTtlLastUpdated: bigint;
    videoCallInProgress?: number;
};

export type ChannelSummary = DataContent &
    AccessControlled &
    ChatSummaryCommon &
    HasLevel &
    Permissioned<ChatPermissions> & {
        kind: "channel";
        id: ChannelIdentifier;
        subtype: GroupSubtype;
        name: string;
        description: string;
        minVisibleEventIndex: number;
        minVisibleMessageIndex: number;
        memberCount: number;
        dateLastPinned: bigint | undefined;
        dateReadPinned: bigint | undefined;
        isInvited: boolean;
        messagesVisibleToNonMembers: boolean;
        externalUrl?: string;
    };

export type DirectChatSummary = ChatSummaryCommon & {
    kind: "direct_chat";
    id: DirectChatIdentifier;
    them: DirectChatIdentifier;
    readByThemUpTo: number | undefined;
    dateCreated: bigint;
};

export type GroupChatSummary = DataContent &
    ChatSummaryCommon &
    AccessControlled &
    HasLevel &
    Permissioned<ChatPermissions> & {
        kind: "group_chat";
        id: GroupChatIdentifier;
        name: string;
        description: string;
        minVisibleEventIndex: number;
        minVisibleMessageIndex: number;
        memberCount: number;
        subtype: GroupSubtype;
        previewed: boolean;
        dateLastPinned: bigint | undefined;
        dateReadPinned: bigint | undefined;
        localUserIndex: string;
        isInvited: boolean;
        messagesVisibleToNonMembers: boolean;
        verified: boolean;
    };

export function nullMembership(): ChatMembership {
    return {
        joined: BigInt(0),
        role: "none",
        mentions: [],
        latestThreads: [],
        myMetrics: emptyChatMetrics(),
        notificationsMuted: false,
        readByMeUpTo: undefined,
        archived: false,
        rulesAccepted: false,
        lapsed: false,
    };
}

export type ChatMembership = {
    joined: bigint;
    role: ChatPermissionRole;
    mentions: Mention[];
    latestThreads: ThreadSyncDetails[];
    myMetrics: Metrics;
    notificationsMuted: boolean;
    readByMeUpTo: number | undefined;
    archived: boolean;
    rulesAccepted: boolean;
    lapsed: boolean;
};

export type GroupCanisterSummaryResponse =
    | GroupCanisterGroupChatSummary
    | CallerNotInGroup
    | CanisterNotFound
    | OCError;

export type GroupCanisterSummaryUpdatesResponse =
    | GroupCanisterGroupChatSummaryUpdates
    | { kind: "success_no_updates" }
    | CallerNotInGroup
    | OCError;

export type GroupCanisterGroupChatSummary = AccessControlled &
    Permissioned<ChatPermissions> & {
        id: GroupChatIdentifier;
        lastUpdated: bigint;
        name: string;
        description: string;
        subtype: GroupSubtype;
        avatarId: bigint | undefined;
        minVisibleEventIndex: number;
        minVisibleMessageIndex: number;
        latestMessage: EventWrapper<Message> | undefined;
        latestEventIndex: number;
        latestMessageIndex: number | undefined;
        memberCount: number;
        metrics: Metrics;
        dateLastPinned: bigint | undefined;
        eventsTTL?: bigint;
        eventsTtlLastUpdated: bigint;
        localUserIndex: string;
        videoCallInProgress?: number;
        messagesVisibleToNonMembers: boolean;
        membership: GroupCanisterGroupMembership;
        verified: boolean;
    };

export type GroupCanisterGroupMembership = {
    role: ChatPermissionRole;
    notificationsMuted: boolean;
    lapsed: boolean;
    joined: bigint;
    rulesAccepted: boolean;
    latestThreads: ThreadSyncDetails[];
    mentions: Mention[];
    myMetrics: Metrics;
};

export type UpdatedEvent = {
    eventIndex: number;
    threadRootMessageIndex?: number;
    timestamp: bigint;
};

export type GroupCanisterGroupChatSummaryUpdates = {
    id: GroupChatIdentifier;
    lastUpdated: bigint;
    name: string | undefined;
    description: string | undefined;
    subtype: OptionUpdate<GroupSubtype>;
    avatarId: OptionUpdate<bigint>;
    public: boolean | undefined;
    latestMessage: EventWrapper<Message> | undefined;
    latestEventIndex: number | undefined;
    latestMessageIndex: number | undefined;
    memberCount: number | undefined;
    permissions: ChatPermissions | undefined;
    metrics: Metrics | undefined;
    frozen: OptionUpdate<boolean>;
    updatedEvents: UpdatedEvent[];
    dateLastPinned: bigint | undefined;
    gateConfig: OptionUpdate<AccessGateConfig>;
    eventsTTL: OptionUpdate<bigint>;
    eventsTtlLastUpdated?: bigint;
    videoCallInProgress: OptionUpdate<number>;
    messagesVisibleToNonMembers?: boolean;
    membership: GroupMembershipUpdates | undefined;
    verified?: boolean;
};

export type GroupMembershipUpdates = {
    myRole: MemberRole | undefined;
    notificationsMuted: boolean | undefined;
    lapsed: boolean | undefined;
    unfollowedThreads: number[];
    rulesAccepted: boolean | undefined;
    latestThreads: GroupCanisterThreadDetails[];
    mentions: Mention[];
    myMetrics: Metrics | undefined;
};

export type GroupCanisterThreadDetails = {
    threadRootMessageIndex: number;
    lastUpdated: bigint;
    latestEventIndex: number;
    latestMessageIndex: number;
};

export type GroupSubtype = GovernanceProposalsSubtype | undefined;

export type GovernanceProposalsSubtype = {
    kind: "governance_proposals";
    isNns: boolean;
    governanceCanisterId: string;
};

export type Mention = {
    messageId: bigint;
    eventIndex: number;
    messageIndex: number;
};

export type CandidateMember = {
    role: MemberRole;
    user: UserSummary;
};

export type CandidateGroupChat = AccessControlled &
    HasLevel &
    HasMembershipRole &
    Permissioned<ChatPermissions> & {
        id: MultiUserChatIdentifier;
        kind: "candidate_group_chat";
        name: string;
        description: string;
        rules: UpdatedRules;
        members: CandidateMember[];
        avatar?: DataContent;
        eventsTTL?: bigint;
        messagesVisibleToNonMembers?: boolean;
        externalUrl?: string;
        verified: boolean;
    };

export type CandidateChannel = CandidateGroupChat;

export type CreateGroupResponse = CreateGroupSuccess | OCError | Offline;

export type CreateGroupSuccess = {
    kind: "success";
    canisterId: MultiUserChatIdentifier;
};

export type CreateGroupInternalError = InternalError;

export type CreateGroupInvalidName = {
    kind: "invalid_name";
};

export type CreateGroupNameTooLong = {
    kind: "name_too_long";
};

export type CreateGroupNameTooShort = {
    kind: "name_too_short";
};

export type CreateGroupNameReserved = {
    kind: "name_reserved";
};

export type CreateGroupDescriptionTooLong = {
    kind: "description_too_long";
};

export type GroupNameTaken = {
    kind: "group_name_taken";
};

export type AvatarTooBig = {
    kind: "avatar_too_big";
};

export type GroupRulesTooLong = {
    kind: "rules_too_long";
};

export type GroupRulesTooShort = {
    kind: "rules_too_short";
};

export type MaxGroupsCreated = {
    kind: "max_groups_created";
};

export type CreateGroupThrottled = {
    kind: "throttled";
};

export type UnauthorizedToCreatePublicGroup = {
    kind: "unauthorized_to_create_public_group";
};

export type MemberLimitReached = {
    kind: "member_limit_reached";
};

export type EditMessageResponse = Success | OCError | Offline;

export type SendMessageResponse =
    | SendMessageSuccess
    | SendMessageRecipientBlocked
    | SendMessageInvalidRequest
    | SendMessageTooLong
    | SendMessageEmpty
    | TransferCannotBeZero
    | TransferCannotBeToSelf
    | SendMessageRecipientNotFound
    | TransferFailed
    | TransferLimitExceeded
    | TransferSuccess
    | InvalidPoll
    | SendMessageNotInGroup
    | CallerNotInGroup
    | InternalError
    | CryptoCurrencyNotSupported
    | NotAuthorised
    | ThreadMessageNotFound
    | UserSuspended
    | UserLapsed
    | Failure
    | ChatFrozen
    | RulesNotAccepted
    | Offline
    | CommunityRulesNotAccepted
    | P2PSwapSetUpFailed
    | DuplicateMessageId
    | PinNumberFailures
    | MessageThrottled
    | MessageAlreadyExists
    | OCError;

export type MessageAlreadyExists = {
    kind: "message_already_exists";
};

export type SendMessageSuccess = {
    kind: "success";
    timestamp: bigint;
    messageIndex: number;
    eventIndex: number;
    expiresAt?: number; // Timestamp in seconds
};

export type TransferSuccess = {
    kind: "transfer_success";
    timestamp: bigint;
    messageIndex: number;
    eventIndex: number;
    transfer: CompletedCryptocurrencyTransfer;
    expiresAt?: number; // Timestamp in seconds
};

export type InvalidPoll = {
    kind: "invalid_poll";
};

export type ThreadMessageNotFound = {
    kind: "thread_message_not_found";
};

export type CryptoCurrencyNotSupported = {
    kind: "cryptocurrency_not_supported";
};

export type TransferLimitExceeded = {
    kind: "transfer_limit_exceeded";
};

export type TransferCannotBeZero = {
    kind: "transfer_cannot_be_zero";
};

export type TransferCannotBeToSelf = {
    kind: "transfer_cannot_be_to_self";
};

export type SendMessageRecipientBlocked = {
    kind: "recipient_blocked";
};

export type SendMessageInvalidRequest = {
    kind: "invalid_request";
    reason: string;
};

export type SendMessageTooLong = {
    kind: "text_too_long";
};

export type SendMessageEmpty = {
    kind: "message_empty";
};

export type SendMessageRecipientNotFound = {
    kind: "recipient_not_found";
};

export type SendMessageNotInGroup = {
    kind: "not_in_group";
};

export type GateCheckFailed = {
    kind: "gate_check_failed";
    reason: GateCheckFailedReason;
};

export type GateCheckFailedReason =
    | "not_diamond"
    | "no_sns_neuron_found"
    | "dissolve_delay_not_met"
    | "min_stake_not_met"
    | "payment_failed"
    | "insufficient_balance"
    | "failed_verified_credential_check"
    | "no_unique_person_proof"
    | "not_lifetime_diamond"
    | "locked"
    | "not_referred_by_member";

export type ChatFrozenEvent = {
    kind: "chat_frozen";
    frozenBy: string;
    reason: string | undefined;
};

export type RulesNotAccepted = {
    kind: "rules_not_accepted";
};

export type CommunityRulesNotAccepted = {
    kind: "community_rules_not_accepted";
};

export type P2PSwapSetUpFailed = {
    kind: "p2p_swap_setup_failed";
    text: string;
};

export type DuplicateMessageId = {
    kind: "duplicate_message_id";
};

export type MessageThrottled = {
    kind: "message_throttled";
};

export type PinRequired = {
    kind: "pin_required";
};

export type PinIncorrect = {
    kind: "pin_incorrect";
    nextRetryAt: bigint;
};

export type TooManyFailedPinAttempts = {
    kind: "too_main_failed_pin_attempts";
    nextRetryAt: bigint;
};

export type GateUpdatedEvent = {
    kind: "gate_updated";
    updatedBy: string;
};

export type UsersInvitedEvent = {
    kind: "users_invited";
    userIds: string[];
    invitedBy: string;
};

export type ChatUnfrozenEvent = {
    kind: "chat_unfrozen";
    unfrozenBy: string;
};

export type EventsTimeToLiveUpdated = {
    kind: "events_ttl_updated";
    updatedBy: string;
    newTimeToLive: bigint | undefined;
};

export type MembersAddedToDefaultChannel = {
    kind: "members_added_to_default_channel";
    count: number;
};

export type EmptyEvent = {
    kind: "empty";
};

export type ExternalUrlUpdated = {
    kind: "external_url_updated";
    newUrl?: string;
    updatedBy: string;
};

export type SetAvatarResponse = Success | OCError | Offline;
export type ChangeRoleResponse = Success | OCError | Offline;
export type DeleteGroupResponse = Success | OCError | Offline;
export type RemoveMemberResponse = Success | OCError | Offline | Failure;
export type BlockUserResponse = Success | OCError | Offline;
export type UnblockUserResponse = Success | OCError | Offline;
export type LeaveGroupResponse = Success | OCError | Offline;

export type JoinGroupResponse =
    | (Success & { group: MultiUserChat })
    | SuccessJoinedCommunity
    | GateCheckFailed
    | Failure
    | Offline
    | OCError;

export type SuccessJoinedCommunity = {
    kind: "success_joined_community";
    community: CommunitySummary;
};

export type MarkReadRequest = {
    readUpTo: number | undefined;
    chatId: ChatIdentifier;
    threads: ThreadRead[];
    dateReadPinned: bigint | undefined;
}[];

export type ThreadRead = {
    threadRootMessageIndex: number;
    readUpTo: number;
};

export type MarkReadResponse = "success";

export type UpdateGroupResponse =
    | {
          kind: "success";
          rulesVersion: number | undefined;
      }
    | { kind: "not_authorized" }
    | { kind: "name_too_short" }
    | { kind: "name_too_long" }
    | { kind: "name_reserved" }
    | { kind: "desc_too_long" }
    | { kind: "unchanged" }
    | { kind: "name_taken" }
    | { kind: "not_in_group" }
    | { kind: "avatar_too_big" }
    | { kind: "rules_too_short" }
    | { kind: "rules_too_long" }
    | { kind: "user_suspended" }
    | { kind: "user_lapsed" }
    | { kind: "chat_frozen" }
    | { kind: "internal_error" }
    | { kind: "failure" }
    | { kind: "access_gate_invalid" }
    | Offline
    | OCError;

export type UpdatePermissionsResponse =
    | "success"
    | "not_authorized"
    | "not_in_group"
    | "user_suspended"
    | "user_lapsed"
    | "chat_frozen"
    | "offline";

export type AddRemoveReactionResponse = Success | OCError | Offline;
export type DeleteMessageResponse = Success | OCError | Offline;

export type UndeleteMessageResponse =
    | {
          kind: "success";
          message: Message;
    }
    | Failure
    | OCError
    | Offline;

export type PushEventSuccess = {
    kind: "success";
    eventIndex: number;
    timestamp: bigint;
}

export type UnpinMessageResponse = PushEventSuccess | OCError | Offline;
export type PinMessageResponse = PushEventSuccess | OCError | Offline;

export type DeletedGroupMessageResponse =
    | {
          kind: "success";
          content: MessageContent;
      }
    | OCError
    | Offline;

export type DeletedDirectMessageResponse =
    | {
          kind: "success";
          content: MessageContent;
      }
    | OCError
    | Offline;

export type RegisterPollVoteResponse = Success | OCError | Offline;
export type InviteCodeResponse = InviteCodeSuccess | OCError | Offline | Failure;

export type InviteCodeSuccess = {
    kind: "success";
    code?: string;
};

export type EnableInviteCodeResponse = EnableInviteCodeSuccess | OCError | Offline | Failure;

export type EnableInviteCodeSuccess = {
    kind: "success";
    code: string;
};

export type DisableInviteCodeResponse = Success | OCError | Offline | Failure;
export type ResetInviteCodeResponse = ResetInviteCodeSuccess | OCError | Offline | Failure;

export type ResetInviteCodeSuccess = {
    kind: "success";
    code: string;
};

export type ThreadPreviewsResponse = ThreadPreviewsSuccess | OCError | Offline;

export type ThreadPreviewsSuccess = {
    kind: "thread_previews_success";
    threads: ThreadPreview[];
};

export type ThreadPreview = {
    chatId: ChatIdentifier;
    latestReplies: EventWrapper<Message>[];
    totalReplies: number;
    rootMessage: EventWrapper<Message>;
};

export type MessageAction = "emoji" | "file" | undefined;

export type Metrics = {
    audioMessages: number;
    edits: number;
    icpMessages: number;
    sns1Messages: number;
    ckbtcMessages: number;
    giphyMessages: number;
    deletedMessages: number;
    reportedMessages: number;
    fileMessages: number;
    pollVotes: number;
    textMessages: number;
    imageMessages: number;
    replies: number;
    videoMessages: number;
    polls: number;
    reactions: number;
};

export type RegisterProposalVoteResponse = Success | OCError | Offline | Failure;

export type ListNervousSystemFunctionsResponse = {
    reservedIds: bigint[];
    functions: NervousSystemFunction[];
};

export type NervousSystemFunction = {
    id: number;
    name: string;
    description: string;
    functionType?: SnsFunctionType;
};

export type SnsFunctionType =
    | { kind: "native_nervous_system_function" }
    | { kind: "generic_nervous_system_function" };

export type ActiveGroupsResponse = {
    timestamp: bigint;
    activeGroups: string[];
    deletedGroups: DeletedInfo[];
    deletedCommunities: DeletedInfo[];
    activeCommunities: string[];
};

export type DeletedInfo = {
    id: string;
    timestamp: bigint;
    name: string;
    public: boolean;
    deletedBy: string;
};

export type FreezeGroupResponse =
    | EventWrapper<ChatFrozenEvent>
    | "chat_already_frozen"
    | "chat_not_found"
    | "not_authorized"
    | "internal_error"
    | "offline";

export type UnfreezeGroupResponse =
    | EventWrapper<ChatUnfrozenEvent>
    | "chat_not_frozen"
    | "chat_not_found"
    | "not_authorized"
    | "internal_error"
    | "offline";

export type DeleteFrozenGroupResponse =
    | "success"
    | "chat_not_frozen"
    | "chat_not_frozen_long_enough"
    | "chat_not_found"
    | "not_authorized"
    | "internal_error"
    | "offline";

export type AddHotGroupExclusionResponse =
    | "success"
    | "chat_already_excluded"
    | "chat_not_found"
    | "not_authorized"
    | "internal_error"
    | "offline";

export type RemoveHotGroupExclusionResponse =
    | "success"
    | "chat_not_excluded"
    | "chat_not_found"
    | "not_authorized"
    | "internal_error"
    | "offline";

export type SetGroupUpgradeConcurrencyResponse =
    | "success"
    | "not_authorized"
    | "internal_error"
    | "offline";
export type SetCommunityModerationFlagsResponse =
    | "success"
    | "community_not_found"
    | "not_authorized"
    | "invalid_flags"
    | "internal_error"
    | "offline";

export type MarkPinnedMessagesReadResponse = Success | OCError | Offline;
export type ClaimPrizeResponse = Success | OCError | Failure | Offline;
export type DeclineInvitationResponse = Success | OCError | Offline;

export type PublicGroupSummaryResponse =
    | (Success & { group: GroupChatSummary })
    | OCError
    | Failure
    | Offline
    | GroupMoved;

export type GroupMoved = { kind: "group_moved"; location: ChannelIdentifier };

export type TipMessageResponse = Success | OCError | Failure;

export type GroupAndCommunitySummaryUpdatesArgs = {
    canisterId: string;
    isCommunity: boolean;
    inviteCode: bigint | undefined;
    updatesSince: bigint | undefined;
};

export type GroupAndCommunitySummaryUpdatesResponse =
    | {
          kind: "group";
          value: GroupCanisterGroupChatSummary;
      }
    | {
          kind: "group_updates";
          value: GroupCanisterGroupChatSummaryUpdates;
      }
    | {
          kind: "community";
          value: CommunitySummary;
      }
    | {
          kind: "community_updates";
          value: CommunityCanisterCommunitySummaryUpdates;
      }
    | {
          kind: "no_updates";
      }
    | {
          kind: "not_found";
      }
    | { kind: "error"; error: string };

export type ChatEventsArgs = {
    context: MessageContext;
    args: ChatEventsArgsInner;
    latestKnownUpdate: bigint | undefined;
};

export type ChatEventsArgsInner =
    | {
          kind: "page";
          ascending: boolean;
          startIndex: number;
          eventIndexRange: [number, number];
      }
    | {
          kind: "by_index";
          events: number[];
      }
    | {
          kind: "window";
          midPoint: number;
          eventIndexRange: [number, number];
      };

export type ReplicaNotUpToDate = {
    kind: "replica_not_up_to_date";
    replicaTimestamp: bigint;
    clientTimestamp: bigint;
};

export type ChatEventsBatchResponse = {
    responses: ChatEventsResponse[];
    timestamp: bigint;
};

export type ChatEventsResponse =
    | {
          kind: "success";
          result: EventsSuccessResult<ChatEvent>;
      }
    | ReplicaNotUpToDate
    | { kind: "not_found" }
    | { kind: "internal_error"; error: string }
    | Failure
    | OCError;

export type AcceptP2PSwapResponse =
    | { kind: "success"; token1TxnIn: TransactionId }
    | OCError
    | { kind: "internal_error"; text: string };

export type CancelP2PSwapResponse = Success | OCError | { kind: "internal_error"; text: string };
export type JoinVideoCallResponse = Success | OCError | Offline;

export type VideoCallPresence = "default" | "owner" | "hidden";

export type SetVideoCallPresenceResponse = Success | OCError | Offline;

export type VideoCallParticipants = {
    participants: VideoCallParticipant[];
    hidden: VideoCallParticipant[];
    lastUpdated: bigint;
};

export type VideoCallParticipantsResponse = (Success & VideoCallParticipants) | OCError | Offline;

export type SetPinNumberResponse =
    | Success
    | PinNumberFailures
    | { kind: "too_short"; minLength: number }
    | { kind: "too_long"; maxLength: number }
    | { kind: "delegation_too_old" }
    | { kind: "malformed_signature" }
    | OCError;

export type PinNumberFailures = PinRequired | PinIncorrect | TooManyFailedPinAttempts;<|MERGE_RESOLUTION|>--- conflicted
+++ resolved
@@ -23,13 +23,10 @@
 } from "../permission";
 import type {
     ChatFrozen,
-<<<<<<< HEAD
     Failure,
     TransferFailed,
-=======
     CommunityFrozen,
     Failure,
->>>>>>> 1f8f3d37
     InternalError,
     NoChange,
     NotAuthorised,
