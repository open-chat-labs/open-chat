--- conflicted
+++ resolved
@@ -366,7 +366,6 @@
 
 export type LocalChatSummaryUpdates = {
     added?: ChatSummary;
-<<<<<<< HEAD
     updated?:
         | {
               kind?: undefined;
@@ -382,24 +381,8 @@
               permissions?: Partial<GroupPermissions>;
               notificationsMuted?: boolean;
               archived?: boolean;
+              frozen?: boolean;
           };
-=======
-    updated?: {
-        kind?: undefined;
-        notificationsMuted?: boolean;
-        archived?: boolean;
-    } | {
-        kind: "group_chat";
-        name?: string;
-        description?: string;
-        public?: boolean;
-        myRole?: MemberRole;
-        permissions?: Partial<GroupPermissions>;
-        notificationsMuted?: boolean;
-        archived?: boolean;
-        frozen?: boolean;
-    },
->>>>>>> 91d4c347
     removedAtTimestamp?: bigint;
     lastUpdated: number;
 };
@@ -1026,14 +1009,9 @@
     | MemberLimitReached
     | AddMembersPartialSuccess
     | AddMembersFailed
-<<<<<<< HEAD
     | UserSuspended
     | ChatFrozen
     | AddMembersNotInGroup;
-=======
-    | AddMembersNotInGroup
-    | ChatFrozen;
->>>>>>> 91d4c347
 
 export type AddMembersSuccess = {
     kind: "add_members_success";
@@ -1073,14 +1051,9 @@
     | "chat_not_found"
     | "message_not_found"
     | "user_blocked"
-<<<<<<< HEAD
     | "user_suspended"
     | "chat_frozen"
     | "not_in_group";
-=======
-    | "not_in_group"
-    | "chat_frozen";
->>>>>>> 91d4c347
 
 export type SendMessageResponse =
     | SendMessageSuccess
@@ -1104,10 +1077,6 @@
     | ThreadMessageNotFound
     | ChatFrozen;
 
-export type ChatFrozen = {
-    kind: "chat_frozen";
-};
-
 export type SendMessageSuccess = {
     kind: "success";
     timestamp: bigint;
@@ -1176,33 +1145,28 @@
     kind: "not_authorised";
 };
 
-<<<<<<< HEAD
 export type SetAvatarResponse = "avatar_too_big" | "success" | "internal_error" | "user_suspended";
-=======
+
 export type ChatFrozen = {
     kind: "chat_frozen";
-}
+};
 
 export type ChatFrozenEvent = {
     kind: "chat_frozen";
     frozenBy: string;
     reason: string | undefined;
-}
+};
 
 export type ChatUnfrozenEvent = {
     kind: "chat_unfrozen";
     unfrozenBy: string;
-}
-
-export type SetAvatarResponse = "avatar_too_big" | "success" | "internal_error";
->>>>>>> 91d4c347
+};
 
 export type ChangeRoleResponse =
     | "user_not_in_group"
     | "caller_not_in_group"
     | "not_authorised"
     | "invalid"
-<<<<<<< HEAD
     | "user_suspended"
     | "chat_frozen"
     | "success";
@@ -1213,21 +1177,12 @@
     | "success"
     | "user_suspended"
     | "chat_frozen";
-=======
-    | "chat_frozen"
-    | "success";
-
-export type DeleteGroupResponse = "internal_error" | "not_authorised" | "chat_frozen" | "success";
->>>>>>> 91d4c347
 
 export type MakeGroupPrivateResponse =
     | "internal_error"
     | "not_authorised"
     | "already_private"
-<<<<<<< HEAD
-    | "user_suspended"
-=======
->>>>>>> 91d4c347
+    | "user_suspended"
     | "chat_frozen"
     | "success";
 
@@ -1238,10 +1193,7 @@
     | "success"
     | "cannot_remove_self"
     | "cannot_remove_user"
-<<<<<<< HEAD
-    | "user_suspended"
-=======
->>>>>>> 91d4c347
+    | "user_suspended"
     | "chat_frozen"
     | "internal_error";
 
@@ -1253,28 +1205,18 @@
     | "not_authorised"
     | "internal_error"
     | "cannot_block_self"
-<<<<<<< HEAD
     | "user_suspended"
     | "chat_frozen"
     | "cannot_block_user";
-=======
-    | "cannot_block_user"
-    | "chat_frozen";
->>>>>>> 91d4c347
 
 export type UnblockUserResponse =
     | "success"
     | "group_not_public"
     | "cannot_unblock_self"
     | "caller_not_in_group"
-<<<<<<< HEAD
     | "user_suspended"
     | "chat_frozen"
     | "not_authorised";
-=======
-    | "not_authorised"
-    | "chat_frozen";
->>>>>>> 91d4c347
 
 export type LeaveGroupResponse =
     | "success"
@@ -1282,14 +1224,9 @@
     | "internal_error"
     | "not_in_group"
     | "owner_cannot_leave"
-<<<<<<< HEAD
     | "user_suspended"
     | "chat_frozen"
     | "group_not_public";
-=======
-    | "group_not_public"
-    | "chat_frozen";
->>>>>>> 91d4c347
 
 export type JoinGroupResponse =
     | GroupChatSummary
@@ -1299,10 +1236,7 @@
     | { kind: "already_in_group" }
     | { kind: "not_super_admin" }
     | { kind: "member_limit_reached" }
-<<<<<<< HEAD
     | UserSuspended
-=======
->>>>>>> 91d4c347
     | ChatFrozen
     | InternalError;
 
@@ -1332,14 +1266,15 @@
     | "avatar_too_big"
     | "rules_too_short"
     | "rules_too_long"
-<<<<<<< HEAD
-    | "user_suspended"
-=======
->>>>>>> 91d4c347
+    | "user_suspended"
     | "chat_frozen"
     | "internal_error";
 
-export type UpdatePermissionsResponse = "success" | "not_authorised" | "not_in_group" | "chat_frozen";
+export type UpdatePermissionsResponse =
+    | "success"
+    | "not_authorised"
+    | "not_in_group"
+    | "chat_frozen";
 
 export type AddRemoveReactionResponse =
     | "success"
@@ -1348,20 +1283,14 @@
     | "message_not_found"
     | "not_in_group"
     | "not_authorised"
-<<<<<<< HEAD
     | "user_suspended"
     | "chat_frozen"
     | "chat_not_found";
-=======
-    | "chat_not_found"
-    | "chat_frozen";
->>>>>>> 91d4c347
 
 export type DeleteMessageResponse =
     | "not_in_group"
     | "chat_not_found"
     | "success"
-<<<<<<< HEAD
     | "user_suspended"
     | "chat_frozen"
     | "message_not_found";
@@ -1371,16 +1300,6 @@
           kind: "success";
           message: Message;
       }
-=======
-    | "message_not_found"
-    | "chat_frozen";
-
-export type UndeleteMessageResponse =
-    | {
-        kind: "success",
-        message: Message,
-    }
->>>>>>> 91d4c347
     | { kind: "not_in_group" }
     | { kind: "chat_not_found" }
     | { kind: "internal_error" }
@@ -1393,10 +1312,7 @@
     | "caller_not_in_group"
     | "not_authorised"
     | "message_not_found"
-<<<<<<< HEAD
-    | "user_suspended"
-=======
->>>>>>> 91d4c347
+    | "user_suspended"
     | "chat_frozen"
     | "success";
 
@@ -1406,10 +1322,7 @@
     | "caller_not_in_group"
     | "not_authorised"
     | "message_not_found"
-<<<<<<< HEAD
-    | "user_suspended"
-=======
->>>>>>> 91d4c347
+    | "user_suspended"
     | "chat_frozen"
     | "success";
 
@@ -1420,10 +1333,7 @@
     | "out_of_range"
     | "poll_not_found"
     | "chat_not_found"
-<<<<<<< HEAD
-    | "user_suspended"
-=======
->>>>>>> 91d4c347
+    | "user_suspended"
     | "chat_frozen"
     | "polls_not_valid_for_direct_chats";
 
@@ -1434,22 +1344,17 @@
     code?: string;
 };
 
-<<<<<<< HEAD
 export type EnableInviteCodeResponse =
     | EnableInviteCodeSuccess
     | NotAuthorised
     | UserSuspended
     | ChatFrozen;
-=======
-export type EnableInviteCodeResponse = EnableInviteCodeSuccess | NotAuthorised | ChatFrozen;
->>>>>>> 91d4c347
 
 export type EnableInviteCodeSuccess = {
     kind: "success";
     code: string;
 };
 
-<<<<<<< HEAD
 export type DisableInviteCodeResponse =
     | "not_authorised"
     | "success"
@@ -1461,11 +1366,6 @@
     | NotAuthorised
     | UserSuspended
     | ChatFrozen;
-=======
-export type DisableInviteCodeResponse = "not_authorised" | "chat_frozen" | "success";
-
-export type ResetInviteCodeResponse = ResetInviteCodeSuccess | NotAuthorised | ChatFrozen;
->>>>>>> 91d4c347
 
 export type ThreadPreviewsResponse = CallerNotInGroup | ThreadPreviewsSuccess;
 
@@ -1513,10 +1413,7 @@
     | "proposal_message_not_found"
     | "proposal_not_found"
     | "proposal_not_accepting_votes"
-<<<<<<< HEAD
-    | "user_suspended"
-=======
->>>>>>> 91d4c347
+    | "user_suspended"
     | "chat_frozen"
     | "internal_error";
 
@@ -1541,11 +1438,11 @@
     | "chat_already_frozen"
     | "chat_not_found"
     | "not_authorized"
-    | "internal_error"
+    | "internal_error";
 
 export type UnfreezeGroupResponse =
     | EventWrapper<ChatUnfrozenEvent>
     | "chat_not_frozen"
     | "chat_not_found"
     | "not_authorized"
-    | "internal_error"+    | "internal_error";