--- conflicted
+++ resolved
@@ -975,11 +975,8 @@
     pinnedFavouriteChats: ChatIdentifier[];
     pinnedChannels: ChannelIdentifier[];
     favouriteChats: ChatIdentifier[];
-<<<<<<< HEAD
+    pinNumberSettings: PinNumberSettings | undefined;
     userCanisterLocalUserIndex: string;
-=======
-    pinNumberSettings: PinNumberSettings | undefined;
->>>>>>> 155a5d0a
 };
 
 export type CurrentChatState = {
@@ -1128,10 +1125,8 @@
     favouriteChats: FavouriteChatsInitial;
     timestamp: bigint;
     suspended: boolean;
-<<<<<<< HEAD
+    pinNumberSettings: PinNumberSettings | undefined;
     localUserIndex: string;
-=======
-    pinNumberSettings: PinNumberSettings | undefined;
 };
 
 export type PinNumberSettings = {
@@ -1152,7 +1147,6 @@
 export type AcceptedRules = {
     chat: number | undefined;
     community: number | undefined;
->>>>>>> 155a5d0a
 };
 
 export type UpdatesResponse = UpdatesSuccessResponse | SuccessNoUpdates;
