import type { OptionUpdate } from "./optionUpdate";

export const allRoles = ["none", "owner", "admin", "moderator", "member"] as const;
export const chatRoles = allRoles;
type ChatRolesType = typeof allRoles;
export type ChatPermissionRole = ChatRolesType[number];
export type PermissionRole = ChatPermissionRole;

export const communityRoles = ["owner", "admin", "member"] as const;
type CommunityRolesType = typeof communityRoles;
export type CommunityPermissionRole = CommunityRolesType[number];

export type MemberRole = "admin" | "moderator" | "member" | "owner" | "none";

<<<<<<< HEAD
export const messagePermissionsList = ["text", "image", "video", "audio", "file", "poll", "crypto", "giphy", "prize", "memeFighter", "p2pSwap"] as const;
=======
export const messagePermissionsList = [
    "text",
    "image",
    "video",
    "audio",
    "file",
    "poll",
    "crypto",
    "giphy",
    "prize",
    "memeFighter",
] as const;
>>>>>>> 8969ceb6
type MessagePermissionsType = typeof messagePermissionsList;
export type MessagePermission = MessagePermissionsType[number];

export type Permissioned<T> = {
    permissions: T;
};

export type HasMembershipRole = {
    membership: {
        role: MemberRole;
    };
};

export type ChatPermissions = {
    changeRoles: ChatPermissionRole;
    updateGroup: ChatPermissionRole;
    inviteUsers: ChatPermissionRole;
    removeMembers: ChatPermissionRole;
    deleteMessages: ChatPermissionRole;
    pinMessages: ChatPermissionRole;
    reactToMessages: ChatPermissionRole;
    mentionAllMembers: ChatPermissionRole;
    messagePermissions: MessagePermissions;
    threadPermissions: MessagePermissions | undefined;
};

export type MessagePermissions = {
    default: ChatPermissionRole;
    text?: ChatPermissionRole;
    image?: ChatPermissionRole;
    video?: ChatPermissionRole;
    audio?: ChatPermissionRole;
    file?: ChatPermissionRole;
    poll?: ChatPermissionRole;
    crypto?: ChatPermissionRole;
    giphy?: ChatPermissionRole;
    prize?: ChatPermissionRole;
    p2pSwap?: ChatPermissionRole;
    memeFighter?: ChatPermissionRole;
    p2pSwap?: ChatPermissionRole;
};

export type OptionalChatPermissions = {
    changeRoles?: ChatPermissionRole;
    updateGroup?: ChatPermissionRole;
    inviteUsers?: ChatPermissionRole;
    removeMembers?: ChatPermissionRole;
    deleteMessages?: ChatPermissionRole;
    pinMessages?: ChatPermissionRole;
    reactToMessages?: ChatPermissionRole;
    mentionAllMembers?: ChatPermissionRole;
    messagePermissions: OptionalMessagePermissions | undefined;
    threadPermissions: OptionUpdate<OptionalMessagePermissions>;
};

export type OptionalMessagePermissions = {
    default: ChatPermissionRole | undefined;
    text: OptionUpdate<ChatPermissionRole>;
    image: OptionUpdate<ChatPermissionRole>;
    video: OptionUpdate<ChatPermissionRole>;
    audio: OptionUpdate<ChatPermissionRole>;
    file: OptionUpdate<ChatPermissionRole>;
    poll: OptionUpdate<ChatPermissionRole>;
    crypto: OptionUpdate<ChatPermissionRole>;
    giphy: OptionUpdate<ChatPermissionRole>;
    prize: OptionUpdate<ChatPermissionRole>;
    memeFighter: OptionUpdate<ChatPermissionRole>;
    p2pSwap: OptionUpdate<ChatPermissionRole>;
};

export type CommunityPermissions = {
    changeRoles: CommunityPermissionRole;
    updateDetails: CommunityPermissionRole;
    inviteUsers: CommunityPermissionRole;
    removeMembers: CommunityPermissionRole;
    createPublicChannel: CommunityPermissionRole;
    createPrivateChannel: CommunityPermissionRole;
    manageUserGroups: CommunityPermissionRole;
};

export function defaultOptionalChatPermissions(): OptionalChatPermissions {
    return {
        messagePermissions: undefined,
        threadPermissions: undefined,
    };
}

export function defaultOptionalMessagePermissions(): OptionalMessagePermissions {
    return {
        default: undefined,
        text: undefined,
        image: undefined,
        video: undefined,
        audio: undefined,
        file: undefined,
        poll: undefined,
        crypto: undefined,
        giphy: undefined,
        prize: undefined,
        memeFighter: undefined,
        p2pSwap: undefined,
    };
}

export type PermissionsByRole = Record<ChatPermissionRole, Set<string>>;<|MERGE_RESOLUTION|>--- conflicted
+++ resolved
@@ -12,22 +12,7 @@
 
 export type MemberRole = "admin" | "moderator" | "member" | "owner" | "none";
 
-<<<<<<< HEAD
 export const messagePermissionsList = ["text", "image", "video", "audio", "file", "poll", "crypto", "giphy", "prize", "memeFighter", "p2pSwap"] as const;
-=======
-export const messagePermissionsList = [
-    "text",
-    "image",
-    "video",
-    "audio",
-    "file",
-    "poll",
-    "crypto",
-    "giphy",
-    "prize",
-    "memeFighter",
-] as const;
->>>>>>> 8969ceb6
 type MessagePermissionsType = typeof messagePermissionsList;
 export type MessagePermission = MessagePermissionsType[number];
 
