--- conflicted
+++ resolved
@@ -89,12 +89,8 @@
 };
 
 export type CommunitySpecificState = {
-<<<<<<< HEAD
-    members: Member[];
     userGroups: UserGroupDetails[];
-=======
     members: Map<string, Member>;
->>>>>>> 605f0543
     blockedUsers: Set<string>;
     invitedUsers: Set<string>;
     rules?: AccessRules;
@@ -297,11 +293,11 @@
 export type UpdateUserGroupResponse = Success | { kind: "name_taken" } | Failure;
 export type DeleteUserGroupsResponse = Success | Failure;
 
-export type SetMemberDisplayNameResponse = 
-    "success" | 
-    "user_not_in_community" | 
-    "user_suspended" | 
-    "community_frozen" | 
-    "display_name_too_short" | 
-    "display_name_too_long" | 
-    "display_name_invalid";+export type SetMemberDisplayNameResponse =
+    | "success"
+    | "user_not_in_community"
+    | "user_suspended"
+    | "community_frozen"
+    | "display_name_too_short"
+    | "display_name_too_long"
+    | "display_name_invalid";