--- conflicted
+++ resolved
@@ -268,7 +268,9 @@
 
 export type ImportGroupResponse = (Success & { channelId: ChannelIdentifier }) | Failure;
 
-<<<<<<< HEAD
+export type CreateUserGroupResponse = { kind: "success", userGroupId: number } | { kind: "name_taken" } | Failure;
+export type UpdateUserGroupResponse = Success | { kind: "name_taken" } | Failure;
+
 export type SetMemberDisplayNameResponse = 
     "success" | 
     "user_not_in_community" | 
@@ -276,8 +278,4 @@
     "community_frozen" | 
     "display_name_too_short" | 
     "display_name_too_long" | 
-    "display_name_invalid";
-=======
-export type CreateUserGroupResponse = { kind: "success", userGroupId: number } | { kind: "name_taken" } | Failure;
-export type UpdateUserGroupResponse = Success | { kind: "name_taken" } | Failure;
->>>>>>> 2c1e9148
+    "display_name_invalid";