import type { DataContent } from "../data/data";
<<<<<<< HEAD
import type { InternalError, NotAuthorised, Retrying, Success, TransferFailed, UserSuspended } from "../response";
=======
import type { Failure, Success } from "../response";
>>>>>>> cba4e671

export type UserOrUserGroup = UserSummary | UserGroupSummary | MentionEveryone;

export type UserSummary = DataContent & {
    kind: "user" | "bot";
    userId: string;
    username: string;
    displayName: string | undefined;
    updated: bigint;
    suspended: boolean;
    diamond: boolean;
};

export type UserGroupSummary = {
    kind: "user_group";
    memberCount: number;
    name: string;
    id: number;
};

export type MentionEveryone = {
    kind: "everyone";
};

export type UserGroupDetails = {
    kind: "user_group";
    members: Set<string>;
    id: number;
    name: string;
};

export type IdentityState =
    | "requires_login"
    | "loading_user"
    | "logged_in"
    | "registering"
    | "logging_in"
    | "upgrading_user"
    | "upgrade_user";

export type UserLookup = Record<string, UserSummary>;

export type User = {
    userId: string;
    username: string;
    displayName: string | undefined;
};

export type PublicProfile = {
    username: string;
    displayName: string | undefined;
    avatarId?: bigint;
    bio: string;
    isPremium: boolean;
    phoneIsVerified: boolean;
    created: bigint;
};

export type UsersArgs = {
    userGroups: {
        users: string[];
        updatedSince: bigint;
    }[];
};

export type UsersResponse = {
    serverTimestamp?: bigint;
    users: UserSummary[];
};

export enum UserStatus {
    Offline,
    Online,
    None,
}

export enum AvatarSize {
    Tiny,
    Small,
    Default,
    Large,
}

export type CurrentUserResponse = CreatedUser | UserNotFound;

export type UpgradeInProgress = {
    kind: "upgrade_in_progress";
};

export type CreatedUser = {
    kind: "created_user";
    username: string;
    displayName: string | undefined;
    cryptoAccount: string;
    userId: string;
    canisterUpgradeStatus: "required" | "not_required" | "in_progress";
    referrals: string[];
    isPlatformModerator: boolean;
    suspensionDetails: SuspensionDetails | undefined;
    isSuspectedBot: boolean;
    diamondMembership?: DiamondMembershipDetails;
    moderationFlagsEnabled: number;
};

export type DiamondMembershipDetails = {
    recurring?: DiamondMembershipDuration;
    expiresAt: bigint;
};

export type DiamondMembershipDuration = "one_month" | "three_months" | "one_year";

export type SuspensionDetails = {
    reason: string;
    action: SuspensionAction;
    suspendedBy: string;
};

export type SuspensionAction = UnsuspendAction | DeleteAction;

export type UnsuspendAction = {
    kind: "unsuspend_action";
    timestamp: bigint;
};

export type DeleteAction = {
    kind: "delete_action";
    timestamp: bigint;
};

export type UserNotFound = {
    kind: "unknown_user";
};

export type CheckUsernameResponse =
    | "success"
    | "username_taken"
    | "username_too_short"
    | "username_too_long"
    | "username_invalid";

export type SetUsernameResponse =
    | "success"
    | "username_taken"
    | "user_not_found"
    | "username_too_short"
    | "username_too_long"
    | "username_invalid";

export type SetDisplayNameResponse =
    | "success"
    | "user_not_found"
    | "display_name_too_short"
    | "display_name_too_long"
    | "display_name_invalid";

export type InvalidCurrency = { kind: "invalid_currency" };

export type SetBioResponse = "success" | "bio_too_long" | "user_suspended";

export type RegisterUserResponse =
    | {
          kind: "success";
          userId: string;
          icpAccount: string;
      }
    | { kind: "user_limit_reached" }
    | { kind: "not_supported" }
    | { kind: "already_registered" }
    | { kind: "username_taken" }
    | { kind: "internal_error" }
    | { kind: "cycles_balance_too_low" }
    | { kind: "username_too_short" }
    | { kind: "username_too_long" }
    | { kind: "username_invalid" }
    | { kind: "display_name_too_short" }
    | { kind: "display_name_too_long" }
    | { kind: "display_name_invalid" }
    | { kind: "public_key_invalid" }
    | { kind: "referral_code_invalid" }
    | { kind: "referral_code_already_claimed" }
    | { kind: "referral_code_expired" };

export type PinChatResponse = "success" | "failure";

export type UnpinChatResponse = "success" | "failure";

export type ArchiveChatResponse = "failure" | "success";

export type ManageFavouritesResponse = "success" | "failure";

export type MigrateUserPrincipalResponse =
    | "success"
    | "principal_already_in_use"
    | "migration_already_in_progress"
    | "internal_error"
    | "migration_not_initialized";

export type SuspendUserResponse =
    | "success"
    | "user_not_found"
    | "user_already_suspended"
    | "internal_error";

export type UnsuspendUserResponse =
    | "success"
    | "user_not_found"
    | "user_not_suspended"
    | "internal_error";

export type MarkSuspectedBotResponse = "success";

export type PayForDiamondMembershipResponse =
    | { kind: "payment_already_in_progress" }
    | { kind: "currency_not_supported" }
    | { kind: "success"; details: DiamondMembershipDetails }
    | { kind: "price_mismatch" }
    | { kind: "transfer_failed" }
    | { kind: "internal_error" }
    | { kind: "cannot_extend" }
    | { kind: "user_not_found" }
    | { kind: "insufficient_funds" };

export type SetUserUpgradeConcurrencyResponse = "success";

export type SetMessageReminderResponse = "failure" | "success";

export type ReferralLeaderboardRange = { year: number; month: number };

export type ReferralLeaderboardResponse = AllTimeReferralStats | MonthlyReferralStats;

export type AllTimeReferralStats = {
    kind: "all_time";
    stats: ReferralStats[];
};

export type MonthlyReferralStats = {
    kind: "monthly";
    month: number;
    year: number;
    stats: ReferralStats[];
};

export type ReferralStats = {
    username: string;
    totalUsers: number;
    userId: string;
    diamondMembers: number;
    totalRewardsE8s: bigint;
};

export type ModerationFlag = 1 | 2 | 4;

export const ModerationFlags = {
    Offensive: 1 as ModerationFlag,
    Adult: 2 as ModerationFlag,
    UnderReview: 4 as ModerationFlag,
};

<<<<<<< HEAD
export type SubmitProposalResponse = 
    Success | 
    Retrying | 
    NotAuthorised | 
    UserSuspended | 
    GovernanceCanisterNotSupported | 
    TransferFailed | 
    InternalError;

export type GovernanceCanisterNotSupported = {
    kind: "governance_canister_not_supported";
};
=======
export type NamedAccount = {
    name: string;
    account: string;
};

export type SaveCryptoAccountResponse = { kind: "name_taken" } | Success | Failure;
>>>>>>> cba4e671
<|MERGE_RESOLUTION|>--- conflicted
+++ resolved
@@ -1,9 +1,5 @@
 import type { DataContent } from "../data/data";
-<<<<<<< HEAD
-import type { InternalError, NotAuthorised, Retrying, Success, TransferFailed, UserSuspended } from "../response";
-=======
-import type { Failure, Success } from "../response";
->>>>>>> cba4e671
+import type { Failure, InternalError, NotAuthorised, Retrying, Success, TransferFailed, UserSuspended } from "../response";
 
 export type UserOrUserGroup = UserSummary | UserGroupSummary | MentionEveryone;
 
@@ -262,7 +258,13 @@
     UnderReview: 4 as ModerationFlag,
 };
 
-<<<<<<< HEAD
+export type NamedAccount = {
+    name: string;
+    account: string;
+};
+
+export type SaveCryptoAccountResponse = { kind: "name_taken" } | Success | Failure;
+
 export type SubmitProposalResponse = 
     Success | 
     Retrying | 
@@ -274,12 +276,4 @@
 
 export type GovernanceCanisterNotSupported = {
     kind: "governance_canister_not_supported";
-};
-=======
-export type NamedAccount = {
-    name: string;
-    account: string;
-};
-
-export type SaveCryptoAccountResponse = { kind: "name_taken" } | Success | Failure;
->>>>>>> cba4e671
+};