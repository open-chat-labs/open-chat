--- conflicted
+++ resolved
@@ -197,12 +197,9 @@
     | DeleteFailedMessage
     | ClaimPrize
     | PayForDiamondMembership
-<<<<<<< HEAD
+    | SetGroupUpgradeConcurrency
+    | SetUserUpgradeConcurrency
     | UpdateMarketMakerConfig;
-=======
-    | SetGroupUpgradeConcurrency
-    | SetUserUpgradeConcurrency;
->>>>>>> 13950518
 
 type SetCachedMessageFromNotification = Request<{
     chatId: string;
