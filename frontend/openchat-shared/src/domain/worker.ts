--- conflicted
+++ resolved
@@ -311,16 +311,12 @@
     | ApproveTransfer
     | DeleteDirectChat
     | GetDiamondMembershipFees
-<<<<<<< HEAD
-    | GetExchangeRates
-    | AcceptP2PTradeOffer;
-=======
     | SetTranslationCorrection
     | ApproveTranslationCorrection
     | RejectTranslationCorrection
     | GetTranslationCorrections
-    | GetExchangeRates;
->>>>>>> 443fca74
+    | GetExchangeRates
+    | AcceptP2PTradeOffer;
 
 type GetTranslationCorrections = {
     kind: "getTranslationCorrections";
@@ -1211,11 +1207,8 @@
     | SwapTokensResponse
     | TokenSwapStatusResponse
     | DiamondMembershipFees[]
-<<<<<<< HEAD
+    | TranslationCorrections
     | AcceptP2PTradeOfferResponse
-=======
-    | TranslationCorrections
->>>>>>> 443fca74
     | Record<string, TokenExchangeRates>;
 
 export type WorkerResponse = Response<WorkerResponseInner>;
@@ -1793,10 +1786,6 @@
     ? DiamondMembershipFees[]
     : T extends GetExchangeRates
     ? Record<string, TokenExchangeRates>
-<<<<<<< HEAD
-    : T extends AcceptP2PTradeOffer
-    ? AcceptP2PTradeOfferResponse
-=======
     : T extends SetTranslationCorrection
     ? TranslationCorrections
     : T extends ApproveTranslationCorrection
@@ -1805,5 +1794,6 @@
     ? TranslationCorrections
     : T extends GetTranslationCorrections
     ? TranslationCorrections
->>>>>>> 443fca74
+    : T extends AcceptP2PTradeOffer
+    ? AcceptP2PTradeOfferResponse
     : never;