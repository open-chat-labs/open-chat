--- conflicted
+++ resolved
@@ -457,12 +457,9 @@
     | FcmTokenExists
     | AddFcmToken
     | CreateAccountLinkingCode
-<<<<<<< HEAD
-    | ReinstateMissedDailyClaims;
-=======
+    | ReinstateMissedDailyClaims
     | VerifyAccountLinkingCode
     | FinaliseAccountLinkingWithCode;
->>>>>>> 7aca9e6a
 
 type SetMinLogLevel = {
     kind: "setMinLogLevel";
@@ -1583,12 +1580,11 @@
     kind: "createAccountLinkingCode";
 };
 
-<<<<<<< HEAD
 type ReinstateMissedDailyClaims = {
     kind: "reinstateMissedDailyClaims";
     userId: string;
     days: number[];
-=======
+
 type VerifyAccountLinkingCode = {
     kind: "verifyAccountLinkingCode";
     code: string;
@@ -1601,7 +1597,6 @@
     principal: string;
     publicKey: Uint8Array;
     webAuthnKey?: WebAuthnKeyFull;
->>>>>>> 7aca9e6a
 };
 
 /**
