--- conflicted
+++ resolved
@@ -98,12 +98,9 @@
     NamedAccount,
     SaveCryptoAccountResponse,
     SubmitProposalResponse,
-<<<<<<< HEAD
-    ApproveTransferResponse,
-=======
     SwapTokensResponse,
     TokenSwapStatusResponse,
->>>>>>> b7bf4761
+    ApproveTransferResponse,
 } from "./user";
 import type {
     SearchDirectChatResponse,
@@ -300,14 +297,11 @@
     | SaveCryptoAccount
     | SubmitProposal
     | TipMessage
-<<<<<<< HEAD
-    | ApproveTransfer;
-=======
     | GetTokenSwapPools
     | QuoteTokenSwap
     | SwapTokens
-    | TokenSwapStatus;
->>>>>>> b7bf4761
+    | TokenSwapStatus
+    | ApproveTransfer;
 
 type LoadSavedCryptoAccounts = {
     kind: "loadSavedCryptoAccounts";
