--- conflicted
+++ resolved
@@ -126,11 +126,8 @@
     ImportGroupResponse,
     CreateUserGroupResponse,
     UpdateUserGroupResponse,
-<<<<<<< HEAD
+    DeleteUserGroupsResponse,
     SetMemberDisplayNameResponse,
-=======
-    DeleteUserGroupsResponse,
->>>>>>> 6ed0beca
 } from "./community";
 import type { ChatPermissions } from "./permission";
 import type { RegistryValue } from "./registry";
@@ -278,11 +275,8 @@
     | UpdateRegistry
     | CreateUserGroup
     | UpdateUserGroup
-<<<<<<< HEAD
+    | DeleteUserGroups
     | SetMemberDisplayName;
-=======
-    | DeleteUserGroups;
->>>>>>> 6ed0beca
 
 type SetCommunityIndexes = {
     kind: "setCommunityIndexes";
@@ -1266,7 +1260,8 @@
     kind: "updateRegistry";
 };
 
-<<<<<<< HEAD
+export type WorkerResult<T extends WorkerRequest> = T extends PinMessage
+
 type SetMemberDisplayName = {
     communityId: string;
     displayName: string | undefined;
@@ -1275,9 +1270,6 @@
 
 
 export type WorkerResult<T> = T extends PinMessage
-=======
-export type WorkerResult<T extends WorkerRequest> = T extends PinMessage
->>>>>>> 6ed0beca
     ? PinMessageResponse
     : T extends UnpinMessage
     ? UnpinMessageResponse
@@ -1541,11 +1533,8 @@
     ? CreateUserGroupResponse
     : T extends UpdateUserGroup
     ? UpdateUserGroupResponse
-<<<<<<< HEAD
+    : T extends DeleteUserGroups
+    ? DeleteUserGroupsResponse
     : T extends SetMemberDisplayName
     ? SetMemberDisplayNameResponse
-=======
-    : T extends DeleteUserGroups
-    ? DeleteUserGroupsResponse
->>>>>>> 6ed0beca
     : never;