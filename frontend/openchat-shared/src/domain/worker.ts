import type { AgentConfig } from "./config";
import type {
    AddRemoveReactionResponse,
    BlockUserResponse,
    CandidateGroupChat,
    ChangeRoleResponse,
    ChatEvent,
    ClaimPrizeResponse,
    CreateGroupResponse,
    DeletedDirectMessageResponse,
    DeletedGroupMessageResponse,
    DeleteFrozenGroupResponse,
    DeleteGroupResponse,
    DeleteMessageResponse,
    DirectChatEvent,
    DisableInviteCodeResponse,
    EditMessageResponse,
    EnableInviteCodeResponse,
    EventsResponse,
    EventWrapper,
    FreezeGroupResponse,
    GroupChatDetails,
    GroupChatDetailsResponse,
    GroupChatEvent,
    GroupChatSummary,
    IndexRange,
    InviteCodeResponse,
    JoinGroupResponse,
    LeaveGroupResponse,
    ListNervousSystemFunctionsResponse,
    MarkReadRequest,
    MarkReadResponse,
    Message,
    PendingCryptocurrencyWithdrawal,
    PinMessageResponse,
    RegisterPollVoteResponse,
    RegisterProposalVoteResponse,
    RemoveMemberResponse,
    SendMessageResponse,
    ProposalVoteDetails,
    ThreadPreview,
    ThreadRead,
    ThreadSyncDetails,
    UnblockUserResponse,
    UndeleteMessageResponse,
    UnfreezeGroupResponse,
    UnpinMessageResponse,
    UpdateGroupResponse,
    UpdatesResult,
    WithdrawCryptocurrencyResponse,
    InviteUsersResponse,
    ResetInviteCodeResponse,
    AddHotGroupExclusionResponse,
    RemoveHotGroupExclusionResponse,
    SetCommunityModerationFlagsResponse,
    SetGroupUpgradeConcurrencyResponse,
    DeclineInvitationResponse,
    ChatIdentifier,
    GroupChatIdentifier,
    DirectChatIdentifier,
    ChannelIdentifier,
    MultiUserChatIdentifier,
    PublicGroupSummaryResponse,
    MessageContext,
    PendingCryptocurrencyTransfer,
    TipMessageResponse,
    AcceptP2PSwapResponse,
    CancelP2PSwapResponse,
} from "./chat";
import type { BlobReference, StorageStatus } from "./data/data";
import type { UpdateMarketMakerConfigArgs, UpdateMarketMakerConfigResponse } from "./marketMaker";
import type { ToggleMuteNotificationResponse } from "./notifications";
import type {
    ArchiveChatResponse,
    CheckUsernameResponse,
    CreatedUser,
    CurrentUserResponse,
    MigrateUserPrincipalResponse,
    PinChatResponse,
    PublicProfile,
    RegisterUserResponse,
    SetBioResponse,
    SetUsernameResponse,
    SuspendUserResponse,
    UnpinChatResponse,
    User,
    UserLookup,
    UsersArgs,
    UsersResponse,
    UserSummary,
    UnsuspendUserResponse,
    DiamondMembershipDuration,
    DiamondMembershipFees,
    PayForDiamondMembershipResponse,
    SetMessageReminderResponse,
    ReferralLeaderboardRange,
    ReferralLeaderboardResponse,
    SetUserUpgradeConcurrencyResponse,
    ManageFavouritesResponse,
    SetDisplayNameResponse,
    NamedAccount,
    SaveCryptoAccountResponse,
    SubmitProposalResponse,
    SwapTokensResponse,
    TokenSwapStatusResponse,
    ApproveTransferResponse,
} from "./user";
import type {
    SearchDirectChatResponse,
    SearchGroupChatResponse,
    GroupSearchResponse,
    ExploreCommunitiesResponse,
    ExploreChannelsResponse,
} from "./search/search";
import type { GroupInvite, CommunityInvite } from "./inviteCodes";
import type { CommunityPermissions, MemberRole, OptionalChatPermissions } from "./permission";
import type { AccessGate, Rules, UpdatedRules } from "./access";
import type {
    AddMembersToChannelResponse,
    BlockCommunityUserResponse,
    ChangeCommunityRoleResponse,
    CommunitySummary,
    CreateCommunityResponse,
    JoinCommunityResponse,
    ToggleMuteCommunityNotificationsResponse,
    UnblockCommunityUserResponse,
    UpdateCommunityResponse,
    CommunityIdentifier,
    CommunitySummaryResponse,
    ChannelMatch,
    CommunityDetailsResponse,
    CommunityDetails,
    ChannelSummaryResponse,
    LeaveCommunityResponse,
    DeleteCommunityResponse,
    ConvertToCommunityResponse,
    ImportGroupResponse,
    CreateUserGroupResponse,
    UpdateUserGroupResponse,
    DeleteUserGroupsResponse,
    SetMemberDisplayNameResponse,
    FollowThreadResponse,
} from "./community";
import type { RegistryValue } from "./registry";
import type { StakeNeuronForSubmittingProposalsResponse } from "./proposalsBot";
import type { CandidateProposal } from "./proposals";
import type { OptionUpdate } from "./optionUpdate";
import type { AccountTransactionResult, CryptocurrencyDetails, TokenExchangeRates } from "./crypto";
import type { DexId } from "./dexes";
import type { TranslationCorrection, TranslationCorrections } from "./i18n";
/**
 * Worker request types
 */

export type CorrelatedWorkerRequest = WorkerRequest & {
    correlationId: string;
};

export type WorkerRequest =
    | DismissRecommendations
    | SearchGroups
    | GetRecommendedGroups
    | RegisterProposalVote
    | ChangeRole
    | RemoveMember
    | InviteUsers
    | InviteUsersToCommunity
    | PushSub
    | RemoveSub
    | SubscriptionExists
    | RegisterUser
    | EditMessage
    | SendMessage
    | UnpinMessage
    | PinMessage
    | GetProposalVoteDetailsRequest
    | ListNervousSystemFunctions
    | BlockUserFromGroup
    | UnblockUserFromGroup
    | RemoveReaction
    | AddReaction
    | DeleteMessage
    | UndeleteMessage
    | RegisterPollVote
    | UpdateGroup
    | JoinGroup
    | JoinCommunity
    | LeaveGroup
    | DeleteGroup
    | SetUserAvatar
    | UnblockUserFromDirectChat
    | BlockUserFromDirectChat
    | UnpinChat
    | PinChat
    | UnArchiveChat
    | ArchiveChat
    | ToggleMuteNotifications
    | GetPublicGroupSummary
    | GetUserStorageLimits
    | InitUserPrincipalMigration
    | MigrateUserPrincipal
    | SearchUsers
    | CheckUsername
    | RehydrateMessage
    | ChatEventsByEventIndex
    | ChatEventsWindow
    | LastOnline
    | MarkAsOnline
    | GetGroupDetails
    | MarkMessagesRead
    | GetAllCachedUsers
    | GetUsers
    | ChatEvents
    | CreateUserClient
    | Init
    | CurrentUser
    | SetGroupInvite
    | SetCommunityInvite
    | SearchGroupChat
    | SearchDirectChat
    | RefreshAccountBalance
    | GetAccountTransactions
    | GetThreadPreviews
    | GetUser
    | GetPublicProfile
    | SetUsername
    | SetDisplayName
    | SetBio
    | GetBio
    | WithdrawCrypto
    | GroupMessagesByMessageIndex
    | GetInviteCode
    | EnableInviteCode
    | ResetInviteCode
    | DisableInviteCode
    | CreateGroupChat
    | SetCachedMessageFromNotification
    | FreezeGroup
    | UnfreezeGroup
    | DeleteFrozenGroup
    | AddHotGroupExclusion
    | RemoveHotGroupExclusion
    | AddMessageFilter
    | RemoveMessageFilter
    | SuspendUser
    | UnsuspendUser
    | GetUpdates
    | GetDeletedGroupMessage
    | GetDeletedDirectMessage
    | LoadFailedMessages
    | DeleteFailedMessage
    | ClaimPrize
    | PayForDiamondMembership
    | SetCommunityModerationFlags
    | SetGroupUpgradeConcurrency
    | SetCommunityUpgradeConcurrency
    | SetUserUpgradeConcurrency
    | SetDiamondMembershipFees
    | StakeNeuronForSubmittingProposals
    | UpdateMarketMakerConfig
    | SetMessageReminder
    | CancelMessageReminder
    | ReferralLeaderboard
    | ReportMessage
    | DeclineInvitation
    | AddMembersToChannel
    | BlockCommunityUser
    | ChangeChannelRole
    | DeclineChannelInvitation
    | ChannelEvents
    | ChannelEventsByIndex
    | ChannelEventsWindow
    | ChannelMessagesByMessageIndex
    | RemoveCommunityMember
    | SelectedChannelInitial
    | SelectedChannelUpdates
    | ToggleMuteCommunityNotifications
    | UnblockCommunityUser
    | UpdateCommunity
    | CreateCommunity
    | ExploreCommunities
    | GetCommunitySummary
    | ExploreChannels
    | GetCommunityDetails
    | GetChannelSummary
    | AddToFavourites
    | RemoveFromFavourites
    | LeaveCommunity
    | DeleteCommunity
    | ConvertGroupToCommunity
    | ImportGroupToCommunity
    | SetModerationFlags
    | ChangeCommunityRole
    | SetCommunityIndexes
    | UpdateRegistry
    | CreateUserGroup
    | UpdateUserGroup
    | DeleteUserGroups
    | SetMemberDisplayName
    | GetCachePrimerTimestamps
    | SetCachePrimerTimestamp
    | FollowThread
    | LoadSavedCryptoAccounts
    | SaveCryptoAccount
    | SubmitProposal
    | TipMessage
    | CanSwap
    | GetTokenSwaps
    | GetTokenSwapQuotes
    | SwapTokens
    | TokenSwapStatus
    | ApproveTransfer
    | DeleteDirectChat
    | GetDiamondMembershipFees
    | GetReportedMessages
    | SetTranslationCorrection
    | ApproveTranslationCorrection
    | RejectTranslationCorrection
    | GetTranslationCorrections
    | GetExchangeRates
    | AcceptP2PSwap
    | CancelP2PSwap;

type GetTranslationCorrections = {
    kind: "getTranslationCorrections";
};

type SetTranslationCorrection = {
    kind: "setTranslationCorrection";
    correction: TranslationCorrection;
};

type ApproveTranslationCorrection = {
    kind: "approveTranslationCorrection";
    correction: TranslationCorrection;
};

type RejectTranslationCorrection = {
    kind: "rejectTranslationCorrection";
    correction: TranslationCorrection;
};

type LoadSavedCryptoAccounts = {
    kind: "loadSavedCryptoAccounts";
};

type SaveCryptoAccount = {
    kind: "saveCryptoAccount";
    namedAccount: NamedAccount;
};

type TipMessage = {
    kind: "tipMessage";
    messageContext: MessageContext;
    messageId: bigint;
    transfer: PendingCryptocurrencyTransfer;
    decimals: number;
};

type CanSwap = {
    kind: "canSwap";
    tokenLedgers: Set<string>;
};

type GetTokenSwaps = {
    kind: "getTokenSwaps";
    inputTokenLedger: string;
    outputTokenLedgers: string[];
};

type GetTokenSwapQuotes = {
    kind: "getTokenSwapQuotes";
    inputTokenLedger: string;
    outputTokenLedger: string;
    amountIn: bigint;
};

type SwapTokens = {
    kind: "swapTokens";
    swapId: bigint;
    inputTokenDetails: CryptocurrencyDetails;
    outputTokenDetails: CryptocurrencyDetails;
    amountIn: bigint;
    minAmountOut: bigint;
    dex: DexId;
};

type TokenSwapStatus = {
    kind: "tokenSwapStatus";
    swapId: bigint;
};

type SetCommunityIndexes = {
    kind: "setCommunityIndexes";
    indexes: Record<string, number>;
};

type SetModerationFlags = {
    kind: "setModerationFlags";
    flags: number;
};

type ImportGroupToCommunity = {
    kind: "importGroupToCommunity";
    groupId: GroupChatIdentifier;
    communityId: CommunityIdentifier;
};

type ConvertGroupToCommunity = {
    kind: "convertGroupToCommunity";
    chatId: GroupChatIdentifier;
    historyVisible: boolean;
    rules: Rules;
};

type DeleteCommunity = {
    kind: "deleteCommunity";
    id: CommunityIdentifier;
};

type LeaveCommunity = {
    kind: "leaveCommunity";
    id: CommunityIdentifier;
};

type AddToFavourites = {
    kind: "addToFavourites";
    chatId: ChatIdentifier;
};

type RemoveFromFavourites = {
    kind: "removeFromFavourites";
    chatId: ChatIdentifier;
};

type GetChannelSummary = {
    kind: "getChannelSummary";
    chatId: ChannelIdentifier;
};

type GetCommunityDetails = {
    kind: "getCommunityDetails";
    id: CommunityIdentifier;
    communityLastUpdated: bigint;
};

type ExploreChannels = {
    kind: "exploreChannels";
    id: CommunityIdentifier;
    searchTerm: string | undefined;
    pageSize: number;
    pageIndex: number;
};

type GetCommunitySummary = {
    communityId: string;
    kind: "getCommunitySummary";
};

type ReferralLeaderboard = {
    args?: ReferralLeaderboardRange;
    kind: "getReferralLeaderboard";
};

type SetCachedMessageFromNotification = {
    chatId: ChatIdentifier;
    threadRootMessageIndex: number | undefined;
    message: EventWrapper<Message>;
    kind: "setCachedMessageFromNotification";
};

type CreateGroupChat = {
    candidate: CandidateGroupChat;
    kind: "createGroupChat";
};

type DisableInviteCode = {
    id: GroupChatIdentifier | CommunityIdentifier;
    kind: "disableInviteCode";
};

type EnableInviteCode = {
    id: GroupChatIdentifier | CommunityIdentifier;
    kind: "enableInviteCode";
};

type ResetInviteCode = {
    id: GroupChatIdentifier | CommunityIdentifier;
    kind: "resetInviteCode";
};

type GetInviteCode = {
    id: GroupChatIdentifier | CommunityIdentifier;
    kind: "getInviteCode";
};

type GroupMessagesByMessageIndex = {
    chatId: MultiUserChatIdentifier;
    messageIndexes: Set<number>;
    latestKnownUpdate: bigint | undefined;
    kind: "getGroupMessagesByMessageIndex";
};

type WithdrawCrypto = {
    domain: PendingCryptocurrencyWithdrawal;
    kind: "withdrawCryptocurrency";
};

type GetBio = {
    userId?: string;
    kind: "getBio";
};

type SetBio = {
    bio: string;
    kind: "setBio";
};

type SetUsername = {
    userId: string;
    username: string;
    kind: "setUsername";
};

type SetDisplayName = {
    userId: string;
    displayName: string | undefined;
    kind: "setDisplayName";
};

type GetPublicProfile = {
    userId?: string;
    kind: "getPublicProfile";
};

type GetUser = {
    userId: string;
    allowStale: boolean;
    kind: "getUser";
};

type GetThreadPreviews = {
    threadsByChat: Map<string, [ThreadSyncDetails[], bigint | undefined]>;
    kind: "threadPreviews";
};

type RefreshAccountBalance = {
    ledger: string;
    principal: string;
    kind: "refreshAccountBalance";
};

type GetAccountTransactions = {
    ledgerIndex: string;
    fromId?: bigint;
    principal: string;
    kind: "getAccountTransactions";
};

type SearchDirectChat = {
    chatId: DirectChatIdentifier;
    searchTerm: string;
    maxResults: number;
    kind: "searchDirectChat";
};

type SearchGroupChat = {
    chatId: MultiUserChatIdentifier;
    searchTerm: string;
    userIds: string[];
    maxResults: number;
    kind: "searchGroupChat";
};

type SetGroupInvite = {
    value: GroupInvite;
    kind: "groupInvite";
};

type SetCommunityInvite = {
    value: CommunityInvite;
    kind: "communityInvite";
};

type DismissRecommendations = {
    chatId: GroupChatIdentifier;
    kind: "dismissRecommendation";
};

type ExploreCommunities = {
    searchTerm: string | undefined;
    pageIndex: number;
    pageSize: number;
    flags: number;
    languages: string[];
    kind: "exploreCommunities";
};

type SearchGroups = {
    searchTerm: string;
    maxResults: number;
    kind: "searchGroups";
};

type GetRecommendedGroups = {
    exclusions: string[];
    kind: "getRecommendedGroups";
};

type RegisterProposalVote = {
    chatId: MultiUserChatIdentifier;
    messageIndex: number;
    adopt: boolean;
    kind: "registerProposalVote";
};

type ChangeRole = {
    chatId: MultiUserChatIdentifier;
    userId: string;
    newRole: MemberRole;
    kind: "changeRole";
};

type RemoveMember = {
    chatId: MultiUserChatIdentifier;
    userId: string;
    kind: "removeMember";
};

type InviteUsers = {
    chatId: MultiUserChatIdentifier;
    localUserIndex: string;
    userIds: string[];
    kind: "inviteUsers";
};

type InviteUsersToCommunity = {
    id: CommunityIdentifier;
    localUserIndex: string;
    userIds: string[];
    kind: "inviteUsersToCommunity";
};

type RemoveSub = {
    subscription: PushSubscriptionJSON;
    kind: "removeSubscription";
};

type PushSub = {
    subscription: PushSubscriptionJSON;
    kind: "pushSubscription";
};

type SubscriptionExists = {
    p256dh_key: string;
    kind: "subscriptionExists";
};

type RegisterUser = {
    username: string;
    referralCode: string | undefined;
    kind: "registerUser";
};

type EditMessage = {
    chatId: ChatIdentifier;
    msg: Message;
    threadRootMessageIndex?: number;
    kind: "editMessage";
};

type SendMessage = {
    messageContext: MessageContext;
    user: CreatedUser;
    mentioned: User[];
    event: EventWrapper<Message>;
    rulesAccepted: number | undefined;
    communityRulesAccepted: number | undefined;
    messageFilterFailed: bigint | undefined;
    kind: "sendMessage";
};

export type PinMessage = {
    chatId: MultiUserChatIdentifier;
    messageIndex: number;
    kind: "pinMessage";
};

export type UnpinMessage = {
    chatId: MultiUserChatIdentifier;
    messageIndex: number;
    kind: "unpinMessage";
};

type GetProposalVoteDetailsRequest = {
    governanceCanisterId: string;
    proposalId: bigint;
    isNns: boolean;
    kind: "getProposalVoteDetails";
};

type ListNervousSystemFunctions = {
    snsGovernanceCanisterId: string;
    kind: "listNervousSystemFunctions";
};

type BlockUserFromGroup = {
    chatId: MultiUserChatIdentifier;
    userId: string;
    kind: "blockUserFromGroupChat";
};

type UnblockUserFromGroup = {
    chatId: MultiUserChatIdentifier;
    userId: string;
    kind: "unblockUserFromGroupChat";
};

type RemoveReaction = {
    chatId: ChatIdentifier;
    messageId: bigint;
    reaction: string;
    threadRootMessageIndex?: number;
    kind: "removeReaction";
};

type AddReaction = {
    chatId: ChatIdentifier;
    messageId: bigint;
    reaction: string;
    username: string;
    displayName: string | undefined;
    threadRootMessageIndex?: number;
    kind: "addReaction";
};

type DeleteMessage = {
    chatId: ChatIdentifier;
    messageId: bigint;
    threadRootMessageIndex?: number;
    asPlatformModerator?: boolean;
    kind: "deleteMessage";
};

type UndeleteMessage = {
    chatId: ChatIdentifier;
    messageId: bigint;
    threadRootMessageIndex?: number;
    kind: "undeleteMessage";
};

type RegisterPollVote = {
    chatId: MultiUserChatIdentifier;
    messageIdx: number;
    answerIdx: number;
    voteType: "register" | "delete";
    threadRootMessageIndex?: number;
    kind: "registerPollVote";
};

type UpdateGroup = {
    chatId: MultiUserChatIdentifier;
    name?: string;
    desc?: string;
    rules?: UpdatedRules;
    permissions?: OptionalChatPermissions;
    avatar?: Uint8Array;
    eventsTimeToLive?: OptionUpdate<bigint>;
    gate?: AccessGate;
    isPublic?: boolean;
    kind: "updateGroup";
};

type JoinGroup = {
    chatId: MultiUserChatIdentifier;
    localUserIndex: string;
    kind: "joinGroup";
    credential?: string;
};

type JoinCommunity = {
    id: CommunityIdentifier;
    localUserIndex: string;
    kind: "joinCommunity";
    credential?: string;
};

type LeaveGroup = {
    chatId: MultiUserChatIdentifier;
    kind: "leaveGroup";
};

type DeleteGroup = {
    chatId: MultiUserChatIdentifier;
    kind: "deleteGroup";
};

type SetUserAvatar = {
    data: Uint8Array;
    kind: "setUserAvatar";
};

type UnblockUserFromDirectChat = {
    userId: string;
    kind: "unblockUserFromDirectChat";
};

type BlockUserFromDirectChat = {
    userId: string;
    kind: "blockUserFromDirectChat";
};

type UnpinChat = {
    chatId: ChatIdentifier;
    favourite: boolean;
    kind: "unpinChat";
};

type PinChat = {
    chatId: ChatIdentifier;
    favourite: boolean;
    kind: "pinChat";
};

type UnArchiveChat = {
    chatId: ChatIdentifier;
    kind: "unarchiveChat";
};

type ArchiveChat = {
    chatId: ChatIdentifier;
    kind: "archiveChat";
};

type ToggleMuteNotifications = {
    chatId: ChatIdentifier;
    muted: boolean;
    kind: "toggleMuteNotifications";
};

type GetPublicGroupSummary = {
    chatId: GroupChatIdentifier;
    kind: "getPublicGroupSummary";
};

type GetUserStorageLimits = {
    kind: "getUserStorageLimits";
};

type InitUserPrincipalMigration = {
    newPrincipal: string;
    kind: "initUserPrincipalMigration";
};

type MigrateUserPrincipal = {
    userId: string;
    kind: "migrateUserPrincipal";
};

type CheckUsername = {
    username: string;
    kind: "checkUsername";
};

type SearchUsers = {
    searchTerm: string;
    maxResults: number;
    kind: "searchUsers";
};

type ChatEventsWindow = {
    eventIndexRange: IndexRange;
    chatId: ChatIdentifier;
    messageIndex: number;
    latestKnownUpdate: bigint | undefined;
    threadRootMessageIndex: number | undefined;
    kind: "chatEventsWindow";
};

type ChatEventsByEventIndex = {
    chatId: ChatIdentifier;
    eventIndexes: number[];
    threadRootMessageIndex: number | undefined;
    latestKnownUpdate: bigint | undefined;
    kind: "chatEventsByEventIndex";
};

export type RehydrateMessage = {
    chatId: ChatIdentifier;
    message: EventWrapper<Message>;
    threadRootMessageIndex: number | undefined;
    latestKnownUpdate: bigint | undefined;
    kind: "rehydrateMessage";
};

type Init = Omit<AgentConfig, "logger"> & {
    kind: "init";
};

type CurrentUser = {
    kind: "getCurrentUser";
};

type MarkMessagesRead = {
    kind: "markMessagesRead";
    payload: MarkReadRequest;
};

type GetGroupDetails = {
    chatId: MultiUserChatIdentifier;
    chatLastUpdated: bigint;
    kind: "getGroupDetails";
};

type GetAllCachedUsers = {
    kind: "getAllCachedUsers";
};

type LastOnline = {
    userIds: string[];
    kind: "lastOnline";
};

type MarkAsOnline = {
    kind: "markAsOnline";
};

type FreezeGroup = {
    chatId: GroupChatIdentifier;
    reason: string | undefined;
    kind: "freezeGroup";
};

type UnfreezeGroup = {
    chatId: GroupChatIdentifier;
    kind: "unfreezeGroup";
};

type DeleteFrozenGroup = {
    chatId: GroupChatIdentifier;
    kind: "deleteFrozenGroup";
};

type AddHotGroupExclusion = {
    chatId: GroupChatIdentifier;
    kind: "addHotGroupExclusion";
};

type RemoveHotGroupExclusion = {
    chatId: GroupChatIdentifier;
    kind: "removeHotGroupExclusion";
};

type AddMessageFilter = {
    regex: string;
    kind: "addMessageFilter";
};

type RemoveMessageFilter = {
    id: bigint;
    kind: "removeMessageFilter";
};

type SuspendUser = {
    userId: string;
    reason: string;
    kind: "suspendUser";
};

type UnsuspendUser = {
    userId: string;
    kind: "unsuspendUser";
};

type SetCommunityModerationFlags = {
    communityId: string;
    flags: number;
    kind: "setCommunityModerationFlags";
};

type SetGroupUpgradeConcurrency = {
    value: number;
    kind: "setGroupUpgradeConcurrency";
};

type SetCommunityUpgradeConcurrency = {
    value: number;
    kind: "setCommunityUpgradeConcurrency";
};

type SetUserUpgradeConcurrency = {
    value: number;
    kind: "setUserUpgradeConcurrency";
};

type SetDiamondMembershipFees = {
    fees: DiamondMembershipFees[];
    kind: "setDiamondMembershipFees";
};

type StakeNeuronForSubmittingProposals = {
    governanceCanisterId: string;
    stake: bigint;
    kind: "stakeNeuronForSubmittingProposals";
};

type GetUsers = {
    users: UsersArgs;
    allowStale: boolean;
    kind: "getUsers";
};

type ChatEvents = {
    chatId: ChatIdentifier;
    eventIndexRange: IndexRange;
    startIndex: number;
    ascending: boolean;
    threadRootMessageIndex: number | undefined;
    latestKnownUpdate: bigint | undefined;
    kind: "chatEvents";
};

type CreateUserClient = {
    userId: string;
    kind: "createUserClient";
};

type GetUpdates = {
    kind: "getUpdates";
    initialLoad: boolean;
};

type GetDeletedGroupMessage = {
    chatId: MultiUserChatIdentifier;
    messageId: bigint;
    threadRootMessageIndex: number | undefined;
    kind: "getDeletedGroupMessage";
};

type GetDeletedDirectMessage = {
    userId: string;
    messageId: bigint;
    kind: "getDeletedDirectMessage";
};

type CreateUserGroup = {
    communityId: string;
    name: string;
    userIds: string[];
    kind: "createUserGroup";
};

type UpdateUserGroup = {
    communityId: string;
    userGroupId: number;
    name: string | undefined;
    usersToAdd: string[];
    usersToRemove: string[];
    kind: "updateUserGroup";
};

type DeleteUserGroups = {
    communityId: string;
    userGroupIds: number[];
    kind: "deleteUserGroups";
};

type GetCachePrimerTimestamps = {
    kind: "getCachePrimerTimestamps";
};

type SetCachePrimerTimestamp = {
    chatIdentifierString: string;
    timestamp: bigint;
    kind: "setCachePrimerTimestamp";
};

/**
 * Worker error type
 */
export type WorkerError = {
    kind: "worker_error";
    correlationId: string;
    error: string;
};

/**
 * Worker response types
 */
export type WorkerResponseInner =
    | bigint
    | boolean
    | string
    | string[]
    | undefined
    | CreateGroupResponse
    | DisableInviteCodeResponse
    | EnableInviteCodeResponse
    | ResetInviteCodeResponse
    | InviteCodeResponse
    | EventsResponse<Message>
    | WithdrawCryptocurrencyResponse
    | SetBioResponse
    | SetUsernameResponse
    | PublicProfile
    | UserSummary
    | ThreadPreview[]
    | SearchDirectChatResponse
    | SearchGroupChatResponse
    | Rules
    | GroupChatSummary[]
    | RegisterProposalVoteResponse
    | ChangeRoleResponse
    | InviteUsersResponse
    | RemoveMemberResponse
    | RegisterUserResponse
    | EditMessageResponse
    | [SendMessageResponse, Message]
    | UnpinMessageResponse
    | PinMessageResponse
    | ProposalVoteDetails
    | ListNervousSystemFunctionsResponse
    | AddRemoveReactionResponse
    | DeleteMessageResponse
    | UndeleteMessageResponse
    | RegisterPollVoteResponse
    | UpdateGroupResponse
    | JoinGroupResponse
    | DeleteGroupResponse
    | LeaveGroupResponse
    | BlobReference
    | UnblockUserResponse
    | BlockUserResponse
    | UnpinChatResponse
    | PinChatResponse
    | ArchiveChatResponse
    | ArchiveChatResponse
    | ToggleMuteNotificationResponse
    | GroupChatSummary
    | StorageStatus
    | MigrateUserPrincipalResponse
    | UserSummary[]
    | CheckUsernameResponse
    | EventWrapper<Message>
    | EventsResponse<DirectChatEvent>
    | EventsResponse<GroupChatEvent>
    | EventsResponse<DirectChatEvent>
    | EventsResponse<GroupChatEvent>
    | Record<string, number>
    | GroupChatDetailsResponse
    | GroupChatDetails
    | MarkReadResponse
    | UserLookup
    | UsersResponse
    | CurrentUserResponse
    | EventsResponse<ChatEvent>
    | FreezeGroupResponse
    | UnfreezeGroupResponse
    | DeleteFrozenGroupResponse
    | AddHotGroupExclusion
    | RemoveHotGroupExclusion
    | AddMessageFilter
    | RemoveMessageFilter
    | SuspendUserResponse
    | UnsuspendUserResponse
    | UpdatesResult
    | DeletedDirectMessageResponse
    | DeletedGroupMessageResponse
    | StakeNeuronForSubmittingProposalsResponse
    | Map<string, Record<number, EventWrapper<Message>>>
    | PayForDiamondMembershipResponse
    | ClaimPrizeResponse
    | UpdateMarketMakerConfigResponse
    | SetMessageReminderResponse
    | ReferralLeaderboardResponse
    | BlockCommunityUserResponse
    | ChangeCommunityRoleResponse
    | ToggleMuteCommunityNotificationsResponse
    | UnblockCommunityUserResponse
    | UpdateCommunityResponse
    | CreateCommunityResponse
    | JoinCommunityResponse
    | CommunitySummaryResponse
    | ChannelMatch[]
    | CommunityDetailsResponse
    | CommunityDetails
    | ChannelSummaryResponse
    | ManageFavouritesResponse
    | LeaveCommunityResponse
    | DeleteCommunityResponse
    | ConvertToCommunityResponse
    | ExploreChannelsResponse
    | ImportGroupResponse
    | PublicGroupSummaryResponse
    | AddMembersToChannelResponse
    | [RegistryValue, boolean]
    | CreateUserGroupResponse
    | UpdateUserGroupResponse
    | DeleteUserGroupsResponse
    | TipMessageResponse
    | NamedAccount[]
    | SaveCryptoAccountResponse
    | SubmitProposalResponse
    | ApproveTransferResponse
    | AccountTransactionResult
    | Record<string, bigint>
    | Record<string, DexId[]>
    | Set<string>
    | [DexId, bigint][]
    | SwapTokensResponse
    | TokenSwapStatusResponse
    | DiamondMembershipFees[]
    | TranslationCorrections
    | AcceptP2PSwapResponse
    | CancelP2PSwapResponse
    | Record<string, TokenExchangeRates>;

export type WorkerResponse = Response<WorkerResponseInner>;

type Response<T> = {
    kind: "worker_response";
    correlationId: string;
    response: T;
    final: boolean;
};

export type FromWorker = WorkerResponse | WorkerEvent | WorkerError;

/** Worker event types */
type WorkerEventCommon<T> = {
    kind: "worker_event";
    event: T;
};

export type WorkerEvent =
    | RelayedMessagesReadFromServer
    | RelayedStorageUpdated
    | RelayedUsersLoaded;

export type RelayedMessagesReadFromServer = WorkerEventCommon<{
    subkind: "messages_read_from_server";
    chatId: ChatIdentifier;
    readByMeUpTo: number | undefined;
    threadsRead: ThreadRead[];
    dateReadPinned: bigint | undefined;
}>;
export type RelayedStorageUpdated = WorkerEventCommon<{
    subkind: "storage_updated";
    status: StorageStatus;
}>;
export type RelayedUsersLoaded = WorkerEventCommon<{
    subkind: "users_loaded";
    users: UserSummary[];
}>;

type LoadFailedMessages = {
    kind: "loadFailedMessages";
};

type DeleteFailedMessage = {
    chatId: ChatIdentifier;
    messageId: bigint;
    threadRootMessageIndex: number | undefined;
    kind: "deleteFailedMessage";
};

type ClaimPrize = {
    chatId: MultiUserChatIdentifier;
    messageId: bigint;
    kind: "claimPrize";
};

type PayForDiamondMembership = {
    userId: string;
    token: string;
    duration: DiamondMembershipDuration;
    recurring: boolean;
    expectedPriceE8s: bigint;
    kind: "payForDiamondMembership";
};

type UpdateMarketMakerConfig = UpdateMarketMakerConfigArgs & {
    kind: "updateMarketMakerConfig";
};

type SetMessageReminder = {
    chatId: ChatIdentifier;
    eventIndex: number;
    remindAt: number;
    notes?: string;
    threadRootMessageIndex?: number;
    kind: "setMessageReminder";
};

type CancelMessageReminder = {
    reminderId: bigint;
    kind: "cancelMessageReminder";
};

type ReportMessage = {
    chatId: ChatIdentifier;
    threadRootMessageIndex: number | undefined;
    messageId: bigint;
    deleteMessage: boolean;
    kind: "reportMessage";
};

type ApproveTransfer = {
    spender: string;
    ledger: string;
    amount: bigint;
    expiresIn: bigint | undefined;
    kind: "approveTransfer";
};

type DeclineInvitation = {
    chatId: MultiUserChatIdentifier;
    kind: "declineInvitation";
};

type AddMembersToChannel = {
    kind: "addMembersToChannel";
    chatId: ChannelIdentifier;
    userIds: string[];
    username: string;
    displayName: string | undefined;
};

type BlockCommunityUser = {
    kind: "blockCommunityUser";
    id: CommunityIdentifier;
    userId: string;
};

type ChangeChannelRole = {
    kind: "changeChannelRole";
    chatId: ChannelIdentifier;
    userId: string;
    newRole: MemberRole;
};

type DeclineChannelInvitation = {
    kind: "declineChannelInvitation";
    chatId: ChannelIdentifier;
};

type ChannelEvents = {
    kind: "channelEvents";
    chatId: ChannelIdentifier;
    startIndex: number;
    ascending: boolean;
    threadRootMessageIndex: number | undefined;
    latestKnownUpdate: bigint | undefined;
};

type ChannelEventsByIndex = {
    kind: "channelEventsByIndex";
    chatId: ChannelIdentifier;
    eventIndexes: number[];
    threadRootMessageIndex: number | undefined;
    latestKnownUpdate: bigint | undefined;
};

type ChannelEventsWindow = {
    kind: "channelEventsWindow";
    chatId: ChannelIdentifier;
    messageIndex: number;
    threadRootMessageIndex: number | undefined;
    latestKnownUpdate: bigint | undefined;
};

type ChannelMessagesByMessageIndex = {
    kind: "channelMessagesByMessageIndex";
    chatId: ChannelIdentifier;
    messageIndexes: number[];
    latestKnownUpdate: bigint | undefined;
    threadRootMessageIndex: number | undefined;
};

type RemoveCommunityMember = {
    kind: "removeCommunityMember";
    id: CommunityIdentifier;
    userId: string;
};

type SelectedChannelInitial = {
    kind: "selectedChannelInitial";
    chatId: ChannelIdentifier;
};

type SelectedChannelUpdates = {
    kind: "selectedChannelUpdates";
    chatId: ChannelIdentifier;
    updatesSince: bigint;
};

type ToggleMuteCommunityNotifications = {
    kind: "toggleMuteCommunityNotifications";
    communityId: string;
    mute: boolean;
};

type UnblockCommunityUser = {
    kind: "unblockCommunityUser";
    id: CommunityIdentifier;
    userId: string;
};

type UpdateCommunity = {
    kind: "updateCommunity";
    communityId: string;
    name?: string;
    description?: string;
    rules?: UpdatedRules;
    permissions?: Partial<CommunityPermissions>;
    avatar?: Uint8Array;
    banner?: Uint8Array;
    gate?: AccessGate;
    isPublic?: boolean;
    primaryLanguage?: string;
};

type CreateCommunity = {
    kind: "createCommunity";
    community: CommunitySummary;
    rules: Rules;
    defaultChannels: string[];
    defaultChannelRules: Rules;
};

type ChangeCommunityRole = {
    kind: "changeCommunityRole";
    id: CommunityIdentifier;
    userId: string;
    newRole: MemberRole;
};

type UpdateRegistry = {
    kind: "updateRegistry";
};

type SetMemberDisplayName = {
    communityId: string;
    displayName: string | undefined;
    kind: "setMemberDisplayName";
};

type FollowThread = {
    chatId: ChatIdentifier;
    threadRootMessageIndex: number;
    follow: boolean;
    kind: "followThread";
};

type SubmitProposal = {
    governanceCanisterId: string;
    proposal: CandidateProposal;
    ledger: string;
    token: string;
    proposalRejectionFee: bigint;
    transactionFee: bigint;
    kind: "submitProposal";
};

type DeleteDirectChat = {
    kind: "deleteDirectChat";
    userId: string;
    blockUser: boolean;
};

type GetDiamondMembershipFees = {
    kind: "diamondMembershipFees";
};

type GetExchangeRates = {
    kind: "exchangeRates";
};

type GetReportedMessages = {
    kind: "reportedMessages";
    userId: string | undefined;
};

<<<<<<< HEAD
type AcceptP2PSwap = {
    chatId: ChatIdentifier;
    threadRootMessageIndex: number | undefined;
    messageId: bigint;
    kind: "acceptP2PSwap";
};

type CancelP2PSwap = {
    chatId: ChatIdentifier;
    threadRootMessageIndex: number | undefined;
    messageId: bigint;
    kind: "cancelP2PSwap";
};

=======
>>>>>>> 8969ceb6
// prettier-ignore
export type WorkerResult<T> = T extends PinMessage
    ? PinMessageResponse
    : T extends LoadSavedCryptoAccounts
    ? NamedAccount[]
    : T extends SaveCryptoAccount
    ? SaveCryptoAccountResponse
    : T extends TipMessage
    ? TipMessageResponse
    : T extends UnpinMessage
    ? UnpinMessageResponse
    : T extends GetUpdates
    ? UpdatesResult
    : T extends GetDeletedDirectMessage
    ? DeletedDirectMessageResponse
    : T extends GetDeletedGroupMessage
    ? DeletedGroupMessageResponse
    : T extends CreateUserClient
    ? void
    : T extends ChatEvents
    ? EventsResponse<ChatEvent>
    : T extends GetUsers
    ? UsersResponse
    : T extends MarkMessagesRead
    ? MarkReadResponse
    : T extends GetGroupDetails
    ? GroupChatDetailsResponse
    : T extends CurrentUser
    ? CurrentUserResponse
    : T extends CreateUserClient
    ? void
    : T extends GetAllCachedUsers
    ? UserLookup
    : T extends LastOnline
    ? Record<string, number>
    : T extends MarkAsOnline
    ? void
    : T extends ChatEventsWindow
    ? EventsResponse<ChatEvent>
    : T extends ChatEventsByEventIndex
    ? EventsResponse<ChatEvent>
    : T extends RehydrateMessage
    ? EventWrapper<Message>
    : T extends CheckUsername
    ? CheckUsernameResponse
    : T extends SearchUsers
    ? UserSummary[]
    : T extends MigrateUserPrincipal
    ? MigrateUserPrincipalResponse
    : T extends InitUserPrincipalMigration
    ? void
    : T extends GetUserStorageLimits
    ? StorageStatus
    : T extends GetPublicGroupSummary
    ? PublicGroupSummaryResponse
    : T extends ToggleMuteNotifications
    ? ToggleMuteNotificationResponse
    : T extends ArchiveChat
    ? ArchiveChatResponse
    : T extends UnArchiveChat
    ? ArchiveChatResponse
    : T extends PinChat
    ? PinChatResponse
    : T extends UnpinChat
    ? UnpinChatResponse
    : T extends BlockUserFromDirectChat
    ? BlockUserResponse
    : T extends UnblockUserFromDirectChat
    ? UnblockUserResponse
    : T extends SetUserAvatar
    ? BlobReference
    : T extends DeleteGroup
    ? DeleteGroupResponse
    : T extends LeaveGroup
    ? LeaveGroupResponse
    : T extends JoinGroup
    ? JoinGroupResponse
    : T extends UpdateGroup
    ? UpdateGroupResponse
    : T extends RegisterPollVote
    ? RegisterPollVoteResponse
    : T extends DeleteMessage
    ? DeleteMessageResponse
    : T extends UndeleteMessage
    ? UndeleteMessageResponse
    : T extends AddReaction
    ? AddRemoveReactionResponse
    : T extends RemoveReaction
    ? AddRemoveReactionResponse
    : T extends BlockUserFromGroup
    ? BlockUserResponse
    : T extends UnblockUserFromGroup
    ? UnblockUserResponse
    : T extends GetProposalVoteDetailsRequest
    ? ProposalVoteDetails
    : T extends ListNervousSystemFunctions
    ? ListNervousSystemFunctionsResponse
    : T extends SendMessage
    ? [ SendMessageResponse, Message ]
    : T extends EditMessage
    ? EditMessageResponse
    : T extends RegisterUser
    ? RegisterUserResponse
    : T extends SubscriptionExists
    ? boolean
    : T extends PushSub
    ? void
    : T extends RemoveSub
    ? void
    : T extends InviteUsers
    ? InviteUsersResponse
    : T extends InviteUsersToCommunity
    ? InviteUsersResponse
    : T extends RemoveMember
    ? RemoveMemberResponse
    : T extends ChangeRole
    ? ChangeRoleResponse
    : T extends RegisterProposalVote
    ? RegisterProposalVoteResponse
    : T extends GetRecommendedGroups
    ? GroupChatSummary[]
    : T extends ExploreCommunities
    ? ExploreCommunitiesResponse
    : T extends DismissRecommendations
    ? void
    : T extends GroupInvite
    ? void
    : T extends CommunityInvite
    ? void
    : T extends SearchGroupChat
    ? SearchGroupChatResponse
    : T extends SearchDirectChat
    ? SearchDirectChatResponse
    : T extends RefreshAccountBalance
    ? bigint
    : T extends GetAccountTransactions
    ? AccountTransactionResult
    : T extends GetThreadPreviews
    ? ThreadPreview[]
    : T extends GetUser
    ? UserSummary | undefined
    : T extends GetPublicProfile
    ? PublicProfile
    : T extends SetUsername
    ? SetUsernameResponse
    : T extends SetDisplayName
    ? SetDisplayNameResponse
    : T extends SetBio
    ? SetBioResponse
    : T extends GetBio
    ? string
    : T extends WithdrawCrypto
    ? WithdrawCryptocurrencyResponse
    : T extends GroupMessagesByMessageIndex
    ? EventsResponse<Message>
    : T extends GetInviteCode
    ? InviteCodeResponse
    : T extends EnableInviteCode
    ? EnableInviteCodeResponse
    : T extends DisableInviteCode
    ? DisableInviteCodeResponse
    : T extends ResetInviteCode
    ? ResetInviteCodeResponse
    : T extends CreateGroupChat
    ? CreateGroupResponse
    : T extends SetCachedMessageFromNotification
    ? void
    : T extends FreezeGroup
    ? FreezeGroupResponse
    : T extends UnfreezeGroup
    ? UnfreezeGroupResponse
    : T extends AddHotGroupExclusion
    ? AddHotGroupExclusionResponse
    : T extends RemoveHotGroupExclusion
    ? RemoveHotGroupExclusionResponse
    : T extends AddMessageFilter
    ? boolean
    : T extends RemoveMessageFilter
    ? boolean
    : T extends DeleteFrozenGroup
    ? DeleteFrozenGroupResponse
    : T extends SuspendUser
    ? SuspendUserResponse
    : T extends UnsuspendUser
    ? UnsuspendUserResponse
    : T extends SetCommunityModerationFlags
    ? SetCommunityModerationFlagsResponse
    : T extends SetGroupUpgradeConcurrency
    ? SetGroupUpgradeConcurrencyResponse
    : T extends SetCommunityUpgradeConcurrency
    ? SetGroupUpgradeConcurrencyResponse
    : T extends SetUserUpgradeConcurrency
    ? SetUserUpgradeConcurrencyResponse
    : T extends SetDiamondMembershipFees
    ? boolean
    : T extends StakeNeuronForSubmittingProposals
    ? StakeNeuronForSubmittingProposalsResponse
    : T extends LoadFailedMessages
    ? Map< string, Record< number, EventWrapper<Message>>>
    : T extends DeleteFailedMessage
    ? void
    : T extends ClaimPrize
    ? ClaimPrizeResponse
    : T extends PayForDiamondMembership
    ? PayForDiamondMembershipResponse
    : T extends UpdateMarketMakerConfig
    ? UpdateMarketMakerConfigResponse
    : T extends SetMessageReminder
    ? SetMessageReminderResponse
    : T extends CancelMessageReminder
    ? boolean
    : T extends ReferralLeaderboard
    ? ReferralLeaderboardResponse
    : T extends ReportMessage
    ? boolean
    : T extends ApproveTransfer
    ? ApproveTransferResponse
    : T extends DeclineInvitation
    ? DeclineInvitationResponse
    : T extends AddMembersToChannel
    ? AddMembersToChannelResponse
    : T extends BlockCommunityUser
    ? BlockCommunityUserResponse
    : T extends ChangeChannelRole
    ? ChangeRoleResponse
    : T extends ChangeCommunityRole
    ? ChangeCommunityRoleResponse
    : T extends DeclineChannelInvitation
    ? DeclineInvitationResponse
    : T extends ChannelEvents
    ? EventsResponse<GroupChatEvent>
    : T extends ChannelEventsByIndex
    ? EventsResponse<GroupChatEvent>
    : T extends ChannelEventsWindow
    ? EventsResponse<GroupChatEvent>
    : T extends ChannelMessagesByMessageIndex
    ? EventsResponse<Message>
    : T extends RemoveCommunityMember
    ? RemoveMemberResponse
    : T extends ToggleMuteCommunityNotifications
    ? ToggleMuteCommunityNotificationsResponse
    : T extends UnblockCommunityUser
    ? UnblockCommunityUserResponse
    : T extends UpdateCommunity
    ? UpdateCommunityResponse
    : T extends CreateCommunity
    ? CreateCommunityResponse
    : T extends JoinCommunity
    ? JoinCommunityResponse
    : T extends SearchGroups
    ? GroupSearchResponse
    : T extends GetCommunitySummary
    ? CommunitySummaryResponse
    : T extends ExploreChannels
    ? ExploreChannelsResponse
    : T extends GetCommunityDetails
    ? CommunityDetailsResponse
    : T extends GetChannelSummary
    ? ChannelSummaryResponse
    : T extends AddToFavourites
    ? ManageFavouritesResponse
    : T extends RemoveFromFavourites
    ? ManageFavouritesResponse
    : T extends LeaveCommunity
    ? LeaveCommunityResponse
    : T extends DeleteCommunity
    ? DeleteCommunityResponse
    : T extends ConvertGroupToCommunity
    ? ConvertToCommunityResponse
    : T extends ImportGroupToCommunity
    ? ImportGroupResponse
    : T extends UpdateRegistry
    ? [RegistryValue, boolean]
    : T extends SetCommunityIndexes
    ? boolean
    : T extends CreateUserGroup
    ? CreateUserGroupResponse
    : T extends UpdateUserGroup
    ? UpdateUserGroupResponse
    : T extends DeleteUserGroups
    ? DeleteUserGroupsResponse
    : T extends SetMemberDisplayName
    ? SetMemberDisplayNameResponse
    : T extends SubmitProposal
    ? SubmitProposalResponse
    : T extends FollowThread
    ? FollowThreadResponse
    : T extends GetCachePrimerTimestamps
    ? Record< string, bigint >
    : T extends SetCachePrimerTimestamp
    ? void
    : T extends GetTokenSwaps
    ? Record<string, DexId[]>
    : T extends CanSwap
    ? Set<string>
    : T extends GetTokenSwapQuotes
    ? [DexId, bigint][]
    : T extends SwapTokens
    ? SwapTokensResponse
    : T extends TokenSwapStatus
    ? TokenSwapStatusResponse
    : T extends DeleteDirectChat
    ? boolean
    : T extends GetDiamondMembershipFees
    ? DiamondMembershipFees[]
    : T extends GetReportedMessages
    ? string
    : T extends GetExchangeRates
    ? Record<string, TokenExchangeRates>
    : T extends SetTranslationCorrection
    ? boolean
    : T extends ApproveTranslationCorrection
    ? TranslationCorrections
    : T extends RejectTranslationCorrection
    ? TranslationCorrections
    : T extends GetTranslationCorrections
    ? TranslationCorrections
    : T extends AcceptP2PSwap
    ? AcceptP2PSwapResponse
    : T extends CancelP2PSwap
    ? CancelP2PSwapResponse
    : never;<|MERGE_RESOLUTION|>--- conflicted
+++ resolved
@@ -1481,7 +1481,6 @@
     userId: string | undefined;
 };
 
-<<<<<<< HEAD
 type AcceptP2PSwap = {
     chatId: ChatIdentifier;
     threadRootMessageIndex: number | undefined;
@@ -1496,8 +1495,6 @@
     kind: "cancelP2PSwap";
 };
 
-=======
->>>>>>> 8969ceb6
 // prettier-ignore
 export type WorkerResult<T> = T extends PinMessage
     ? PinMessageResponse
