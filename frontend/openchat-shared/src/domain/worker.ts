import type { AgentConfig } from "./config";
import type {
    AddRemoveReactionResponse,
    BlockUserResponse,
    CandidateGroupChat,
    ChangeRoleResponse,
    ChatEvent,
    ClaimPrizeResponse,
    CreateGroupResponse,
    DeletedDirectMessageResponse,
    DeletedGroupMessageResponse,
    DeleteFrozenGroupResponse,
    DeleteGroupResponse,
    DeleteMessageResponse,
    DirectChatEvent,
    DisableInviteCodeResponse,
    EditMessageResponse,
    EnableInviteCodeResponse,
    EventsResponse,
    EventWrapper,
    FreezeGroupResponse,
    GroupChatDetails,
    GroupChatDetailsResponse,
    GroupChatEvent,
    GroupChatSummary,
    IndexRange,
    InviteCodeResponse,
    JoinGroupResponse,
    LeaveGroupResponse,
    ListNervousSystemFunctionsResponse,
    MarkReadRequest,
    MarkReadResponse,
    Message,
    PendingCryptocurrencyWithdrawal,
    PinMessageResponse,
    RegisterPollVoteResponse,
    RegisterProposalVoteResponse,
    RemoveMemberResponse,
    SendMessageResponse,
    ProposalVoteDetails,
    ThreadPreview,
    ThreadRead,
    ThreadSyncDetails,
    UnblockUserResponse,
    UndeleteMessageResponse,
    UnfreezeGroupResponse,
    UnpinMessageResponse,
    UpdateGroupResponse,
    UpdatesResult,
    WithdrawCryptocurrencyResponse,
    InviteUsersResponse,
    ResetInviteCodeResponse,
    AddHotGroupExclusionResponse,
    RemoveHotGroupExclusionResponse,
    SetCommunityModerationFlagsResponse,
    SetGroupUpgradeConcurrencyResponse,
    DeclineInvitationResponse,
    ChatIdentifier,
    GroupChatIdentifier,
    DirectChatIdentifier,
    ChannelIdentifier,
    MultiUserChatIdentifier,
    PublicGroupSummaryResponse,
    MessageContext,
    PendingCryptocurrencyTransfer,
    TipMessageResponse,
} from "./chat";
import type { BlobReference, StorageStatus } from "./data/data";
import type { UpdateMarketMakerConfigArgs, UpdateMarketMakerConfigResponse } from "./marketMaker";
import type { ToggleMuteNotificationResponse } from "./notifications";
import type {
    ArchiveChatResponse,
    CheckUsernameResponse,
    CreatedUser,
    CurrentUserResponse,
    MigrateUserPrincipalResponse,
    PinChatResponse,
    PublicProfile,
    RegisterUserResponse,
    SetBioResponse,
    SetUsernameResponse,
    SuspendUserResponse,
    UnpinChatResponse,
    User,
    UserLookup,
    UsersArgs,
    UsersResponse,
    UserSummary,
    UnsuspendUserResponse,
    DiamondMembershipDuration,
    PayForDiamondMembershipResponse,
    SetMessageReminderResponse,
    ReferralLeaderboardRange,
    ReferralLeaderboardResponse,
    SetUserUpgradeConcurrencyResponse,
    ManageFavouritesResponse,
    SetDisplayNameResponse,
    NamedAccount,
    SaveCryptoAccountResponse,
    SubmitProposalResponse,
    SwapTokensResponse,
    TokenSwapStatusResponse,
} from "./user";
import type {
    SearchDirectChatResponse,
    SearchGroupChatResponse,
    GroupSearchResponse,
    ExploreCommunitiesResponse,
    ExploreChannelsResponse,
} from "./search/search";
import type { GroupInvite, CommunityInvite } from "./inviteCodes";
import type { CommunityPermissions, MemberRole, OptionalChatPermissions } from "./permission";
import type { AccessGate, Rules, UpdatedRules } from "./access";
import type {
    AddMembersToChannelResponse,
    BlockCommunityUserResponse,
    ChangeCommunityRoleResponse,
    CommunitySummary,
    CreateCommunityResponse,
    JoinCommunityResponse,
    ToggleMuteCommunityNotificationsResponse,
    UnblockCommunityUserResponse,
    UpdateCommunityResponse,
    CommunityIdentifier,
    CommunitySummaryResponse,
    ChannelMatch,
    CommunityDetailsResponse,
    CommunityDetails,
    ChannelSummaryResponse,
    LeaveCommunityResponse,
    DeleteCommunityResponse,
    ConvertToCommunityResponse,
    ImportGroupResponse,
    CreateUserGroupResponse,
    UpdateUserGroupResponse,
    DeleteUserGroupsResponse,
    SetMemberDisplayNameResponse,
    FollowThreadResponse,
} from "./community";
import type { RegistryValue } from "./registry";
import type { StakeNeuronForSubmittingProposalsResponse } from "./proposalsBot";
import type { CandidateProposal } from "./proposals";
import type { OptionUpdate } from "./optionUpdate";
import type { AccountTransactionResult, CryptocurrencyDetails } from "./crypto";
import type { DexId, TokenSwapPool } from "./dexes";
/**
 * Worker request types
 */

export type CorrelatedWorkerRequest = WorkerRequest & {
    correlationId: string;
};

export type WorkerRequest =
    | DismissRecommendations
    | SearchGroups
    | GetRecommendedGroups
    | RegisterProposalVote
    | ChangeRole
    | RemoveMember
    | InviteUsers
    | InviteUsersToCommunity
    | PushSub
    | RemoveSub
    | SubscriptionExists
    | RegisterUser
    | EditMessage
    | SendMessage
    | UnpinMessage
    | PinMessage
    | GetProposalVoteDetailsRequest
    | ListNervousSystemFunctions
    | BlockUserFromGroup
    | UnblockUserFromGroup
    | RemoveReaction
    | AddReaction
    | DeleteMessage
    | UndeleteMessage
    | RegisterPollVote
    | UpdateGroup
    | JoinGroup
    | JoinCommunity
    | LeaveGroup
    | DeleteGroup
    | SetUserAvatar
    | UnblockUserFromDirectChat
    | BlockUserFromDirectChat
    | UnpinChat
    | PinChat
    | UnArchiveChat
    | ArchiveChat
    | ToggleMuteNotifications
    | GetPublicGroupSummary
    | GetUserStorageLimits
    | InitUserPrincipalMigration
    | MigrateUserPrincipal
    | SearchUsers
    | CheckUsername
    | RehydrateMessage
    | ChatEventsByEventIndex
    | ChatEventsWindow
    | LastOnline
    | MarkAsOnline
    | GetGroupDetails
    | MarkMessagesRead
    | GetAllCachedUsers
    | GetUsers
    | ChatEvents
    | CreateUserClient
    | Init
    | CurrentUser
    | SetGroupInvite
    | SetCommunityInvite
    | SearchGroupChat
    | SearchDirectChat
    | RefreshAccountBalance
    | GetAccountTransactions
    | GetThreadPreviews
    | GetUser
    | GetPublicProfile
    | SetUsername
    | SetDisplayName
    | SetBio
    | GetBio
    | WithdrawCrypto
    | GroupMessagesByMessageIndex
    | GetInviteCode
    | EnableInviteCode
    | ResetInviteCode
    | DisableInviteCode
    | CreateGroupChat
    | SetCachedMessageFromNotification
    | FreezeGroup
    | UnfreezeGroup
    | DeleteFrozenGroup
    | AddHotGroupExclusion
    | RemoveHotGroupExclusion
    | SuspendUser
    | UnsuspendUser
    | GetUpdates
    | GetDeletedGroupMessage
    | GetDeletedDirectMessage
    | LoadFailedMessages
    | DeleteFailedMessage
    | ClaimPrize
    | PayForDiamondMembership
    | SetCommunityModerationFlags
    | SetGroupUpgradeConcurrency
    | SetCommunityUpgradeConcurrency
    | SetUserUpgradeConcurrency
    | StakeNeuronForSubmittingProposals
    | UpdateMarketMakerConfig
    | SetMessageReminder
    | CancelMessageReminder
    | ReferralLeaderboard
    | ReportMessage
    | DeclineInvitation
    | AddMembersToChannel
    | BlockCommunityUser
    | ChangeChannelRole
    | DeclineChannelInvitation
    | ChannelEvents
    | ChannelEventsByIndex
    | ChannelEventsWindow
    | ChannelMessagesByMessageIndex
    | RemoveCommunityMember
    | SelectedChannelInitial
    | SelectedChannelUpdates
    | ToggleMuteCommunityNotifications
    | UnblockCommunityUser
    | UpdateCommunity
    | CreateCommunity
    | ExploreCommunities
    | GetCommunitySummary
    | ExploreChannels
    | GetCommunityDetails
    | GetChannelSummary
    | AddToFavourites
    | RemoveFromFavourites
    | LeaveCommunity
    | DeleteCommunity
    | ConvertGroupToCommunity
    | ImportGroupToCommunity
    | SetModerationFlags
    | ChangeCommunityRole
    | SetCommunityIndexes
    | UpdateRegistry
    | CreateUserGroup
    | UpdateUserGroup
    | DeleteUserGroups
    | SetMemberDisplayName
    | GetCachePrimerTimestamps
    | SetCachePrimerTimestamp
    | FollowThread
    | LoadSavedCryptoAccounts
    | SaveCryptoAccount
    | SubmitProposal
    | TipMessage
    | GetTokenSwapPools
    | QuoteTokenSwap
    | SwapTokens
    | TokenSwapStatus;

type LoadSavedCryptoAccounts = {
    kind: "loadSavedCryptoAccounts";
};

type SaveCryptoAccount = {
    kind: "saveCryptoAccount";
    namedAccount: NamedAccount;
};

type TipMessage = {
    kind: "tipMessage";
    messageContext: MessageContext;
    messageId: bigint;
    transfer: PendingCryptocurrencyTransfer;
};

type GetTokenSwapPools = {
    kind: "getTokenSwapPools";
    inputToken: string;
    outputTokens: string[];
};

type QuoteTokenSwap = {
    kind: "quoteTokenSwap";
    inputToken: string;
    outputToken: string;
    amountIn: bigint;
};

type SwapTokens = {
    kind: "swapTokens";
    swapId: bigint;
    inputToken: CryptocurrencyDetails;
    outputToken: CryptocurrencyDetails;
    amountIn: bigint;
    minAmountOut: bigint;
    pool: TokenSwapPool;
};

type TokenSwapStatus = {
    kind: "tokenSwapStatus";
    swapId: bigint;
};

type SetCommunityIndexes = {
    kind: "setCommunityIndexes";
    indexes: Record<string, number>;
};

type SetModerationFlags = {
    kind: "setModerationFlags";
    flags: number;
};

type ImportGroupToCommunity = {
    kind: "importGroupToCommunity";
    groupId: GroupChatIdentifier;
    communityId: CommunityIdentifier;
};

type ConvertGroupToCommunity = {
    kind: "convertGroupToCommunity";
    chatId: GroupChatIdentifier;
    historyVisible: boolean;
    rules: Rules;
};

type DeleteCommunity = {
    kind: "deleteCommunity";
    id: CommunityIdentifier;
};

type LeaveCommunity = {
    kind: "leaveCommunity";
    id: CommunityIdentifier;
};

type AddToFavourites = {
    kind: "addToFavourites";
    chatId: ChatIdentifier;
};

type RemoveFromFavourites = {
    kind: "removeFromFavourites";
    chatId: ChatIdentifier;
};

type GetChannelSummary = {
    kind: "getChannelSummary";
    chatId: ChannelIdentifier;
};

type GetCommunityDetails = {
    kind: "getCommunityDetails";
    id: CommunityIdentifier;
    communityLastUpdated: bigint;
};

type ExploreChannels = {
    kind: "exploreChannels";
    id: CommunityIdentifier;
    searchTerm: string | undefined;
    pageSize: number;
    pageIndex: number;
};

type GetCommunitySummary = {
    communityId: string;
    kind: "getCommunitySummary";
};

type ReferralLeaderboard = {
    args?: ReferralLeaderboardRange;
    kind: "getReferralLeaderboard";
};

type SetCachedMessageFromNotification = {
    chatId: ChatIdentifier;
    threadRootMessageIndex: number | undefined;
    message: EventWrapper<Message>;
    kind: "setCachedMessageFromNotification";
};

type CreateGroupChat = {
    candidate: CandidateGroupChat;
    kind: "createGroupChat";
};

type DisableInviteCode = {
    id: GroupChatIdentifier | CommunityIdentifier;
    kind: "disableInviteCode";
};

type EnableInviteCode = {
    id: GroupChatIdentifier | CommunityIdentifier;
    kind: "enableInviteCode";
};

type ResetInviteCode = {
    id: GroupChatIdentifier | CommunityIdentifier;
    kind: "resetInviteCode";
};

type GetInviteCode = {
    id: GroupChatIdentifier | CommunityIdentifier;
    kind: "getInviteCode";
};

type GroupMessagesByMessageIndex = {
    chatId: MultiUserChatIdentifier;
    messageIndexes: Set<number>;
    latestKnownUpdate: bigint | undefined;
    kind: "getGroupMessagesByMessageIndex";
};

type WithdrawCrypto = {
    domain: PendingCryptocurrencyWithdrawal;
    kind: "withdrawCryptocurrency";
};

type GetBio = {
    userId?: string;
    kind: "getBio";
};

type SetBio = {
    bio: string;
    kind: "setBio";
};

type SetUsername = {
    userId: string;
    username: string;
    kind: "setUsername";
};

type SetDisplayName = {
    userId: string;
    displayName: string | undefined;
    kind: "setDisplayName";
};

type GetPublicProfile = {
    userId?: string;
    kind: "getPublicProfile";
};

type GetUser = {
    userId: string;
    allowStale: boolean;
    kind: "getUser";
};

type GetThreadPreviews = {
    threadsByChat: Map<string, [ThreadSyncDetails[], bigint | undefined]>;
    kind: "threadPreviews";
};

type RefreshAccountBalance = {
    ledger: string;
    principal: string;
    kind: "refreshAccountBalance";
};

type GetAccountTransactions = {
    ledgerIndex: string;
    fromId?: bigint;
    principal: string;
    kind: "getAccountTransactions";
};

type SearchDirectChat = {
    chatId: DirectChatIdentifier;
    searchTerm: string;
    maxResults: number;
    kind: "searchDirectChat";
};

type SearchGroupChat = {
    chatId: MultiUserChatIdentifier;
    searchTerm: string;
    userIds: string[];
    maxResults: number;
    kind: "searchGroupChat";
};

type SetGroupInvite = {
    value: GroupInvite;
    kind: "groupInvite";
};

type SetCommunityInvite = {
    value: CommunityInvite;
    kind: "communityInvite";
};

type DismissRecommendations = {
    chatId: GroupChatIdentifier;
    kind: "dismissRecommendation";
};

type ExploreCommunities = {
    searchTerm: string | undefined;
    pageIndex: number;
    pageSize: number;
    flags: number;
    languages: string[];
    kind: "exploreCommunities";
};

type SearchGroups = {
    searchTerm: string;
    maxResults: number;
    kind: "searchGroups";
};

type GetRecommendedGroups = {
    exclusions: string[];
    kind: "getRecommendedGroups";
};

type RegisterProposalVote = {
    chatId: MultiUserChatIdentifier;
    messageIndex: number;
    adopt: boolean;
    kind: "registerProposalVote";
};

type ChangeRole = {
    chatId: MultiUserChatIdentifier;
    userId: string;
    newRole: MemberRole;
    kind: "changeRole";
};

type RemoveMember = {
    chatId: MultiUserChatIdentifier;
    userId: string;
    kind: "removeMember";
};

type InviteUsers = {
    chatId: MultiUserChatIdentifier;
    userIds: string[];
    kind: "inviteUsers";
};

type InviteUsersToCommunity = {
    id: CommunityIdentifier;
    userIds: string[];
    kind: "inviteUsersToCommunity";
};

type RemoveSub = {
    subscription: PushSubscriptionJSON;
    kind: "removeSubscription";
};

type PushSub = {
    subscription: PushSubscriptionJSON;
    kind: "pushSubscription";
};

type SubscriptionExists = {
    p256dh_key: string;
    kind: "subscriptionExists";
};

type RegisterUser = {
    username: string;
    displayName: string | undefined;
    referralCode: string | undefined;
    kind: "registerUser";
};

type EditMessage = {
    chatId: ChatIdentifier;
    msg: Message;
    threadRootMessageIndex?: number;
    kind: "editMessage";
};

type SendMessage = {
    messageContext: MessageContext;
    user: CreatedUser;
    mentioned: User[];
    event: EventWrapper<Message>;
    rulesAccepted: number | undefined;
    communityRulesAccepted: number | undefined;
    kind: "sendMessage";
};

export type PinMessage = {
    chatId: MultiUserChatIdentifier;
    messageIndex: number;
    kind: "pinMessage";
};

export type UnpinMessage = {
    chatId: MultiUserChatIdentifier;
    messageIndex: number;
    kind: "unpinMessage";
};

type GetProposalVoteDetailsRequest = {
    governanceCanisterId: string;
    proposalId: bigint;
    isNns: boolean;
    kind: "getProposalVoteDetails";
};

type ListNervousSystemFunctions = {
    snsGovernanceCanisterId: string;
    kind: "listNervousSystemFunctions";
};

type BlockUserFromGroup = {
    chatId: MultiUserChatIdentifier;
    userId: string;
    kind: "blockUserFromGroupChat";
};

type UnblockUserFromGroup = {
    chatId: MultiUserChatIdentifier;
    userId: string;
    kind: "unblockUserFromGroupChat";
};

type RemoveReaction = {
    chatId: ChatIdentifier;
    messageId: bigint;
    reaction: string;
    threadRootMessageIndex?: number;
    kind: "removeReaction";
};

type AddReaction = {
    chatId: ChatIdentifier;
    messageId: bigint;
    reaction: string;
    username: string;
    displayName: string | undefined;
    threadRootMessageIndex?: number;
    kind: "addReaction";
};

type DeleteMessage = {
    chatId: ChatIdentifier;
    messageId: bigint;
    threadRootMessageIndex?: number;
    asPlatformModerator?: boolean;
    kind: "deleteMessage";
};

type UndeleteMessage = {
    chatId: ChatIdentifier;
    messageId: bigint;
    threadRootMessageIndex?: number;
    kind: "undeleteMessage";
};

type RegisterPollVote = {
    chatId: MultiUserChatIdentifier;
    messageIdx: number;
    answerIdx: number;
    voteType: "register" | "delete";
    threadRootMessageIndex?: number;
    kind: "registerPollVote";
};

type UpdateGroup = {
    chatId: MultiUserChatIdentifier;
    name?: string;
    desc?: string;
    rules?: UpdatedRules;
    permissions?: OptionalChatPermissions;
    avatar?: Uint8Array;
    eventsTimeToLive?: OptionUpdate<bigint>;
    gate?: AccessGate;
    isPublic?: boolean;
    kind: "updateGroup";
};

type JoinGroup = {
    chatId: MultiUserChatIdentifier;
    kind: "joinGroup";
    credential?: string;
};

type JoinCommunity = {
    id: CommunityIdentifier;
    kind: "joinCommunity";
    credential?: string;
};

type LeaveGroup = {
    chatId: MultiUserChatIdentifier;
    kind: "leaveGroup";
};

type DeleteGroup = {
    chatId: MultiUserChatIdentifier;
    kind: "deleteGroup";
};

type SetUserAvatar = {
    data: Uint8Array;
    kind: "setUserAvatar";
};

type UnblockUserFromDirectChat = {
    userId: string;
    kind: "unblockUserFromDirectChat";
};

type BlockUserFromDirectChat = {
    userId: string;
    kind: "blockUserFromDirectChat";
};

type UnpinChat = {
    chatId: ChatIdentifier;
    favourite: boolean;
    kind: "unpinChat";
};

type PinChat = {
    chatId: ChatIdentifier;
    favourite: boolean;
    kind: "pinChat";
};

type UnArchiveChat = {
    chatId: ChatIdentifier;
    kind: "unarchiveChat";
};

type ArchiveChat = {
    chatId: ChatIdentifier;
    kind: "archiveChat";
};

type ToggleMuteNotifications = {
    chatId: ChatIdentifier;
    muted: boolean;
    kind: "toggleMuteNotifications";
};

type GetPublicGroupSummary = {
    chatId: GroupChatIdentifier;
    kind: "getPublicGroupSummary";
};

type GetUserStorageLimits = {
    kind: "getUserStorageLimits";
};

type InitUserPrincipalMigration = {
    newPrincipal: string;
    kind: "initUserPrincipalMigration";
};

type MigrateUserPrincipal = {
    userId: string;
    kind: "migrateUserPrincipal";
};

type CheckUsername = {
    username: string;
    kind: "checkUsername";
};

type SearchUsers = {
    searchTerm: string;
    maxResults: number;
    kind: "searchUsers";
};

type ChatEventsWindow = {
    eventIndexRange: IndexRange;
    chatId: ChatIdentifier;
    messageIndex: number;
    latestKnownUpdate: bigint | undefined;
    threadRootMessageIndex: number | undefined;
    kind: "chatEventsWindow";
};

type ChatEventsByEventIndex = {
    chatId: ChatIdentifier;
    eventIndexes: number[];
    threadRootMessageIndex: number | undefined;
    latestKnownUpdate: bigint | undefined;
    kind: "chatEventsByEventIndex";
};

export type RehydrateMessage = {
    chatId: ChatIdentifier;
    message: EventWrapper<Message>;
    threadRootMessageIndex: number | undefined;
    latestKnownUpdate: bigint | undefined;
    kind: "rehydrateMessage";
};

type Init = Omit<AgentConfig, "logger"> & {
    kind: "init";
};

type CurrentUser = {
    kind: "getCurrentUser";
};

type MarkMessagesRead = {
    kind: "markMessagesRead";
    payload: MarkReadRequest;
};

type GetGroupDetails = {
    chatId: MultiUserChatIdentifier;
    chatLastUpdated: bigint;
    kind: "getGroupDetails";
};

type GetAllCachedUsers = {
    kind: "getAllCachedUsers";
};

type LastOnline = {
    userIds: string[];
    kind: "lastOnline";
};

type MarkAsOnline = {
    kind: "markAsOnline";
};

type FreezeGroup = {
    chatId: GroupChatIdentifier;
    reason: string | undefined;
    kind: "freezeGroup";
};

type UnfreezeGroup = {
    chatId: GroupChatIdentifier;
    kind: "unfreezeGroup";
};

type DeleteFrozenGroup = {
    chatId: GroupChatIdentifier;
    kind: "deleteFrozenGroup";
};

type AddHotGroupExclusion = {
    chatId: GroupChatIdentifier;
    kind: "addHotGroupExclusion";
};

type RemoveHotGroupExclusion = {
    chatId: GroupChatIdentifier;
    kind: "removeHotGroupExclusion";
};

type SuspendUser = {
    userId: string;
    reason: string;
    kind: "suspendUser";
};

type UnsuspendUser = {
    userId: string;
    kind: "unsuspendUser";
};

type SetCommunityModerationFlags = {
    communityId: string;
    flags: number;
    kind: "setCommunityModerationFlags";
};

type SetGroupUpgradeConcurrency = {
    value: number;
    kind: "setGroupUpgradeConcurrency";
};

type SetCommunityUpgradeConcurrency = {
    value: number;
    kind: "setCommunityUpgradeConcurrency";
};

type SetUserUpgradeConcurrency = {
    value: number;
    kind: "setUserUpgradeConcurrency";
};

type StakeNeuronForSubmittingProposals = {
    governanceCanisterId: string;
    stake: bigint;
    kind: "stakeNeuronForSubmittingProposals";
};

type GetUsers = {
    users: UsersArgs;
    allowStale: boolean;
    kind: "getUsers";
};

type ChatEvents = {
    chatId: ChatIdentifier;
    eventIndexRange: IndexRange;
    startIndex: number;
    ascending: boolean;
    threadRootMessageIndex: number | undefined;
    latestKnownUpdate: bigint | undefined;
    kind: "chatEvents";
};

type CreateUserClient = {
    userId: string;
    kind: "createUserClient";
};

type GetUpdates = {
    kind: "getUpdates";
    initialLoad: boolean;
};

type GetDeletedGroupMessage = {
    chatId: MultiUserChatIdentifier;
    messageId: bigint;
    threadRootMessageIndex: number | undefined;
    kind: "getDeletedGroupMessage";
};

type GetDeletedDirectMessage = {
    userId: string;
    messageId: bigint;
    kind: "getDeletedDirectMessage";
};

type CreateUserGroup = {
    communityId: string;
    name: string;
    userIds: string[];
    kind: "createUserGroup";
};

type UpdateUserGroup = {
    communityId: string;
    userGroupId: number;
    name: string | undefined;
    usersToAdd: string[];
    usersToRemove: string[];
    kind: "updateUserGroup";
};

type DeleteUserGroups = {
    communityId: string;
    userGroupIds: number[];
    kind: "deleteUserGroups";
};

type GetCachePrimerTimestamps = {
    kind: "getCachePrimerTimestamps";
};

type SetCachePrimerTimestamp = {
    chatIdentifierString: string;
    timestamp: bigint;
    kind: "setCachePrimerTimestamp";
};

/**
 * Worker error type
 */
export type WorkerError = {
    kind: "worker_error";
    correlationId: string;
    error: string;
};

/**
 * Worker response types
 */
export type WorkerResponseInner =
    | bigint
    | boolean
    | string
    | string[]
    | undefined
    | CreateGroupResponse
    | DisableInviteCodeResponse
    | EnableInviteCodeResponse
    | ResetInviteCodeResponse
    | InviteCodeResponse
    | EventsResponse<Message>
    | WithdrawCryptocurrencyResponse
    | SetBioResponse
    | SetUsernameResponse
    | PublicProfile
    | UserSummary
    | ThreadPreview[]
    | SearchDirectChatResponse
    | SearchGroupChatResponse
    | Rules
    | GroupChatSummary[]
    | RegisterProposalVoteResponse
    | ChangeRoleResponse
    | InviteUsersResponse
    | RemoveMemberResponse
    | RegisterUserResponse
    | EditMessageResponse
    | [SendMessageResponse, Message]
    | UnpinMessageResponse
    | PinMessageResponse
    | ProposalVoteDetails
    | ListNervousSystemFunctionsResponse
    | AddRemoveReactionResponse
    | DeleteMessageResponse
    | UndeleteMessageResponse
    | RegisterPollVoteResponse
    | UpdateGroupResponse
    | JoinGroupResponse
    | DeleteGroupResponse
    | LeaveGroupResponse
    | BlobReference
    | UnblockUserResponse
    | BlockUserResponse
    | UnpinChatResponse
    | PinChatResponse
    | ArchiveChatResponse
    | ArchiveChatResponse
    | ToggleMuteNotificationResponse
    | GroupChatSummary
    | StorageStatus
    | MigrateUserPrincipalResponse
    | UserSummary[]
    | CheckUsernameResponse
    | EventWrapper<Message>
    | EventsResponse<DirectChatEvent>
    | EventsResponse<GroupChatEvent>
    | EventsResponse<DirectChatEvent>
    | EventsResponse<GroupChatEvent>
    | Record<string, number>
    | GroupChatDetailsResponse
    | GroupChatDetails
    | MarkReadResponse
    | UserLookup
    | UsersResponse
    | CurrentUserResponse
    | EventsResponse<ChatEvent>
    | FreezeGroupResponse
    | UnfreezeGroupResponse
    | DeleteFrozenGroupResponse
    | AddHotGroupExclusion
    | RemoveHotGroupExclusion
    | SuspendUserResponse
    | UnsuspendUserResponse
    | UpdatesResult
    | DeletedDirectMessageResponse
    | DeletedGroupMessageResponse
    | StakeNeuronForSubmittingProposalsResponse
    | Map<string, Record<number, EventWrapper<Message>>>
    | PayForDiamondMembershipResponse
    | ClaimPrizeResponse
    | UpdateMarketMakerConfigResponse
    | SetMessageReminderResponse
    | ReferralLeaderboardResponse
    | BlockCommunityUserResponse
    | ChangeCommunityRoleResponse
    | ToggleMuteCommunityNotificationsResponse
    | UnblockCommunityUserResponse
    | UpdateCommunityResponse
    | CreateCommunityResponse
    | JoinCommunityResponse
    | CommunitySummaryResponse
    | ChannelMatch[]
    | CommunityDetailsResponse
    | CommunityDetails
    | ChannelSummaryResponse
    | ManageFavouritesResponse
    | LeaveCommunityResponse
    | DeleteCommunityResponse
    | ConvertToCommunityResponse
    | ExploreChannelsResponse
    | ImportGroupResponse
    | PublicGroupSummaryResponse
    | AddMembersToChannelResponse
    | RegistryValue
    | CreateUserGroupResponse
    | UpdateUserGroupResponse
    | DeleteUserGroupsResponse
    | TipMessageResponse
    | NamedAccount[]
    | SaveCryptoAccountResponse
    | SubmitProposalResponse
    | AccountTransactionResult
    | Record<string, bigint>
    | TokenSwapPool[]
    | [DexId, bigint][]
    | SwapTokensResponse
    | TokenSwapStatusResponse;

export type WorkerResponse = Response<WorkerResponseInner>;

type Response<T> = {
    kind: "worker_response";
    correlationId: string;
    response: T;
    final: boolean;
};

export type FromWorker = WorkerResponse | WorkerEvent | WorkerError;

/** Worker event types */
type WorkerEventCommon<T> = {
    kind: "worker_event";
    event: T;
};

export type WorkerEvent =
    | RelayedMessagesReadFromServer
    | RelayedStorageUpdated
    | RelayedUsersLoaded;

export type RelayedMessagesReadFromServer = WorkerEventCommon<{
    subkind: "messages_read_from_server";
    chatId: ChatIdentifier;
    readByMeUpTo: number | undefined;
    threadsRead: ThreadRead[];
    dateReadPinned: bigint | undefined;
}>;
export type RelayedStorageUpdated = WorkerEventCommon<{
    subkind: "storage_updated";
    status: StorageStatus;
}>;
export type RelayedUsersLoaded = WorkerEventCommon<{
    subkind: "users_loaded";
    users: UserSummary[];
}>;

type LoadFailedMessages = {
    kind: "loadFailedMessages";
};

type DeleteFailedMessage = {
    chatId: ChatIdentifier;
    messageId: bigint;
    threadRootMessageIndex: number | undefined;
    kind: "deleteFailedMessage";
};

type ClaimPrize = {
    chatId: MultiUserChatIdentifier;
    messageId: bigint;
    kind: "claimPrize";
};

type PayForDiamondMembership = {
    userId: string;
    token: string;
    duration: DiamondMembershipDuration;
    recurring: boolean;
    expectedPriceE8s: bigint;
    kind: "payForDiamondMembership";
};

type UpdateMarketMakerConfig = UpdateMarketMakerConfigArgs & {
    kind: "updateMarketMakerConfig";
};

type SetMessageReminder = {
    chatId: ChatIdentifier;
    eventIndex: number;
    remindAt: number;
    notes?: string;
    threadRootMessageIndex?: number;
    kind: "setMessageReminder";
};

type CancelMessageReminder = {
    reminderId: bigint;
    kind: "cancelMessageReminder";
};

type ReportMessage = {
    chatId: ChatIdentifier;
    threadRootMessageIndex: number | undefined;
    messageId: bigint;
    deleteMessage: boolean;
    kind: "reportMessage";
};

type DeclineInvitation = {
    chatId: MultiUserChatIdentifier;
    kind: "declineInvitation";
};

type AddMembersToChannel = {
    kind: "addMembersToChannel";
    chatId: ChannelIdentifier;
    userIds: string[];
    username: string;
    displayName: string | undefined;
};

type BlockCommunityUser = {
    kind: "blockCommunityUser";
    id: CommunityIdentifier;
    userId: string;
};

type ChangeChannelRole = {
    kind: "changeChannelRole";
    chatId: ChannelIdentifier;
    userId: string;
    newRole: MemberRole;
};

type DeclineChannelInvitation = {
    kind: "declineChannelInvitation";
    chatId: ChannelIdentifier;
};

type ChannelEvents = {
    kind: "channelEvents";
    chatId: ChannelIdentifier;
    startIndex: number;
    ascending: boolean;
    threadRootMessageIndex: number | undefined;
    latestKnownUpdate: bigint | undefined;
};

type ChannelEventsByIndex = {
    kind: "channelEventsByIndex";
    chatId: ChannelIdentifier;
    eventIndexes: number[];
    threadRootMessageIndex: number | undefined;
    latestKnownUpdate: bigint | undefined;
};

type ChannelEventsWindow = {
    kind: "channelEventsWindow";
    chatId: ChannelIdentifier;
    messageIndex: number;
    threadRootMessageIndex: number | undefined;
    latestKnownUpdate: bigint | undefined;
};

type ChannelMessagesByMessageIndex = {
    kind: "channelMessagesByMessageIndex";
    chatId: ChannelIdentifier;
    messageIndexes: number[];
    latestKnownUpdate: bigint | undefined;
    threadRootMessageIndex: number | undefined;
};

type RemoveCommunityMember = {
    kind: "removeCommunityMember";
    id: CommunityIdentifier;
    userId: string;
};

type SelectedChannelInitial = {
    kind: "selectedChannelInitial";
    chatId: ChannelIdentifier;
};

type SelectedChannelUpdates = {
    kind: "selectedChannelUpdates";
    chatId: ChannelIdentifier;
    updatesSince: bigint;
};

type ToggleMuteCommunityNotifications = {
    kind: "toggleMuteCommunityNotifications";
    communityId: string;
    mute: boolean;
};

type UnblockCommunityUser = {
    kind: "unblockCommunityUser";
    id: CommunityIdentifier;
    userId: string;
};

type UpdateCommunity = {
    kind: "updateCommunity";
    communityId: string;
    name?: string;
    description?: string;
    rules?: UpdatedRules;
    permissions?: Partial<CommunityPermissions>;
    avatar?: Uint8Array;
    banner?: Uint8Array;
    gate?: AccessGate;
    isPublic?: boolean;
    primaryLanguage?: string;
};

type CreateCommunity = {
    kind: "createCommunity";
    community: CommunitySummary;
    rules: Rules;
    defaultChannels: string[];
    defaultChannelRules: Rules;
};

type ChangeCommunityRole = {
    kind: "changeCommunityRole";
    id: CommunityIdentifier;
    userId: string;
    newRole: MemberRole;
};

type UpdateRegistry = {
    kind: "updateRegistry";
};

type SetMemberDisplayName = {
    communityId: string;
    displayName: string | undefined;
    kind: "setMemberDisplayName";
};

type FollowThread = {
    chatId: ChatIdentifier;
    threadRootMessageIndex: number;
    follow: boolean;
    kind: "followThread";
};

type SubmitProposal = {
    governanceCanisterId: string;
    proposal: CandidateProposal;
    ledger: string;
    token: string;
    proposalRejectionFee: bigint;
    transactionFee: bigint;
    kind: "submitProposal";
};

<<<<<<< HEAD
// prettier-ignore
=======
//prettier-ignore
>>>>>>> ce3033ce
export type WorkerResult<T> = T extends PinMessage
    ? PinMessageResponse
    : T extends LoadSavedCryptoAccounts
    ? NamedAccount[]
    : T extends SaveCryptoAccount
    ? SaveCryptoAccountResponse
    : T extends TipMessage
    ? TipMessageResponse
    : T extends UnpinMessage
    ? UnpinMessageResponse
    : T extends GetUpdates
    ? UpdatesResult
    : T extends GetDeletedDirectMessage
    ? DeletedDirectMessageResponse
    : T extends GetDeletedGroupMessage
    ? DeletedGroupMessageResponse
    : T extends CreateUserClient
    ? void
    : T extends ChatEvents
    ? EventsResponse<ChatEvent>
    : T extends GetUsers
    ? UsersResponse
    : T extends MarkMessagesRead
    ? MarkReadResponse
    : T extends GetGroupDetails
    ? GroupChatDetailsResponse
    : T extends CurrentUser
    ? CurrentUserResponse
    : T extends CreateUserClient
    ? void
    : T extends GetAllCachedUsers
    ? UserLookup
    : T extends LastOnline
    ? Record<string, number>
    : T extends MarkAsOnline
    ? void
    : T extends ChatEventsWindow
    ? EventsResponse<ChatEvent>
    : T extends ChatEventsByEventIndex
    ? EventsResponse<ChatEvent>
    : T extends RehydrateMessage
    ? EventWrapper<Message>
    : T extends CheckUsername
    ? CheckUsernameResponse
    : T extends SearchUsers
    ? UserSummary[]
    : T extends MigrateUserPrincipal
    ? MigrateUserPrincipalResponse
    : T extends InitUserPrincipalMigration
    ? void
    : T extends GetUserStorageLimits
    ? StorageStatus
    : T extends GetPublicGroupSummary
    ? PublicGroupSummaryResponse
    : T extends ToggleMuteNotifications
    ? ToggleMuteNotificationResponse
    : T extends ArchiveChat
    ? ArchiveChatResponse
    : T extends UnArchiveChat
    ? ArchiveChatResponse
    : T extends PinChat
    ? PinChatResponse
    : T extends UnpinChat
    ? UnpinChatResponse
    : T extends BlockUserFromDirectChat
    ? BlockUserResponse
    : T extends UnblockUserFromDirectChat
    ? UnblockUserResponse
    : T extends SetUserAvatar
    ? BlobReference
    : T extends DeleteGroup
    ? DeleteGroupResponse
    : T extends LeaveGroup
    ? LeaveGroupResponse
    : T extends JoinGroup
    ? JoinGroupResponse
    : T extends UpdateGroup
    ? UpdateGroupResponse
    : T extends RegisterPollVote
    ? RegisterPollVoteResponse
    : T extends DeleteMessage
    ? DeleteMessageResponse
    : T extends UndeleteMessage
    ? UndeleteMessageResponse
    : T extends AddReaction
    ? AddRemoveReactionResponse
    : T extends RemoveReaction
    ? AddRemoveReactionResponse
    : T extends BlockUserFromGroup
    ? BlockUserResponse
    : T extends UnblockUserFromGroup
    ? UnblockUserResponse
    : T extends GetProposalVoteDetailsRequest
    ? ProposalVoteDetails
    : T extends ListNervousSystemFunctions
    ? ListNervousSystemFunctionsResponse
    : T extends SendMessage
    ? [ SendMessageResponse, Message ]
    : T extends EditMessage
    ? EditMessageResponse
    : T extends RegisterUser
    ? RegisterUserResponse
    : T extends SubscriptionExists
    ? boolean
    : T extends PushSub
    ? void
    : T extends RemoveSub
    ? void
    : T extends InviteUsers
    ? InviteUsersResponse
    : T extends InviteUsersToCommunity
    ? InviteUsersResponse
    : T extends RemoveMember
    ? RemoveMemberResponse
    : T extends ChangeRole
    ? ChangeRoleResponse
    : T extends RegisterProposalVote
    ? RegisterProposalVoteResponse
    : T extends GetRecommendedGroups
    ? GroupChatSummary[]
    : T extends ExploreCommunities
    ? ExploreCommunitiesResponse
    : T extends DismissRecommendations
    ? void
    : T extends GroupInvite
    ? void
    : T extends CommunityInvite
    ? void
    : T extends SearchGroupChat
    ? SearchGroupChatResponse
    : T extends SearchDirectChat
    ? SearchDirectChatResponse
    : T extends RefreshAccountBalance
    ? bigint
    : T extends GetAccountTransactions
    ? AccountTransactionResult
    : T extends GetThreadPreviews
    ? ThreadPreview[]
    : T extends GetUser
    ? UserSummary | undefined
    : T extends GetPublicProfile
    ? PublicProfile
    : T extends SetUsername
    ? SetUsernameResponse
    : T extends SetDisplayName
    ? SetDisplayNameResponse
    : T extends SetBio
    ? SetBioResponse
    : T extends GetBio
    ? string
    : T extends WithdrawCrypto
    ? WithdrawCryptocurrencyResponse
    : T extends GroupMessagesByMessageIndex
    ? EventsResponse<Message>
    : T extends GetInviteCode
    ? InviteCodeResponse
    : T extends EnableInviteCode
    ? EnableInviteCodeResponse
    : T extends DisableInviteCode
    ? DisableInviteCodeResponse
    : T extends ResetInviteCode
    ? ResetInviteCodeResponse
    : T extends CreateGroupChat
    ? CreateGroupResponse
    : T extends SetCachedMessageFromNotification
    ? void
    : T extends FreezeGroup
    ? FreezeGroupResponse
    : T extends UnfreezeGroup
    ? UnfreezeGroupResponse
    : T extends AddHotGroupExclusion
    ? AddHotGroupExclusionResponse
    : T extends RemoveHotGroupExclusion
    ? RemoveHotGroupExclusionResponse
    : T extends DeleteFrozenGroup
    ? DeleteFrozenGroupResponse
    : T extends SuspendUser
    ? SuspendUserResponse
    : T extends UnsuspendUser
    ? UnsuspendUserResponse
    : T extends SetCommunityModerationFlags
    ? SetCommunityModerationFlagsResponse
    : T extends SetGroupUpgradeConcurrency
    ? SetGroupUpgradeConcurrencyResponse
    : T extends SetCommunityUpgradeConcurrency
    ? SetGroupUpgradeConcurrencyResponse
    : T extends SetUserUpgradeConcurrency
    ? SetUserUpgradeConcurrencyResponse
    : T extends StakeNeuronForSubmittingProposals
    ? StakeNeuronForSubmittingProposalsResponse
    : T extends LoadFailedMessages
    ? Map< string, Record< number, EventWrapper<Message>>>
    : T extends DeleteFailedMessage
    ? void
    : T extends ClaimPrize
    ? ClaimPrizeResponse
    : T extends PayForDiamondMembership
    ? PayForDiamondMembershipResponse
    : T extends UpdateMarketMakerConfig
    ? UpdateMarketMakerConfigResponse
    : T extends SetMessageReminder
    ? SetMessageReminderResponse
    : T extends CancelMessageReminder
    ? boolean
    : T extends ReferralLeaderboard
    ? ReferralLeaderboardResponse
    : T extends ReportMessage
    ? boolean
    : T extends DeclineInvitation
    ? DeclineInvitationResponse
    : T extends AddMembersToChannel
    ? AddMembersToChannelResponse
    : T extends BlockCommunityUser
    ? BlockCommunityUserResponse
    : T extends ChangeChannelRole
    ? ChangeRoleResponse
    : T extends ChangeCommunityRole
    ? ChangeCommunityRoleResponse
    : T extends DeclineChannelInvitation
    ? DeclineInvitationResponse
    : T extends ChannelEvents
    ? EventsResponse<GroupChatEvent>
    : T extends ChannelEventsByIndex
    ? EventsResponse<GroupChatEvent>
    : T extends ChannelEventsWindow
    ? EventsResponse<GroupChatEvent>
    : T extends ChannelMessagesByMessageIndex
    ? EventsResponse<Message>
    : T extends RemoveCommunityMember
    ? RemoveMemberResponse
    : T extends ToggleMuteCommunityNotifications
    ? ToggleMuteCommunityNotificationsResponse
    : T extends UnblockCommunityUser
    ? UnblockCommunityUserResponse
    : T extends UpdateCommunity
    ? UpdateCommunityResponse
    : T extends CreateCommunity
    ? CreateCommunityResponse
    : T extends JoinCommunity
    ? JoinCommunityResponse
    : T extends SearchGroups
    ? GroupSearchResponse
    : T extends GetCommunitySummary
    ? CommunitySummaryResponse
    : T extends ExploreChannels
    ? ExploreChannelsResponse
    : T extends GetCommunityDetails
    ? CommunityDetailsResponse
    : T extends GetChannelSummary
    ? ChannelSummaryResponse
    : T extends AddToFavourites
    ? ManageFavouritesResponse
    : T extends RemoveFromFavourites
    ? ManageFavouritesResponse
    : T extends LeaveCommunity
    ? LeaveCommunityResponse
    : T extends DeleteCommunity
    ? DeleteCommunityResponse
    : T extends ConvertGroupToCommunity
    ? ConvertToCommunityResponse
    : T extends ImportGroupToCommunity
    ? ImportGroupResponse
    : T extends UpdateRegistry
    ? RegistryValue
    : T extends SetCommunityIndexes
    ? boolean
    : T extends CreateUserGroup
    ? CreateUserGroupResponse
    : T extends UpdateUserGroup
    ? UpdateUserGroupResponse
    : T extends DeleteUserGroups
    ? DeleteUserGroupsResponse
    : T extends SetMemberDisplayName
    ? SetMemberDisplayNameResponse
    : T extends SubmitProposal
    ? SubmitProposalResponse
    : T extends FollowThread
    ? FollowThreadResponse
    : T extends GetCachePrimerTimestamps
    ? Record< string, bigint >
    : T extends SetCachePrimerTimestamp
    ? void
    : T extends GetTokenSwapPools
    ? TokenSwapPool[]
    : T extends QuoteTokenSwap
    ? [DexId, bigint][]
    : T extends SwapTokens
    ? SwapTokensResponse
    : T extends TokenSwapStatus
    ? TokenSwapStatusResponse
    : never;<|MERGE_RESOLUTION|>--- conflicted
+++ resolved
@@ -1381,11 +1381,7 @@
     kind: "submitProposal";
 };
 
-<<<<<<< HEAD
 // prettier-ignore
-=======
-//prettier-ignore
->>>>>>> ce3033ce
 export type WorkerResult<T> = T extends PinMessage
     ? PinMessageResponse
     : T extends LoadSavedCryptoAccounts
