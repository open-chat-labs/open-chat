/* eslint-disable @typescript-eslint/no-non-null-assertion */
import DRange from "drange";
import { derived, get, Readable } from "svelte/store";
import type {
    AddMembersResponse,
    ChatEvent,
    ChatSummary,
    EventsResponse,
    EventsSuccessResult,
    EventWrapper,
    FullMember,
    GroupChatDetails,
    Message,
    MessageContent,
    MemberRole,
    SendMessageSuccess,
    TransferSuccess,
} from "../domain/chat/chat";
import {
    createMessage,
    getMinVisibleMessageIndex,
    getNextEventIndex,
    getNextMessageIndex,
    indexRangeForChat,
    replaceAffected,
    replaceLocal,
    serialiseMessageForRtc,
    userIdsFromEvents,
    mergeSendMessageResponse,
    makeRtcConnections,
    upToDate,
} from "../domain/chat/chat.utils";
import type { UserSummary } from "../domain/user/user";
import { missingUserIds } from "../domain/user/user.utils";
import { rtcConnectionsManager } from "../domain/webrtc/RtcConnectionsManager";
import type { ServiceContainer } from "../services/serviceContainer";
import { blockedUsers } from "../stores/blockedUsers";
import {
    ChatState,
    chatSummariesStore,
    currentChatBlockedUsers,
    currentChatMembers,
    currentChatPinnedMessages,
    currentChatDraftMessage,
    serverEventsStore,
    currentChatReplyingTo,
    currentChatUserIds,
} from "../stores/chat";
import { unconfirmed } from "../stores/unconfirmed";
import { userStore } from "../stores/user";
import { findLast } from "../utils/list";
import { rollbar } from "../utils/logging";
import { indexIsInRanges } from "../utils/range";
import { toastStore } from "../stores/toast";
import type { WebRtcMessage } from "../domain/webrtc/webrtc";
import { messagesRead } from "../stores/markRead";
import { isPreviewing } from "../domain/chat/chat.utils.shared";
import { eventsStore } from "../stores/chat";
import { localMessageUpdates } from "../stores/localMessageUpdates";

export class ChatController {
    public chat: Readable<ChatSummary>;
    public chatId: string;

    private initialised = false;
    private groupDetails: GroupChatDetails | undefined;
    private onEvent?: (evt: ChatState) => void;
    private confirmedEventIndexesLoaded = new DRange();

    // This set will contain 1 key for each rendered user event group which is used as that group's key
    private userGroupKeys = new Set<string>();

    constructor(
        public api: ServiceContainer,
        public user: UserSummary,
        private serverChatSummary: Readable<ChatSummary>,
        private _focusMessageIndex: number | undefined,
        private _focusThreadMessageIndex: number | undefined,
        private _updateSummaryWithConfirmedMessage: (message: EventWrapper<Message>) => void
    ) {
        this.chat = derived(
            chatSummariesStore,
            (chatSummaries) => chatSummaries[get(serverChatSummary).chatId]
        );

        const chat = get(this.chat);

        this.chatId = chat.chatId;
        // If this is a group chat, chatUserIds will be populated when processing the chat events

        if (process.env.NODE_ENV !== "test") {
            if (_focusMessageIndex !== undefined) {
                this.loadEventWindow(_focusMessageIndex);
            } else {
                this.loadPreviousMessages();
            }
            this.loadDetails();
        }

        console.log("constructing chat controller");
    }

    destroy(): void {
        console.log("destroying chat controller");
    }

    get chatVal(): ChatSummary {
        return get(this.chat);
    }

    subscribe(fn: (evt: ChatState) => void): void {
        this.onEvent = fn;
    }

    private async loadDetails(): Promise<void> {
        // currently this is only meaningful for group chats, but we'll set it up generically just in case
        if (this.chatVal.kind === "group_chat") {
            if (this.groupDetails === undefined) {
                const resp = await this.api.getGroupDetails(
                    this.chatId,
                    this.chatVal.latestEventIndex
                );
                if (resp !== "caller_not_in_group") {
                    this.groupDetails = resp;
                    currentChatMembers.set(this.chatId, resp.members);
                    currentChatBlockedUsers.set(this.chatId, resp.blockedUsers);
                    currentChatPinnedMessages.set(this.chatId, resp.pinnedMessages);
                }
                await updateUserStore(
                    this.api,
                    this.chatId,
                    this.user.userId,
                    userIdsFromEvents(get(eventsStore))
                );
            } else {
                await this.updateDetails();
            }
        }
    }

    async updateDetails(): Promise<void> {
        if (this.chatVal.kind === "group_chat") {
            if (
                this.groupDetails !== undefined &&
                this.groupDetails.latestEventIndex < this.chatVal.latestEventIndex
            ) {
                this.groupDetails = await this.api.getGroupDetailsUpdates(
                    this.chatId,
                    this.groupDetails
                );
                currentChatMembers.set(this.chatId, this.groupDetails.members);
                currentChatBlockedUsers.set(this.chatId, this.groupDetails.blockedUsers);
                currentChatPinnedMessages.set(this.chatId, this.groupDetails.pinnedMessages);
                await updateUserStore(
                    this.api,
                    this.chatId,
                    this.user.userId,
                    userIdsFromEvents(get(eventsStore))
                );
            }
        }
    }

<<<<<<< HEAD
=======
    private addPinnedMessage(messageIndex: number): void {
        this.pinnedMessages.update((s) => {
            s.add(messageIndex);
            return new Set(s);
        });
    }

    private removePinnedMessage(messageIndex: number): void {
        this.pinnedMessages.update((s) => {
            s.delete(messageIndex);
            return new Set(s);
        });
    }

    registerPollVote(
        threadRootMessageIndex: number | undefined,
        messageId: bigint,
        messageIndex: number,
        answerIndex: number,
        type: "register" | "delete"
    ): void {
        localMessageUpdates.markPollVote(messageId.toString(), {
            answerIndex,
            type,
            userId: this.user.userId
        });

        this.api
            .registerPollVote(this.chatVal.chatId, messageIndex, answerIndex, type, threadRootMessageIndex)
            .then((resp) => {
                if (resp !== "success") {
                    toastStore.showFailureToast("poll.voteFailed");
                    rollbar.error("Poll vote failed: ", resp);
                    console.log("poll vote failed: ", resp);
                }
            })
            .catch((err) => {
                toastStore.showFailureToast("poll.voteFailed");
                rollbar.error("Poll vote failed: ", err);
                console.log("poll vote failed: ", err);
            });
    }

    unpinMessage(messageIndex: number): void {
        if (this.chatVal.kind === "group_chat") {
            this.removePinnedMessage(messageIndex);
            this.api
                .unpinMessage(this.chatId, messageIndex)
                .then((resp) => {
                    if (resp !== "success" && resp !== "no_change") {
                        toastStore.showFailureToast("unpinMessageFailed");
                        rollbar.error("Unpin message failed: ", resp);
                        this.addPinnedMessage(messageIndex);
                    }
                })
                .catch((err) => {
                    toastStore.showFailureToast("unpinMessageFailed");
                    rollbar.error("Unpin message failed: ", err);
                    this.addPinnedMessage(messageIndex);
                });
        }
    }

    pinMessage(messageIndex: number): void {
        if (this.chatVal.kind === "group_chat") {
            this.addPinnedMessage(messageIndex);
            this.api
                .pinMessage(this.chatId, messageIndex)
                .then((resp) => {
                    if (resp !== "success" && resp !== "no_change") {
                        toastStore.showFailureToast("pinMessageFailed");
                        rollbar.error("Pin message failed: ", resp);
                        this.removePinnedMessage(messageIndex);
                    }
                })
                .catch((err) => {
                    toastStore.showFailureToast("pinMessageFailed");
                    rollbar.error("Pin message failed: ", err);
                    this.removePinnedMessage(messageIndex);
                });
        }
    }

    async updateUserStore(userIdsFromEvents: Set<string>): Promise<void> {
        const members = get(currentChatMembers);
        console.log("members: ", members);
        const allUserIds = new Set<string>();
        members.forEach((m) => allUserIds.add(m.userId));
        get(this.blockedUsers).forEach((u) => allUserIds.add(u));
        userIdsFromEvents.forEach((u) => allUserIds.add(u));
        allUserIds.forEach((u) => {
            if (u !== this.user.userId) {
                this.chatUserIds.add(u);
            }
        });

        const resp = await this.api.getUsers(
            {
                userGroups: [
                    {
                        users: missingUserIds(get(userStore), allUserIds),
                        updatedSince: BigInt(0),
                    },
                ],
            },
            true
        );

        userStore.addMany(resp.users);
    }

>>>>>>> 2bb6a0ef
    private async handleEventsResponse(
        resp: EventsResponse<ChatEvent>,
        keepCurrentEvents = true
    ): Promise<void> {
        if (resp === "events_failed") return;

        this.initialised = true;
        const events = get(eventsStore);
        const chat = get(this.chat);
        if (!keepCurrentEvents) {
            this.confirmedEventIndexesLoaded = new DRange();
            this.userGroupKeys.clear();
        } else if (!this.isContiguous(resp)) {
            return;
        }

        const updated = replaceAffected(
            replaceLocal(
                this.user.userId,
                this.chatId,
                chat.readByMe,
                keepCurrentEvents ? events : [],
                resp.events
            ),
            resp.affectedEvents
        );

        const userIds = userIdsFromEvents(updated);
        await updateUserStore(this.api, this.chatId, this.user.userId, userIds);

        serverEventsStore.set(this.chatId, updated);

        if (resp.events.length > 0) {
            resp.events.forEach((e) => this.confirmedEventIndexesLoaded.add(e.index));
        }

        makeRtcConnections(this.user.userId, this.chatVal, updated, get(userStore));
    }

    private async loadEventWindow(messageIndex: number, preserveFocus = false) {
        if (messageIndex >= 0) {
            const range = indexRangeForChat(get(this.serverChatSummary));
            const chat = this.chatVal;
            const eventsPromise: Promise<EventsResponse<ChatEvent>> =
                chat.kind === "direct_chat"
                    ? this.api.directChatEventsWindow(
                          range,
                          chat.them,
                          messageIndex,
                          chat.latestEventIndex
                      )
                    : this.api.groupChatEventsWindow(
                          range,
                          this.chatId,
                          messageIndex,
                          chat.latestEventIndex
                      );
            const eventsResponse = await eventsPromise;

            if (eventsResponse === undefined || eventsResponse === "events_failed") {
                return undefined;
            }

            await this.handleEventsResponse(eventsResponse, false);
        }

        this.raiseEvent({
            chatId: this.chatId,
            event: {
                kind: "loaded_event_window",
                focusThreadMessageIndex: this._focusThreadMessageIndex,
                messageIndex: messageIndex,
                preserveFocus,
                allowRecursion: false,
            },
        });
    }

    newMessageCriteria(): [number, boolean] | undefined {
        const maxServerEventIndex = this.latestServerEventIndex();
        const loadedUpTo = this.confirmedUpToEventIndex();

        return loadedUpTo < maxServerEventIndex ? [loadedUpTo + 1, true] : undefined;
    }

    previousMessagesCriteria(): [number, boolean] | undefined {
        const minLoadedEventIndex = this.earliestLoadedIndex();
        if (minLoadedEventIndex === undefined) {
            return [this.latestServerEventIndex(), false];
        }
        const minVisibleEventIndex = this.earliestAvailableEventIndex();
        return minLoadedEventIndex !== undefined && minLoadedEventIndex > minVisibleEventIndex
            ? [minLoadedEventIndex - 1, false]
            : undefined;
    }

    loadEvents(startIndex: number, ascending: boolean): Promise<EventsResponse<ChatEvent>> {
        const chat = this.chatVal;
        return this.api.chatEvents(
            chat,
            indexRangeForChat(get(this.serverChatSummary)),
            startIndex,
            ascending,
            undefined,
            chat.latestEventIndex
        );
    }

    private raiseEvent(evt: ChatState): void {
        if (this.onEvent) {
            this.onEvent(evt);
        }
    }

    public async loadNewMessages(): Promise<void> {
        const criteria = this.newMessageCriteria();

        const eventsResponse = criteria
            ? await this.loadEvents(criteria[0], criteria[1])
            : undefined;

        if (eventsResponse === undefined || eventsResponse === "events_failed") {
            return undefined;
        }

        await this.handleEventsResponse(eventsResponse);

        // We may have loaded messages which are more recent than what the chat summary thinks is the latest message,
        // if so, we update the chat summary to show the correct latest message.
        const latestMessage = findLast(eventsResponse.events, (e) => e.event.kind === "message");
        const newLatestMessage =
            latestMessage !== undefined && latestMessage.index > this.latestServerEventIndex();

        if (newLatestMessage) {
            this._updateSummaryWithConfirmedMessage(latestMessage as EventWrapper<Message>);
        }

        this.raiseEvent({
            chatId: this.chatId,
            event: { kind: "loaded_new_events", newLatestMessage },
        });
    }

    public async loadPreviousMessages(): Promise<void> {
        const criteria = this.previousMessagesCriteria();

        const eventsResponse = criteria
            ? await this.loadEvents(criteria[0], criteria[1])
            : undefined;

        if (eventsResponse === undefined || eventsResponse === "events_failed") {
            return;
        }

        await this.handleEventsResponse(eventsResponse);

        this.raiseEvent({
            chatId: this.chatId,
            event: { kind: "loaded_previous_events" },
        });

        return;
    }

    async sendMessage(messageEvent: EventWrapper<Message>): Promise<void> {
        let jumping = false;
        if (!upToDate(this.chatVal, get(eventsStore))) {
            jumping = true;
            await this.loadEventWindow(this.chatVal.latestMessage!.event.messageIndex);
        }

        unconfirmed.add(this.chatId, messageEvent);
        rtcConnectionsManager.sendMessage([...get(currentChatUserIds)], {
            kind: "remote_user_sent_message",
            chatType: this.chatVal.kind,
            chatId: this.chatId,
            messageEvent: serialiseMessageForRtc(messageEvent),
            userId: this.user.userId,
        });

        // mark our own messages as read manually since we will not be observing them
        messagesRead.markMessageRead(
            this.chatId,
            messageEvent.event.messageIndex,
            messageEvent.event.messageId
        );
        appendMessage(this.chatId, messageEvent);
        this.raiseEvent({
            chatId: this.chatId,
            event: {
                kind: "sending_message",
                scroll: jumping ? "auto" : "smooth",
            },
        });

        currentChatDraftMessage.clear(this.chatId);
    }

    // This could be a message received in an `updates` response, from a notification, or via WebRTC.
    handleMessageSentByOther(messageEvent: EventWrapper<Message>, confirmed: boolean): void {
        if (indexIsInRanges(messageEvent.index, this.confirmedEventIndexesLoaded)) {
            // We already have this confirmed message
            return;
        }

        if (confirmed) {
            const isAdjacentToAlreadyLoadedEvents =
                indexIsInRanges(messageEvent.index - 1, this.confirmedEventIndexesLoaded) ||
                indexIsInRanges(messageEvent.index + 1, this.confirmedEventIndexesLoaded);

            if (!isAdjacentToAlreadyLoadedEvents) {
                return;
            }

            this.handleEventsResponse({
                events: [messageEvent],
                affectedEvents: [],
                latestEventIndex: undefined,
            });
        } else {
            if (!upToDate(this.chatVal, get(eventsStore))) {
                return;
            }

            // If it is unconfirmed then we simply append it
            if (appendMessage(this.chatId, messageEvent)) {
                unconfirmed.add(this.chatId, messageEvent);
            }
        }

        this.raiseEvent({
            chatId: this.chatId,
            event: {
                kind: "loaded_new_events",
                newLatestMessage: true,
            },
        });
    }

    async goToMessageIndex(
        messageIndex: number,
        preserveFocus: boolean,
        focusThreadMessageIndex?: number
    ): Promise<void> {
        this._focusThreadMessageIndex = focusThreadMessageIndex;
        return this.loadEventWindow(messageIndex, preserveFocus);
    }

    async externalGoToMessage(messageIndex: number): Promise<void> {
        // we just want to raise the event which will trigger the data load
        // *only* if it is actually necessary
        this.raiseEvent({
            chatId: this.chatId,
            event: {
                kind: "loaded_event_window",
                focusThreadMessageIndex: undefined,
                messageIndex: messageIndex,
                preserveFocus: false,
                allowRecursion: true,
            },
        });
    }

    chatUpdated(affectedEvents: number[]): void {
        // The chat summary has been updated which means the latest message may be new
        const latestMessage = this.chatVal.latestMessage;
        if (latestMessage !== undefined && latestMessage.event.sender !== this.user.userId) {
            this.handleMessageSentByOther(latestMessage, true);
        }

        this.refreshAffectedEvents(affectedEvents);
        this.updateDetails();

        this.raiseEvent({
            chatId: this.chatId,
            event: { kind: "chat_updated" },
        });
    }

    // This will refresh any affected events which are currently loaded
    private refreshAffectedEvents(affectedEventIndexes: number[]): Promise<void> {
        const filtered = affectedEventIndexes.filter((e) =>
            indexIsInRanges(e, this.confirmedEventIndexesLoaded)
        );
        if (filtered.length === 0) {
            return Promise.resolve();
        }

        const chat = this.chatVal;
        const eventsPromise =
            chat.kind === "direct_chat"
                ? this.api.directChatEventsByEventIndex(
                      chat.them,
                      filtered,
                      undefined,
                      chat.latestEventIndex
                  )
                : this.api.groupChatEventsByEventIndex(
                      chat.chatId,
                      filtered,
                      undefined,
                      chat.latestEventIndex
                  );

        return eventsPromise.then((resp) => this.handleEventsResponse(resp));
    }

    getNextMessageIndex(): number {
        return getNextMessageIndex(
            get(this.serverChatSummary),
            unconfirmed.getMessages(this.chatId)
        );
    }

    getNextEventIndex(): number {
        return getNextEventIndex(get(this.serverChatSummary), unconfirmed.getMessages(this.chatId));
    }

    createMessage(
        textContent: string | undefined,
        fileToAttach: MessageContent | undefined
    ): Message {
        const nextMessageIndex = this.getNextMessageIndex();

        return createMessage(
            this.user.userId,
            nextMessageIndex,
            textContent,
            get(currentChatReplyingTo),
            fileToAttach
        );
    }

    confirmMessage(candidate: Message, resp: SendMessageSuccess | TransferSuccess): void {
        if (unconfirmed.delete(this.chatId, candidate.messageId)) {
            messagesRead.confirmMessage(this.chatId, resp.messageIndex, candidate.messageId);
            const confirmed = {
                event: mergeSendMessageResponse(candidate, resp),
                index: resp.eventIndex,
                timestamp: resp.timestamp,
            };
            serverEventsStore.update(this.chatId, (events) =>
                events.map((e) => {
                    if (e.event === candidate) {
                        return confirmed;
                    }
                    return e;
                })
            );
            this.confirmedEventIndexesLoaded.add(resp.eventIndex);
            this._updateSummaryWithConfirmedMessage(confirmed);
        }
    }

    earliestLoadedIndex(): number | undefined {
        return this.confirmedEventIndexesLoaded.length > 0
            ? this.confirmedEventIndexesLoaded.index(0)
            : undefined;
    }

    confirmedUpToEventIndex(): number {
        const ranges = this.confirmedEventIndexesLoaded.subranges();
        if (ranges.length > 0) {
            return ranges[0].high;
        }
        return -1;
    }

    morePreviousMessagesAvailable(): boolean {
        return (
            (this.earliestLoadedIndex() ?? Number.MAX_VALUE) > this.earliestAvailableEventIndex()
        );
    }

    earliestAvailableEventIndex(): number {
        return this.chatVal.kind === "group_chat" ? this.chatVal.minVisibleEventIndex : 0;
    }

    moreNewMessagesAvailable(): boolean {
        return this.confirmedUpToEventIndex() < this.latestServerEventIndex();
    }

    private latestServerEventIndex(): number {
        return get(this.serverChatSummary).latestEventIndex;
    }

    // Checks if a key already exists for this group, if so, that key will be reused so that Svelte is able to match the
    // new version with the old version, if not, a new key will be created for the group.
    userGroupKey(group: EventWrapper<ChatEvent>[]): string {
        const first = group[0];
        let prefix = "";
        if (first.event.kind === "message") {
            const sender = first.event.sender;
            prefix = sender + "_";
        }
        for (const { index } of group) {
            const key = prefix + index;
            if (this.userGroupKeys.has(key)) {
                return key;
            }
        }
        const firstKey = prefix + first.index;
        this.userGroupKeys.add(firstKey);
        return firstKey;
    }

    // Returns the most recently active users, only considering users who have been active within the last 10 minutes

    isContiguous(response: EventsSuccessResult<ChatEvent>): boolean {
        if (this.confirmedEventIndexesLoaded.length === 0 || response.events.length === 0)
            return true;

        const firstIndex = response.events[0].index;
        const lastIndex = response.events[response.events.length - 1].index;
        const contiguousCheck = new DRange(firstIndex - 1, lastIndex + 1);

        const isContiguous =
            this.confirmedEventIndexesLoaded.clone().intersect(contiguousCheck).length > 0;

        if (!isContiguous) {
            console.log(
                "Events in response are not contiguous with the loaded events",
                this.confirmedEventIndexesLoaded,
                firstIndex,
                lastIndex
            );
        }

        return isContiguous;
    }
}

/**
 * Extract pure functions out of the chat controller and put them below here until there is no chat controller left
 */

export function selectReaction(
    api: ServiceContainer,
    chat: ChatSummary,
    userId: string,
    threadRootMessageIndex: number | undefined,
    messageId: bigint,
    reaction: string,
    kind: "add" | "remove"
): Promise<boolean> {
    localMessageUpdates.markReaction(messageId.toString(), {
        reaction,
        kind,
        userId,
    });

    function undoLocally() {
        localMessageUpdates.markReaction(messageId.toString(), {
            reaction,
            kind: kind === "add" ? "remove" : "add",
            userId,
        });
    }

    return (
        chat.kind === "direct_chat"
            ? api.toggleDirectChatReaction(chat.chatId, messageId, reaction, threadRootMessageIndex)
            : api.toggleGroupChatReaction(chat.chatId, messageId, reaction, threadRootMessageIndex)
    )
        .then((resp) => {
            if (resp !== "added" && resp !== "removed") {
                undoLocally();
                return false;
            }
            return true;
        })
        .catch((_) => {
            undoLocally();
            return false;
        });
}

function appendMessage(chatId: string, message: EventWrapper<Message>): boolean {
    const existing = get(eventsStore).find(
        (ev) => ev.event.kind === "message" && ev.event.messageId === message.event.messageId
    );

    if (existing !== undefined) return false;

    serverEventsStore.update(chatId, (events) => [...events, message]);
    return true;
}

export function deleteMessage(
    api: ServiceContainer,
    chat: ChatSummary,
    userId: string,
    threadRootMessageIndex: number | undefined,
    messageId: bigint
): Promise<boolean> {
    const messageIdString = messageId.toString();

    localMessageUpdates.markDeleted(messageIdString, userId);

    const recipients = [...get(currentChatUserIds)];
    const chatType = chat.kind;
    const chatId = chat.chatId;

    rtcConnectionsManager.sendMessage(recipients, {
        kind: "remote_user_deleted_message",
        chatType,
        chatId,
        messageId,
        userId,
        threadRootMessageIndex,
    });

    function undelete() {
        rtcConnectionsManager.sendMessage(recipients, {
            kind: "remote_user_undeleted_message",
            chatType,
            chatId,
            messageId,
            userId,
            threadRootMessageIndex,
        });
        localMessageUpdates.markUndeleted(messageIdString);
    }

    return api
        .deleteMessage(chat, messageId, threadRootMessageIndex)
        .then((resp) => {
            const success = resp === "success";
            if (!success) {
                undelete();
            }
            return success;
        })
        .catch((_) => {
            undelete();
            return false;
        });
}

export function removeMessage(
    { kind, chatId }: ChatSummary,
    currentUserId: string,
    messageId: bigint,
    userId: string
): void {
    if (userId === currentUserId) {
        rtcConnectionsManager.sendMessage([...get(currentChatUserIds)], {
            kind: "remote_user_removed_message",
            chatType: kind,
            chatId: chatId,
            messageId: messageId,
            userId: userId,
        });
    }
    unconfirmed.delete(chatId, messageId);
    messagesRead.removeUnconfirmedMessage(chatId, messageId);
    serverEventsStore.update(chatId, (events) =>
        events.filter((e) => e.event.kind === "message" && e.event.messageId !== messageId)
    );
}

export function isDirectChatWith(chat: ChatSummary, userId: string): boolean {
    return chat.kind === "direct_chat" && chat.them === userId;
}

export function isBlockedUser(chat: ChatSummary): boolean {
    return chat.kind === "direct_chat" && get(blockedUsers).has(chat.them);
}

export async function updateUserStore(
    api: ServiceContainer,
    chatId: string,
    userId: string,
    userIdsFromEvents: Set<string>
): Promise<void> {
    const members = get(currentChatMembers);
    const memberIds = members.map((p) => p.userId);
    const blockedIds = [...get(currentChatBlockedUsers)];
    const allUserIds = [...memberIds, ...blockedIds, ...userIdsFromEvents];

    currentChatUserIds.update(chatId, (userIds) => {
        allUserIds.forEach((u) => {
            if (u !== userId) {
                userIds.add(u);
            }
        });
        return userIds;
    });

    const resp = await api.getUsers(
        {
            userGroups: [
                {
                    users: missingUserIds(get(userStore), new Set<string>(allUserIds)),
                    updatedSince: BigInt(0),
                },
            ],
        },
        true
    );

    userStore.addMany(resp.users);
}

export async function editMessage(
    api: ServiceContainer,
    chat: ChatSummary,
    msg: Message,
    threadRootMessageIndex: number | undefined
): Promise<void> {
    localMessageUpdates.markContentEdited(msg.messageId.toString(), msg.content);

    if (threadRootMessageIndex === undefined) {
        currentChatDraftMessage.clear(chat.chatId);
    }

    return api
        .editMessage(chat, msg, threadRootMessageIndex)
        .then((resp) => {
            if (resp !== "success") {
                rollbar.warn("Error response editing", resp);
                toastStore.showFailureToast("errorEditingMessage");
                localMessageUpdates.revertEditedContent(msg.messageId.toString());
            }
        })
        .catch((err) => {
            rollbar.error("Exception sending message", err);
            toastStore.showFailureToast("errorEditingMessage");
            localMessageUpdates.revertEditedContent(msg.messageId.toString());
        });
}

export function getUnreadMessageCount(chat: ChatSummary): number {
    if (isPreviewing(chat)) return 0;

    return messagesRead.unreadMessageCount(
        chat.chatId,
        getMinVisibleMessageIndex(chat),
        chat.latestMessage?.event.messageIndex
    );
}

export function messageRead(
    { chatId, kind }: ChatSummary,
    userId: string,
    messageIndex: number,
    messageId: bigint
): void {
    messagesRead.markMessageRead(chatId, messageIndex, messageId);

    if (kind === "direct_chat") {
        const rtc: WebRtcMessage = {
            kind: "remote_user_read_message",
            chatType: kind,
            messageId,
            chatId,
            userId,
        };

        rtcConnectionsManager.sendMessage([...get(currentChatUserIds)], rtc);
    }
}

export function stopTyping(
    { kind, chatId }: ChatSummary,
    userId: string,
    threadRootMessageIndex?: number
): void {
    rtcConnectionsManager.sendMessage([...get(currentChatUserIds)], {
        kind: "remote_user_stopped_typing",
        chatType: kind,
        chatId,
        userId,
        threadRootMessageIndex,
    });
}

export function startTyping(
    { kind, chatId }: ChatSummary,
    userId: string,
    threadRootMessageIndex?: number
): void {
    rtcConnectionsManager.sendMessage([...get(currentChatUserIds)], {
        kind: "remote_user_typing",
        chatType: kind,
        chatId,
        userId,
        threadRootMessageIndex,
    });
}

function transferOwnershipLocally(chatId: string, me: string, them: string): void {
    currentChatMembers.update(chatId, (ps) =>
        ps.map((p) => {
            if (p.userId === them) {
                return { ...p, role: "owner" };
            }
            if (p.userId === me) {
                return { ...p, role: "admin" };
            }
            return p;
        })
    );
}

function undoTransferOwnershipLocally(
    chatId: string,
    me: string,
    them: string,
    theirRole: MemberRole
): void {
    currentChatMembers.update(chatId, (ps) =>
        ps.map((p) => {
            if (p.userId === them) {
                return { ...p, role: theirRole };
            }
            if (p.userId === me) {
                return { ...p, role: "owner" };
            }
            return p;
        })
    );
}

export function transferOwnership(
    api: ServiceContainer,
    chatId: string,
    me: string,
    them: FullMember
): Promise<boolean> {
    transferOwnershipLocally(chatId, me, them.userId);
    return api
        .changeRole(chatId, them.userId, "owner")
        .then((resp) => {
            if (resp !== "success") {
                rollbar.warn("Unable to transfer ownership", resp);
                undoTransferOwnershipLocally(chatId, me, them.userId, them.role);
                return false;
            }
            return true;
        })
        .catch((err) => {
            undoTransferOwnershipLocally(chatId, me, them.userId, them.role);
            rollbar.error("Unable to transfer ownership", err);
            return false;
        });
}

export function registerPollVote(
    api: ServiceContainer,
    userId: string,
    chatId: string,
    threadRootMessageIndex: number | undefined,
    messageId: bigint,
    messageIndex: number,
    answerIndex: number,
    type: "register" | "delete"
): void {
    localMessageUpdates.markPollVote(messageId.toString(), {
        answerIndex,
        type,
        userId,
    });

    api.registerPollVote(chatId, messageIndex, answerIndex, type, threadRootMessageIndex)
        .then((resp) => {
            if (resp !== "success") {
                toastStore.showFailureToast("poll.voteFailed");
                rollbar.error("Poll vote failed: ", resp);
                console.log("poll vote failed: ", resp);
            }
        })
        .catch((err) => {
            toastStore.showFailureToast("poll.voteFailed");
            rollbar.error("Poll vote failed: ", err);
            console.log("poll vote failed: ", err);
        });
}

export function dismissAsAdmin(
    api: ServiceContainer,
    chatId: string,
    userId: string
): Promise<void> {
    currentChatMembers.update(chatId, (ps) =>
        ps.map((p) => (p.userId === userId ? { ...p, role: "participant" } : p))
    );
    return api
        .changeRole(chatId, userId, "participant")
        .then((resp) => {
            if (resp !== "success") {
                rollbar.warn("Unable to dismiss as admin", resp);
                toastStore.showFailureToast("dismissAsAdminFailed");
            }
        })
        .catch((err) => {
            rollbar.error("Unable to dismiss as admin", err);
            toastStore.showFailureToast("dismissAsAdminFailed");
        });
}

export function makeAdmin(api: ServiceContainer, chatId: string, userId: string): Promise<void> {
    currentChatMembers.update(chatId, (ps) =>
        ps.map((p) => (p.userId === userId ? { ...p, role: "admin" } : p))
    );
    return api
        .changeRole(chatId, userId, "admin")
        .then((resp) => {
            if (resp !== "success") {
                rollbar.warn("Unable to make admin", resp);
                toastStore.showFailureToast("makeAdminFailed");
            }
        })
        .catch((err) => {
            rollbar.error("Unable to make admin", err);
            toastStore.showFailureToast("makeAdminFailed");
        });
}

export function removeMember(api: ServiceContainer, chatId: string, userId: string): Promise<void> {
    return api
        .removeMember(chatId, userId)
        .then((resp) => {
            if (resp !== "success") {
                rollbar.warn("Unable to remove member", resp);
                toastStore.showFailureToast("removeMemberFailed");
            }
        })
        .catch((err) => {
            rollbar.error("Unable to remove member", err);
            toastStore.showFailureToast("removeMemberFailed");
        });
}

function removeMembersLocally(
    chatId: string,
    viaUnblock: boolean,
    users: UserSummary[],
    resp: AddMembersResponse | { kind: "unknown" }
): void {
    if (resp.kind === "add_members_success") return;

    let toRemove: string[] = [];
    if (resp.kind === "add_members_partial_success") {
        toRemove = [
            ...resp.usersAlreadyInGroup,
            ...resp.usersBlockedFromGroup,
            ...resp.usersWhoBlockedRequest,
        ];
    } else {
        toRemove = users.map((u) => u.userId);
    }

    currentChatMembers.update(chatId, (ps) =>
        ps.filter((p) => {
            !toRemove.includes(p.userId);
        })
    );

    if (viaUnblock) {
        currentChatBlockedUsers.update(chatId, (b) => {
            return toRemove.reduce((blocked, u) => blocked.add(u), b);
        });
    }
}

function addMembersLocally(chatId: string, viaUnblock: boolean, users: UserSummary[]): void {
    if (viaUnblock) {
        currentChatBlockedUsers.update(chatId, (b) => {
            users.forEach((u) => b.delete(u.userId));
            return b;
        });
    }
    currentChatMembers.update(chatId, (ps) => [
        ...users.map((u) => ({
            userId: u.userId,
            role: "participant" as MemberRole,
        })),
        ...ps,
    ]);
}

export function addMembers(
    api: ServiceContainer,
    chatId: string,
    username: string,
    viaUnblock: boolean,
    users: UserSummary[]
): Promise<boolean> {
    addMembersLocally(chatId, viaUnblock, users);
    return api
        .addMembers(
            chatId,
            users.map((u) => u.userId),
            username,
            viaUnblock
        )
        .then((resp) => {
            if (resp.kind === "add_members_success") {
                return true;
            } else {
                removeMembersLocally(chatId, viaUnblock, users, resp);
                rollbar.warn("AddMembersFailed", resp);
                return false;
            }
        })
        .catch((err) => {
            removeMembersLocally(chatId, viaUnblock, users, { kind: "unknown" });
            rollbar.error("AddMembersFailed", err);
            return false;
        });
}

function blockUserLocally(chatId: string, userId: string): void {
    currentChatBlockedUsers.update(chatId, (b) => b.add(userId));
    currentChatMembers.update(chatId, (p) => p.filter((p) => p.userId !== userId));
}

function unblockUserLocally(chatId: string, userId: string): void {
    currentChatBlockedUsers.update(chatId, (b) => {
        b.delete(userId);
        return b;
    });
    currentChatMembers.update(chatId, (p) => [
        ...p,
        {
            role: "participant",
            userId,
            username: get(userStore)[userId]?.username ?? "unknown",
        },
    ]);
}

export function blockUser(api: ServiceContainer, chatId: string, userId: string): Promise<void> {
    blockUserLocally(chatId, userId);
    return api
        .blockUserFromGroupChat(chatId, userId)
        .then((resp) => {
            if (resp === "success") {
                toastStore.showSuccessToast("blockUserSucceeded");
            } else {
                toastStore.showFailureToast("blockUserFailed");
                unblockUserLocally(chatId, userId);
            }
        })
        .catch((err) => {
            toastStore.showFailureToast("blockUserFailed");
            rollbar.error("Error blocking user", err);
            unblockUserLocally(chatId, userId);
        });
}
export function unblockUser(api: ServiceContainer, chatId: string, userId: string): Promise<void> {
    unblockUserLocally(chatId, userId);
    return api
        .unblockUserFromGroupChat(chatId, userId)
        .then((resp) => {
            if (resp === "success") {
                toastStore.showSuccessToast("unblockUserSucceeded");
            } else {
                toastStore.showFailureToast("unblockUserFailed");
                blockUserLocally(chatId, userId);
            }
        })
        .catch((err) => {
            toastStore.showFailureToast("unblockUserFailed");
            rollbar.error("Error unblocking user", err);
            blockUserLocally(chatId, userId);
        });
}

export function findMessageEvent(
    events: EventWrapper<ChatEvent>[],
    index: number
): EventWrapper<Message> | undefined {
    return events.find((ev) => ev.event.kind === "message" && ev.event.messageIndex === index) as
        | EventWrapper<Message>
        | undefined;
}

function addPinnedMessage(chatId: string, messageIndex: number): void {
    currentChatPinnedMessages.update(chatId, (s) => {
        s.add(messageIndex);
        return new Set(s);
    });
}

function removePinnedMessage(chatId: string, messageIndex: number): void {
    currentChatPinnedMessages.update(chatId, (s) => {
        s.delete(messageIndex);
        return new Set(s);
    });
}

export function unpinMessage(
    api: ServiceContainer,
    { kind, chatId }: ChatSummary,
    messageIndex: number
): void {
    if (kind === "group_chat") {
        removePinnedMessage(chatId, messageIndex);
        api.unpinMessage(chatId, messageIndex)
            .then((resp) => {
                if (resp !== "success" && resp !== "no_change") {
                    toastStore.showFailureToast("unpinMessageFailed");
                    rollbar.error("Unpin message failed: ", resp);
                    addPinnedMessage(chatId, messageIndex);
                }
            })
            .catch((err) => {
                toastStore.showFailureToast("unpinMessageFailed");
                rollbar.error("Unpin message failed: ", err);
                addPinnedMessage(chatId, messageIndex);
            });
    }
}

export function pinMessage(
    api: ServiceContainer,
    { kind, chatId }: ChatSummary,
    messageIndex: number
): void {
    if (kind === "group_chat") {
        addPinnedMessage(chatId, messageIndex);
        api.pinMessage(chatId, messageIndex)
            .then((resp) => {
                if (resp !== "success" && resp !== "no_change") {
                    toastStore.showFailureToast("pinMessageFailed");
                    rollbar.error("Pin message failed: ", resp);
                    removePinnedMessage(chatId, messageIndex);
                }
            })
            .catch((err) => {
                toastStore.showFailureToast("pinMessageFailed");
                rollbar.error("Pin message failed: ", err);
                removePinnedMessage(chatId, messageIndex);
            });
    }
}<|MERGE_RESOLUTION|>--- conflicted
+++ resolved
@@ -161,120 +161,6 @@
         }
     }
 
-<<<<<<< HEAD
-=======
-    private addPinnedMessage(messageIndex: number): void {
-        this.pinnedMessages.update((s) => {
-            s.add(messageIndex);
-            return new Set(s);
-        });
-    }
-
-    private removePinnedMessage(messageIndex: number): void {
-        this.pinnedMessages.update((s) => {
-            s.delete(messageIndex);
-            return new Set(s);
-        });
-    }
-
-    registerPollVote(
-        threadRootMessageIndex: number | undefined,
-        messageId: bigint,
-        messageIndex: number,
-        answerIndex: number,
-        type: "register" | "delete"
-    ): void {
-        localMessageUpdates.markPollVote(messageId.toString(), {
-            answerIndex,
-            type,
-            userId: this.user.userId
-        });
-
-        this.api
-            .registerPollVote(this.chatVal.chatId, messageIndex, answerIndex, type, threadRootMessageIndex)
-            .then((resp) => {
-                if (resp !== "success") {
-                    toastStore.showFailureToast("poll.voteFailed");
-                    rollbar.error("Poll vote failed: ", resp);
-                    console.log("poll vote failed: ", resp);
-                }
-            })
-            .catch((err) => {
-                toastStore.showFailureToast("poll.voteFailed");
-                rollbar.error("Poll vote failed: ", err);
-                console.log("poll vote failed: ", err);
-            });
-    }
-
-    unpinMessage(messageIndex: number): void {
-        if (this.chatVal.kind === "group_chat") {
-            this.removePinnedMessage(messageIndex);
-            this.api
-                .unpinMessage(this.chatId, messageIndex)
-                .then((resp) => {
-                    if (resp !== "success" && resp !== "no_change") {
-                        toastStore.showFailureToast("unpinMessageFailed");
-                        rollbar.error("Unpin message failed: ", resp);
-                        this.addPinnedMessage(messageIndex);
-                    }
-                })
-                .catch((err) => {
-                    toastStore.showFailureToast("unpinMessageFailed");
-                    rollbar.error("Unpin message failed: ", err);
-                    this.addPinnedMessage(messageIndex);
-                });
-        }
-    }
-
-    pinMessage(messageIndex: number): void {
-        if (this.chatVal.kind === "group_chat") {
-            this.addPinnedMessage(messageIndex);
-            this.api
-                .pinMessage(this.chatId, messageIndex)
-                .then((resp) => {
-                    if (resp !== "success" && resp !== "no_change") {
-                        toastStore.showFailureToast("pinMessageFailed");
-                        rollbar.error("Pin message failed: ", resp);
-                        this.removePinnedMessage(messageIndex);
-                    }
-                })
-                .catch((err) => {
-                    toastStore.showFailureToast("pinMessageFailed");
-                    rollbar.error("Pin message failed: ", err);
-                    this.removePinnedMessage(messageIndex);
-                });
-        }
-    }
-
-    async updateUserStore(userIdsFromEvents: Set<string>): Promise<void> {
-        const members = get(currentChatMembers);
-        console.log("members: ", members);
-        const allUserIds = new Set<string>();
-        members.forEach((m) => allUserIds.add(m.userId));
-        get(this.blockedUsers).forEach((u) => allUserIds.add(u));
-        userIdsFromEvents.forEach((u) => allUserIds.add(u));
-        allUserIds.forEach((u) => {
-            if (u !== this.user.userId) {
-                this.chatUserIds.add(u);
-            }
-        });
-
-        const resp = await this.api.getUsers(
-            {
-                userGroups: [
-                    {
-                        users: missingUserIds(get(userStore), allUserIds),
-                        updatedSince: BigInt(0),
-                    },
-                ],
-            },
-            true
-        );
-
-        userStore.addMany(resp.users);
-    }
-
->>>>>>> 2bb6a0ef
     private async handleEventsResponse(
         resp: EventsResponse<ChatEvent>,
         keepCurrentEvents = true
@@ -850,10 +736,10 @@
     userId: string,
     userIdsFromEvents: Set<string>
 ): Promise<void> {
-    const members = get(currentChatMembers);
-    const memberIds = members.map((p) => p.userId);
-    const blockedIds = [...get(currentChatBlockedUsers)];
-    const allUserIds = [...memberIds, ...blockedIds, ...userIdsFromEvents];
+    const allUserIds = new Set<string>();
+    get(currentChatMembers).forEach((m) => allUserIds.add(m.userId));
+    get(currentChatBlockedUsers).forEach((u) => allUserIds.add(u));
+    userIdsFromEvents.forEach((u) => allUserIds.add(u));
 
     currentChatUserIds.update(chatId, (userIds) => {
         allUserIds.forEach((u) => {
