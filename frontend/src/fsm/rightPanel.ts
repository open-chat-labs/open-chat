--- conflicted
+++ resolved
@@ -1,8 +1,4 @@
-<<<<<<< HEAD
-import type { ChatSummary, EventWrapper, GroupPermissions, Message } from "../domain/chat/chat";
-=======
 import type { ChatSummary, GroupPermissions } from "../domain/chat/chat";
->>>>>>> bb56abeb
 
 export type RightPanelState =
     | GroupDetailsPanel
