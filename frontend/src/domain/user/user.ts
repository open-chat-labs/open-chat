import type { Version } from "../../domain/version";
import type { DataContent } from "../data/data";

export type UserLastOnline = {
    kind: "user" | "bot";
    userId: string;
    lastOnline: number; // timestamp calculated from server response in seconds
    updated: bigint;
};

export type UserSummary = UserLastOnline &
    DataContent & {
        username: string;
    };

// todo - remember why this exists
export type PartialUserSummary = UserLastOnline &
    DataContent & {
        username?: string;
    };

export type UserLookup = Record<string, PartialUserSummary>;

export type User = {
    userId: string;
    username: string;
};

export type PublicProfile = {
    username: string;
    avatarId?: bigint;
    bio: string;
    isPremium: boolean;
    phoneIsVerified: boolean;
};

export type UsersArgs = {
    userGroups: {
        users: string[];
        updatedSince: bigint;
    }[];
};

export type UsersResponse = {
    serverTimestamp?: bigint;
    users: PartialUserSummary[];
};

export enum UserStatus {
    Offline,
    Online,
    None,
}

export enum AvatarSize {
<<<<<<< HEAD
    Miniscule,
=======
    Weeny,
>>>>>>> 5c5432c5
    Tiny,
    Small,
    Medium,
    Large,
    ExtraLarge,
}

export type CreateChallengeResponse = Challenge | Throttled;

export type Challenge = {
    kind: "challenge";
    key: number;
    pngBase64: string;
};

export type Throttled = {
    kind: "throttled";
};

export type ChallengeAttempt = {
    key: number;
    chars: string;
};

export type PhoneNumber = {
    countryCode: number;
    number: string;
};

export type CurrentUserResponse = CreatedUser | UserNotFound;

export type UpgradeInProgress = {
    kind: "upgrade_in_progress";
};

export type PhoneStatus =
    | { kind: "confirmed" }
    | { kind: "none" }
    | { kind: "unconfirmed"; validUntil: number; phoneNumber: PhoneNumber };

export type CreatedUser = {
    kind: "created_user";
    username: string;
    cryptoAccount: string;
    phoneStatus: PhoneStatus;
    userId: string;
    canisterUpgradeStatus: "required" | "not_required" | "in_progress";
    wasmVersion: Version;
    openStorageLimitBytes: number;
    referrals: string[];
};

export type UserNotFound = {
    kind: "unknown_user";
};

export type CheckUsernameResponse =
    | "success"
    | "username_taken"
    | "username_too_short"
    | "username_too_long"
    | "username_invalid";

export type SetUsernameResponse =
    | "success"
    | "username_taken"
    | "user_not_found"
    | "username_too_short"
    | "username_too_long"
    | "username_invalid";

export type SubmitPhoneNumberResponse =
    | "success"
    | "already_registered"
    | "already_registered_by_other"
    | "invalid_phone_number"
    | "user_not_found";

export type ConfirmPhoneNumberResponse =
    | { kind: "success"; storageLimitBytes: number }
    | { kind: "already_claimed" }
    | { kind: "code_incorrect" }
    | { kind: "code_expired" }
    | { kind: "not_found" }
    | { kind: "phone_number_not_submitted" };

export type ResendCodeResponse =
    | "success"
    | "phone_number_already_confirmed"
    | "user_not_found"
    | "phone_number_not_submitted";

export type InvalidCurrency = { kind: "invalid_currency" };

export type SetBioResponse = "success" | "bio_too_long";

export type RegisterUserResponse =
    | "user_limit_reached"
    | "success"
    | "not_supported"
    | "already_registered"
    | "username_taken"
    | "internal_error"
    | "cycles_balance_too_low"
    | "username_too_short"
    | "username_too_long"
    | "username_invalid"
    | "challenge_failed";

export type UpgradeStorageResponse =
    | { kind: "success_no_change" }
    | { kind: "success" }
    | { kind: "payment_not_found" }
    | { kind: "payment_insufficient"; ammountRequirede8s: number; accountBalancee8s: number }
    | { kind: "internal_error" }
    | { kind: "storage_limit_exceeded" }
    | { kind: "user_not_found" };<|MERGE_RESOLUTION|>--- conflicted
+++ resolved
@@ -53,11 +53,8 @@
 }
 
 export enum AvatarSize {
-<<<<<<< HEAD
     Miniscule,
-=======
     Weeny,
->>>>>>> 5c5432c5
     Tiny,
     Small,
     Medium,
