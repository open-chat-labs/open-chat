import { isPreviewing, MAX_MESSAGES } from "../domain/chat/chat.utils";
import DRange from "drange";
import { openDB, DBSchema, IDBPDatabase } from "idb";
import type {
    ChatEvent,
    EventsResponse,
    EventWrapper,
    GroupChatDetails,
    IndexRange,
    MergedUpdatesResponse,
    Message,
    MessageContent,
    ReplyContext,
    SendMessageResponse,
    SendMessageSuccess,
    SerializableMergedUpdatesResponse,
} from "../domain/chat/chat";
import type { DirectNotification, GroupNotification } from "../domain/notifications";
import type { UserSummary } from "../domain/user/user";
import { rollbar } from "./logging";
<<<<<<< HEAD
import { UnsupportedValueError } from "./error";
=======
>>>>>>> dc447458

const CACHE_VERSION = 23;

export type Database = Promise<IDBPDatabase<ChatSchema>>;

export interface ChatSchema extends DBSchema {
    chats: {
        key: string;
        value: SerializableMergedUpdatesResponse;
    };

    chat_events: {
        key: string;
        value: EventWrapper<ChatEvent>;
    };

    group_details: {
        key: string;
        value: GroupChatDetails;
    };

    message_index_event_index: {
        key: string; // chatId_messageIndex
        value: number;
    };

    // this is obsolete and preserved only to keep the type checker happy
    media_data: {
        key: string;
        value: Uint8Array;
    };

    soft_disabled: {
        key: string;
        value: boolean;
    };

    users: {
        key: string;
        value: UserSummary;
    };
}

function padMessageIndex(i: number): string {
    return i.toString().padStart(10, "0");
}

export function createCacheKey(chatId: string, index: number): string {
    return `${chatId}_${padMessageIndex(index)}`;
}

export function openCache(principal: string): Database | undefined {
    if (process.env.NODE_ENV === "test" || !process.env.CLIENT_CACHING) {
        return undefined;
    }
    try {
        return openDB<ChatSchema>(`openchat_db_${principal}`, CACHE_VERSION, {
            upgrade(db, _oldVersion, _newVersion) {
                try {
                    if (db.objectStoreNames.contains("chat_events")) {
                        db.deleteObjectStore("chat_events");
                    }
                    if (db.objectStoreNames.contains("chats")) {
                        db.deleteObjectStore("chats");
                    }
                    if (db.objectStoreNames.contains("group_details")) {
                        db.deleteObjectStore("group_details");
                    }
                    if (db.objectStoreNames.contains("media_data")) {
                        db.deleteObjectStore("media_data");
                    }
                    if (db.objectStoreNames.contains("message_index_event_index")) {
                        db.deleteObjectStore("message_index_event_index");
                    }
                    if (db.objectStoreNames.contains("users")) {
                        db.deleteObjectStore("users");
                    }
                    db.createObjectStore("chat_events");
                    db.createObjectStore("chats");
                    db.createObjectStore("group_details");
                    db.createObjectStore("message_index_event_index");
                    db.createObjectStore("users");
                    if (!db.objectStoreNames.contains("soft_disabled")) {
                        db.createObjectStore("soft_disabled");
                    }
                } catch (err) {
                    rollbar.error("Unable to upgrade indexDB", err as Error);
                }
            },
        });
    } catch (err) {
        rollbar.error("Unable to open indexDB", err as Error);
    }
}

export async function removeCachedChat(
    db: Database,
    userId: string,
    chatId: string
): Promise<void> {
    const fromCache = await getCachedChats(db, userId);
    if (fromCache !== undefined) {
        fromCache.chatSummaries = fromCache.chatSummaries.filter((c) => c.chatId !== chatId);
        await setCachedChats(db, userId)(fromCache);
    }
}

export async function getCachedChats(
    db: Database,
    userId: string
): Promise<MergedUpdatesResponse | undefined> {
    const fromCache = (await (await db).get("chats", userId)) as
        | SerializableMergedUpdatesResponse
        | undefined;
    return fromCache
        ? {
              ...fromCache,
              chatSummaries: fromCache.chatSummaries.map((c) => {
                  if (c.kind === "direct_chat") {
                      return {
                          ...c,
                          readByMe: indexRangesToDRange(c.readByMe),
                          readByThem: indexRangesToDRange(c.readByThem),
                      };
                  } else {
                      return {
                          ...c,
                          readByMe: indexRangesToDRange(c.readByMe),
                      };
                  }
              }),
          }
        : undefined;
}

export function setCachedChats(
    db: Database,
    userId: string
): (data: MergedUpdatesResponse) => Promise<MergedUpdatesResponse> {
    return async (data: MergedUpdatesResponse) => {
        if (!data.wasUpdated) {
            return data;
        }

        const latestMessages: Record<string, EventWrapper<Message>> = {};

        // irritating hoop jumping to keep typescript happy here
        const serialisable = data.chatSummaries
            .filter((c) => !isPreviewing(c))
            .map((c) => {
                const latestMessage = c.latestMessage
                    ? makeSerialisable(c.latestMessage, c.chatId)
                    : undefined;

                if (latestMessage) {
                    latestMessages[c.chatId] = latestMessage;
                }

                if (c.kind === "direct_chat") {
                    return {
                        ...c,
                        readByMe: drangeToIndexRanges(c.readByMe),
                        readByThem: drangeToIndexRanges(c.readByThem),
                        latestMessage,
                    };
                }

                if (c.kind === "group_chat") {
                    return {
                        ...c,
                        readByMe: drangeToIndexRanges(c.readByMe),
                        latestMessage,
                    };
                }

                throw new UnsupportedValueError("Unrecognised chat type", c);
            });

        const tx = (await db).transaction(
            ["chats", "chat_events", "message_index_event_index"],
            "readwrite"
        );
        const chatsStore = tx.objectStore("chats");
        const eventStore = tx.objectStore("chat_events");
        const mapStore = tx.objectStore("message_index_event_index");

        const promises: Promise<string | void>[] = [
            chatsStore.put(
                {
                    wasUpdated: true,
                    chatSummaries: serialisable,
                    timestamp: data.timestamp,
                    blockedUsers: data.blockedUsers,
                    avatarIdUpdate: undefined,
                    affectedEvents: {},
                },
                userId
            ),
            ...Object.entries(latestMessages).flatMap(([chatId, message]) => [
                eventStore.put(message, createCacheKey(chatId, message.index)),
                mapStore.put(message.index, `${chatId}_${message.event.messageIndex}`),
            ]),
            ...Object.entries(data.affectedEvents)
                .flatMap(([chatId, indexes]) => indexes.map((i) => createCacheKey(chatId, i)))
                .map((key) => eventStore.delete(key)),
        ];

        await Promise.all(promises);
        await tx.done;

        return data;
    };
}

export async function getCachedEventsWindow<T extends ChatEvent>(
    db: Database,
    eventIndexRange: IndexRange,
    chatId: string,
    messageIndex: number
): Promise<EventsResponse<T> | undefined> {
    console.log("cache: window: ", eventIndexRange, messageIndex);
    const start = Date.now();
    const [complete, events] = await aggregateEventsWindow<T>(
        db,
        eventIndexRange,
        chatId,
        messageIndex
    );

    if (complete) {
        console.log("cache hit: ", events, Date.now() - start);
    }

    events.sort((a, b) => a.index - b.index);

    // if we are retrieving completely from the cache, affectedEvents is always empty
    return complete ? { events, affectedEvents: [] } : undefined;
}

function loadEventByIndex<T extends ChatEvent>(
    db: IDBPDatabase<ChatSchema>,
    chatId: string,
    idx: number
): Promise<EventWrapper<T> | undefined> {
    const key = createCacheKey(chatId, idx);
    return db.get("chat_events", key) as Promise<EventWrapper<T> | undefined>;
}

async function aggregateEventsWindow<T extends ChatEvent>(
    db: Database,
    [min, max]: IndexRange,
    chatId: string,
    middleMessageIndex: number
): Promise<[boolean, EventWrapper<T>[]]> {
    let numMessages = 0;
    const events: EventWrapper<T>[] = [];
    const resolvedDb = await db;

    const eventIndex = await resolvedDb.get(
        "message_index_event_index",
        `${chatId}_${middleMessageIndex}`
    );

    if (eventIndex === undefined) {
        console.log("cache miss: could not find the starting event index for the message window");
        return [false, []];
    }

    let descIdx = eventIndex;
    let ascIdx = eventIndex + 1;

    while (numMessages < MAX_MESSAGES) {
        // if we have exceeded the range of this chat then we have succeeded
        if (ascIdx > max && descIdx < min) {
            return [true, events];
        }

        if (ascIdx <= max) {
            const ascEvt: EventWrapper<T> | undefined = await loadEventByIndex(
                resolvedDb,
                chatId,
                ascIdx
            );
            if (ascEvt !== undefined) {
                events.push(ascEvt);
                if (ascEvt.event.kind === "message") {
                    numMessages += 1;
                }
            } else {
                console.log("Couldn't find index: ", ascIdx);
                break;
            }
            ascIdx += 1;
        }

        if (descIdx >= min) {
            const descEvt: EventWrapper<T> | undefined = await loadEventByIndex(
                resolvedDb,
                chatId,
                descIdx
            );

            if (descEvt !== undefined) {
                events.push(descEvt);
                if (descEvt.event.kind === "message") {
                    numMessages += 1;
                }
            } else {
                console.log("Couldn't find index: ", descIdx);
                break;
            }
            descIdx -= 1;
        }
    }

    // todo - events are going to come out in a weird order here but I don't think it matter
    // because I think we sort them later
    return [numMessages >= MAX_MESSAGES, events];
}

async function aggregateEvents<T extends ChatEvent>(
    db: Database,
    [min, max]: IndexRange,
    chatId: string,
    startIndex: number,
    ascending: boolean
): Promise<[boolean, EventWrapper<T>[]]> {
    let numMessages = 0;
    let currentIndex = startIndex;
    const events: EventWrapper<T>[] = [];
    const resolvedDb = await db;

    while (numMessages < MAX_MESSAGES) {
        // if we have exceeded the range of this chat then we have succeeded
        if ((currentIndex > max && ascending) || (currentIndex < min && !ascending)) {
            return [true, events];
        }

        const key = createCacheKey(chatId, currentIndex);
        const evt = await resolvedDb.get("chat_events", key);
        if (evt) {
            if (evt.event.kind === "message") {
                numMessages += 1;
            }
            events.push(evt as EventWrapper<T>);
        } else {
            console.log("Couldn't find key: ", key);
            // as soon as we draw a blank, bale out
            break;
        }

        if (ascending) {
            currentIndex += 1;
        } else {
            currentIndex -= 1;
        }
    }

    return [numMessages >= MAX_MESSAGES, ascending ? events : events.reverse()];
}

export async function getCachedMessageByIndex<T extends ChatEvent>(
    db: Database,
    eventIndex: number,
    chatId: string
): Promise<EventWrapper<T> | undefined> {
    const key = createCacheKey(chatId, eventIndex);
    return (await db).get("chat_events", key) as Promise<EventWrapper<T> | undefined>;
}

export async function getCachedEventsByIndex<T extends ChatEvent>(
    db: Database,
    eventIndexes: number[],
    chatId: string
): Promise<EventsResponse<T> | undefined> {
    const returnedEvents = await Promise.all(
        eventIndexes.map(async (idx) => getCachedMessageByIndex(db, idx, chatId))
    );
    const events = returnedEvents.filter((evt) => evt !== undefined) as EventWrapper<T>[];
    return events.length === eventIndexes.length ? { events, affectedEvents: [] } : undefined;
}

export async function getCachedEvents<T extends ChatEvent>(
    db: Database,
    eventIndexRange: IndexRange,
    chatId: string,
    startIndex: number,
    ascending: boolean
): Promise<EventsResponse<T> | undefined> {
    console.log("cache: ", eventIndexRange, startIndex, ascending);
    const start = Date.now();
    const [complete, events] = await aggregateEvents<T>(
        db,
        eventIndexRange,
        chatId,
        startIndex,
        ascending
    );

    if (complete) {
        console.log("cache hit: ", events.length, Date.now() - start);
    }

    // if we are retrieving completely from the cache, affectedEvents is always empty
    return complete ? { events, affectedEvents: [] } : undefined;
}

// we need to strip out the blobData promise from any media content because that cannot be serialised
function makeSerialisable<T extends ChatEvent>(
    ev: EventWrapper<T>,
    chatId: string
): EventWrapper<T> {
    if (ev.event.kind !== "message") return ev;

    return {
        ...ev,
        event: {
            ...ev.event,
            content: removeBlobData(ev.event.content),
            repliesTo: removeReplyContent(ev.event.repliesTo, chatId),
        },
    };
}

function removeBlobData(content: MessageContent): MessageContent {
    if ("blobData" in content) {
        return {
            ...content,
            blobData: undefined,
        };
    }
    return content;
}

function removeReplyContent(
    repliesTo: ReplyContext | undefined,
    chatId: string
): ReplyContext | undefined {
    if (repliesTo?.kind === "rehydrated_reply_context") {
        return {
            kind: "raw_reply_context",
            chatIdIfOther: repliesTo.chatId === chatId ? undefined : repliesTo.chatId,
            eventIndex: repliesTo.eventIndex,
        };
    }
    return repliesTo;
}

function drangeToIndexRanges(drange: DRange): IndexRange[] {
    return drange.subranges().map((r) => [r.low, r.high]);
}

function indexRangesToDRange(ranges: IndexRange[]): DRange {
    const drange = new DRange();
    ranges.forEach((r) => drange.add(r[0], r[1]));
    return drange;
}

export function setCachedEvents<T extends ChatEvent>(
    db: Database,
    chatId: string
): (resp: EventsResponse<T>) => Promise<EventsResponse<T>> {
    return async (resp: EventsResponse<T>) => {
        if (resp === "events_failed") return Promise.resolve(resp);
        const tx = (await db).transaction(
            ["chat_events", "message_index_event_index"],
            "readwrite"
        );
        const eventStore = tx.objectStore("chat_events");
        const mapStore = tx.objectStore("message_index_event_index");
        await Promise.all(
            resp.events.concat(resp.affectedEvents).map(async (event) => {
                await eventStore.put(
                    makeSerialisable<T>(event, chatId),
                    createCacheKey(chatId, event.index)
                );
                if (event.event.kind === "message") {
                    await mapStore.put(event.index, `${chatId}_${event.event.messageIndex}`);
                }
            })
        );
        await tx.done;

        return resp;
    };
}

export function setCachedMessageFromSendResponse(
    db: Database,
    chatId: string,
    message: Message
): (resp: SendMessageResponse) => Promise<SendMessageResponse> {
    return async (resp: SendMessageResponse) => {
        if (resp.kind !== "success") return Promise.resolve(resp);

        const event = messageToEvent(message, resp);

        await setCachedMessage(db, chatId, event);

        return resp;
    };
}

export async function setCachedMessageFromNotification(
    notification: DirectNotification | GroupNotification
): Promise<void> {
    if (!process.env.CLIENT_CACHING) return;

    if (db === undefined) {
        throw new Error("Unable to open indexDB, cannot set message from notification");
    }

    const chatId =
        notification.kind === "group_notification" ? notification.chatId : notification.sender;

    await setCachedMessage(db, chatId, notification.message);
}

async function setCachedMessage(
    db: Database,
    chatId: string,
    messageEvent: EventWrapper<Message>
): Promise<void> {
    const tx = (await db).transaction(["chat_events", "message_index_event_index"], "readwrite");
    const eventStore = tx.objectStore("chat_events");
    const mapStore = tx.objectStore("message_index_event_index");
    await Promise.all([
        eventStore.put(
            makeSerialisable(messageEvent, chatId),
            createCacheKey(chatId, messageEvent.index)
        ),
        mapStore.put(messageEvent.index, `${chatId}_${messageEvent.event.messageIndex}`),
    ]);
    await tx.done;
}

function messageToEvent(message: Message, resp: SendMessageSuccess): EventWrapper<Message> {
    return {
        event: {
            ...message,
            messageIndex: resp.messageIndex,
        },
        index: resp.eventIndex,
        timestamp: resp.timestamp,
    };
}

export async function overwriteCachedEvents<T extends ChatEvent>(
    chatId: string,
    events: EventWrapper<T>[]
): Promise<void> {
    if (!process.env.CLIENT_CACHING) return;

    if (db === undefined) {
        throw new Error("Unable to open indexDB, cannot overwrite cache entries");
    }
    const tx = (await db).transaction("chat_events", "readwrite");
    const store = tx.objectStore("chat_events");
    await Promise.all(
        events.map((event) =>
            store.put(makeSerialisable<T>(event, chatId), createCacheKey(chatId, event.index))
        )
    );
    await tx.done;
}

export async function getCachedGroupDetails(
    db: Database,
    chatId: string
): Promise<GroupChatDetails | undefined> {
    return (await db).get("group_details", chatId);
}

export async function setCachedGroupDetails(
    db: Database,
    chatId: string,
    groupDetails: GroupChatDetails
): Promise<void> {
    await (await db).put("group_details", groupDetails, chatId);
}

export async function storeSoftDisabled(value: boolean): Promise<void> {
    if (db !== undefined) {
        const tx = (await db).transaction("soft_disabled", "readwrite");
        const store = tx.objectStore("soft_disabled");
        await store.put(value, "soft_disabled");
        await tx.done;
    }
}

export async function getSoftDisabled(): Promise<boolean> {
    if (db !== undefined) {
        const res = await (await db).get("soft_disabled", "soft_disabled");
        return res ?? false;
    }
    return false;
}

export async function getCachedUsers(db: Database, userIds: string[]): Promise<UserSummary[]> {
    const resolvedDb = await db;

    const fromCache = await Promise.all(userIds.map((u) => resolvedDb.get("users", u)));

    return fromCache.reduce((users, next) => {
        if (next !== undefined) users.push(next);
        return users;
    }, [] as UserSummary[]);
}

export async function setCachedUsers(db: Database, users: UserSummary[]): Promise<void> {
    const tx = (await db).transaction("users", "readwrite");
    const store = tx.objectStore("users");

    await Promise.all(users.map((u) => store.put(u, u.userId)));
    await tx.done;
}

let db: Database | undefined;

export function getDb(): Database | undefined {
    return db;
}

export function initDb(principal: string): Database | undefined {
    db = openCache(principal);
    return db;
}

export function closeDb(): void {
    db = undefined;
}

export async function loadMessagesByMessageIndex(
    db: Database,
    chatId: string,
    messagesIndexes: Set<number>
): Promise<{ messageEvents: EventWrapper<Message>[]; missing: Set<number> }> {
    const resolvedDb = await db;

    const missing: Set<number> = new Set();
    const messages: EventWrapper<Message>[] = [];

    await Promise.all<Message | undefined>(
        [...messagesIndexes].map(async (msgIdx) => {
            const eventIdx = await resolvedDb.get(
                "message_index_event_index",
                `${chatId}_${msgIdx}`
            );
            if (eventIdx === undefined) {
                missing.add(msgIdx);
                return undefined;
            }
            const evt: EventWrapper<ChatEvent> | undefined = await loadEventByIndex(
                resolvedDb,
                chatId,
                eventIdx
            );
            if (evt?.event.kind === "message") {
                messages.push(evt as EventWrapper<Message>);
                return evt.event;
            }
            missing.add(msgIdx);
            return undefined;
        })
    );

    return {
        messageEvents: messages,
        missing,
    };
}<|MERGE_RESOLUTION|>--- conflicted
+++ resolved
@@ -18,10 +18,7 @@
 import type { DirectNotification, GroupNotification } from "../domain/notifications";
 import type { UserSummary } from "../domain/user/user";
 import { rollbar } from "./logging";
-<<<<<<< HEAD
 import { UnsupportedValueError } from "./error";
-=======
->>>>>>> dc447458
 
 const CACHE_VERSION = 23;
 
