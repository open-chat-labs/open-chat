import { isPreviewing, MAX_MESSAGES } from "../domain/chat/chat.utils";
import DRange from "drange";
import { openDB, DBSchema, IDBPDatabase } from "idb";
import type {
    ChatEvent,
    EventsResponse,
    EventWrapper,
    GroupChatDetails,
    IndexRange,
    MergedUpdatesResponse,
    Message,
    MessageContent,
    ReplyContext,
    SendMessageResponse,
    SendMessageSuccess,
    SerializableMergedUpdatesResponse,
} from "../domain/chat/chat";
import type { DirectNotification, GroupNotification } from "../domain/notifications";
import type { UserSummary } from "../domain/user/user";
import { rollbar } from "./logging";
<<<<<<< HEAD
import type { DirectNotification, GroupNotification } from "../domain/notifications";
=======
>>>>>>> 351f5098

const CACHE_VERSION = 23;

export type Database = Promise<IDBPDatabase<ChatSchema>>;

export interface ChatSchema extends DBSchema {
    chats: {
        key: string;
        value: SerializableMergedUpdatesResponse;
    };

    chat_events: {
        key: string;
        value: EventWrapper<ChatEvent>;
    };

    group_details: {
        key: string;
        value: GroupChatDetails;
    };

    message_index_event_index: {
        key: string; // chatId_messageIndex
        value: number;
    };

    // this is obsolete and preserved only to keep the type checker happy
    media_data: {
        key: string;
        value: Uint8Array;
    };

    soft_disabled: {
        key: string;
        value: boolean;
    };

    users: {
        key: string;
        value: UserSummary;
    };
}

function padMessageIndex(i: number): string {
    return i.toString().padStart(10, "0");
}

export function createCacheKey(chatId: string, index: number): string {
    return `${chatId}_${padMessageIndex(index)}`;
}

export function openCache(principal: string): Database | undefined {
    if (process.env.NODE_ENV === "test" || !process.env.CLIENT_CACHING) {
        return undefined;
    }
    try {
        return openDB<ChatSchema>(`openchat_db_${principal}`, CACHE_VERSION, {
            upgrade(db, _oldVersion, _newVersion) {
                try {
                    if (db.objectStoreNames.contains("chat_events")) {
                        db.deleteObjectStore("chat_events");
                    }
                    if (db.objectStoreNames.contains("chats")) {
                        db.deleteObjectStore("chats");
                    }
                    if (db.objectStoreNames.contains("group_details")) {
                        db.deleteObjectStore("group_details");
                    }
                    if (db.objectStoreNames.contains("media_data")) {
                        db.deleteObjectStore("media_data");
                    }
                    if (db.objectStoreNames.contains("message_index_event_index")) {
                        db.deleteObjectStore("message_index_event_index");
                    }
                    if (db.objectStoreNames.contains("users")) {
                        db.deleteObjectStore("users");
                    }
                    db.createObjectStore("chat_events");
                    db.createObjectStore("chats");
                    db.createObjectStore("group_details");
                    db.createObjectStore("message_index_event_index");
                    db.createObjectStore("users");
                    if (!db.objectStoreNames.contains("soft_disabled")) {
                        db.createObjectStore("soft_disabled");
                    }
                } catch (err) {
                    rollbar.error("Unable to upgrade indexDB", err as Error);
                }
            },
        });
    } catch (err) {
        rollbar.error("Unable to open indexDB", err as Error);
    }
}

export async function removeCachedChat(
    db: Database,
    userId: string,
    chatId: string
): Promise<void> {
    const fromCache = await getCachedChats(db, userId);
    if (fromCache !== undefined) {
        fromCache.chatSummaries = fromCache.chatSummaries.filter((c) => c.chatId !== chatId);
        await setCachedChats(db, userId)(fromCache);
    }
}

export async function getCachedChats(
    db: Database,
    userId: string
): Promise<MergedUpdatesResponse | undefined> {
    const fromCache = (await (await db).get("chats", userId)) as
        | SerializableMergedUpdatesResponse
        | undefined;
    return fromCache
        ? {
              ...fromCache,
              chatSummaries: fromCache.chatSummaries.map((c) => {
                  if (c.kind === "direct_chat") {
                      return {
                          ...c,
                          readByMe: indexRangesToDRange(c.readByMe),
                          readByThem: indexRangesToDRange(c.readByThem),
                      };
                  } else {
                      return {
                          ...c,
                          readByMe: indexRangesToDRange(c.readByMe),
                      };
                  }
              }),
          }
        : undefined;
}

export function setCachedChats(
    db: Database,
    userId: string
): (data: MergedUpdatesResponse) => Promise<MergedUpdatesResponse> {
    return async (data: MergedUpdatesResponse) => {
        // irritating hoop jumping to keep typescript happy here
        const serialisable = data.chatSummaries
            .filter((c) => !isPreviewing(c))
            .map((c) => {
                if (c.kind === "direct_chat") {
                    return {
                        ...c,
                        readByMe: drangeToIndexRanges(c.readByMe),
                        readByThem: drangeToIndexRanges(c.readByThem),
                        latestMessage: c.latestMessage
                            ? makeSerialisable(c.latestMessage, c.chatId)
                            : undefined,
                    };
                }
                if (c.kind === "group_chat") {
                    return {
                        ...c,
                        readByMe: drangeToIndexRanges(c.readByMe),
                        latestMessage: c.latestMessage
                            ? makeSerialisable(c.latestMessage, c.chatId)
                            : undefined,
                    };
                }
                return c;
            });

        const resolvedDb = await db;

        resolvedDb.put(
            "chats",
            {
                wasUpdated: true,
                chatSummaries: serialisable,
                timestamp: data.timestamp,
                blockedUsers: data.blockedUsers,
                avatarIdUpdate: undefined,
                affectedEvents: {},
            },
            userId
        );

        Object.entries(data.affectedEvents)
            .flatMap(([chatId, indexes]) => indexes.map((i) => createCacheKey(chatId, i)))
            .forEach((key) => resolvedDb.delete("chat_events", key));

        return data;
    };
}

export async function getCachedEventsWindow<T extends ChatEvent>(
    db: Database,
    eventIndexRange: IndexRange,
    chatId: string,
    messageIndex: number
): Promise<EventsResponse<T> | undefined> {
    console.log("cache: window: ", eventIndexRange, messageIndex);
    const start = Date.now();
    const [complete, events] = await aggregateEventsWindow<T>(
        db,
        eventIndexRange,
        chatId,
        messageIndex
    );

    if (complete) {
        console.log("cache hit: ", events, Date.now() - start);
    }

    events.sort((a, b) => a.index - b.index);

    // if we are retrieving completely from the cache, affectedEvents is always empty
    return complete ? { events, affectedEvents: [] } : undefined;
}

function loadEventByIndex<T extends ChatEvent>(
    db: IDBPDatabase<ChatSchema>,
    chatId: string,
    idx: number
): Promise<EventWrapper<T> | undefined> {
    const key = createCacheKey(chatId, idx);
    return db.get("chat_events", key) as Promise<EventWrapper<T> | undefined>;
}

async function aggregateEventsWindow<T extends ChatEvent>(
    db: Database,
    [min, max]: IndexRange,
    chatId: string,
    middleMessageIndex: number
): Promise<[boolean, EventWrapper<T>[]]> {
    let numMessages = 0;
    const events: EventWrapper<T>[] = [];
    const resolvedDb = await db;

    const eventIndex = await resolvedDb.get(
        "message_index_event_index",
        `${chatId}_${middleMessageIndex}`
    );

    if (eventIndex === undefined) {
        console.log("cache miss: could not find the starting event index for the message window");
        return [false, []];
    }

    let descIdx = eventIndex;
    let ascIdx = eventIndex + 1;

    while (numMessages < MAX_MESSAGES) {
        // if we have exceeded the range of this chat then we have succeeded
        if (ascIdx > max && descIdx < min) {
            return [true, events];
        }

        if (ascIdx <= max) {
            const ascEvt: EventWrapper<T> | undefined = await loadEventByIndex(
                resolvedDb,
                chatId,
                ascIdx
            );
            if (ascEvt !== undefined) {
                events.push(ascEvt);
                if (ascEvt.event.kind === "message") {
                    numMessages += 1;
                }
            } else {
                console.log("Couldn't find index: ", ascIdx);
                break;
            }
            ascIdx += 1;
        }

        if (descIdx >= min) {
            const descEvt: EventWrapper<T> | undefined = await loadEventByIndex(
                resolvedDb,
                chatId,
                descIdx
            );

            if (descEvt !== undefined) {
                events.push(descEvt);
                if (descEvt.event.kind === "message") {
                    numMessages += 1;
                }
            } else {
                console.log("Couldn't find index: ", descIdx);
                break;
            }
            descIdx -= 1;
        }
    }

    // todo - events are going to come out in a weird order here but I don't think it matter
    // because I think we sort them later
    return [numMessages >= MAX_MESSAGES, events];
}

async function aggregateEvents<T extends ChatEvent>(
    db: Database,
    [min, max]: IndexRange,
    chatId: string,
    startIndex: number,
    ascending: boolean
): Promise<[boolean, EventWrapper<T>[]]> {
    let numMessages = 0;
    let currentIndex = startIndex;
    const events: EventWrapper<T>[] = [];
    const resolvedDb = await db;

    while (numMessages < MAX_MESSAGES) {
        // if we have exceeded the range of this chat then we have succeeded
        if ((currentIndex > max && ascending) || (currentIndex < min && !ascending)) {
            return [true, events];
        }

        const key = createCacheKey(chatId, currentIndex);
        const evt = await resolvedDb.get("chat_events", key);
        if (evt) {
            if (evt.event.kind === "message") {
                numMessages += 1;
            }
            events.push(evt as EventWrapper<T>);
        } else {
            console.log("Couldn't find key: ", key);
            // as soon as we draw a blank, bale out
            break;
        }

        if (ascending) {
            currentIndex += 1;
        } else {
            currentIndex -= 1;
        }
    }

    return [numMessages >= MAX_MESSAGES, ascending ? events : events.reverse()];
}

export async function getCachedMessageByIndex<T extends ChatEvent>(
    db: Database,
    eventIndex: number,
    chatId: string
): Promise<EventWrapper<T> | undefined> {
    const key = createCacheKey(chatId, eventIndex);
    return (await db).get("chat_events", key) as Promise<EventWrapper<T> | undefined>;
}

export async function getCachedEventsByIndex<T extends ChatEvent>(
    db: Database,
    eventIndexes: number[],
    chatId: string
): Promise<EventsResponse<T> | undefined> {
    const returnedEvents = await Promise.all(
        eventIndexes.map(async (idx) => getCachedMessageByIndex(db, idx, chatId))
    );
    const events = returnedEvents.filter((evt) => evt !== undefined) as EventWrapper<T>[];
    return events.length === eventIndexes.length ? { events, affectedEvents: [] } : undefined;
}

export async function getCachedEvents<T extends ChatEvent>(
    db: Database,
    eventIndexRange: IndexRange,
    chatId: string,
    startIndex: number,
    ascending: boolean
): Promise<EventsResponse<T> | undefined> {
    console.log("cache: ", eventIndexRange, startIndex, ascending);
    const start = Date.now();
    const [complete, events] = await aggregateEvents<T>(
        db,
        eventIndexRange,
        chatId,
        startIndex,
        ascending
    );

    if (complete) {
        console.log("cache hit: ", events.length, Date.now() - start);
    }

    // if we are retrieving completely from the cache, affectedEvents is always empty
    return complete ? { events, affectedEvents: [] } : undefined;
}

// we need to strip out the blobData promise from any media content because that cannot be serialised
function makeSerialisable<T extends ChatEvent>(
    ev: EventWrapper<T>,
    chatId: string
): EventWrapper<T> {
    if (ev.event.kind !== "message") return ev;

    return {
        ...ev,
        event: {
            ...ev.event,
            content: removeBlobData(ev.event.content),
            repliesTo: removeReplyContent(ev.event.repliesTo, chatId),
        },
    };
}

function removeBlobData(content: MessageContent): MessageContent {
    if ("blobData" in content) {
        return {
            ...content,
            blobData: undefined,
        };
    }
    return content;
}

function removeReplyContent(
    repliesTo: ReplyContext | undefined,
    chatId: string
): ReplyContext | undefined {
    if (repliesTo?.kind === "rehydrated_reply_context") {
        return {
            kind: "raw_reply_context",
            chatIdIfOther: repliesTo.chatId === chatId ? undefined : repliesTo.chatId,
            eventIndex: repliesTo.eventIndex,
        };
    }
    return repliesTo;
}

function drangeToIndexRanges(drange: DRange): IndexRange[] {
    return drange.subranges().map((r) => [r.low, r.high]);
}

function indexRangesToDRange(ranges: IndexRange[]): DRange {
    const drange = new DRange();
    ranges.forEach((r) => drange.add(r[0], r[1]));
    return drange;
}

export function setCachedEvents<T extends ChatEvent>(
    db: Database,
    chatId: string
): (resp: EventsResponse<T>) => Promise<EventsResponse<T>> {
    return async (resp: EventsResponse<T>) => {
        if (resp === "events_failed") return Promise.resolve(resp);
        const tx = (await db).transaction(
            ["chat_events", "message_index_event_index"],
            "readwrite"
        );
        const eventStore = tx.objectStore("chat_events");
        const mapStore = tx.objectStore("message_index_event_index");
        await Promise.all(
            resp.events.concat(resp.affectedEvents).map(async (event) => {
                await eventStore.put(
                    makeSerialisable<T>(event, chatId),
                    createCacheKey(chatId, event.index)
                );
                if (event.event.kind === "message") {
                    await mapStore.put(event.index, `${chatId}_${event.event.messageIndex}`);
                }
            })
        );
        await tx.done;

        return resp;
    };
}

export function setCachedMessageFromSendResponse(
    db: Database,
    chatId: string,
    message: Message
): (resp: SendMessageResponse) => Promise<SendMessageResponse> {
    return async (resp: SendMessageResponse) => {
        if (resp.kind !== "success") return Promise.resolve(resp);

        const event = messageToEvent(message, resp);

        await setCachedMessage(db, chatId, event);

        return resp;
    };
}

export async function setCachedMessageFromNotification(
    notification: DirectNotification | GroupNotification
): Promise<void> {
    if (!process.env.CLIENT_CACHING) return;

    if (db === undefined) {
        throw new Error("Unable to open indexDB, cannot set message from notification");
    }

    const chatId =
        notification.kind === "group_notification" ? notification.chatId : notification.sender;

    await setCachedMessage(db, chatId, notification.message);
}

async function setCachedMessage(
    db: Database,
    chatId: string,
    messageEvent: EventWrapper<Message>
): Promise<void> {
    const tx = (await db).transaction(["chat_events", "message_index_event_index"], "readwrite");
    const eventStore = tx.objectStore("chat_events");
    const mapStore = tx.objectStore("message_index_event_index");
    await Promise.all([
        eventStore.put(
            makeSerialisable(messageEvent, chatId),
            createCacheKey(chatId, messageEvent.index)
        ),
        mapStore.put(messageEvent.index, `${chatId}_${messageEvent.event.messageIndex}`),
    ]);
    await tx.done;
}

function messageToEvent(message: Message, resp: SendMessageSuccess): EventWrapper<Message> {
    return {
        event: {
            ...message,
            messageIndex: resp.messageIndex,
        },
        index: resp.eventIndex,
        timestamp: resp.timestamp,
    };
}

export async function overwriteCachedEvents<T extends ChatEvent>(
    chatId: string,
    events: EventWrapper<T>[]
): Promise<void> {
    if (!process.env.CLIENT_CACHING) return;

    if (db === undefined) {
        throw new Error("Unable to open indexDB, cannot overwrite cache entries");
    }
    const tx = (await db).transaction("chat_events", "readwrite");
    const store = tx.objectStore("chat_events");
    await Promise.all(
        events.map((event) =>
            store.put(makeSerialisable<T>(event, chatId), createCacheKey(chatId, event.index))
        )
    );
    await tx.done;
}

export async function getCachedGroupDetails(
    db: Database,
    chatId: string
): Promise<GroupChatDetails | undefined> {
    return (await db).get("group_details", chatId);
}

export async function setCachedGroupDetails(
    db: Database,
    chatId: string,
    groupDetails: GroupChatDetails
): Promise<void> {
    await (await db).put("group_details", groupDetails, chatId);
}

export async function storeSoftDisabled(value: boolean): Promise<void> {
    if (db !== undefined) {
        const tx = (await db).transaction("soft_disabled", "readwrite");
        const store = tx.objectStore("soft_disabled");
        await store.put(value, "soft_disabled");
        await tx.done;
    }
}

export async function getSoftDisabled(): Promise<boolean> {
    if (db !== undefined) {
        const res = await (await db).get("soft_disabled", "soft_disabled");
        return res ?? false;
    }
    return false;
}

export async function getCachedUsers(db: Database, userIds: string[]): Promise<UserSummary[]> {
    const resolvedDb = await db;

    const fromCache = await Promise.all(userIds.map((u) => resolvedDb.get("users", u)));

    return fromCache.reduce((users, next) => {
        if (next !== undefined) users.push(next);
        return users;
    }, [] as UserSummary[]);
}

export async function setCachedUsers(db: Database, users: UserSummary[]): Promise<void> {
    const tx = (await db).transaction("users", "readwrite");
    const store = tx.objectStore("users");

    await Promise.all(users.map((u) => store.put(u, u.userId)));
    await tx.done;
}

let db: Database | undefined;

export function getDb(): Database | undefined {
    return db;
}

export function initDb(principal: string): Database | undefined {
    db = openCache(principal);
    return db;
}

export function closeDb(): void {
    db = undefined;
}

export async function loadMessagesByMessageIndex(
    db: Database,
    chatId: string,
    messagesIndexes: Set<number>
): Promise<{ messageEvents: EventWrapper<Message>[]; missing: Set<number> }> {
    const resolvedDb = await db;

    const missing: Set<number> = new Set();
    const messages: EventWrapper<Message>[] = [];

    await Promise.all<Message | undefined>(
        [...messagesIndexes].map(async (msgIdx) => {
            const eventIdx = await resolvedDb.get(
                "message_index_event_index",
                `${chatId}_${msgIdx}`
            );
            if (eventIdx === undefined) {
                missing.add(msgIdx);
                return undefined;
            }
            const evt: EventWrapper<ChatEvent> | undefined = await loadEventByIndex(
                resolvedDb,
                chatId,
                eventIdx
            );
            if (evt?.event.kind === "message") {
                messages.push(evt as EventWrapper<Message>);
                return evt.event;
            }
            missing.add(msgIdx);
            return undefined;
        })
    );

    return {
        messageEvents: messages,
        missing,
    };
}<|MERGE_RESOLUTION|>--- conflicted
+++ resolved
@@ -18,10 +18,6 @@
 import type { DirectNotification, GroupNotification } from "../domain/notifications";
 import type { UserSummary } from "../domain/user/user";
 import { rollbar } from "./logging";
-<<<<<<< HEAD
-import type { DirectNotification, GroupNotification } from "../domain/notifications";
-=======
->>>>>>> 351f5098
 
 const CACHE_VERSION = 23;
 
