--- conflicted
+++ resolved
@@ -464,23 +464,12 @@
                 }
             }
 
-<<<<<<< HEAD
-            &:hover {
-                &:not(.disabled) {
-                    &.adopt {
-                        background-color: var(--vote-yes-hv);
-                    }
-                    &.reject {
-                        background-color: var(--vote-no-hv);
-                    }
-=======
             &:not(.disabled):hover {
                 &.adopt {
                     background-color: var(--vote-yes-hv);
                 }
                 &.reject {
                     background-color: var(--vote-no-hv);
->>>>>>> 62954b53
                 }
                 .icon {
                     transform: rotate(-8deg) scale(1.2);
