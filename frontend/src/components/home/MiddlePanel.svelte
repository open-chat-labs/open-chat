<script lang="ts">
    import Panel from "../Panel.svelte";
    import Loading from "../Loading.svelte";
    import { fade } from "svelte/transition";
    import NoChatSelected from "./NoChatSelected.svelte";
    import RecommendedGroups from "./RecommendedGroups.svelte";
    import CurrentChat from "./CurrentChat.svelte";
    import type { ChatController } from "../../fsm/chat.controller";
    import type { RemoteData } from "../../utils/remoteData";
    import type { GroupChatSummary } from "../../domain/chat/chat";

    export let controller: ChatController | undefined;
    export let loadingChats: boolean = false;
    export let blocked: boolean;
    export let recommendedGroups: RemoteData<GroupChatSummary[], string>;
    export let joining: GroupChatSummary | undefined;
</script>

<Panel middle>
    {#if loadingChats || recommendedGroups.kind === "loading"}
        <Loading />
    {:else if controller === undefined}
        {#if recommendedGroups.kind === "success"}
            <RecommendedGroups
                {joining}
                on:cancelRecommendations
                on:joinGroup
                on:recommend
                on:dismissRecommendation
                groups={recommendedGroups.data} />
        {:else}
            <div class="no-chat" in:fade>
                <NoChatSelected on:recommend on:newchat />
            </div>
        {/if}
    {:else}
        <CurrentChat
            {joining}
            {blocked}
            {controller}
            on:unblockUser
            on:clearSelection
            on:blockUser
            on:leaveGroup
            on:replyPrivatelyTo
            on:addParticipants
            on:showGroupDetails
            on:showParticipants
            on:chatWith
            on:joinGroup
            on:upgrade
            on:cancelPreview
            on:showPinned
<<<<<<< HEAD
            on:replyInThread
            on:goToMessageIndex />
=======
            on:goToMessageIndex
            on:forward />
>>>>>>> 9ece96c5
    {/if}
</Panel>

<style type="text/scss">
    .no-chat {
        height: 100%;
    }
</style><|MERGE_RESOLUTION|>--- conflicted
+++ resolved
@@ -51,13 +51,9 @@
             on:upgrade
             on:cancelPreview
             on:showPinned
-<<<<<<< HEAD
             on:replyInThread
-            on:goToMessageIndex />
-=======
             on:goToMessageIndex
             on:forward />
->>>>>>> 9ece96c5
     {/if}
 </Panel>
 
