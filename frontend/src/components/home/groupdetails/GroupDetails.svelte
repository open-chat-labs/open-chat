--- conflicted
+++ resolved
@@ -223,17 +223,10 @@
         return api
             .updateGroup(
                 updatedGroup.chatId,
-<<<<<<< HEAD
-                updatedGroup.name,
-                updatedGroup.desc,
-                updatedGroup.rules,
-                updatedGroup.avatar?.blobData
-=======
                 nameDirty ? updatedGroup.name : undefined,
                 descDirty ? updatedGroup.desc : undefined,
                 undefined,
                 nameDirty ? updatedGroup.avatar?.blobData : undefined
->>>>>>> e54b5369
             )
             .then((resp) => {
                 const err = groupUpdateErrorMessage(resp);
