--- conflicted
+++ resolved
@@ -5,11 +5,11 @@
     import CheckCircleOutline from "svelte-material-icons/CheckCircleOutline.svelte";
     import Progress from "../Progress.svelte";
     import TooltipPopup from "../TooltipPopup.svelte";
-    import { userStore } from "../../stores/user";
     import { buildUsernameList } from "../../domain/user/user.utils";
     import { rtlStore } from "../../stores/rtl";
     import TooltipWrapper from "../TooltipWrapper.svelte";
     import { userStore } from "../../stores/user";
+    import type { UserLookup } from "../../domain/user/user";
 
     export let finished: boolean;
     export let preview: boolean;
@@ -23,11 +23,7 @@
     export let showVotes: boolean;
     export let me: boolean;
 
-<<<<<<< HEAD
     $: usernames = buildPollUsernames($userStore, voters, myUserId);
-=======
-    $: usernames = buildPollUsernames(voters, myUserId);
->>>>>>> 109cbabb
     $: alignRight = me != $rtlStore;
 
     function buildPollUsernames(
@@ -35,13 +31,8 @@
         voters: string[] | undefined,
         myUserId: string | undefined
     ): string | undefined {
-<<<<<<< HEAD
-        if (voters === undefined || voters.length === 0) return undefined;
+        if (voters === undefined || voters.length === 0 || !showVotes) return undefined;
         return buildUsernameList(new Set(voters), myUserId, userStore);
-=======
-        if (voters === undefined || voters.length === 0 || !showVotes) return undefined;
-        return buildUsernameList(new Set(voters), myUserId, $userStore);
->>>>>>> 109cbabb
     }
 
     function buildTooltipText(): string {
