<svelte:options immutable={true} />

<script lang="ts">
    import Link from "../Link.svelte";
    import type { UserSummary } from "../../domain/user/user";
    import Avatar from "../Avatar.svelte";
    import { AvatarSize } from "../../domain/user/user";
    import HoverIcon from "../HoverIcon.svelte";
    import ChatMessageContent from "./ChatMessageContent.svelte";
    import Overlay from "../Overlay.svelte";
    import ModalContent from "../ModalContent.svelte";
    import Menu from "../Menu.svelte";
    import MenuItem from "../MenuItem.svelte";
    import Loading from "../Loading.svelte";
    import MenuIcon from "../MenuIcon.svelte";
    import type { Message, EnhancedReplyContext } from "../../domain/chat/chat";
    import Typing from "../Typing.svelte";
    import RepliesTo from "./RepliesTo.svelte";
    import { _, locale } from "svelte-i18n";
    import { rtlStore } from "../../stores/rtl";
    import { afterUpdate, createEventDispatcher, onDestroy, onMount } from "svelte";
    import ChevronDown from "svelte-material-icons/ChevronDown.svelte";
    import EmoticonLolOutline from "svelte-material-icons/EmoticonLolOutline.svelte";
    import PencilOutline from "svelte-material-icons/PencilOutline.svelte";
    import Cancel from "svelte-material-icons/Cancel.svelte";
    import Close from "svelte-material-icons/Close.svelte";
    import ContentCopy from "svelte-material-icons/ContentCopy.svelte";
    import Reply from "svelte-material-icons/Reply.svelte";
<<<<<<< HEAD
    import ChatProcessingOutline from "svelte-material-icons/ChatProcessingOutline.svelte";
=======
    import ForwardIcon from "svelte-material-icons/Share.svelte";
>>>>>>> 9ece96c5
    import ReplyOutline from "svelte-material-icons/ReplyOutline.svelte";
    import DeleteOutline from "svelte-material-icons/DeleteOutline.svelte";
    import TranslateIcon from "svelte-material-icons/Translate.svelte";
    import TranslateOff from "svelte-material-icons/TranslateOff.svelte";
    import Pin from "svelte-material-icons/Pin.svelte";
    import PinOff from "svelte-material-icons/PinOff.svelte";
    import ShareIcon from "svelte-material-icons/ShareVariant.svelte";
    import { containsSocialVideoLink, fillMessage, isSocialVideoLink } from "../../utils/media";
    import UnresolvedReply from "./UnresolvedReply.svelte";
    import { mobileWidth, ScreenWidth, screenWidth } from "../../stores/screenDimensions";
    import TimeAndTicks from "./TimeAndTicks.svelte";
    import { iconSize } from "../../stores/iconSize";
    import type { Dimensions } from "../../utils/media";
    import type { MessageContent } from "../../domain/chat/chat";
    import { calculateMediaDimensions } from "../../utils/layout";
    import MessageReaction from "./MessageReaction.svelte";
    import Reload from "../Reload.svelte";
    import ViewUserProfile from "./profile/ViewUserProfile.svelte";
    import { avatarUrl } from "../../domain/user/user.utils";
    import * as shareFunctions from "../../domain/share";
    import { userStore } from "../../stores/user";
    import { translationCodes } from "../../i18n/i18n";
    import { toastStore } from "stores/toast";
    import { storageStore } from "../../stores/storage";
    import { translationStore } from "../../stores/translation";
    import { typing } from "../../stores/typing";
    import { canForward } from "../../domain/chat/chat.utils";

    const dispatch = createEventDispatcher();

    export let chatId: string;
    export let chatType: "group_chat" | "direct_chat";
    export let user: UserSummary;
    export let senderId: string;
    export let msg: Message;
    export let me: boolean;
    export let eventIndex: number;
    export let timestamp: bigint;
    export let first: boolean;
    export let last: boolean;
    export let confirmed: boolean;
    export let readByThem: boolean;
    export let readByMe: boolean;
    export let observer: IntersectionObserver;
    export let focused: boolean;
    export let preview: boolean;
    export let pinned: boolean;
    export let canPin: boolean;
    export let canBlockUser: boolean;
    export let canDelete: boolean;
    export let canSend: boolean;
    export let canReact: boolean;
    export let publicGroup: boolean;
    export let editing: boolean;

    let msgElement: HTMLElement;
    let msgBubbleElement: HTMLElement;
    let groupChat = chatType === "group_chat";
    let showEmojiPicker = false;
    let debug = false;
    let viewProfile = false;
    let alignProfileTo: DOMRect | undefined = undefined;
    let crypto = msg.content.kind === "crypto_content";
    let poll = msg.content.kind === "poll_content";

    $: canEdit = !crypto && !poll && me;
    $: sender = $userStore[senderId];
    $: isBot = $userStore[senderId]?.kind === "bot";
    $: username = sender?.username;
    $: mediaDimensions = extractDimensions(msg.content);
    $: mediaCalculatedHeight = undefined as number | undefined;
    $: msgBubbleCalculatedWidth = undefined as number | undefined;
    $: deleted = msg.content.kind === "deleted_content";
    $: fill = fillMessage(msg);
    $: showAvatar = !me && $screenWidth !== ScreenWidth.ExtraExtraSmall && groupChat;
    $: translated = $translationStore.has(Number(msg.messageId));
    $: senderTyping = $typing[chatId]?.has(senderId);

    afterUpdate(() => {
        // console.log("updating ChatMessage component");

        if (readByMe) {
            observer?.unobserve(msgElement);
        }
    });

    onMount(() => {
        if (!me && !readByMe) {
            // todo - leaving this console log here for now just to make sure we are not *over* observing
            console.log("beginning to observe: ", msg.messageIndex);
            observer?.observe(msgElement);
        }

        recalculateMediaDimensions();
    });

    onDestroy(() => observer?.unobserve(msgElement));

    function chatWithUser() {
        dispatch("chatWith", senderId);
    }

    function createReplyContext(): EnhancedReplyContext {
        return {
            kind: "rehydrated_reply_context",
            senderId,
            chatId: chatId,
            eventIndex: eventIndex,
            content: msg.content,
            sender,
            messageId: msg.messageId,
            messageIndex: msg.messageIndex,
            edited: msg.edited,
        };
    }

    function pinMessage() {
        dispatch("pinMessage", msg);
    }

    function unpinMessage() {
        dispatch("unpinMessage", msg);
    }

    function reply() {
        dispatch("replyTo", createReplyContext());
    }

<<<<<<< HEAD
    function replyInThread() {
        dispatch("replyInThread", msg);
=======
    function forward() {
        dispatch("forward", msg);
>>>>>>> 9ece96c5
    }

    function replyPrivately() {
        dispatch("replyPrivatelyTo", createReplyContext());
    }

    function deleteMessage() {
        dispatch("deleteMessage", msg);
    }

    function untranslateMessage() {
        translationStore.untranslate(msg.messageId);
    }

    function translateMessage() {
        if ($storageStore.byteLimit === 0) {
            dispatch("upgrade", "premium");
        } else {
            if (msg.content.kind === "text_content") {
                const params = new URLSearchParams();
                params.append("q", msg.content.text);
                params.append("target", translationCodes[$locale || "en"] || "en");
                params.append("format", "text");
                params.append("key", process.env.PUBLIC_TRANSLATE_API_KEY!);
                fetch(`https://translation.googleapis.com/language/translate/v2?${params}`, {
                    method: "POST",
                })
                    .then((resp) => resp.json())
                    .then(({ data: { translations } }) => {
                        if (
                            msg.content.kind === "text_content" &&
                            Array.isArray(translations) &&
                            translations.length > 0
                        ) {
                            translationStore.translate(
                                msg.messageId,
                                translations[0].translatedText
                            );
                        }
                    })
                    .catch((_err) => {
                        toastStore.showFailureToast("unableToTranslate");
                    });
            }
        }
    }

    function editMessage() {
        if (canEdit) {
            dispatch("editMessage");
        }
    }

    function selectReaction(ev: CustomEvent<string>) {
        toggleReaction(ev.detail);
    }

    function toggleReaction(reaction: string) {
        if (canReact) {
            dispatch("selectReaction", {
                message: msg,
                reaction,
            });
        }
        showEmojiPicker = false;
    }

    function extractDimensions(content: MessageContent): Dimensions | undefined {
        if (content.kind === "image_content") {
            return {
                width: content.width,
                height: content.height,
            };
        } else if (content.kind === "video_content") {
            return {
                width: content.width,
                height: content.height,
            };
        } else if (content.kind === "giphy_content") {
            return $mobileWidth
                ? { width: content.mobile.width, height: content.mobile.height }
                : { width: content.desktop.width, height: content.desktop.height };
        } else if (
            content.kind === "text_content" &&
            (isSocialVideoLink(content.text) || containsSocialVideoLink(content.text))
        ) {
            return { width: 560, height: 315 };
        }

        return undefined;
    }

    function recalculateMediaDimensions() {
        if (mediaDimensions === undefined) {
            return;
        }

        let msgBubblePaddingWidth = 0;
        if (!fill) {
            let msgBubbleStyle = getComputedStyle(msgBubbleElement);
            msgBubblePaddingWidth =
                parseFloat(msgBubbleStyle.paddingLeft) +
                parseFloat(msgBubbleStyle.paddingRight) +
                parseFloat(msgBubbleStyle.borderRightWidth) +
                parseFloat(msgBubbleStyle.borderLeftWidth);
        }

        const parentWidth = msgBubbleElement.parentElement?.offsetWidth ?? 0;

        let targetMediaDimensions = calculateMediaDimensions(
            mediaDimensions,
            parentWidth,
            msgBubblePaddingWidth,
            window.innerHeight,
            $screenWidth === ScreenWidth.ExtraLarge ? 0.7 : 0.8
        );
        mediaCalculatedHeight = targetMediaDimensions.height;
        msgBubbleCalculatedWidth = targetMediaDimensions.width + msgBubblePaddingWidth;
    }

    function blockUser() {
        dispatch("blockUser", { userId: senderId });
    }

    function openUserProfile(ev: Event) {
        if (ev.target) {
            alignProfileTo = (ev.target as HTMLElement).getBoundingClientRect();
        }
        viewProfile = true;
    }

    function closeUserProfile() {
        viewProfile = false;
    }

    function registerVote(ev: CustomEvent<{ answerIndex: number; type: "register" | "delete" }>) {
        dispatch("registerVote", {
            ...ev.detail,
            messageIndex: msg.messageIndex,
        });
    }

    function canShare(): boolean {
        return shareFunctions.canShareMessage(msg.content);
    }

    function shareMessage() {
        shareFunctions.shareMessage(user.userId, me, msg);
    }

    function copyMessageUrl() {
        shareFunctions.copyMessageUrl(chatId, msg.messageIndex);
    }
</script>

<svelte:window on:resize={recalculateMediaDimensions} />

{#if showEmojiPicker && canReact}
    <Overlay on:close={() => (showEmojiPicker = false)} dismissible={true}>
        <ModalContent hideFooter={true} hideHeader={true} fill={true}>
            <span slot="body">
                {#await import("./EmojiPicker.svelte")}
                    <div class="loading-emoji"><Loading /></div>
                {:then picker}
                    <div class="emoji-header">
                        <h4>{$_("chooseReaction")}</h4>
                        <span
                            title={$_("close")}
                            class="close-emoji"
                            on:click={() => (showEmojiPicker = false)}>
                            <HoverIcon>
                                <Close size={$iconSize} color={"var(--icon-txt)"} />
                            </HoverIcon>
                        </span>
                    </div>
                    <svelte:component
                        this={picker.default}
                        on:emojiSelected={selectReaction}
                        mode={"reaction"} />
                {:catch _error}
                    <Reload>{$_("unableToLoadEmojiPicker")}</Reload>
                {/await}
            </span>
            <span slot="footer" />
        </ModalContent>
    </Overlay>
{/if}

{#if viewProfile}
    <ViewUserProfile
        alignTo={alignProfileTo}
        userId={sender.userId}
        on:openDirectChat={chatWithUser}
        on:close={closeUserProfile} />
{/if}

<div class="message-wrapper" class:last>
    <div
        bind:this={msgElement}
        class="message"
        class:me
        data-index={msg.messageIndex}
        data-id={msg.messageId}
        id={`event-${eventIndex}`}>
        {#if me && !deleted && canReact}
            <div class="actions">
                <div class="reaction" on:click={() => (showEmojiPicker = true)}>
                    <HoverIcon>
                        <EmoticonLolOutline size={$iconSize} color={"#fff"} />
                    </HoverIcon>
                </div>
            </div>
        {/if}

        {#if showAvatar}
            <div class="avatar-col">
                {#if first}
                    <div class="avatar" on:click={openUserProfile}>
                        <Avatar
                            url={avatarUrl(sender)}
                            size={$mobileWidth ? AvatarSize.Tiny : AvatarSize.Small} />
                    </div>
                {/if}
            </div>
        {/if}

        <div
            bind:this={msgBubbleElement}
            style={msgBubbleCalculatedWidth !== undefined
                ? `width: ${msgBubbleCalculatedWidth}px`
                : undefined}
            on:dblclick={editMessage}
            class="message-bubble"
            class:bot={isBot}
            class:focused
            class:editing
            class:fill={fill && !deleted}
            class:me
            class:deleted
            class:first
            class:last
            class:readByMe
            class:crypto
            class:rtl={$rtlStore}>
            {#if first && !me && groupChat}
                <div class="sender" class:fill class:rtl={$rtlStore}>
                    <Link underline={"hover"} on:click={openUserProfile}>
                        <h4 class="username" class:fill class:crypto>{username}</h4>
                    </Link>
                    {#if senderTyping}
                        <span class="typing">
                            <Typing />
                        </span>
                    {/if}
                </div>
            {/if}
            {#if msg.forwarded}
                <div class="forwarded">
                    <div>
                        <ForwardIcon
                            size={$iconSize}
                            color={me
                                ? "var(--currentChat-msg-me-muted)"
                                : "var(--currentChat-msg-muted)"}
                            slot="icon" />
                    </div>
                    <div class="text">{"Forwarded"}</div>
                </div>
            {/if}
            {#if msg.repliesTo !== undefined && !deleted}
                {#if msg.repliesTo.kind === "rehydrated_reply_context"}
                    <RepliesTo
                        {preview}
                        {chatId}
                        {groupChat}
                        on:goToMessageIndex
                        repliesTo={msg.repliesTo} />
                {:else}
                    <UnresolvedReply on:goToMessage repliesTo={msg.repliesTo} />
                {/if}
            {/if}

            <ChatMessageContent
                {preview}
                {fill}
                {me}
                {first}
                {groupChat}
                {senderId}
                messageId={msg.messageId}
                myUserId={user.userId}
                content={msg.content}
                edited={msg.edited}
                height={mediaCalculatedHeight}
                on:registerVote={registerVote} />

            {#if !deleted}
                <TimeAndTicks
                    {pinned}
                    {fill}
                    {timestamp}
                    {me}
                    {confirmed}
                    {readByThem}
                    {crypto}
                    {chatType} />
            {/if}

            {#if debug}
                <pre>EventIdx: {eventIndex}</pre>
                <pre>MsgIdx: {msg.messageIndex}</pre>
                <pre>MsgId: {msg.messageId}</pre>
                <pre>Confirmed: {confirmed}</pre>
                <pre>ReadByThem: {readByThem}</pre>
                <pre>ReadByUs: {readByMe}</pre>
                <pre>Pinned: {pinned}</pre>
                <pre>edited: {msg.edited}</pre>
            {/if}

            {#if !deleted && !preview}
                <div class="menu" class:rtl={$rtlStore}>
                    <MenuIcon>
                        <div class="menu-icon" slot="icon">
                            <HoverIcon compact={true}>
                                <ChevronDown size="1.6em" color={me ? "#fff" : "var(--icon-txt)"} />
                            </HoverIcon>
                        </div>
                        <div slot="menu">
                            <Menu>
                                {#if publicGroup && confirmed}
                                    {#if canShare()}
                                        <MenuItem on:click={shareMessage}>
                                            <ShareIcon
                                                size={$iconSize}
                                                color={"var(--icon-txt)"}
                                                slot="icon" />
                                            <div slot="text">{$_("share")}</div>
                                        </MenuItem>
                                    {/if}
                                    <MenuItem on:click={copyMessageUrl}>
                                        <ContentCopy
                                            size={$iconSize}
                                            color={"var(--icon-txt)"}
                                            slot="icon" />
                                        <div slot="text">{$_("copyMessageUrl")}</div>
                                    </MenuItem>
                                {/if}
                                {#if confirmed && canPin}
                                    {#if pinned}
                                        <MenuItem on:click={unpinMessage}>
                                            <PinOff
                                                size={$iconSize}
                                                color={"var(--icon-txt)"}
                                                slot="icon" />
                                            <div slot="text">{$_("unpinMessage")}</div>
                                        </MenuItem>
                                    {:else}
                                        <MenuItem on:click={pinMessage}>
                                            <Pin
                                                size={$iconSize}
                                                color={"var(--icon-txt)"}
                                                slot="icon" />
                                            <div slot="text">{$_("pinMessage")}</div>
                                        </MenuItem>
                                    {/if}
                                {/if}
                                {#if confirmed && canSend}
                                    <MenuItem on:click={reply}>
                                        <Reply
                                            size={$iconSize}
                                            color={"var(--icon-txt)"}
                                            slot="icon" />
                                        <div slot="text">{$_("reply")}</div>
                                    </MenuItem>
                                    <MenuItem on:click={replyInThread}>
                                        <ChatProcessingOutline
                                            size={$iconSize}
                                            color={"var(--icon-txt)"}
                                            slot="icon" />
                                        <div slot="text">{$_("thread.menu")}</div>
                                    </MenuItem>
                                {/if}
                                {#if canSend && canForward(msg.content)}
                                    <MenuItem on:click={forward}>
                                        <ForwardIcon
                                            size={$iconSize}
                                            color={"var(--icon-txt)"}
                                            slot="icon" />
                                        <div slot="text">{$_("forward")}</div>
                                    </MenuItem>
                                {/if}
                                {#if confirmed && groupChat && !me}
                                    <MenuItem on:click={replyPrivately}>
                                        <ReplyOutline
                                            size={$iconSize}
                                            color={"var(--icon-txt)"}
                                            slot="icon" />
                                        <div slot="text">{$_("replyPrivately")}</div>
                                    </MenuItem>
                                    {#if canBlockUser}
                                        <MenuItem on:click={blockUser}>
                                            <Cancel
                                                size={$iconSize}
                                                color={"var(--icon-txt)"}
                                                slot="icon" />
                                            <div slot="text">{$_("blockUser")}</div>
                                        </MenuItem>
                                    {/if}
                                {/if}
                                {#if canEdit}
                                    <MenuItem on:click={editMessage}>
                                        <PencilOutline
                                            size={$iconSize}
                                            color={"var(--icon-txt)"}
                                            slot="icon" />
                                        <div slot="text">{$_("editMessage")}</div>
                                    </MenuItem>
                                {/if}
                                {#if (canDelete || me) && !crypto}
                                    <MenuItem on:click={deleteMessage}>
                                        <DeleteOutline
                                            size={$iconSize}
                                            color={"var(--icon-txt)"}
                                            slot="icon" />
                                        <div slot="text">{$_("deleteMessage")}</div>
                                    </MenuItem>
                                {/if}
                                {#if msg.content.kind === "text_content"}
                                    {#if translated}
                                        <MenuItem on:click={untranslateMessage}>
                                            <TranslateOff
                                                size={$iconSize}
                                                color={"var(--icon-txt)"}
                                                slot="icon" />
                                            <div slot="text">{$_("untranslateMessage")}</div>
                                        </MenuItem>
                                    {:else}
                                        <MenuItem on:click={translateMessage}>
                                            <TranslateIcon
                                                size={$iconSize}
                                                color={"var(--icon-txt)"}
                                                slot="icon" />
                                            <div slot="text">{$_("translateMessage")}</div>
                                        </MenuItem>
                                    {/if}
                                {/if}
                            </Menu>
                        </div>
                    </MenuIcon>
                </div>
            {/if}
        </div>
        {#if !me && !deleted && canReact}
            <div class="actions">
                <div class="reaction" on:click={() => (showEmojiPicker = true)}>
                    <HoverIcon>
                        <EmoticonLolOutline size={$iconSize} color={"#fff"} />
                    </HoverIcon>
                </div>
            </div>
        {/if}
    </div>

    {#if msg.reactions.length > 0 && !deleted}
        <div class="message-reactions" class:me class:indent={showAvatar}>
            {#each msg.reactions as { reaction, userIds } (reaction)}
                <MessageReaction
                    on:click={() => toggleReaction(reaction)}
                    {reaction}
                    {userIds}
                    {me}
                    myUserId={user?.userId} />
            {/each}
        </div>
    {/if}
</div>

<style type="text/scss">
    $size: 10px;

    $avatar-width: 53px;
    $avatar-width-mob: 43px;

    :global(.message .loading) {
        min-height: 100px;
        min-width: 250px;
    }

    :global(.message .avatar .avatar) {
        margin: 0;
    }

    :global(.message-bubble .content a) {
        text-decoration: underline;
    }

    :global(.message-bubble .content ul) {
        margin: 0 $sp4;
    }

    :global(.message-bubble.me a) {
        color: inherit;
    }

    :global(.message-bubble.crypto a) {
        color: inherit;
    }

    :global(.message-bubble:hover .menu-icon .wrapper) {
        background-color: var(--icon-msg-hv);
    }

    :global(.message-bubble.me:hover .menu-icon .wrapper) {
        background-color: var(--icon-inverted-hv);
    }

    :global(.message-bubble.crypto:hover .menu-icon .wrapper) {
        background-color: rgba(255, 255, 255, 0.3);
    }

    :global(.me .menu-icon:hover .wrapper) {
        background-color: var(--icon-inverted-hv);
    }

    :global(.message-bubble.fill.me:hover .menu-icon .wrapper) {
        background-color: var(--icon-hv);
    }

    :global(.actions .reaction .wrapper) {
        padding: 6px;
    }

    .message-wrapper {
        &.last {
            margin-bottom: $sp4;
        }
    }

    .sender {
        margin-bottom: $sp1;

        &.fill {
            position: absolute;
            background-color: rgba(0, 0, 0, 0.3);
            color: #fff;
            padding: $sp2 $sp4;
            border-radius: 0 0 $sp4 0;

            &.rtl {
                right: 0;
                border-radius: 0 0 0 $sp4;
            }
        }

        .typing {
            color: var(--accent);
        }
    }

    .menu {
        $offset: -2px;
        position: absolute;
        top: -4px;
        right: $offset;

        &.rtl {
            left: $offset;
            right: unset;
        }
    }

    .menu-icon {
        transition: opacity ease-in-out 200ms;
        opacity: 0;
    }

    .message-reactions {
        display: flex;
        justify-content: flex-start;
        flex-wrap: wrap;

        &.me {
            justify-content: flex-end;
        }

        &.indent {
            margin-left: $avatar-width;
            @include mobile() {
                margin-left: $avatar-width-mob;
            }
        }
    }

    .message {
        display: flex;
        justify-content: flex-start;
        margin-bottom: $sp2;

        &.me {
            justify-content: flex-end;
        }

        .avatar-col {
            flex: 0 0 $avatar-width;

            @include mobile() {
                flex: 0 0 $avatar-width-mob;
            }

            .avatar {
                cursor: pointer;
            }
        }

        .actions {
            transition: opacity 200ms ease-in-out;
            display: flex;
            opacity: 0;
            padding: 0 $sp3;
            justify-content: center;
            align-items: center;

            @include mobile() {
                opacity: 0.3;
            }
        }

        &:hover .actions {
            opacity: 1;
        }
    }

    .message-bubble {
        $radius: $sp4;
        $inner-radius: 4px;
        transition: box-shadow ease-in-out 200ms, background-color ease-in-out 200ms,
            border ease-in-out 300ms, transform ease-in-out 200ms;
        position: relative;
        padding: toRem(6) toRem(8) toRem(6) toRem(8);
        border: 1px solid var(--currentChat-msg-bd);
        background-color: var(--currentChat-msg-bg);
        color: var(--currentChat-msg-txt);
        @include font(book, normal, fs-100);
        border-radius: $radius;
        max-width: 80%;
        min-width: 90px;
        overflow: hidden;

        @include size-above(xl) {
            max-width: 70%;
        }

        .username {
            color: inherit;
            color: var(--accent);
            display: inline;

            &.fill,
            &.crypto {
                color: #fff;
            }
        }

        &:hover {
            .menu-icon {
                opacity: 1;
            }
        }

        &:not(.readByMe) {
            box-shadow: 0 0 0 5px var(--toast-success-bg);
        }

        &.last:not(.first) {
            border-radius: $inner-radius $radius $radius $radius;
        }
        &.first:not(.last) {
            border-radius: $radius $radius $radius $inner-radius;
        }
        &:not(.first):not(.last) {
            border-radius: $inner-radius $radius $radius $inner-radius;
        }

        &.me {
            background-color: var(--currentChat-msg-me-bg);
            color: var(--currentChat-msg-me-txt);
            border-color: var(--currentChat-msg-me-bd);

            &.last:not(.first) {
                border-radius: $radius $inner-radius $radius $radius;
            }
            &.first:not(.last) {
                border-radius: $radius $radius $inner-radius $radius;
            }
            &:not(.first):not(.last) {
                border-radius: $radius $inner-radius $inner-radius $radius;
            }
        }

        &.crypto {
            @include gold();
        }

        &.rtl {
            &.last:not(.first) {
                border-radius: $radius $inner-radius $radius $radius;
            }
            &.first:not(.last) {
                border-radius: $radius $radius $inner-radius $radius;
            }
            &:not(.first):not(.last) {
                border-radius: $radius $inner-radius $inner-radius $radius;
            }

            &.me {
                &.last:not(.first) {
                    border-radius: $inner-radius $radius $radius $radius;
                }
                &.first:not(.last) {
                    border-radius: $radius $radius $radius $inner-radius;
                }
                &:not(.first):not(.last) {
                    border-radius: $inner-radius $radius $radius $inner-radius;
                }
            }
        }

        &.fill {
            padding: 0;
            overflow: hidden;
            border: none;
            line-height: 0;
        }

        &.focused {
            box-shadow: 0 0 0 4px var(--toast-success-bg);
        }

        &.editing {
            box-shadow: 0 0 0 4px var(--toast-success-bg);
        }

        &.deleted {
            opacity: 0.8;
        }

        &.bot {
            font-family: courier;
        }

        &:after {
            content: "";
            display: table;
            clear: both;
        }

        .forwarded {
            color: var(--currentChat-msg-muted);
            display: flex;
            gap: $sp1;
            align-items: center;
            @include font-size(fs-80);
            font-style: italic;
            .text {
                margin-bottom: $sp2;
            }
        }

        &.me .forwarded {
            color: var(--currentChat-msg-me-muted);
        }
    }

    .username {
        margin: 0;
        @include font(bold, normal, fs-100);
        color: #fff;
    }

    .emoji-header {
        display: flex;
        justify-content: space-between;
        align-items: center;
        padding: $sp3 $sp4;
        background-color: var(--section-bg);

        .close-emoji {
            flex: 0 0 20px;
        }
    }
</style><|MERGE_RESOLUTION|>--- conflicted
+++ resolved
@@ -26,11 +26,8 @@
     import Close from "svelte-material-icons/Close.svelte";
     import ContentCopy from "svelte-material-icons/ContentCopy.svelte";
     import Reply from "svelte-material-icons/Reply.svelte";
-<<<<<<< HEAD
     import ChatProcessingOutline from "svelte-material-icons/ChatProcessingOutline.svelte";
-=======
     import ForwardIcon from "svelte-material-icons/Share.svelte";
->>>>>>> 9ece96c5
     import ReplyOutline from "svelte-material-icons/ReplyOutline.svelte";
     import DeleteOutline from "svelte-material-icons/DeleteOutline.svelte";
     import TranslateIcon from "svelte-material-icons/Translate.svelte";
@@ -159,13 +156,12 @@
         dispatch("replyTo", createReplyContext());
     }
 
-<<<<<<< HEAD
     function replyInThread() {
         dispatch("replyInThread", msg);
-=======
+    }
+
     function forward() {
         dispatch("forward", msg);
->>>>>>> 9ece96c5
     }
 
     function replyPrivately() {
