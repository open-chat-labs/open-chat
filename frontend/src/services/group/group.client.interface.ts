--- conflicted
+++ resolved
@@ -69,20 +69,12 @@
     changeRole(userId: string, newRole: MemberRole): Promise<ChangeRoleResponse>;
     removeMember(userId: string): Promise<RemoveMemberResponse>;
     updateGroup(
-<<<<<<< HEAD
-        name: string,
-        desc: string,
-        rules: GroupRules,
-        avatar?: Uint8Array
-    ): Promise<UpdateGroupResponse>;
-    updatePermissions(permissions: Partial<GroupPermissions>): Promise<UpdatePermissionsResponse>;
-=======
         name?: string,
         desc?: string,
+		rules?: GroupRules,
         permissions?: Partial<GroupPermissions>,
         avatar?: Uint8Array
     ): Promise<UpdateGroupResponse>;
->>>>>>> e54b5369
     toggleReaction(
         messageId: bigint,
         reaction: string,
