import type {
    AddParticipantsResponse,
    EventsResponse,
    GroupChatEvent,
    Message,
    SendMessageResponse,
    RemoveParticipantResponse,
    UpdateGroupResponse,
    ToggleReactionResponse,
    IndexRange,
    DeleteMessageResponse,
    EditMessageResponse,
    BlockUserResponse,
    ChangeRoleResponse,
    GroupChatDetails,
    GroupChatDetailsResponse,
    UnblockUserResponse,
    DeleteGroupResponse,
    GroupChatSummary,
    MemberRole,
    PinMessageResponse,
    UnpinMessageResponse,
    RegisterPollVoteResponse,
    GroupPermissions,
    EventsSuccessResult,
    MakeGroupPrivateResponse,
    ChatEvent,
    InviteCodeResponse,
    EnableInviteCodeResponse,
    DisableInviteCodeResponse,
    ResetInviteCodeResponse,
    UpdatePermissionsResponse,
} from "../../domain/chat/chat";
import type { User } from "../../domain/user/user";
import type { IGroupClient } from "./group.client.interface";
import type { IDBPDatabase } from "idb";
import {
    ChatSchema,
    getCachedEvents,
    getCachedEventsByIndex,
    getCachedEventsWindow,
    getCachedGroupDetails,
    loadMessagesByMessageIndex,
    mergeSuccessResponses,
    setCachedEvents,
    setCachedGroupDetails,
    setCachedMessageFromSendResponse,
} from "../../utils/caching";
import type { SearchGroupChatResponse } from "../../domain/search/search";
import { profile } from "../common/profiling";
import { MAX_MISSING } from "../../domain/chat/chat.utils";
import { rollbar } from "../../utils/logging";
import type { ServiceRetryInterrupt } from "services/candidService";

/**
 * This exists to decorate the group client so that we can provide a write through cache to
 * indexDB for holding chat events
 */
export class CachingGroupClient implements IGroupClient {
    constructor(
        private db: Promise<IDBPDatabase<ChatSchema>>,
        private chatId: string,
        private client: IGroupClient
    ) {}

    private setCachedEvents<T extends ChatEvent>(
        resp: EventsResponse<T>,
        threadRootMessageIndex?: number
    ): EventsResponse<T> {
        setCachedEvents(this.db, this.chatId, resp, threadRootMessageIndex).catch((err) =>
            rollbar.error("Error writing cached group events", err)
        );
        return resp;
    }

    private handleMissingEvents(
        [cachedEvents, missing]: [EventsSuccessResult<GroupChatEvent>, Set<number>],
        threadRootMessageIndex?: number
    ): Promise<EventsResponse<GroupChatEvent>> {
        if (missing.size === 0) {
            return Promise.resolve(cachedEvents);
        } else {
            return this.client
                .chatEventsByIndex([...missing], threadRootMessageIndex)
                .then((resp) => this.setCachedEvents(resp, threadRootMessageIndex))
                .then((resp) => {
                    if (resp !== "events_failed") {
                        return mergeSuccessResponses(cachedEvents, resp);
                    }
                    return resp;
                });
        }
    }

    @profile("groupCachingClient")
    chatEventsByIndex(
        eventIndexes: number[],
        threadRootMessageIndex?: number
    ): Promise<EventsResponse<GroupChatEvent>> {
        return getCachedEventsByIndex<GroupChatEvent>(
            this.db,
            eventIndexes,
            this.chatId,
            threadRootMessageIndex
        ).then((res) => this.handleMissingEvents(res, threadRootMessageIndex));
    }

    @profile("groupCachingClient")
    async chatEventsWindow(
        eventIndexRange: IndexRange,
        messageIndex: number,
        interrupt?: ServiceRetryInterrupt
    ): Promise<EventsResponse<GroupChatEvent>> {
        const [cachedEvents, missing, totalMiss] = await getCachedEventsWindow<GroupChatEvent>(
            this.db,
            eventIndexRange,
            this.chatId,
            messageIndex
        );
        if (totalMiss || missing.size >= MAX_MISSING) {
            // if we have exceeded the maximum number of missing events, let's just consider it a complete miss and go to the api
            console.log(
                "We didn't get enough back from the cache, going to the api",
                missing.size,
                totalMiss
            );
            return this.client
                .chatEventsWindow(eventIndexRange, messageIndex, interrupt)
                .then((resp) => this.setCachedEvents(resp));
        } else {
            return this.handleMissingEvents([cachedEvents, missing]);
        }
    }

    @profile("groupCachingClient")
    async chatEvents(
        eventIndexRange: IndexRange,
        startIndex: number,
        ascending: boolean,
        threadRootMessageIndex?: number,
        interrupt?: ServiceRetryInterrupt
    ): Promise<EventsResponse<GroupChatEvent>> {
        const [cachedEvents, missing] = await getCachedEvents<GroupChatEvent>(
            this.db,
            eventIndexRange,
            this.chatId,
            startIndex,
            ascending,
            threadRootMessageIndex
        );

        // we may or may not have all of the requested events
        if (missing.size >= MAX_MISSING) {
            // if we have exceeded the maximum number of missing events, let's just consider it a complete miss and go to the api
            console.log("We didn't get enough back from the cache, going to the api");
            return this.client
                .chatEvents(
                    eventIndexRange,
                    startIndex,
                    ascending,
                    threadRootMessageIndex,
                    interrupt
                )
                .then((resp) => this.setCachedEvents(resp, threadRootMessageIndex));
        } else {
            return this.handleMissingEvents([cachedEvents, missing], threadRootMessageIndex);
        }
    }

    addParticipants(
        userIds: string[],
        myUsername: string,
        allowBlocked: boolean
    ): Promise<AddParticipantsResponse> {
        return this.client.addParticipants(userIds, myUsername, allowBlocked);
    }

    sendMessage(
        senderName: string,
        mentioned: User[],
        message: Message,
        threadRootMessageIndex?: number
    ): Promise<SendMessageResponse> {
        return this.client
            .sendMessage(senderName, mentioned, message, threadRootMessageIndex)
            .then(setCachedMessageFromSendResponse(this.db, this.chatId, message));
    }

<<<<<<< HEAD
    forwardMessage(
        senderName: string,
        mentioned: User[],
        message: Message,
        threadRootMessageIndex?: number
    ): Promise<SendMessageResponse> {
        return this.client
            .forwardMessage(senderName, mentioned, message, threadRootMessageIndex)
            .then(setCachedMessageFromSendResponse(this.db, this.chatId, message));
    }

    editMessage(message: Message, threadRootMessageIndex?: number): Promise<EditMessageResponse> {
        return this.client.editMessage(message, threadRootMessageIndex);
=======
    editMessage(message: Message): Promise<EditMessageResponse> {
        return this.client.editMessage(message);
>>>>>>> f35afab0
    }

    changeRole(userId: string, newRole: MemberRole): Promise<ChangeRoleResponse> {
        return this.client.changeRole(userId, newRole);
    }

    removeParticipant(userId: string): Promise<RemoveParticipantResponse> {
        return this.client.removeParticipant(userId);
    }

    updateGroup(name: string, desc: string, avatar?: Uint8Array): Promise<UpdateGroupResponse> {
        return this.client.updateGroup(name, desc, avatar);
    }

    updatePermissions(permissions: Partial<GroupPermissions>): Promise<UpdatePermissionsResponse> {
        return this.client.updatePermissions(permissions);
    }

    toggleReaction(
        messageId: bigint,
        reaction: string,
        threadRootMessageIndex?: number
    ): Promise<ToggleReactionResponse> {
        return this.client.toggleReaction(messageId, reaction, threadRootMessageIndex);
    }

    deleteMessage(
        messageId: bigint,
        threadRootMessageIndex?: number
    ): Promise<DeleteMessageResponse> {
        return this.client.deleteMessage(messageId, threadRootMessageIndex);
    }

    blockUser(userId: string): Promise<BlockUserResponse> {
        return this.client.blockUser(userId);
    }

    unblockUser(userId: string): Promise<UnblockUserResponse> {
        return this.client.unblockUser(userId);
    }

    @profile("groupCachingClient")
    async getGroupDetails(latestEventIndex: number): Promise<GroupChatDetailsResponse> {
        const fromCache = await getCachedGroupDetails(this.db, this.chatId);
        if (fromCache !== undefined) {
            if (fromCache.latestEventIndex >= latestEventIndex) {
                return fromCache;
            } else {
                return this.getGroupDetailsUpdates(fromCache);
            }
        }

        const response = await this.client.getGroupDetails(latestEventIndex);
        if (response !== "caller_not_in_group") {
            await setCachedGroupDetails(this.db, this.chatId, response);
        }
        return response;
    }

    @profile("groupCachingClient")
    async getGroupDetailsUpdates(previous: GroupChatDetails): Promise<GroupChatDetails> {
        const response = await this.client.getGroupDetailsUpdates(previous);
        if (response.latestEventIndex > previous.latestEventIndex) {
            await setCachedGroupDetails(this.db, this.chatId, response);
        }
        return response;
    }

    deleteGroup(): Promise<DeleteGroupResponse> {
        return this.client.deleteGroup();
    }

    makeGroupPrivate(): Promise<MakeGroupPrivateResponse> {
        return this.client.makeGroupPrivate();
    }

    getPublicSummary(): Promise<GroupChatSummary | undefined> {
        return this.client.getPublicSummary();
    }

    @profile("groupCachingClient")
    async getMessagesByMessageIndex(messageIndexes: Set<number>): Promise<EventsResponse<Message>> {
        const fromCache = await loadMessagesByMessageIndex(this.db, this.chatId, messageIndexes);
        if (fromCache.missing.size > 0) {
            console.log("Missing idxs from the cached: ", fromCache.missing);

            const resp = await this.client
                .getMessagesByMessageIndex(fromCache.missing)
                .then((resp) => this.setCachedEvents(resp));

            return resp === "events_failed"
                ? "events_failed"
                : {
                      events: [...resp.events],
                      affectedEvents: resp.affectedEvents,
                  };
        }
        return {
            events: fromCache.messageEvents,
            affectedEvents: [],
        };
    }

    pinMessage(messageIndex: number): Promise<PinMessageResponse> {
        return this.client.pinMessage(messageIndex);
    }

    unpinMessage(messageIndex: number): Promise<UnpinMessageResponse> {
        return this.client.unpinMessage(messageIndex);
    }

    registerPollVote(
        messageIdx: number,
        answerIdx: number,
        voteType: "register" | "delete",
        threadRootMessageIndex?: number
    ): Promise<RegisterPollVoteResponse> {
        return this.client.registerPollVote(
            messageIdx,
            answerIdx,
            voteType,
            threadRootMessageIndex
        );
    }

    searchGroupChat(searchTerm: string, maxResults: number): Promise<SearchGroupChatResponse> {
        return this.client.searchGroupChat(searchTerm, maxResults);
    }

    getInviteCode(): Promise<InviteCodeResponse> {
        return this.client.getInviteCode();
    }

    enableInviteCode(): Promise<EnableInviteCodeResponse> {
        return this.client.enableInviteCode();
    }

    disableInviteCode(): Promise<DisableInviteCodeResponse> {
        return this.client.disableInviteCode();
    }

    resetInviteCode(): Promise<ResetInviteCodeResponse> {
        return this.client.resetInviteCode();
    }
}<|MERGE_RESOLUTION|>--- conflicted
+++ resolved
@@ -186,24 +186,8 @@
             .then(setCachedMessageFromSendResponse(this.db, this.chatId, message));
     }
 
-<<<<<<< HEAD
-    forwardMessage(
-        senderName: string,
-        mentioned: User[],
-        message: Message,
-        threadRootMessageIndex?: number
-    ): Promise<SendMessageResponse> {
-        return this.client
-            .forwardMessage(senderName, mentioned, message, threadRootMessageIndex)
-            .then(setCachedMessageFromSendResponse(this.db, this.chatId, message));
-    }
-
     editMessage(message: Message, threadRootMessageIndex?: number): Promise<EditMessageResponse> {
         return this.client.editMessage(message, threadRootMessageIndex);
-=======
-    editMessage(message: Message): Promise<EditMessageResponse> {
-        return this.client.editMessage(message);
->>>>>>> f35afab0
     }
 
     changeRole(userId: string, newRole: MemberRole): Promise<ChangeRoleResponse> {
