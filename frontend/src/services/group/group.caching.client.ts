import type {
    AddMembersResponse,
    EventsResponse,
    GroupChatEvent,
    Message,
    SendMessageResponse,
    RemoveMemberResponse,
    UpdateGroupResponse,
    ToggleReactionResponse,
    IndexRange,
    DeleteMessageResponse,
    EditMessageResponse,
    BlockUserResponse,
    ChangeRoleResponse,
    GroupChatDetails,
    GroupChatDetailsResponse,
    UnblockUserResponse,
    GroupChatSummary,
    MemberRole,
    PinMessageResponse,
    UnpinMessageResponse,
    RegisterPollVoteResponse,
    GroupPermissions,
    EventsSuccessResult,
    MakeGroupPrivateResponse,
    ChatEvent,
    InviteCodeResponse,
    EnableInviteCodeResponse,
    DisableInviteCodeResponse,
    ResetInviteCodeResponse,
    UpdatePermissionsResponse,
    ThreadPreviewsResponse,
    RegisterProposalVoteResponse,
    GroupRules,
} from "../../domain/chat/chat";
import type { User } from "../../domain/user/user";
import type { IGroupClient } from "./group.client.interface";
import type { IDBPDatabase } from "idb";
import {
    ChatSchema,
    getCachedEvents,
    getCachedEventsByIndex,
    getCachedEventsWindow,
    getCachedGroupDetails,
    loadMessagesByMessageIndex,
    mergeSuccessResponses,
    setCachedEvents,
    setCachedGroupDetails,
    setCachedMessageFromSendResponse,
} from "../../utils/caching";
import type { SearchGroupChatResponse } from "../../domain/search/search";
import { profile } from "../common/profiling";
import { MAX_MISSING } from "../../domain/chat/chat.utils";
import { rollbar } from "../../utils/logging";
import type { ServiceRetryInterrupt } from "services/candidService";

/**
 * This exists to decorate the group client so that we can provide a write through cache to
 * indexDB for holding chat events
 */
export class CachingGroupClient implements IGroupClient {
    constructor(
        private db: Promise<IDBPDatabase<ChatSchema>>,
        private chatId: string,
        private client: IGroupClient
    ) {}

    private setCachedEvents<T extends ChatEvent>(
        resp: EventsResponse<T>,
        threadRootMessageIndex?: number
    ): EventsResponse<T> {
        setCachedEvents(this.db, this.chatId, resp, threadRootMessageIndex).catch((err) =>
            rollbar.error("Error writing cached group events", err)
        );
        return resp;
    }

    private handleMissingEvents(
        [cachedEvents, missing]: [EventsSuccessResult<GroupChatEvent>, Set<number>],
        threadRootMessageIndex: number | undefined,
        latestClientEventIndex: number | undefined
    ): Promise<EventsResponse<GroupChatEvent>> {
        if (missing.size === 0) {
            return Promise.resolve(cachedEvents);
        } else {
            return this.client
                .chatEventsByIndex([...missing], threadRootMessageIndex, latestClientEventIndex)
                .then((resp) => this.setCachedEvents(resp, threadRootMessageIndex))
                .then((resp) => {
                    if (resp !== "events_failed") {
                        return mergeSuccessResponses(cachedEvents, resp);
                    }
                    return resp;
                });
        }
    }

    @profile("groupCachingClient")
    chatEventsByIndex(
        eventIndexes: number[],
        threadRootMessageIndex: number | undefined,
        latestClientEventIndex: number | undefined
    ): Promise<EventsResponse<GroupChatEvent>> {
        return getCachedEventsByIndex<GroupChatEvent>(
            this.db,
            eventIndexes,
            this.chatId,
            threadRootMessageIndex
        ).then((res) =>
            this.handleMissingEvents(res, threadRootMessageIndex, latestClientEventIndex)
        );
    }

    @profile("groupCachingClient")
    async chatEventsWindow(
        eventIndexRange: IndexRange,
        messageIndex: number,
        latestClientEventIndex: number | undefined,
        interrupt?: ServiceRetryInterrupt
    ): Promise<EventsResponse<GroupChatEvent>> {
        const [cachedEvents, missing, totalMiss] = await getCachedEventsWindow<GroupChatEvent>(
            this.db,
            eventIndexRange,
            this.chatId,
            messageIndex
        );
        if (totalMiss || missing.size >= MAX_MISSING) {
            // if we have exceeded the maximum number of missing events, let's just consider it a complete miss and go to the api
            console.log(
                "We didn't get enough back from the cache, going to the api",
                missing.size,
                totalMiss
            );
            return this.client
                .chatEventsWindow(eventIndexRange, messageIndex, latestClientEventIndex, interrupt)
                .then((resp) => this.setCachedEvents(resp));
        } else {
            return this.handleMissingEvents(
                [cachedEvents, missing],
                undefined,
                latestClientEventIndex
            );
        }
    }

    @profile("groupCachingClient")
    async chatEvents(
        eventIndexRange: IndexRange,
        startIndex: number,
        ascending: boolean,
        threadRootMessageIndex: number | undefined,
        latestClientEventIndex: number | undefined,
        interrupt?: ServiceRetryInterrupt
    ): Promise<EventsResponse<GroupChatEvent>> {
        const [cachedEvents, missing] = await getCachedEvents<GroupChatEvent>(
            this.db,
            eventIndexRange,
            this.chatId,
            startIndex,
            ascending,
            threadRootMessageIndex
        );

        // we may or may not have all of the requested events
        if (missing.size >= MAX_MISSING) {
            // if we have exceeded the maximum number of missing events, let's just consider it a complete miss and go to the api
            console.log("We didn't get enough back from the cache, going to the api");
            return this.client
                .chatEvents(
                    eventIndexRange,
                    startIndex,
                    ascending,
                    threadRootMessageIndex,
                    latestClientEventIndex,
                    interrupt
                )
                .then((resp) => this.setCachedEvents(resp, threadRootMessageIndex));
        } else {
            return this.handleMissingEvents(
                [cachedEvents, missing],
                threadRootMessageIndex,
                latestClientEventIndex
            );
        }
    }

    addMembers(
        userIds: string[],
        myUsername: string,
        allowBlocked: boolean
    ): Promise<AddMembersResponse> {
        return this.client.addMembers(userIds, myUsername, allowBlocked);
    }

    sendMessage(
        senderName: string,
        mentioned: User[],
        message: Message,
        threadRootMessageIndex?: number
    ): Promise<[SendMessageResponse, Message]> {
        return this.client
            .sendMessage(senderName, mentioned, message, threadRootMessageIndex)
            .then(setCachedMessageFromSendResponse(this.db, this.chatId, threadRootMessageIndex));
    }

    editMessage(message: Message, threadRootMessageIndex?: number): Promise<EditMessageResponse> {
        return this.client.editMessage(message, threadRootMessageIndex);
    }

    changeRole(userId: string, newRole: MemberRole): Promise<ChangeRoleResponse> {
        return this.client.changeRole(userId, newRole);
    }

    removeMember(userId: string): Promise<RemoveMemberResponse> {
        return this.client.removeMember(userId);
    }

    updateGroup(
<<<<<<< HEAD
        name: string,
        desc: string,
        rules: GroupRules,
        avatar?: Uint8Array
    ): Promise<UpdateGroupResponse> {
        return this.client.updateGroup(name, desc, rules, avatar);
    }

    updatePermissions(permissions: Partial<GroupPermissions>): Promise<UpdatePermissionsResponse> {
        return this.client.updatePermissions(permissions);
=======
        name?: string,
        description?: string,
        permissions?: Partial<GroupPermissions>,
        avatar?: Uint8Array
    ): Promise<UpdateGroupResponse> {
        return this.client.updateGroup(name, description, permissions, avatar);
>>>>>>> e54b5369
    }

    toggleReaction(
        messageId: bigint,
        reaction: string,
        username: string,
        threadRootMessageIndex?: number
    ): Promise<ToggleReactionResponse> {
        return this.client.toggleReaction(messageId, reaction, username, threadRootMessageIndex);
    }

    deleteMessage(
        messageId: bigint,
        threadRootMessageIndex?: number
    ): Promise<DeleteMessageResponse> {
        return this.client.deleteMessage(messageId, threadRootMessageIndex);
    }

    blockUser(userId: string): Promise<BlockUserResponse> {
        return this.client.blockUser(userId);
    }

    unblockUser(userId: string): Promise<UnblockUserResponse> {
        return this.client.unblockUser(userId);
    }

    @profile("groupCachingClient")
    async getGroupDetails(latestEventIndex: number): Promise<GroupChatDetailsResponse> {
        const fromCache = await getCachedGroupDetails(this.db, this.chatId);
        if (fromCache !== undefined) {
            if (fromCache.latestEventIndex >= latestEventIndex) {
                return fromCache;
            } else {
                return this.getGroupDetailsUpdates(fromCache);
            }
        }

        const response = await this.client.getGroupDetails(latestEventIndex);
        if (response !== "caller_not_in_group") {
            await setCachedGroupDetails(this.db, this.chatId, response);
        }
        return response;
    }

    @profile("groupCachingClient")
    async getGroupDetailsUpdates(previous: GroupChatDetails): Promise<GroupChatDetails> {
        const response = await this.client.getGroupDetailsUpdates(previous);
        if (response.latestEventIndex > previous.latestEventIndex) {
            await setCachedGroupDetails(this.db, this.chatId, response);
        }
        return response;
    }

    makeGroupPrivate(): Promise<MakeGroupPrivateResponse> {
        return this.client.makeGroupPrivate();
    }

    getPublicSummary(): Promise<GroupChatSummary | undefined> {
        return this.client.getPublicSummary();
    }

    /**
     * This is only called to populate pinned messages which is why we don't need to care about threadRootMessageIndex
     */
    @profile("groupCachingClient")
    async getMessagesByMessageIndex(
        messageIndexes: Set<number>,
        latestClientEventIndex: number | undefined
    ): Promise<EventsResponse<Message>> {
        const fromCache = await loadMessagesByMessageIndex(this.db, this.chatId, messageIndexes);
        if (fromCache.missing.size > 0) {
            console.log("Missing idxs from the cached: ", fromCache.missing);

            const resp = await this.client
                .getMessagesByMessageIndex(fromCache.missing, latestClientEventIndex)
                .then((resp) => this.setCachedEvents(resp));

            return resp === "events_failed"
                ? resp
                : {
                      events: [...resp.events],
                      affectedEvents: resp.affectedEvents,
                      latestEventIndex: resp.latestEventIndex,
                  };
        }
        return {
            events: fromCache.messageEvents,
            affectedEvents: [],
            latestEventIndex: undefined,
        };
    }

    pinMessage(messageIndex: number): Promise<PinMessageResponse> {
        return this.client.pinMessage(messageIndex);
    }

    unpinMessage(messageIndex: number): Promise<UnpinMessageResponse> {
        return this.client.unpinMessage(messageIndex);
    }

    registerPollVote(
        messageIdx: number,
        answerIdx: number,
        voteType: "register" | "delete",
        threadRootMessageIndex?: number
    ): Promise<RegisterPollVoteResponse> {
        return this.client.registerPollVote(
            messageIdx,
            answerIdx,
            voteType,
            threadRootMessageIndex
        );
    }

    searchGroupChat(searchTerm: string, maxResults: number): Promise<SearchGroupChatResponse> {
        return this.client.searchGroupChat(searchTerm, maxResults);
    }

    getInviteCode(): Promise<InviteCodeResponse> {
        return this.client.getInviteCode();
    }

    enableInviteCode(): Promise<EnableInviteCodeResponse> {
        return this.client.enableInviteCode();
    }

    disableInviteCode(): Promise<DisableInviteCodeResponse> {
        return this.client.disableInviteCode();
    }

    resetInviteCode(): Promise<ResetInviteCodeResponse> {
        return this.client.resetInviteCode();
    }

    threadPreviews(
        threadRootMessageIndexes: number[],
        latestClientThreadUpdate: bigint | undefined
    ): Promise<ThreadPreviewsResponse> {
        return this.client.threadPreviews(threadRootMessageIndexes, latestClientThreadUpdate);
    }

    registerProposalVote(
        messageIdx: number,
        adopt: boolean
    ): Promise<RegisterProposalVoteResponse> {
        return this.client.registerProposalVote(messageIdx, adopt);
    }
}<|MERGE_RESOLUTION|>--- conflicted
+++ resolved
@@ -216,25 +216,13 @@
     }
 
     updateGroup(
-<<<<<<< HEAD
-        name: string,
-        desc: string,
-        rules: GroupRules,
-        avatar?: Uint8Array
-    ): Promise<UpdateGroupResponse> {
-        return this.client.updateGroup(name, desc, rules, avatar);
-    }
-
-    updatePermissions(permissions: Partial<GroupPermissions>): Promise<UpdatePermissionsResponse> {
-        return this.client.updatePermissions(permissions);
-=======
         name?: string,
         description?: string,
+		rules?: GroupRules,
         permissions?: Partial<GroupPermissions>,
         avatar?: Uint8Array
     ): Promise<UpdateGroupResponse> {
-        return this.client.updateGroup(name, description, permissions, avatar);
->>>>>>> e54b5369
+        return this.client.updateGroup(name, description, rules, permissions, avatar);
     }
 
     toggleReaction(
