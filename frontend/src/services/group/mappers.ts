--- conflicted
+++ resolved
@@ -61,11 +61,8 @@
     ThreadPreview,
     RegisterPollVoteResponse,
     RegisterProposalVoteResponse,
-<<<<<<< HEAD
     GroupRules,
-=======
-    GroupPermissions,
->>>>>>> e54b5369
+	GroupPermissions,
 } from "../../domain/chat/chat";
 import { UnsupportedValueError } from "../../utils/error";
 import type { Principal } from "@dfinity/principal";
