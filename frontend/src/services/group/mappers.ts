import type {
    ApiAddParticipantsResponse,
    ApiEventsResponse,
    ApiEventWrapper,
    ApiGroupChatEvent,
    ApiChangeRoleResponse,
    ApiRemoveParticipantResponse,
    ApiSendMessageResponse,
    ApiUpdateGroupResponse,
    ApiToggleReactionResponse,
    ApiDeleteMessageResponse,
    ApiEditMessageResponse,
    ApiSelectedInitialResponse,
    ApiParticipant,
    ApiSelectedUpdatesResponse,
    ApiRole,
    ApiMessagesByMessageIndexResponse,
    ApiMessageEventWrapper,
    ApiPinMessageResponse,
    ApiUnpinMessageResponse,
    ApiSearchGroupChatResponse,
    ApiMakePrivateResponse,
    ApiInviteCodeResponse,
    ApiEnableInviteCodeResponse,
    ApiDisableInviteCodeResponse,
    ApiResetInviteCodeResponse,
    ApiUpdatePermissionsResponse,
    ApiThreadPreviewsResponse,
    ApiThreadPreview,
<<<<<<< HEAD
    ApiRegisterProposalVoteResponse,
=======
    ApiRegisterPollVoteResponse,
>>>>>>> da3e7a16
} from "./candid/idl";
import type {
    EventsResponse,
    EventWrapper,
    GroupChatEvent,
    AddParticipantsResponse,
    SendMessageResponse,
    RemoveParticipantResponse,
    UpdateGroupResponse,
    ToggleReactionResponse,
    DeleteMessageResponse,
    EditMessageResponse,
    BlockUserResponse,
    ChangeRoleResponse,
    Participant,
    GroupChatDetailsResponse,
    GroupChatDetailsUpdatesResponse,
    UnblockUserResponse,
    MemberRole,
    Message,
    PinMessageResponse,
    UnpinMessageResponse,
    MakeGroupPrivateResponse,
    InviteCodeResponse,
    EnableInviteCodeResponse,
    DisableInviteCodeResponse,
    ResetInviteCodeResponse,
    GroupInviteCodeChange,
    UpdatePermissionsResponse,
    ThreadPreviewsResponse,
    ThreadPreview,
<<<<<<< HEAD
    RegisterProposalVoteResponse,
=======
    RegisterPollVoteResponse,
>>>>>>> da3e7a16
} from "../../domain/chat/chat";
import { UnsupportedValueError } from "../../utils/error";
import type { Principal } from "@dfinity/principal";
import { groupPermissions, message, updatedMessage } from "../common/chatMappers";
import type { ApiBlockUserResponse, ApiUnblockUserResponse } from "../group/candid/idl";
import { messageMatch } from "../user/mappers";
import type { SearchGroupChatResponse } from "../../domain/search/search";
import { optional } from "../../utils/mapping";
import { bigintToBase64 } from "utils/base64";

function principalToString(p: Principal): string {
    return p.toString();
}

export function apiRole(role: MemberRole): ApiRole | undefined {
    switch (role) {
        case "admin":
            return { Admin: null };
        case "participant":
            return { Participant: null };
        case "owner":
            return { Owner: null };
        default:
            return undefined;
    }
}

function participantRole(candid: ApiRole): MemberRole {
    if ("Admin" in candid) {
        return "admin";
    }
    if ("Participant" in candid) {
        return "participant";
    }
    if ("Owner" in candid) {
        return "owner";
    }
    if ("SuperAdmin" in candid) {
        return "super_admin";
    }
    throw new UnsupportedValueError("Unexpected ApiRole type received", candid);
}

function participant(candid: ApiParticipant): Participant {
    return {
        role: participantRole(candid.role),
        userId: candid.user_id.toString(),
    };
}

export function groupDetailsUpdatesResponse(
    candid: ApiSelectedUpdatesResponse
): GroupChatDetailsUpdatesResponse {
    if ("CallerNotInGroup" in candid) {
        return "caller_not_in_group";
    }
    if ("SuccessNoUpdates" in candid) {
        return {
            kind: "success_no_updates",
            latestEventIndex: candid.SuccessNoUpdates,
        };
    }
    if ("Success" in candid) {
        return {
            kind: "success",
            participantsAddedOrUpdated:
                candid.Success.participants_added_or_updated.map(participant),
            participantsRemoved: new Set(
                candid.Success.participants_removed.map((u) => u.toString())
            ),
            blockedUsersAdded: new Set(candid.Success.blocked_users_added.map((u) => u.toString())),
            blockedUsersRemoved: new Set(
                candid.Success.blocked_users_removed.map((u) => u.toString())
            ),
            pinnedMessagesAdded: new Set(candid.Success.pinned_messages_added),
            pinnedMessagesRemoved: new Set(candid.Success.pinned_messages_removed),
            latestEventIndex: candid.Success.latest_event_index,
        };
    }
    throw new UnsupportedValueError("Unexpected ApiDeleteMessageResponse type received", candid);
}

export function groupDetailsResponse(candid: ApiSelectedInitialResponse): GroupChatDetailsResponse {
    if ("CallerNotInGroup" in candid) {
        return "caller_not_in_group";
    }
    if ("Success" in candid) {
        return {
            participants: candid.Success.participants.map(participant),
            blockedUsers: new Set(candid.Success.blocked_users.map((u) => u.toString())),
            pinnedMessages: new Set(candid.Success.pinned_messages),
            latestEventIndex: candid.Success.latest_event_index,
        };
    }
    throw new UnsupportedValueError("Unexpected ApiDeleteMessageResponse type received", candid);
}

export function makeGroupPrivateResponse(candid: ApiMakePrivateResponse): MakeGroupPrivateResponse {
    if ("Success" in candid) {
        return "success";
    }
    if ("AlreadyPrivate" in candid) {
        return "already_private";
    }
    if ("InternalError" in candid) {
        return "internal_error";
    }
    if ("NotAuthorized" in candid) {
        return "not_authorised";
    }
    throw new UnsupportedValueError("Unexpected ApiMakePrivateResponse type received", candid);
}

export function unblockUserResponse(candid: ApiUnblockUserResponse): UnblockUserResponse {
    if ("Success" in candid) {
        return "success";
    }
    if ("GroupNotPublic" in candid) {
        return "group_not_public";
    }
    if ("CallerNotInGroup" in candid) {
        return "caller_not_in_group";
    }
    if ("NotAuthorized" in candid) {
        return "not_authorised";
    }
    if ("CannotUnblockSelf" in candid) {
        return "cannot_unblock_self";
    }
    throw new UnsupportedValueError("Unexpected ApiDeleteMessageResponse type received", candid);
}

export function blockUserResponse(candid: ApiBlockUserResponse): BlockUserResponse {
    if ("Success" in candid) {
        return "success";
    }
    if ("GroupNotPublic" in candid) {
        return "group_not_public";
    }
    if ("UserNotInGroup" in candid) {
        return "user_not_in_group";
    }
    if ("CallerNotInGroup" in candid) {
        return "caller_not_in_group";
    }
    if ("NotAuthorized" in candid) {
        return "not_authorised";
    }
    if ("InternalError" in candid) {
        return "internal_error";
    }
    if ("CannotBlockSelf" in candid) {
        return "cannot_block_self";
    }
    if ("CannotBlockUser" in candid) {
        return "cannot_block_user";
    }
    throw new UnsupportedValueError("Unexpected ApiDeleteMessageResponse type received", candid);
}

export function deleteMessageResponse(candid: ApiDeleteMessageResponse): DeleteMessageResponse {
    if ("Success" in candid) {
        return "success";
    }
    if ("CallerNotInGroup" in candid) {
        return "not_in_group";
    }
    if ("MessageNotFound" in candid) {
        return "message_not_found";
    }
    throw new UnsupportedValueError("Unexpected ApiDeleteMessageResponse type received", candid);
}

export function toggleReactionResponse(candid: ApiToggleReactionResponse): ToggleReactionResponse {
    if ("Added" in candid) {
        return "added";
    }
    if ("Removed" in candid) {
        return "removed";
    }
    if ("InvalidReaction" in candid) {
        return "invalid";
    }
    if ("ChatNotFound" in candid) {
        return "chat_not_found";
    }
    if ("MessageNotFound" in candid) {
        return "message_not_found";
    }
    if ("CallerNotInGroup" in candid) {
        return "not_in_group";
    }
    if ("NotAuthorized" in candid) {
        return "not_authorised";
    }
    throw new UnsupportedValueError("Unexpected ApiToggleReactionResponse type received", candid);
}

export function updateGroupResponse(candid: ApiUpdateGroupResponse): UpdateGroupResponse {
    if ("Success" in candid) {
        return "success";
    }
    if ("DescriptionTooLong" in candid) {
        return "desc_too_long";
    }
    if ("NameTooLong" in candid) {
        return "name_too_long";
    }
    if ("NameTooShort" in candid) {
        return "name_too_long";
    }
    if ("Unchanged" in candid) {
        return "unchanged";
    }
    if ("NotAuthorized" in candid) {
        return "not_authorised";
    }
    if ("NameTaken" in candid) {
        return "name_taken";
    }
    if ("InternalError" in candid) {
        return "internal_error";
    }
    if ("CallerNotInGroup" in candid) {
        return "not_in_group";
    }
    if ("AvatarTooBig" in candid) {
        return "avatar_too_big";
    }
    throw new UnsupportedValueError("Unexpected ApiUpdateGroupResponse type received", candid);
}

export function updatePermissionsResponse(
    candid: ApiUpdatePermissionsResponse
): UpdatePermissionsResponse {
    if ("Success" in candid) {
        return "success";
    }
    if ("NotAuthorized" in candid) {
        return "not_authorised";
    }
    if ("CallerNotInGroup" in candid) {
        return "not_in_group";
    }
    throw new UnsupportedValueError(
        "Unexpected ApiUpdatePermissionsResponse type received",
        candid
    );
}

export function editMessageResponse(candid: ApiEditMessageResponse): EditMessageResponse {
    if ("Success" in candid) {
        return "success";
    }
    if ("ChatNotFound" in candid) {
        return "chat_not_found";
    }
    if ("MessageNotFound" in candid) {
        return "message_not_found";
    }
    if ("CallerNotInGroup" in candid) {
        return "not_in_group";
    }
    throw new UnsupportedValueError("Unexpected ApiEditMessageResponse type received", candid);
}

export function sendMessageResponse(candid: ApiSendMessageResponse): SendMessageResponse {
    if ("Success" in candid) {
        return {
            kind: "success",
            timestamp: candid.Success.timestamp,
            messageIndex: candid.Success.message_index,
            eventIndex: candid.Success.event_index,
        };
    }
    if ("CallerNotInGroup" in candid) {
        return { kind: "not_in_group" };
    }
    if ("TextTooLong" in candid) {
        return { kind: "text_too_long" };
    }
    if ("MessageEmpty" in candid) {
        return { kind: "message_empty" };
    }
    if ("InvalidRequest" in candid) {
        return { kind: "invalid_request", reason: candid.InvalidRequest };
    }
    if ("InvalidPoll" in candid) {
        return { kind: "invalid_poll" };
    }
    if ("NotAuthorized" in candid) {
        return { kind: "not_authorised" };
    }
    if ("ThreadMessageNotFound" in candid) {
        return { kind: "thread_message_not_found" };
    }

    throw new UnsupportedValueError("Unexpected ApiSendMessageResponse type received", candid);
}

export function changeRoleResponse(candid: ApiChangeRoleResponse): ChangeRoleResponse {
    if ("Success" in candid) {
        return "success";
    }
    if ("UserNotInGroup" in candid) {
        return "user_not_in_group";
    }
    if ("CallerNotInGroup" in candid) {
        return "caller_not_in_group";
    }
    if ("NotAuthorized" in candid) {
        return "not_authorised";
    }
    if ("Invalid" in candid) {
        return "invalid";
    }
    throw new UnsupportedValueError("Unexpected ApiChangeRoleResponse type received", candid);
}

export function removeParticipantResponse(
    candid: ApiRemoveParticipantResponse
): RemoveParticipantResponse {
    console.debug(candid);
    if ("Success" in candid) {
        return "success";
    }
    if ("UserNotInGroup" in candid) {
        return "user_not_in_group";
    }
    if ("CallerNotInGroup" in candid) {
        return "caller_not_in_group";
    }
    if ("NotAuthorized" in candid) {
        return "not_authorised";
    }
    if ("CannotRemoveSelf" in candid) {
        return "cannot_remove_self";
    }
    if ("CannotRemoveUser" in candid) {
        return "cannot_remove_user";
    }
    if ("InternalError" in candid) {
        return "internal_error";
    }
    throw new UnsupportedValueError(
        "Unexpected ApiRemoveParticipantResponse type received",
        candid
    );
}

export function addParticipantsResponse(
    candid: ApiAddParticipantsResponse
): AddParticipantsResponse {
    if ("Failed" in candid) {
        return {
            kind: "add_participants_failed",
            usersAlreadyInGroup: candid.Failed.users_already_in_group.map(principalToString),
            usersBlockedFromGroup: candid.Failed.users_blocked_from_group.map(principalToString),
            usersWhoBlockedRequest: candid.Failed.users_who_blocked_request.map(principalToString),
            errors: candid.Failed.errors.map(principalToString),
        };
    }
    if ("PartialSuccess" in candid) {
        return {
            kind: "add_participants_partial_success",
            usersAdded: candid.PartialSuccess.users_added.map(principalToString),
            usersAlreadyInGroup:
                candid.PartialSuccess.users_already_in_group.map(principalToString),
            usersBlockedFromGroup:
                candid.PartialSuccess.users_blocked_from_group.map(principalToString),
            usersWhoBlockedRequest:
                candid.PartialSuccess.users_who_blocked_request.map(principalToString),
            errors: candid.PartialSuccess.errors.map(principalToString),
        };
    }
    if ("NotAuthorized" in candid) {
        return {
            kind: "add_participants_not_authorised",
        };
    }
    if ("ParticipantLimitReached" in candid) {
        return {
            // todo - need some UI changes to deal with this properly
            kind: "participant_limit_reached",
        };
    }
    if ("Success" in candid) {
        return {
            kind: "add_participants_success",
        };
    }
    if ("CallerNotInGroup" in candid) {
        return {
            kind: "add_participants_not_in_group",
        };
    }
    throw new UnsupportedValueError("Unexpected ApiAddParticipantsResponse type received", candid);
}

export function pinMessageResponse(candid: ApiPinMessageResponse): PinMessageResponse {
    if ("Success" in candid) {
        return "success";
    }
    if ("CallerNotInGroup" in candid) {
        return "caller_not_in_group";
    }
    if ("NotAuthorized" in candid) {
        return "not_authorised";
    }
    if ("NoChange" in candid) {
        return "no_change";
    }
    if ("MessageIndexOutOfRange" in candid) {
        return "index_out_of_range";
    }
    if ("MessageNotFound" in candid) {
        return "message_not_found";
    }
    throw new UnsupportedValueError("Unexpected ApiPinMessageResponse type received", candid);
}

export function unpinMessageResponse(candid: ApiUnpinMessageResponse): UnpinMessageResponse {
    if ("Success" in candid) {
        return "success";
    }
    if ("CallerNotInGroup" in candid) {
        return "caller_not_in_group";
    }
    if ("NotAuthorized" in candid) {
        return "not_authorised";
    }
    if ("NoChange" in candid) {
        return "no_change";
    }
    if ("MessageNotFound" in candid) {
        return "message_not_found";
    }
    throw new UnsupportedValueError("Unexpected ApiUnpinMessageResponse type received", candid);
}

export function getMessagesByMessageIndexResponse(
    candid: ApiMessagesByMessageIndexResponse
): EventsResponse<Message> {
    if ("Success" in candid) {
        return {
            events: candid.Success.messages.map(messageWrapper),
            affectedEvents: [],
        };
    }
    if ("CallerNotInGroup" in candid) {
        return "events_failed";
    }
    if ("ThreadMessageNotFound" in candid) {
        return "events_failed";
    }
    throw new UnsupportedValueError(
        "Unexpected ApiMessagesByMessageIndexResponse type received",
        candid
    );
}

export function messageWrapper(candid: ApiMessageEventWrapper): EventWrapper<Message> {
    return {
        event: message(candid.event),
        timestamp: candid.timestamp,
        index: candid.index,
    };
}

export function getEventsResponse(candid: ApiEventsResponse): EventsResponse<GroupChatEvent> {
    if ("Success" in candid) {
        return {
            events: candid.Success.events.map(event),
            affectedEvents: candid.Success.affected_events.map(event),
        };
    }
    if ("ChatNotFound" in candid) {
        return "events_failed";
    }
    if ("CallerNotInGroup" in candid) {
        return "events_failed";
    }
    if ("ThreadMessageNotFound" in candid) {
        return "events_failed";
    }
    throw new UnsupportedValueError("Unexpected ApiEventsResponse type received", candid);
}

export function searchGroupChatResponse(
    candid: ApiSearchGroupChatResponse
): SearchGroupChatResponse {
    if ("Success" in candid) {
        return {
            kind: "success",
            matches: candid.Success.matches.map(messageMatch),
        };
    }
    if ("TermTooShort" in candid) {
        return {
            kind: "term_too_short",
        };
    }
    if ("TermTooLong" in candid) {
        return {
            kind: "term_too_long",
        };
    }
    if ("InvalidTerm" in candid) {
        return {
            kind: "term_invalid",
        };
    }
    if ("CallerNotInGroup" in candid) {
        return {
            kind: "caller_not_in_group",
        };
    }
    throw new UnsupportedValueError(
        "Unexpected UserIndex.ApiSearchMessagesResponse type received",
        candid
    );
}

export function inviteCodeResponse(candid: ApiInviteCodeResponse): InviteCodeResponse {
    if ("Success" in candid) {
        return {
            kind: "success",
            code: optional(candid.Success.code, bigintToBase64),
        };
    }
    if ("NotAuthorized" in candid) {
        return {
            kind: "not_authorised",
        };
    }
    throw new UnsupportedValueError("Unexpected Group.ApiInviteCodeResponse type received", candid);
}

export function enableInviteCodeResponse(
    candid: ApiEnableInviteCodeResponse
): EnableInviteCodeResponse {
    if ("Success" in candid) {
        return {
            kind: "success",
            code: bigintToBase64(candid.Success.code),
        };
    }
    if ("NotAuthorized" in candid) {
        return {
            kind: "not_authorised",
        };
    }
    throw new UnsupportedValueError(
        "Unexpected Group.ApiEnableInviteCodeResponse type received",
        candid
    );
}

export function disableInviteCodeResponse(
    candid: ApiDisableInviteCodeResponse
): DisableInviteCodeResponse {
    if ("Success" in candid) {
        return "success";
    }
    if ("NotAuthorized" in candid) {
        return "not_authorised";
    }
    throw new UnsupportedValueError(
        "Unexpected ApiDisableInviteCodeResponse type received",
        candid
    );
}

export function threadPreview(chatId: string, candid: ApiThreadPreview): ThreadPreview {
    return {
        chatId,
        latestReplies: candid.latest_replies
            .map(messageEvent)
            .sort((e1, e2) => e1.index - e2.index),
        totalReplies: candid.total_replies,
        rootMessage: messageEvent(candid.root_message),
    };
}

function messageEvent(candid: ApiMessageEventWrapper): EventWrapper<Message> {
    return {
        event: message(candid.event),
        index: candid.index,
        timestamp: candid.timestamp,
    };
}

export function threadPreviewsResponse(
    chatId: string,
    candid: ApiThreadPreviewsResponse
): ThreadPreviewsResponse {
    if ("Success" in candid) {
        return {
            kind: "thread_previews_success",
            threads: candid.Success.threads.map((t) => threadPreview(chatId, t)),
        };
    }
    if ("CallerNotInGroup" in candid) {
        return {
            kind: "caller_not_in_group",
        };
    }
    throw new UnsupportedValueError(
        "Unexpected Group.ApiThreadPreviewsResponse type received",
        candid
    );
}

export function resetInviteCodeResponse(
    candid: ApiResetInviteCodeResponse
): ResetInviteCodeResponse {
    if ("Success" in candid) {
        return {
            kind: "success",
            code: bigintToBase64(candid.Success.code),
        };
    }
    if ("NotAuthorized" in candid) {
        return {
            kind: "not_authorised",
        };
    }
    throw new UnsupportedValueError(
        "Unexpected Group.ApiResetInviteCodeResponse type received",
        candid
    );
}

export function registerPollVoteResponse(
    candid: ApiRegisterPollVoteResponse
): RegisterPollVoteResponse {
    if ("Success" in candid) {
        return "success";
    }
    if ("CallerNotInGroup" in candid) {
        return "caller_not_in_group";
    }
    if ("PollEnded" in candid) {
        return "poll_ended";
    }
    if ("OptionIndexOutOfRange" in candid) {
        return "out_of_range";
    }
    if ("PollNotFound" in candid) {
        return "poll_not_found";
    }
    if ("ChatNotFound" in candid) {
        return "chat_not_found";
    }
    if ("PollsNotValidForDirectChats" in candid) {
        return "polls_not_valid_for_direct_chats";
    }
    throw new UnsupportedValueError("Unexpected ApiRegisterPollVoteResponse type received", candid);
}

function groupChatEvent(candid: ApiGroupChatEvent): GroupChatEvent {
    if ("Message" in candid) {
        return message(candid.Message);
    }
    if ("GroupChatCreated" in candid) {
        return {
            kind: "group_chat_created",
            name: candid.GroupChatCreated.name,
            description: candid.GroupChatCreated.description,
            created_by: candid.GroupChatCreated.created_by.toString(),
        };
    }
    if ("DirectChatCreated" in candid) {
        return {
            kind: "direct_chat_created",
        };
    }
    if ("ParticipantsAdded" in candid) {
        return {
            kind: "participants_added",
            userIds: candid.ParticipantsAdded.user_ids.map((p) => p.toString()),
            addedBy: candid.ParticipantsAdded.added_by.toString(),
        };
    }
    if ("ParticipantJoined" in candid) {
        return {
            kind: "participant_joined",
            userId: candid.ParticipantJoined.user_id.toString(),
        };
    }
    if ("ParticipantsRemoved" in candid) {
        return {
            kind: "participants_removed",
            userIds: candid.ParticipantsRemoved.user_ids.map((p) => p.toString()),
            removedBy: candid.ParticipantsRemoved.removed_by.toString(),
        };
    }
    if ("ParticipantLeft" in candid) {
        return {
            kind: "participant_left",
            userId: candid.ParticipantLeft.user_id.toString(),
        };
    }

    if ("GroupNameChanged" in candid) {
        return {
            kind: "name_changed",
            changedBy: candid.GroupNameChanged.changed_by.toString(),
        };
    }

    if ("GroupDescriptionChanged" in candid) {
        return {
            kind: "desc_changed",
            changedBy: candid.GroupDescriptionChanged.changed_by.toString(),
        };
    }

    if ("AvatarChanged" in candid) {
        return {
            kind: "avatar_changed",
            changedBy: candid.AvatarChanged.changed_by.toString(),
        };
    }

    if ("MessageDeleted" in candid) {
        return {
            kind: "message_deleted",
            message: updatedMessage(candid.MessageDeleted),
        };
    }

    if ("MessageEdited" in candid) {
        return {
            kind: "message_edited",
            message: updatedMessage(candid.MessageEdited),
        };
    }

    if ("MessageReactionAdded" in candid) {
        return {
            kind: "reaction_added",
            message: updatedMessage(candid.MessageReactionAdded),
        };
    }

    if ("MessageReactionRemoved" in candid) {
        return {
            kind: "reaction_removed",
            message: updatedMessage(candid.MessageReactionRemoved),
        };
    }

    if ("UsersBlocked" in candid) {
        return {
            kind: "users_blocked",
            userIds: candid.UsersBlocked.user_ids.map((p) => p.toString()),
            blockedBy: candid.UsersBlocked.blocked_by.toString(),
        };
    }

    if ("UsersUnblocked" in candid) {
        return {
            kind: "users_unblocked",
            userIds: candid.UsersUnblocked.user_ids.map((p) => p.toString()),
            unblockedBy: candid.UsersUnblocked.unblocked_by.toString(),
        };
    }

    if ("OwnershipTransferred" in candid) {
        return {
            kind: "ownership_transferred",
            oldOwner: candid.OwnershipTransferred.old_owner.toString(),
            newOwner: candid.OwnershipTransferred.new_owner.toString(),
        };
    }

    if ("ParticipantAssumesSuperAdmin" in candid) {
        return {
            kind: "participant_assumes_super_admin",
            userId: candid.ParticipantAssumesSuperAdmin.user_id.toString(),
        };
    }

    if ("ParticipantDismissedAsSuperAdmin" in candid) {
        return {
            kind: "participant_dismissed_as_super_admin",
            userId: candid.ParticipantDismissedAsSuperAdmin.user_id.toString(),
        };
    }

    if ("ParticipantRelinquishesSuperAdmin" in candid) {
        return {
            kind: "participant_relinquishes_super_admin",
            userId: candid.ParticipantRelinquishesSuperAdmin.user_id.toString(),
        };
    }

    if ("RoleChanged" in candid) {
        return {
            kind: "role_changed",
            userIds: candid.RoleChanged.user_ids.map((p) => p.toString()),
            changedBy: candid.RoleChanged.changed_by.toString(),
            oldRole: participantRole(candid.RoleChanged.old_role),
            newRole: participantRole(candid.RoleChanged.new_role),
        };
    }

    if ("MessagePinned" in candid) {
        return {
            kind: "message_pinned",
            pinnedBy: candid.MessagePinned.pinned_by.toString(),
            messageIndex: candid.MessagePinned.message_index,
        };
    }

    if ("MessageUnpinned" in candid) {
        return {
            kind: "message_unpinned",
            unpinnedBy: candid.MessageUnpinned.unpinned_by.toString(),
            messageIndex: candid.MessageUnpinned.message_index,
        };
    }

    if ("PollVoteRegistered" in candid) {
        return {
            kind: "poll_vote_registered",
            message: updatedMessage(candid.PollVoteRegistered),
        };
    }

    if ("PollVoteDeleted" in candid) {
        return {
            kind: "poll_vote_deleted",
            message: updatedMessage(candid.PollVoteDeleted),
        };
    }

    if ("PollEnded" in candid) {
        return {
            kind: "poll_ended",
            messageIndex: candid.PollEnded.message_index,
            eventIndex: candid.PollEnded.event_index,
        };
    }

    if ("PermissionsChanged" in candid) {
        return {
            kind: "permissions_changed",
            oldPermissions: groupPermissions(candid.PermissionsChanged.old_permissions),
            newPermissions: groupPermissions(candid.PermissionsChanged.new_permissions),
            changedBy: candid.PermissionsChanged.changed_by.toString(),
        };
    }

    if ("GroupVisibilityChanged" in candid) {
        return {
            kind: "group_visibility_changed",
            nowPublic: candid.GroupVisibilityChanged.now_public,
            changedBy: candid.GroupVisibilityChanged.changed_by.toString(),
        };
    }

    if ("GroupInviteCodeChanged" in candid) {
        let change: GroupInviteCodeChange = "disabled";
        if ("Enabled" in candid.GroupInviteCodeChanged.change) {
            change = "enabled";
        } else if ("Reset" in candid.GroupInviteCodeChanged.change) {
            change = "reset";
        }

        return {
            kind: "group_invite_code_changed",
            change,
            changedBy: candid.GroupInviteCodeChanged.changed_by.toString(),
        };
    }

    if ("ThreadUpdated" in candid) {
        return {
            kind: "thread_updated",
            messageIndex: candid.ThreadUpdated.message_index,
            eventIndex: candid.ThreadUpdated.event_index,
        };
    }

    if ("ProposalsUpdated" in candid) {
        return {
            kind: "proposals_updated",
            proposals: candid.ProposalsUpdated.proposals.map((p) => ({
                messageIndex: p.message_index,
                eventIndex: p.event_index,
            })),
        };
    }

    throw new UnsupportedValueError("Unexpected ApiEventWrapper type received", candid);
}

function event(candid: ApiEventWrapper): EventWrapper<GroupChatEvent> {
    return {
        event: groupChatEvent(candid.event),
        index: candid.index,
        timestamp: candid.timestamp,
    };
}

export function registerProposalVoteResponse(
    candid: ApiRegisterProposalVoteResponse
): RegisterProposalVoteResponse {
    if ("Success" in candid) {
        return "success";
    }
    if ("AlreadyVoted" in candid) {
        return "already_voted";
    }
    if ("CallerNotInGroup" in candid) {
        return "caller_not_in_group";
    }
    if ("NoEligibleNeurons" in candid) {
        return "no_eligible_neurons";
    }
    if ("ProposalNotAcceptingVotes" in candid) {
        return "proposal_not_accepting_votes";
    }
    if ("ProposalNotFound" in candid) {
        return "proposal_not_found";
    }
    if ("ProposalMessageNotFound" in candid) {
        return "proposal_message_not_found";
    }
    if ("InternalError" in candid) {
        return "internal_error";
    }
    throw new UnsupportedValueError("Unexpected ApiVoteOnProposalResponse type received", candid);
}<|MERGE_RESOLUTION|>--- conflicted
+++ resolved
@@ -27,11 +27,8 @@
     ApiUpdatePermissionsResponse,
     ApiThreadPreviewsResponse,
     ApiThreadPreview,
-<<<<<<< HEAD
-    ApiRegisterProposalVoteResponse,
-=======
     ApiRegisterPollVoteResponse,
->>>>>>> da3e7a16
+	ApiRegisterProposalVoteResponse,
 } from "./candid/idl";
 import type {
     EventsResponse,
@@ -63,11 +60,8 @@
     UpdatePermissionsResponse,
     ThreadPreviewsResponse,
     ThreadPreview,
-<<<<<<< HEAD
-    RegisterProposalVoteResponse,
-=======
     RegisterPollVoteResponse,
->>>>>>> da3e7a16
+	RegisterProposalVoteResponse,
 } from "../../domain/chat/chat";
 import { UnsupportedValueError } from "../../utils/error";
 import type { Principal } from "@dfinity/principal";
