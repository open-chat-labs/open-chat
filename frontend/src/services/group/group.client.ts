--- conflicted
+++ resolved
@@ -529,11 +529,7 @@
             () =>
                 this.groupService.thread_previews({
                     threads: new Uint32Array(threadRootMessageIndexes),
-<<<<<<< HEAD
-                    latest_client_event_index: apiOptional(identity, latestClientEventIndex),
-=======
-                    latest_client_thread_update: apiOptional(identity, latestClientThreadUpdate)
->>>>>>> ee6588ec
+                    latest_client_thread_update: apiOptional(identity, latestClientThreadUpdate),
                 }),
             (resp) => threadPreviewsResponse(resp, this.chatId, latestClientThreadUpdate)
         );
