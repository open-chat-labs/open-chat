--- conflicted
+++ resolved
@@ -277,15 +277,10 @@
 
     @profile("groupClient")
     updateGroup(
-<<<<<<< HEAD
-        name: string,
-        desc: string,
-        rules: GroupRules,
-=======
         name?: string,
         description?: string,
+		rules?: GroupRules
         permissions?: Partial<GroupPermissions>,
->>>>>>> e54b5369
         avatar?: Uint8Array
     ): Promise<UpdateGroupResponse> {
         return this.handleResponse(
@@ -302,13 +297,8 @@
                                   data: avatar,
                               },
                           },
-<<<<<<< HEAD
-                permissions: [],
-                rules,
-=======
                 permissions: apiOptional(apiOptionalGroupPermissions, permissions),
-                rules: [],
->>>>>>> e54b5369
+                rules: apiOptional(identity, rules),
             }),
             updateGroupResponse
         );
