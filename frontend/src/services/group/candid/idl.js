export const idlFactory = ({ IDL }) => {
  const CanisterId = IDL.Principal;
  const UserId = CanisterId;
  const AddParticipantsArgs = IDL.Record({
    'allow_blocked_users' : IDL.Bool,
    'user_ids' : IDL.Vec(UserId),
    'added_by_name' : IDL.Text,
  });
  const AddParticipantsFailedResult = IDL.Record({
    'errors' : IDL.Vec(UserId),
    'users_blocked_from_group' : IDL.Vec(UserId),
    'users_who_blocked_request' : IDL.Vec(UserId),
    'users_already_in_group' : IDL.Vec(UserId),
  });
  const AddParticipantsPartialSuccessResult = IDL.Record({
    'errors' : IDL.Vec(UserId),
    'users_blocked_from_group' : IDL.Vec(UserId),
    'users_not_authorized_to_add' : IDL.Vec(UserId),
    'users_added' : IDL.Vec(UserId),
    'users_who_blocked_request' : IDL.Vec(UserId),
    'users_already_in_group' : IDL.Vec(UserId),
  });
  const AddParticipantsResponse = IDL.Variant({
    'Failed' : AddParticipantsFailedResult,
    'PartialSuccess' : AddParticipantsPartialSuccessResult,
    'CallerNotInGroup' : IDL.Null,
    'NotAuthorized' : IDL.Null,
    'Success' : IDL.Null,
    'ParticipantLimitReached' : IDL.Nat32,
  });
  const BlockUserArgs = IDL.Record({ 'user_id' : UserId });
  const BlockUserResponse = IDL.Variant({
    'GroupNotPublic' : IDL.Null,
    'UserNotInGroup' : IDL.Null,
    'CallerNotInGroup' : IDL.Null,
    'NotAuthorized' : IDL.Null,
    'Success' : IDL.Null,
    'InternalError' : IDL.Text,
    'CannotBlockSelf' : IDL.Null,
    'CannotBlockUser' : IDL.Null,
  });
  const FallbackRole = IDL.Variant({
    'Participant' : IDL.Null,
    'Admin' : IDL.Null,
  });
  const Role = IDL.Variant({
    'Participant' : IDL.Null,
    'SuperAdmin' : FallbackRole,
    'Admin' : IDL.Null,
    'Owner' : IDL.Null,
  });
  const ChangeRoleArgs = IDL.Record({ 'user_id' : UserId, 'new_role' : Role });
  const ChangeRoleResponse = IDL.Variant({
    'Invalid' : IDL.Null,
    'UserNotInGroup' : IDL.Null,
    'CallerNotInGroup' : IDL.Null,
    'NotAuthorized' : IDL.Null,
    'Success' : IDL.Null,
  });
  const MessageId = IDL.Nat;
  const MessageIndex = IDL.Nat32;
  const DeleteMessagesArgs = IDL.Record({
    'message_ids' : IDL.Vec(MessageId),
    'thread_root_message_index' : IDL.Opt(MessageIndex),
  });
  const DeleteMessagesResponse = IDL.Variant({
    'MessageNotFound' : IDL.Null,
    'CallerNotInGroup' : IDL.Null,
    'Success' : IDL.Null,
  });
  const DisableInviteCodeArgs = IDL.Record({});
  const DisableInviteCodeResponse = IDL.Variant({
    'NotAuthorized' : IDL.Null,
    'Success' : IDL.Null,
  });
  const GiphyImageVariant = IDL.Record({
    'url' : IDL.Text,
    'height' : IDL.Nat32,
    'mime_type' : IDL.Text,
    'width' : IDL.Nat32,
  });
  const GiphyContent = IDL.Record({
    'title' : IDL.Text,
    'desktop' : GiphyImageVariant,
    'caption' : IDL.Opt(IDL.Text),
    'mobile' : GiphyImageVariant,
  });
  const BlobReference = IDL.Record({
    'blob_id' : IDL.Nat,
    'canister_id' : CanisterId,
  });
  const FileContent = IDL.Record({
    'name' : IDL.Text,
    'mime_type' : IDL.Text,
    'file_size' : IDL.Nat32,
    'blob_reference' : IDL.Opt(BlobReference),
    'caption' : IDL.Opt(IDL.Text),
  });
  const TotalPollVotes = IDL.Variant({
    'Anonymous' : IDL.Vec(IDL.Tuple(IDL.Nat32, IDL.Nat32)),
    'Visible' : IDL.Vec(IDL.Tuple(IDL.Nat32, IDL.Vec(UserId))),
    'Hidden' : IDL.Nat32,
  });
  const PollVotes = IDL.Record({
    'total' : TotalPollVotes,
    'user' : IDL.Vec(IDL.Nat32),
  });
  const TimestampMillis = IDL.Nat64;
  const PollConfig = IDL.Record({
    'allow_multiple_votes_per_user' : IDL.Bool,
    'text' : IDL.Opt(IDL.Text),
    'show_votes_before_end_date' : IDL.Bool,
    'end_date' : IDL.Opt(TimestampMillis),
    'anonymous' : IDL.Bool,
    'options' : IDL.Vec(IDL.Text),
  });
  const PollContent = IDL.Record({
    'votes' : PollVotes,
    'ended' : IDL.Bool,
    'config' : PollConfig,
  });
  const TextContent = IDL.Record({ 'text' : IDL.Text });
  const ImageContent = IDL.Record({
    'height' : IDL.Nat32,
    'mime_type' : IDL.Text,
    'blob_reference' : IDL.Opt(BlobReference),
    'thumbnail_data' : IDL.Text,
    'caption' : IDL.Opt(IDL.Text),
    'width' : IDL.Nat32,
  });
  const ProposalId = IDL.Nat64;
  const ProposalDecisionStatus = IDL.Variant({
    'Failed' : IDL.Null,
    'Open' : IDL.Null,
    'Rejected' : IDL.Null,
    'Executed' : IDL.Null,
    'Adopted' : IDL.Null,
    'Unspecified' : IDL.Null,
  });
  const Tally = IDL.Record({
    'no' : IDL.Nat64,
    'yes' : IDL.Nat64,
    'total' : IDL.Nat64,
  });
  const ProposalRewardStatus = IDL.Variant({
    'ReadyToSettle' : IDL.Null,
    'AcceptVotes' : IDL.Null,
    'Unspecified' : IDL.Null,
    'Settled' : IDL.Null,
  });
  const NnsNeuronId = IDL.Nat64;
  const NnsProposal = IDL.Record({
    'id' : ProposalId,
    'url' : IDL.Text,
    'status' : ProposalDecisionStatus,
    'tally' : Tally,
    'title' : IDL.Text,
    'created' : TimestampMillis,
    'topic' : IDL.Int32,
    'last_updated' : TimestampMillis,
    'deadline' : TimestampMillis,
    'reward_status' : ProposalRewardStatus,
    'summary' : IDL.Text,
    'proposer' : NnsNeuronId,
  });
  const SnsNeuronId = IDL.Vec(IDL.Nat8);
  const SnsProposal = IDL.Record({
    'id' : ProposalId,
    'url' : IDL.Text,
    'status' : ProposalDecisionStatus,
    'tally' : Tally,
    'title' : IDL.Text,
    'created' : TimestampMillis,
    'action' : IDL.Nat64,
    'last_updated' : TimestampMillis,
    'deadline' : TimestampMillis,
    'reward_status' : ProposalRewardStatus,
    'summary' : IDL.Text,
    'proposer' : SnsNeuronId,
  });
  const Proposal = IDL.Variant({ 'NNS' : NnsProposal, 'SNS' : SnsProposal });
  const ProposalContent = IDL.Record({
    'my_vote' : IDL.Opt(IDL.Bool),
    'governance_canister_id' : CanisterId,
    'proposal' : Proposal,
  });
  const AudioContent = IDL.Record({
    'mime_type' : IDL.Text,
    'blob_reference' : IDL.Opt(BlobReference),
    'caption' : IDL.Opt(IDL.Text),
  });
  const AccountIdentifier = IDL.Vec(IDL.Nat8);
  const NnsCryptoAccount = IDL.Variant({
    'Mint' : IDL.Null,
    'Account' : AccountIdentifier,
  });
  const Tokens = IDL.Record({ 'e8s' : IDL.Nat64 });
  const Cryptocurrency = IDL.Variant({ 'InternetComputer' : IDL.Null });
  const TransactionHash = IDL.Vec(IDL.Nat8);
  const Memo = IDL.Nat64;
  const NnsFailedCryptoTransaction = IDL.Record({
    'to' : NnsCryptoAccount,
    'fee' : Tokens,
    'created' : TimestampMillis,
    'token' : Cryptocurrency,
    'transaction_hash' : TransactionHash,
    'from' : NnsCryptoAccount,
    'memo' : Memo,
    'error_message' : IDL.Text,
    'amount' : Tokens,
  });
  const FailedCryptoTransaction = IDL.Variant({
    'NNS' : NnsFailedCryptoTransaction,
  });
  const BlockIndex = IDL.Nat64;
  const NnsCompletedCryptoTransaction = IDL.Record({
    'to' : NnsCryptoAccount,
    'fee' : Tokens,
    'created' : TimestampMillis,
    'token' : Cryptocurrency,
    'transaction_hash' : TransactionHash,
    'block_index' : BlockIndex,
    'from' : NnsCryptoAccount,
    'memo' : Memo,
    'amount' : Tokens,
  });
  const CompletedCryptoTransaction = IDL.Variant({
    'NNS' : NnsCompletedCryptoTransaction,
  });
  const NnsUserOrAccount = IDL.Variant({
    'User' : UserId,
    'Account' : AccountIdentifier,
  });
  const NnsPendingCryptoTransaction = IDL.Record({
    'to' : NnsUserOrAccount,
    'fee' : IDL.Opt(Tokens),
    'token' : Cryptocurrency,
    'memo' : IDL.Opt(Memo),
    'amount' : Tokens,
  });
  const PendingCryptoTransaction = IDL.Variant({
    'NNS' : NnsPendingCryptoTransaction,
  });
  const CryptoTransaction = IDL.Variant({
    'Failed' : FailedCryptoTransaction,
    'Completed' : CompletedCryptoTransaction,
    'Pending' : PendingCryptoTransaction,
  });
  const CryptoContent = IDL.Record({
    'recipient' : UserId,
    'caption' : IDL.Opt(IDL.Text),
    'transfer' : CryptoTransaction,
  });
  const VideoContent = IDL.Record({
    'height' : IDL.Nat32,
    'image_blob_reference' : IDL.Opt(BlobReference),
    'video_blob_reference' : IDL.Opt(BlobReference),
    'mime_type' : IDL.Text,
    'thumbnail_data' : IDL.Text,
    'caption' : IDL.Opt(IDL.Text),
    'width' : IDL.Nat32,
  });
  const DeletedContent = IDL.Record({
    'timestamp' : TimestampMillis,
    'deleted_by' : UserId,
  });
  const MessageContent = IDL.Variant({
    'Giphy' : GiphyContent,
    'File' : FileContent,
    'Poll' : PollContent,
    'Text' : TextContent,
    'Image' : ImageContent,
    'GovernanceProposal' : ProposalContent,
    'Audio' : AudioContent,
    'Crypto' : CryptoContent,
    'Video' : VideoContent,
    'Deleted' : DeletedContent,
  });
  const EditMessageArgs = IDL.Record({
    'content' : MessageContent,
    'message_id' : MessageId,
    'thread_root_message_index' : IDL.Opt(MessageIndex),
  });
  const EditMessageResponse = IDL.Variant({
    'MessageNotFound' : IDL.Null,
    'CallerNotInGroup' : IDL.Null,
    'Success' : IDL.Null,
  });
  const EnableInviteCodeArgs = IDL.Record({});
  const EnableInviteCodeResponse = IDL.Variant({
    'NotAuthorized' : IDL.Null,
    'Success' : IDL.Record({ 'code' : IDL.Nat64 }),
  });
  const EventIndex = IDL.Nat32;
  const EventsArgs = IDL.Record({
    'latest_client_event_index' : IDL.Opt(EventIndex),
    'invite_code' : IDL.Opt(IDL.Nat64),
    'max_events' : IDL.Nat32,
    'ascending' : IDL.Bool,
    'thread_root_message_index' : IDL.Opt(MessageIndex),
    'start_index' : EventIndex,
  });
  const UpdatedMessage = IDL.Record({
    'updated_by' : UserId,
    'message_id' : MessageId,
    'event_index' : EventIndex,
  });
  const ParticipantJoined = IDL.Record({
    'user_id' : UserId,
    'as_super_admin' : IDL.Bool,
  });
  const ParticipantAssumesSuperAdmin = IDL.Record({ 'user_id' : UserId });
  const GroupDescriptionChanged = IDL.Record({
    'new_description' : IDL.Text,
    'previous_description' : IDL.Text,
    'changed_by' : UserId,
  });
  const GroupChatCreated = IDL.Record({
    'name' : IDL.Text,
    'description' : IDL.Text,
    'created_by' : UserId,
  });
  const MessagePinned = IDL.Record({
    'pinned_by' : UserId,
    'message_index' : MessageIndex,
  });
  const UsersBlocked = IDL.Record({
    'user_ids' : IDL.Vec(UserId),
    'blocked_by' : UserId,
  });
  const MessageUnpinned = IDL.Record({
    'due_to_message_deleted' : IDL.Bool,
    'unpinned_by' : UserId,
    'message_index' : MessageIndex,
  });
  const ParticipantsRemoved = IDL.Record({
    'user_ids' : IDL.Vec(UserId),
    'removed_by' : UserId,
  });
  const ParticipantRelinquishesSuperAdmin = IDL.Record({ 'user_id' : UserId });
  const GroupVisibilityChanged = IDL.Record({
    'changed_by' : UserId,
    'now_public' : IDL.Bool,
  });
  const ThreadSummary = IDL.Record({
    'latest_event_timestamp' : TimestampMillis,
    'participant_ids' : IDL.Vec(UserId),
    'reply_count' : IDL.Nat32,
    'latest_event_index' : EventIndex,
  });
  const ChatId = CanisterId;
  const ReplyContext = IDL.Record({
    'chat_id_if_other' : IDL.Opt(ChatId),
    'event_index' : EventIndex,
  });
  const Message = IDL.Record({
    'forwarded' : IDL.Bool,
    'content' : MessageContent,
    'edited' : IDL.Bool,
    'sender' : UserId,
    'thread_summary' : IDL.Opt(ThreadSummary),
    'message_id' : MessageId,
    'replies_to' : IDL.Opt(ReplyContext),
    'reactions' : IDL.Vec(IDL.Tuple(IDL.Text, IDL.Vec(UserId))),
    'message_index' : MessageIndex,
  });
  const PermissionRole = IDL.Variant({
    'Owner' : IDL.Null,
    'Admins' : IDL.Null,
    'Members' : IDL.Null,
  });
  const GroupPermissions = IDL.Record({
    'block_users' : PermissionRole,
    'change_permissions' : PermissionRole,
    'delete_messages' : PermissionRole,
    'send_messages' : PermissionRole,
    'remove_members' : PermissionRole,
    'update_group' : PermissionRole,
    'invite_users' : PermissionRole,
    'change_roles' : PermissionRole,
    'add_members' : PermissionRole,
    'create_polls' : PermissionRole,
    'pin_messages' : PermissionRole,
    'reply_in_thread' : PermissionRole,
    'react_to_messages' : PermissionRole,
  });
  const PermissionsChanged = IDL.Record({
    'changed_by' : UserId,
    'old_permissions' : GroupPermissions,
    'new_permissions' : GroupPermissions,
  });
  const PollEnded = IDL.Record({
    'event_index' : EventIndex,
    'message_index' : MessageIndex,
  });
  const GroupInviteCodeChange = IDL.Variant({
    'Enabled' : IDL.Null,
    'Disabled' : IDL.Null,
    'Reset' : IDL.Null,
  });
  const GroupInviteCodeChanged = IDL.Record({
    'changed_by' : UserId,
    'change' : GroupInviteCodeChange,
  });
  const ThreadUpdated = IDL.Record({
    'latest_thread_message_index_if_updated' : IDL.Opt(MessageIndex),
    'event_index' : EventIndex,
    'message_index' : MessageIndex,
  });
  const UsersUnblocked = IDL.Record({
    'user_ids' : IDL.Vec(UserId),
    'unblocked_by' : UserId,
  });
  const ParticipantLeft = IDL.Record({ 'user_id' : UserId });
  const GroupRulesChanged = IDL.Record({
    'changed_by' : UserId,
    'enabled' : IDL.Bool,
    'prev_enabled' : IDL.Bool,
  });
  const ParticipantDismissedAsSuperAdmin = IDL.Record({ 'user_id' : UserId });
  const GroupNameChanged = IDL.Record({
    'changed_by' : UserId,
    'new_name' : IDL.Text,
    'previous_name' : IDL.Text,
  });
  const RoleChanged = IDL.Record({
    'user_ids' : IDL.Vec(UserId),
    'changed_by' : UserId,
    'old_role' : Role,
    'new_role' : Role,
  });
  const ProposalUpdated = IDL.Record({
    'event_index' : EventIndex,
    'message_index' : MessageIndex,
  });
  const ProposalsUpdated = IDL.Record({
    'proposals' : IDL.Vec(ProposalUpdated),
  });
  const OwnershipTransferred = IDL.Record({
    'old_owner' : UserId,
    'new_owner' : UserId,
  });
  const DirectChatCreated = IDL.Record({});
  const AvatarChanged = IDL.Record({
    'changed_by' : UserId,
    'previous_avatar' : IDL.Opt(IDL.Nat),
    'new_avatar' : IDL.Opt(IDL.Nat),
  });
  const ParticipantsAdded = IDL.Record({
    'user_ids' : IDL.Vec(UserId),
    'unblocked' : IDL.Vec(UserId),
    'added_by' : UserId,
  });
  const ChatEvent = IDL.Variant({
    'MessageReactionRemoved' : UpdatedMessage,
    'ParticipantJoined' : ParticipantJoined,
    'ParticipantAssumesSuperAdmin' : ParticipantAssumesSuperAdmin,
    'GroupDescriptionChanged' : GroupDescriptionChanged,
    'GroupChatCreated' : GroupChatCreated,
    'MessagePinned' : MessagePinned,
    'UsersBlocked' : UsersBlocked,
    'MessageUnpinned' : MessageUnpinned,
    'MessageReactionAdded' : UpdatedMessage,
    'ParticipantsRemoved' : ParticipantsRemoved,
    'ParticipantRelinquishesSuperAdmin' : ParticipantRelinquishesSuperAdmin,
    'GroupVisibilityChanged' : GroupVisibilityChanged,
    'Message' : Message,
    'PermissionsChanged' : PermissionsChanged,
    'PollEnded' : PollEnded,
    'GroupInviteCodeChanged' : GroupInviteCodeChanged,
    'ThreadUpdated' : ThreadUpdated,
    'UsersUnblocked' : UsersUnblocked,
    'PollVoteRegistered' : UpdatedMessage,
    'ParticipantLeft' : ParticipantLeft,
    'MessageDeleted' : UpdatedMessage,
    'GroupRulesChanged' : GroupRulesChanged,
    'ParticipantDismissedAsSuperAdmin' : ParticipantDismissedAsSuperAdmin,
    'GroupNameChanged' : GroupNameChanged,
    'RoleChanged' : RoleChanged,
    'PollVoteDeleted' : UpdatedMessage,
    'ProposalsUpdated' : ProposalsUpdated,
    'OwnershipTransferred' : OwnershipTransferred,
    'DirectChatCreated' : DirectChatCreated,
    'MessageEdited' : UpdatedMessage,
    'AvatarChanged' : AvatarChanged,
    'ParticipantsAdded' : ParticipantsAdded,
  });
  const ChatEventWrapper = IDL.Record({
    'event' : ChatEvent,
    'timestamp' : TimestampMillis,
    'index' : EventIndex,
  });
  const EventsSuccessResult = IDL.Record({
    'affected_events' : IDL.Vec(ChatEventWrapper),
    'events' : IDL.Vec(ChatEventWrapper),
    'latest_event_index' : IDL.Nat32,
  });
  const EventsResponse = IDL.Variant({
    'ThreadMessageNotFound' : IDL.Null,
    'ReplicaNotUpToDate' : EventIndex,
    'CallerNotInGroup' : IDL.Null,
    'Success' : EventsSuccessResult,
  });
  const EventsByIndexArgs = IDL.Record({
    'latest_client_event_index' : IDL.Opt(EventIndex),
    'invite_code' : IDL.Opt(IDL.Nat64),
    'events' : IDL.Vec(EventIndex),
    'thread_root_message_index' : IDL.Opt(MessageIndex),
  });
  const EventsRangeArgs = IDL.Record({
    'latest_client_event_index' : IDL.Opt(EventIndex),
    'invite_code' : IDL.Opt(IDL.Nat64),
    'to_index' : EventIndex,
    'from_index' : EventIndex,
    'thread_root_message_index' : IDL.Opt(MessageIndex),
  });
  const EventsWindowArgs = IDL.Record({
    'latest_client_event_index' : IDL.Opt(EventIndex),
    'mid_point' : MessageIndex,
    'invite_code' : IDL.Opt(IDL.Nat64),
    'max_events' : IDL.Nat32,
    'thread_root_message_index' : IDL.Opt(MessageIndex),
  });
  const InviteCodeArgs = IDL.Record({});
  const InviteCodeResponse = IDL.Variant({
    'NotAuthorized' : IDL.Null,
    'Success' : IDL.Record({ 'code' : IDL.Opt(IDL.Nat64) }),
  });
  const MakePrivateArgs = IDL.Record({});
  const MakePrivateResponse = IDL.Variant({
    'NotAuthorized' : IDL.Null,
    'Success' : IDL.Null,
    'AlreadyPrivate' : IDL.Null,
    'InternalError' : IDL.Null,
  });
  const MessagesByMessageIndexArgs = IDL.Record({
    'latest_client_event_index' : IDL.Opt(EventIndex),
    'messages' : IDL.Vec(MessageIndex),
    'invite_code' : IDL.Opt(IDL.Nat64),
    'thread_root_message_index' : IDL.Opt(MessageIndex),
  });
  const MessageEventWrapper = IDL.Record({
    'event' : Message,
    'timestamp' : TimestampMillis,
    'index' : EventIndex,
  });
  const MessagesByMessageIndexResponse = IDL.Variant({
    'ThreadMessageNotFound' : IDL.Null,
    'ReplicaNotUpToDate' : EventIndex,
    'CallerNotInGroup' : IDL.Null,
    'Success' : IDL.Record({
      'messages' : IDL.Vec(MessageEventWrapper),
      'latest_event_index' : EventIndex,
    }),
  });
  const PinMessageArgs = IDL.Record({ 'message_index' : MessageIndex });
  const PinMessageResponse = IDL.Variant({
    'MessageIndexOutOfRange' : IDL.Null,
    'MessageNotFound' : IDL.Null,
    'NoChange' : IDL.Null,
    'CallerNotInGroup' : IDL.Null,
    'NotAuthorized' : IDL.Null,
    'Success' : EventIndex,
  });
  const PublicSummaryArgs = IDL.Record({ 'invite_code' : IDL.Opt(IDL.Nat64) });
  const GovernanceProposalsSubtype = IDL.Record({
    'is_nns' : IDL.Bool,
    'governance_canister_id' : CanisterId,
  });
  const GroupSubtype = IDL.Variant({
    'GovernanceProposals' : GovernanceProposalsSubtype,
  });
  const Version = IDL.Record({
    'major' : IDL.Nat32,
    'minor' : IDL.Nat32,
    'patch' : IDL.Nat32,
  });
  const PublicGroupSummary = IDL.Record({
    'is_public' : IDL.Bool,
    'subtype' : IDL.Opt(GroupSubtype),
    'name' : IDL.Text,
    'wasm_version' : Version,
    'description' : IDL.Text,
    'last_updated' : TimestampMillis,
    'owner_id' : UserId,
    'avatar_id' : IDL.Opt(IDL.Nat),
    'latest_event_index' : EventIndex,
    'chat_id' : ChatId,
    'participant_count' : IDL.Nat32,
    'latest_message' : IDL.Opt(MessageEventWrapper),
  });
  const PublicSummarySuccess = IDL.Record({ 'summary' : PublicGroupSummary });
  const PublicSummaryResponse = IDL.Variant({
    'NotAuthorized' : IDL.Null,
    'Success' : PublicSummarySuccess,
  });
  const VoteOperation = IDL.Variant({
    'RegisterVote' : IDL.Null,
    'DeleteVote' : IDL.Null,
  });
  const RegisterPollVoteArgs = IDL.Record({
    'poll_option' : IDL.Nat32,
    'operation' : VoteOperation,
    'thread_root_message_index' : IDL.Opt(MessageIndex),
    'message_index' : MessageIndex,
  });
  const RegisterPollVoteResponse = IDL.Variant({
    'CallerNotInGroup' : IDL.Null,
    'PollEnded' : IDL.Null,
    'Success' : PollVotes,
    'OptionIndexOutOfRange' : IDL.Null,
    'PollNotFound' : IDL.Null,
  });
  const RegisterProposalVoteArgs = IDL.Record({
    'adopt' : IDL.Bool,
    'message_index' : MessageIndex,
  });
  const RegisterProposalVoteResponse = IDL.Variant({
    'AlreadyVoted' : IDL.Bool,
    'ProposalNotFound' : IDL.Null,
    'ProposalMessageNotFound' : IDL.Null,
    'NoEligibleNeurons' : IDL.Null,
    'CallerNotInGroup' : IDL.Null,
    'Success' : IDL.Null,
    'ProposalNotAcceptingVotes' : IDL.Null,
    'InternalError' : IDL.Text,
  });
  const RemoveParticipantArgs = IDL.Record({ 'user_id' : UserId });
  const RemoveParticipantResponse = IDL.Variant({
    'UserNotInGroup' : IDL.Null,
    'CallerNotInGroup' : IDL.Null,
    'NotAuthorized' : IDL.Null,
    'Success' : IDL.Null,
    'CannotRemoveSelf' : IDL.Null,
    'CannotRemoveUser' : IDL.Null,
    'InternalError' : IDL.Text,
  });
  const ResetInviteCodeArgs = IDL.Record({});
  const ResetInviteCodeResponse = IDL.Variant({
    'NotAuthorized' : IDL.Null,
    'Success' : IDL.Record({ 'code' : IDL.Nat64 }),
  });
  const SearchMessagesArgs = IDL.Record({
    'max_results' : IDL.Nat8,
    'search_term' : IDL.Text,
  });
  const MessageMatch = IDL.Record({
    'content' : MessageContent,
    'sender' : UserId,
    'score' : IDL.Nat32,
    'chat_id' : ChatId,
    'message_index' : MessageIndex,
  });
  const SearchMessagesSuccessResult = IDL.Record({
    'matches' : IDL.Vec(MessageMatch),
  });
  const SearchMessagesResponse = IDL.Variant({
    'TermTooShort' : IDL.Nat8,
    'CallerNotInGroup' : IDL.Null,
    'Success' : SearchMessagesSuccessResult,
    'TermTooLong' : IDL.Nat8,
    'InvalidTerm' : IDL.Null,
  });
  const SelectedInitialArgs = IDL.Record({});
  const Participant = IDL.Record({
    'role' : Role,
    'user_id' : UserId,
    'date_added' : TimestampMillis,
  });
  const GroupRules = IDL.Record({ 'text' : IDL.Text, 'enabled' : IDL.Bool });
  const SelectedInitialSuccess = IDL.Record({
    'participants' : IDL.Vec(Participant),
    'blocked_users' : IDL.Vec(UserId),
    'pinned_messages' : IDL.Vec(MessageIndex),
    'latest_event_index' : EventIndex,
    'rules' : GroupRules,
  });
  const SelectedInitialResponse = IDL.Variant({
    'CallerNotInGroup' : IDL.Null,
    'Success' : SelectedInitialSuccess,
  });
  const SelectedUpdatesArgs = IDL.Record({ 'updates_since' : EventIndex });
  const SelectedUpdatesSuccess = IDL.Record({
    'blocked_users_removed' : IDL.Vec(UserId),
    'participants_added_or_updated' : IDL.Vec(Participant),
    'pinned_messages_removed' : IDL.Vec(MessageIndex),
    'participants_removed' : IDL.Vec(UserId),
    'pinned_messages_added' : IDL.Vec(MessageIndex),
    'latest_event_index' : EventIndex,
    'rules' : IDL.Opt(GroupRules),
    'blocked_users_added' : IDL.Vec(UserId),
  });
  const SelectedUpdatesResponse = IDL.Variant({
    'CallerNotInGroup' : IDL.Null,
    'Success' : SelectedUpdatesSuccess,
    'SuccessNoUpdates' : EventIndex,
  });
  const User = IDL.Record({ 'username' : IDL.Text, 'user_id' : UserId });
  const GroupReplyContext = IDL.Record({ 'event_index' : EventIndex });
  const SendMessageArgs = IDL.Record({
    'content' : MessageContent,
    'mentioned' : IDL.Vec(User),
    'forwarding' : IDL.Bool,
    'sender_name' : IDL.Text,
    'message_id' : MessageId,
    'replies_to' : IDL.Opt(GroupReplyContext),
    'thread_root_message_index' : IDL.Opt(MessageIndex),
  });
  const InvalidPollReason = IDL.Variant({
    'DuplicateOptions' : IDL.Null,
    'TooFewOptions' : IDL.Nat32,
    'TooManyOptions' : IDL.Nat32,
    'OptionTooLong' : IDL.Nat32,
    'EndDateInThePast' : IDL.Null,
    'PollsNotValidForDirectChats' : IDL.Null,
  });
  const SendMessageResponse = IDL.Variant({
    'TextTooLong' : IDL.Nat32,
    'ThreadMessageNotFound' : IDL.Null,
    'CallerNotInGroup' : IDL.Null,
    'NotAuthorized' : IDL.Null,
    'Success' : IDL.Record({
      'timestamp' : TimestampMillis,
      'event_index' : EventIndex,
      'message_index' : MessageIndex,
    }),
    'MessageEmpty' : IDL.Null,
    'InvalidPoll' : InvalidPollReason,
    'InvalidRequest' : IDL.Text,
  });
  const ThreadPreviewsArgs = IDL.Record({
    'latest_client_thread_update' : IDL.Opt(TimestampMillis),
    'threads' : IDL.Vec(MessageIndex),
  });
  const ThreadPreview = IDL.Record({
    'latest_replies' : IDL.Vec(MessageEventWrapper),
    'total_replies' : IDL.Nat32,
    'root_message' : MessageEventWrapper,
  });
  const ThreadPreviewsResponse = IDL.Variant({
    'ReplicaNotUpToDate' : TimestampMillis,
    'CallerNotInGroup' : IDL.Null,
    'Success' : IDL.Record({
      'threads' : IDL.Vec(ThreadPreview),
    }),
  });
  const ToggleReactionArgs = IDL.Record({
    'username' : IDL.Text,
    'message_id' : MessageId,
    'thread_root_message_index' : IDL.Opt(MessageIndex),
    'reaction' : IDL.Text,
  });
  const ToggleReactionResponse = IDL.Variant({
    'MessageNotFound' : IDL.Null,
    'CallerNotInGroup' : IDL.Null,
    'NotAuthorized' : IDL.Null,
    'InvalidReaction' : IDL.Null,
    'Added' : EventIndex,
    'Removed' : EventIndex,
  });
  const UnblockUserArgs = IDL.Record({ 'user_id' : UserId });
  const UnblockUserResponse = IDL.Variant({
    'GroupNotPublic' : IDL.Null,
    'CannotUnblockSelf' : IDL.Null,
    'CallerNotInGroup' : IDL.Null,
    'NotAuthorized' : IDL.Null,
    'Success' : IDL.Null,
  });
  const UnpinMessageArgs = IDL.Record({ 'message_index' : MessageIndex });
  const UnpinMessageResponse = IDL.Variant({
    'MessageNotFound' : IDL.Null,
    'NoChange' : IDL.Null,
    'CallerNotInGroup' : IDL.Null,
    'NotAuthorized' : IDL.Null,
    'Success' : EventIndex,
  });
  const Avatar = IDL.Record({
    'id' : IDL.Nat,
    'data' : IDL.Vec(IDL.Nat8),
    'mime_type' : IDL.Text,
  });
  const AvatarUpdate = IDL.Variant({
    'NoChange' : IDL.Null,
    'SetToNone' : IDL.Null,
    'SetToSome' : Avatar,
  });
  const UpdateGroupArgs = IDL.Record({
    'permissions' : IDL.Opt(GroupPermissions),
    'name' : IDL.Text,
    'description' : IDL.Text,
    'rules' : GroupRules,
    'avatar' : AvatarUpdate,
  });
  const FieldTooLongResult = IDL.Record({
    'length_provided' : IDL.Nat32,
    'max_length' : IDL.Nat32,
  });
  const FieldTooShortResult = IDL.Record({
    'length_provided' : IDL.Nat32,
    'min_length' : IDL.Nat32,
  });
  const UpdateGroupResponse = IDL.Variant({
    'NameReserved' : IDL.Null,
    'RulesTooLong' : FieldTooLongResult,
    'DescriptionTooLong' : FieldTooLongResult,
    'NameTooShort' : FieldTooShortResult,
    'CallerNotInGroup' : IDL.Null,
    'NotAuthorized' : IDL.Null,
    'AvatarTooBig' : FieldTooLongResult,
    'Success' : IDL.Null,
    'RulesTooShort' : FieldTooShortResult,
<<<<<<< HEAD
=======
    'NameTooLong' : FieldTooLongResult,
    'NameTaken' : IDL.Null,
    'InternalError' : IDL.Null,
  });
  const OptionalGroupPermissions = IDL.Record({
    'block_users' : IDL.Opt(PermissionRole),
    'change_permissions' : IDL.Opt(PermissionRole),
    'delete_messages' : IDL.Opt(PermissionRole),
    'send_messages' : IDL.Opt(PermissionRole),
    'remove_members' : IDL.Opt(PermissionRole),
    'update_group' : IDL.Opt(PermissionRole),
    'invite_users' : IDL.Opt(PermissionRole),
    'change_roles' : IDL.Opt(PermissionRole),
    'add_members' : IDL.Opt(PermissionRole),
    'create_polls' : IDL.Opt(PermissionRole),
    'pin_messages' : IDL.Opt(PermissionRole),
    'reply_in_thread' : IDL.Opt(PermissionRole),
    'react_to_messages' : IDL.Opt(PermissionRole),
  });
  const UpdateGroupV2Args = IDL.Record({
    'permissions' : IDL.Opt(OptionalGroupPermissions),
    'name' : IDL.Opt(IDL.Text),
    'description' : IDL.Opt(IDL.Text),
    'rules' : IDL.Opt(GroupRules),
    'avatar' : AvatarUpdate,
  });
  const UpdateGroupV2Response = IDL.Variant({
    'NameReserved' : IDL.Null,
    'RulesTooLong' : FieldTooLongResult,
    'DescriptionTooLong' : FieldTooLongResult,
    'NameTooShort' : FieldTooShortResult,
    'CallerNotInGroup' : IDL.Null,
    'NotAuthorized' : IDL.Null,
    'AvatarTooBig' : FieldTooLongResult,
    'Success' : IDL.Null,
    'RulesTooShort' : FieldTooShortResult,
>>>>>>> e54b5369
    'NameTooLong' : FieldTooLongResult,
    'NameTaken' : IDL.Null,
    'InternalError' : IDL.Null,
  });
  const UpdatePermissionsArgs = IDL.Record({
    'block_users' : IDL.Opt(PermissionRole),
    'change_permissions' : IDL.Opt(PermissionRole),
    'delete_messages' : IDL.Opt(PermissionRole),
    'send_messages' : IDL.Opt(PermissionRole),
    'remove_members' : IDL.Opt(PermissionRole),
    'update_group' : IDL.Opt(PermissionRole),
    'invite_users' : IDL.Opt(PermissionRole),
    'change_roles' : IDL.Opt(PermissionRole),
    'add_members' : IDL.Opt(PermissionRole),
    'create_polls' : IDL.Opt(PermissionRole),
    'pin_messages' : IDL.Opt(PermissionRole),
    'reply_in_thread' : IDL.Opt(PermissionRole),
    'react_to_messages' : IDL.Opt(PermissionRole),
  });
  const UpdatePermissionsResponse = IDL.Variant({
    'CallerNotInGroup' : IDL.Null,
    'NotAuthorized' : IDL.Null,
    'Success' : IDL.Null,
  });
  return IDL.Service({
    'add_participants' : IDL.Func(
        [AddParticipantsArgs],
        [AddParticipantsResponse],
        [],
      ),
    'block_user' : IDL.Func([BlockUserArgs], [BlockUserResponse], []),
    'change_role' : IDL.Func([ChangeRoleArgs], [ChangeRoleResponse], []),
    'delete_messages' : IDL.Func(
        [DeleteMessagesArgs],
        [DeleteMessagesResponse],
        [],
      ),
    'disable_invite_code' : IDL.Func(
        [DisableInviteCodeArgs],
        [DisableInviteCodeResponse],
        [],
      ),
    'edit_message' : IDL.Func([EditMessageArgs], [EditMessageResponse], []),
    'enable_invite_code' : IDL.Func(
        [EnableInviteCodeArgs],
        [EnableInviteCodeResponse],
        [],
      ),
    'events' : IDL.Func([EventsArgs], [EventsResponse], ['query']),
    'events_by_index' : IDL.Func(
        [EventsByIndexArgs],
        [EventsResponse],
        ['query'],
      ),
    'events_range' : IDL.Func([EventsRangeArgs], [EventsResponse], ['query']),
    'events_window' : IDL.Func([EventsWindowArgs], [EventsResponse], ['query']),
    'invite_code' : IDL.Func([InviteCodeArgs], [InviteCodeResponse], ['query']),
    'make_private' : IDL.Func([MakePrivateArgs], [MakePrivateResponse], []),
    'messages_by_message_index' : IDL.Func(
        [MessagesByMessageIndexArgs],
        [MessagesByMessageIndexResponse],
        ['query'],
      ),
    'pin_message' : IDL.Func([PinMessageArgs], [PinMessageResponse], []),
    'public_summary' : IDL.Func(
        [PublicSummaryArgs],
        [PublicSummaryResponse],
        ['query'],
      ),
    'register_poll_vote' : IDL.Func(
        [RegisterPollVoteArgs],
        [RegisterPollVoteResponse],
        [],
      ),
    'register_proposal_vote' : IDL.Func(
        [RegisterProposalVoteArgs],
        [RegisterProposalVoteResponse],
        [],
      ),
    'remove_participant' : IDL.Func(
        [RemoveParticipantArgs],
        [RemoveParticipantResponse],
        [],
      ),
    'reset_invite_code' : IDL.Func(
        [ResetInviteCodeArgs],
        [ResetInviteCodeResponse],
        [],
      ),
    'search_messages' : IDL.Func(
        [SearchMessagesArgs],
        [SearchMessagesResponse],
        ['query'],
      ),
    'selected_initial' : IDL.Func(
        [SelectedInitialArgs],
        [SelectedInitialResponse],
        ['query'],
      ),
    'selected_updates' : IDL.Func(
        [SelectedUpdatesArgs],
        [SelectedUpdatesResponse],
        ['query'],
      ),
    'send_message' : IDL.Func([SendMessageArgs], [SendMessageResponse], []),
    'thread_previews' : IDL.Func(
        [ThreadPreviewsArgs],
        [ThreadPreviewsResponse],
        ['query'],
      ),
    'toggle_reaction' : IDL.Func(
        [ToggleReactionArgs],
        [ToggleReactionResponse],
        [],
      ),
    'unblock_user' : IDL.Func([UnblockUserArgs], [UnblockUserResponse], []),
    'unpin_message' : IDL.Func([UnpinMessageArgs], [UnpinMessageResponse], []),
    'update_group' : IDL.Func([UpdateGroupArgs], [UpdateGroupResponse], []),
    'update_group_v2' : IDL.Func(
        [UpdateGroupV2Args],
        [UpdateGroupV2Response],
        [],
      ),
    'update_permissions' : IDL.Func(
        [UpdatePermissionsArgs],
        [UpdatePermissionsResponse],
        [],
      ),
  });
};
export const init = ({ IDL }) => { return []; };<|MERGE_RESOLUTION|>--- conflicted
+++ resolved
@@ -809,8 +809,6 @@
     'AvatarTooBig' : FieldTooLongResult,
     'Success' : IDL.Null,
     'RulesTooShort' : FieldTooShortResult,
-<<<<<<< HEAD
-=======
     'NameTooLong' : FieldTooLongResult,
     'NameTaken' : IDL.Null,
     'InternalError' : IDL.Null,
@@ -847,7 +845,6 @@
     'AvatarTooBig' : FieldTooLongResult,
     'Success' : IDL.Null,
     'RulesTooShort' : FieldTooShortResult,
->>>>>>> e54b5369
     'NameTooLong' : FieldTooLongResult,
     'NameTaken' : IDL.Null,
     'InternalError' : IDL.Null,
