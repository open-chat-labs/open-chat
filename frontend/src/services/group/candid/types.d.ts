import type { Principal } from '@dfinity/principal';
import type { ActorMethod } from '@dfinity/agent';

export type AccountIdentifier = Uint8Array;
export interface AddParticipantsArgs {
  'allow_blocked_users' : boolean,
  'user_ids' : Array<UserId>,
  'added_by_name' : string,
}
export interface AddParticipantsFailedResult {
  'errors' : Array<UserId>,
  'users_blocked_from_group' : Array<UserId>,
  'users_who_blocked_request' : Array<UserId>,
  'users_already_in_group' : Array<UserId>,
}
export interface AddParticipantsPartialSuccessResult {
  'errors' : Array<UserId>,
  'users_blocked_from_group' : Array<UserId>,
  'users_not_authorized_to_add' : Array<UserId>,
  'users_added' : Array<UserId>,
  'users_who_blocked_request' : Array<UserId>,
  'users_already_in_group' : Array<UserId>,
}
export type AddParticipantsResponse = {
    'Failed' : AddParticipantsFailedResult
  } |
  { 'PartialSuccess' : AddParticipantsPartialSuccessResult } |
  { 'CallerNotInGroup' : null } |
  { 'NotAuthorized' : null } |
  { 'Success' : null } |
  { 'ParticipantLimitReached' : number };
export interface AddedToGroupNotification {
  'added_by_name' : string,
  'added_by' : UserId,
  'timestamp' : TimestampMillis,
  'chat_id' : ChatId,
  'group_name' : string,
}
export interface AudioContent {
  'mime_type' : string,
  'blob_reference' : [] | [BlobReference],
  'caption' : [] | [string],
}
export interface Avatar {
  'id' : bigint,
  'data' : Uint8Array,
  'mime_type' : string,
}
export interface AvatarChanged {
  'changed_by' : UserId,
  'previous_avatar' : [] | [bigint],
  'new_avatar' : [] | [bigint],
}
export type AvatarIdUpdate = { 'NoChange' : null } |
  { 'SetToNone' : null } |
  { 'SetToSome' : bigint };
export type AvatarUpdate = { 'NoChange' : null } |
  { 'SetToNone' : null } |
  { 'SetToSome' : Avatar };
export interface BlobReference {
  'blob_id' : bigint,
  'canister_id' : CanisterId,
}
export type BlockIndex = bigint;
export interface BlockUserArgs { 'user_id' : UserId }
export type BlockUserResponse = { 'GroupNotPublic' : null } |
  { 'UserNotInGroup' : null } |
  { 'CallerNotInGroup' : null } |
  { 'NotAuthorized' : null } |
  { 'Success' : null } |
  { 'InternalError' : string } |
  { 'CannotBlockSelf' : null } |
  { 'CannotBlockUser' : null };
export type CanisterId = Principal;
export type CanisterUpgradeStatus = { 'NotRequired' : null } |
  { 'InProgress' : null };
export interface CanisterWasm {
  'compressed' : boolean,
  'version' : Version,
  'module' : Uint8Array,
}
export interface ChangeRoleArgs { 'user_id' : UserId, 'new_role' : Role }
export type ChangeRoleResponse = { 'Invalid' : null } |
  { 'UserNotInGroup' : null } |
  { 'CallerNotInGroup' : null } |
  { 'NotAuthorized' : null } |
  { 'Success' : null };
export type ChatEvent = { 'MessageReactionRemoved' : UpdatedMessage } |
  { 'ParticipantJoined' : ParticipantJoined } |
  { 'ParticipantAssumesSuperAdmin' : ParticipantAssumesSuperAdmin } |
  { 'GroupDescriptionChanged' : GroupDescriptionChanged } |
  { 'GroupChatCreated' : GroupChatCreated } |
  { 'MessagePinned' : MessagePinned } |
  { 'UsersBlocked' : UsersBlocked } |
  { 'MessageUnpinned' : MessageUnpinned } |
  { 'MessageReactionAdded' : UpdatedMessage } |
  { 'ParticipantsRemoved' : ParticipantsRemoved } |
  { 'ParticipantRelinquishesSuperAdmin' : ParticipantRelinquishesSuperAdmin } |
  { 'GroupVisibilityChanged' : GroupVisibilityChanged } |
  { 'Message' : Message } |
  { 'PermissionsChanged' : PermissionsChanged } |
  { 'PollEnded' : PollEnded } |
  { 'GroupInviteCodeChanged' : GroupInviteCodeChanged } |
  { 'ThreadUpdated' : ThreadUpdated } |
  { 'UsersUnblocked' : UsersUnblocked } |
  { 'PollVoteRegistered' : UpdatedMessage } |
  { 'ParticipantLeft' : ParticipantLeft } |
  { 'MessageDeleted' : UpdatedMessage } |
  { 'GroupRulesChanged' : GroupRulesChanged } |
  { 'ParticipantDismissedAsSuperAdmin' : ParticipantDismissedAsSuperAdmin } |
  { 'GroupNameChanged' : GroupNameChanged } |
  { 'RoleChanged' : RoleChanged } |
  { 'PollVoteDeleted' : UpdatedMessage } |
  { 'ProposalsUpdated' : ProposalsUpdated } |
  { 'OwnershipTransferred' : OwnershipTransferred } |
  { 'DirectChatCreated' : DirectChatCreated } |
  { 'MessageEdited' : UpdatedMessage } |
  { 'AvatarChanged' : AvatarChanged } |
  { 'ParticipantsAdded' : ParticipantsAdded };
export interface ChatEventWrapper {
  'event' : ChatEvent,
  'timestamp' : TimestampMillis,
  'index' : EventIndex,
}
export type ChatId = CanisterId;
export interface ChatMetrics {
  'audio_messages' : bigint,
  'cycles_messages' : bigint,
  'edits' : bigint,
  'icp_messages' : bigint,
  'last_active' : TimestampMillis,
  'giphy_messages' : bigint,
  'deleted_messages' : bigint,
  'file_messages' : bigint,
  'poll_votes' : bigint,
  'text_messages' : bigint,
  'image_messages' : bigint,
  'replies' : bigint,
  'video_messages' : bigint,
  'polls' : bigint,
  'proposals' : bigint,
  'reactions' : bigint,
}
export type ChatSummary = { 'Group' : GroupChatSummary } |
  { 'Direct' : DirectChatSummary };
export type ChatSummaryUpdates = { 'Group' : GroupChatSummaryUpdates } |
  { 'Direct' : DirectChatSummaryUpdates };
export type CompletedCryptoTransaction = {
    'NNS' : NnsCompletedCryptoTransaction
  };
export interface ConfirmationCodeSms {
  'confirmation_code' : string,
  'phone_number' : string,
}
export interface CryptoContent {
  'recipient' : UserId,
  'caption' : [] | [string],
  'transfer' : CryptoTransaction,
}
export type CryptoTransaction = { 'Failed' : FailedCryptoTransaction } |
  { 'Completed' : CompletedCryptoTransaction } |
  { 'Pending' : PendingCryptoTransaction };
export type Cryptocurrency = { 'InternetComputer' : null };
export type Cycles = bigint;
export interface CyclesRegistrationFee {
  'recipient' : Principal,
  'valid_until' : TimestampMillis,
  'amount' : Cycles,
}
export interface DeleteMessagesArgs {
  'message_ids' : Array<MessageId>,
  'thread_root_message_index' : [] | [MessageIndex],
}
export type DeleteMessagesResponse = { 'MessageNotFound' : null } |
  { 'CallerNotInGroup' : null } |
  { 'Success' : null };
export interface DeletedContent {
  'timestamp' : TimestampMillis,
  'deleted_by' : UserId,
}
export type DirectChatCreated = {};
export interface DirectChatEventWrapper {
  'event' : ChatEvent,
  'timestamp' : TimestampMillis,
  'index' : EventIndex,
}
export interface DirectChatSummary {
  'date_created' : TimestampMillis,
  'metrics' : ChatMetrics,
  'them' : UserId,
  'notifications_muted' : boolean,
  'read_by_me' : Array<MessageIndexRange>,
  'latest_event_index' : EventIndex,
  'read_by_them' : Array<MessageIndexRange>,
  'archived' : boolean,
  'my_metrics' : ChatMetrics,
  'latest_message' : MessageEventWrapper,
}
export interface DirectChatSummaryUpdates {
  'metrics' : [] | [ChatMetrics],
  'affected_events' : Uint32Array,
  'notifications_muted' : [] | [boolean],
  'read_by_me' : [] | [Array<MessageIndexRange>],
  'latest_event_index' : [] | [EventIndex],
  'chat_id' : ChatId,
  'read_by_them' : [] | [Array<MessageIndexRange>],
  'archived' : [] | [boolean],
  'my_metrics' : [] | [ChatMetrics],
  'latest_message' : [] | [MessageEventWrapper],
}
export interface DirectMessageNotification {
  'sender' : UserId,
  'message' : MessageEventWrapper,
  'sender_name' : string,
  'thread_root_message_index' : [] | [MessageIndex],
}
export interface DirectReactionAddedNotification {
  'username' : string,
  'them' : UserId,
  'message' : MessageEventWrapper,
  'timestamp' : TimestampMillis,
  'reaction' : string,
}
export type DisableInviteCodeArgs = {};
export type DisableInviteCodeResponse = { 'NotAuthorized' : null } |
  { 'Success' : null };
export interface EditMessageArgs {
  'content' : MessageContent,
  'message_id' : MessageId,
  'thread_root_message_index' : [] | [MessageIndex],
}
export type EditMessageResponse = { 'MessageNotFound' : null } |
  { 'CallerNotInGroup' : null } |
  { 'Success' : null };
export type EnableInviteCodeArgs = {};
export type EnableInviteCodeResponse = { 'NotAuthorized' : null } |
  { 'Success' : { 'code' : bigint } };
export type EventIndex = number;
export interface EventsArgs {
  'latest_client_event_index' : [] | [EventIndex],
  'invite_code' : [] | [bigint],
  'max_events' : number,
  'ascending' : boolean,
  'thread_root_message_index' : [] | [MessageIndex],
  'start_index' : EventIndex,
}
export interface EventsByIndexArgs {
  'latest_client_event_index' : [] | [EventIndex],
  'invite_code' : [] | [bigint],
  'events' : Uint32Array,
  'thread_root_message_index' : [] | [MessageIndex],
}
export interface EventsRangeArgs {
  'latest_client_event_index' : [] | [EventIndex],
  'invite_code' : [] | [bigint],
  'to_index' : EventIndex,
  'from_index' : EventIndex,
  'thread_root_message_index' : [] | [MessageIndex],
}
export type EventsResponse = { 'ThreadMessageNotFound' : null } |
  { 'ReplicaNotUpToDate' : EventIndex } |
  { 'CallerNotInGroup' : null } |
  { 'Success' : EventsSuccessResult };
export interface EventsSuccessResult {
  'affected_events' : Array<ChatEventWrapper>,
  'events' : Array<ChatEventWrapper>,
  'latest_event_index' : number,
}
export interface EventsWindowArgs {
  'latest_client_event_index' : [] | [EventIndex],
  'mid_point' : MessageIndex,
  'invite_code' : [] | [bigint],
  'max_events' : number,
  'thread_root_message_index' : [] | [MessageIndex],
}
export type FailedCryptoTransaction = { 'NNS' : NnsFailedCryptoTransaction };
export type FallbackRole = { 'Participant' : null } |
  { 'Admin' : null };
export interface FieldTooLongResult {
  'length_provided' : number,
  'max_length' : number,
}
export interface FieldTooShortResult {
  'length_provided' : number,
  'min_length' : number,
}
export interface FileContent {
  'name' : string,
  'mime_type' : string,
  'file_size' : number,
  'blob_reference' : [] | [BlobReference],
  'caption' : [] | [string],
}
export interface GiphyContent {
  'title' : string,
  'desktop' : GiphyImageVariant,
  'caption' : [] | [string],
  'mobile' : GiphyImageVariant,
}
export interface GiphyImageVariant {
  'url' : string,
  'height' : number,
  'mime_type' : string,
  'width' : number,
}
export interface GovernanceProposalsSubtype {
  'is_nns' : boolean,
  'governance_canister_id' : CanisterId,
}
export interface GroupChatCreated {
  'name' : string,
  'description' : string,
  'created_by' : UserId,
}
export interface GroupChatSummary {
  'is_public' : boolean,
  'permissions' : GroupPermissions,
  'metrics' : ChatMetrics,
  'subtype' : [] | [GroupSubtype],
  'min_visible_event_index' : EventIndex,
  'name' : string,
  'role' : Role,
  'wasm_version' : Version,
  'notifications_muted' : boolean,
  'description' : string,
  'last_updated' : TimestampMillis,
  'read_by_me' : Array<MessageIndexRange>,
  'owner_id' : UserId,
  'joined' : TimestampMillis,
  'avatar_id' : [] | [bigint],
  'latest_threads' : Array<ThreadSyncDetails>,
  'latest_event_index' : EventIndex,
  'history_visible_to_new_joiners' : boolean,
  'min_visible_message_index' : MessageIndex,
  'mentions' : Array<Mention>,
  'chat_id' : ChatId,
  'archived' : boolean,
  'participant_count' : number,
  'my_metrics' : ChatMetrics,
  'latest_message' : [] | [MessageEventWrapper],
}
export interface GroupChatSummaryUpdates {
  'is_public' : [] | [boolean],
  'permissions' : [] | [GroupPermissions],
  'metrics' : [] | [ChatMetrics],
  'subtype' : GroupSubtypeUpdate,
  'name' : [] | [string],
  'role' : [] | [Role],
  'wasm_version' : [] | [Version],
  'affected_events' : Uint32Array,
  'notifications_muted' : [] | [boolean],
  'description' : [] | [string],
  'last_updated' : TimestampMillis,
  'read_by_me' : [] | [Array<MessageIndexRange>],
  'owner_id' : [] | [UserId],
  'avatar_id' : AvatarIdUpdate,
  'latest_threads' : Array<ThreadSyncDetails>,
  'latest_event_index' : [] | [EventIndex],
  'mentions' : Array<Mention>,
  'chat_id' : ChatId,
  'archived' : [] | [boolean],
  'participant_count' : [] | [number],
  'my_metrics' : [] | [ChatMetrics],
  'latest_message' : [] | [MessageEventWrapper],
}
export interface GroupDescriptionChanged {
  'new_description' : string,
  'previous_description' : string,
  'changed_by' : UserId,
}
export type GroupInviteCodeChange = { 'Enabled' : null } |
  { 'Disabled' : null } |
  { 'Reset' : null };
export interface GroupInviteCodeChanged {
  'changed_by' : UserId,
  'change' : GroupInviteCodeChange,
}
export interface GroupMessageNotification {
  'hide' : boolean,
  'mentioned' : Array<User>,
  'sender' : UserId,
  'message' : MessageEventWrapper,
  'sender_name' : string,
  'chat_id' : ChatId,
  'thread_root_message_index' : [] | [MessageIndex],
  'group_name' : string,
}
export interface GroupNameChanged {
  'changed_by' : UserId,
  'new_name' : string,
  'previous_name' : string,
}
export interface GroupPermissions {
  'block_users' : PermissionRole,
  'change_permissions' : PermissionRole,
  'delete_messages' : PermissionRole,
  'send_messages' : PermissionRole,
  'remove_members' : PermissionRole,
  'update_group' : PermissionRole,
  'invite_users' : PermissionRole,
  'change_roles' : PermissionRole,
  'add_members' : PermissionRole,
  'create_polls' : PermissionRole,
  'pin_messages' : PermissionRole,
  'reply_in_thread' : PermissionRole,
  'react_to_messages' : PermissionRole,
}
export interface GroupReactionAddedNotification {
  'added_by_name' : string,
  'added_by' : UserId,
  'message' : MessageEventWrapper,
  'timestamp' : TimestampMillis,
  'chat_id' : ChatId,
  'thread_root_message_index' : [] | [MessageIndex],
  'group_name' : string,
  'reaction' : string,
}
export interface GroupReplyContext { 'event_index' : EventIndex }
export interface GroupRules { 'text' : string, 'enabled' : boolean }
export interface GroupRulesChanged {
  'changed_by' : UserId,
  'enabled' : boolean,
  'prev_enabled' : boolean,
}
export type GroupSubtype = {
    'GovernanceProposals' : GovernanceProposalsSubtype
  };
export type GroupSubtypeUpdate = { 'NoChange' : null } |
  { 'SetToNone' : null } |
  { 'SetToSome' : GroupSubtype };
export interface GroupVisibilityChanged {
  'changed_by' : UserId,
  'now_public' : boolean,
}
export type ICP = Tokens;
export interface ICPRegistrationFee {
  'recipient' : AccountIdentifier,
  'valid_until' : TimestampMillis,
  'amount' : ICP,
}
export interface ImageContent {
  'height' : number,
  'mime_type' : string,
  'blob_reference' : [] | [BlobReference],
  'thumbnail_data' : string,
  'caption' : [] | [string],
  'width' : number,
}
export interface IndexedNotification {
  'value' : NotificationEnvelope,
  'index' : bigint,
}
export type InvalidPollReason = { 'DuplicateOptions' : null } |
  { 'TooFewOptions' : number } |
  { 'TooManyOptions' : number } |
  { 'OptionTooLong' : number } |
  { 'EndDateInThePast' : null } |
  { 'PollsNotValidForDirectChats' : null };
export type InviteCodeArgs = {};
export type InviteCodeResponse = { 'NotAuthorized' : null } |
  { 'Success' : { 'code' : [] | [bigint] } };
export type MakePrivateArgs = {};
export type MakePrivateResponse = { 'NotAuthorized' : null } |
  { 'Success' : null } |
  { 'AlreadyPrivate' : null } |
  { 'InternalError' : null };
export type Memo = bigint;
export interface Mention {
  'message_id' : MessageId,
  'event_index' : EventIndex,
  'thread_root_message_index' : [] | [MessageIndex],
  'mentioned_by' : UserId,
  'message_index' : MessageIndex,
}
export interface Message {
  'forwarded' : boolean,
  'content' : MessageContent,
  'edited' : boolean,
  'sender' : UserId,
  'thread_summary' : [] | [ThreadSummary],
  'message_id' : MessageId,
  'replies_to' : [] | [ReplyContext],
  'reactions' : Array<[string, Array<UserId>]>,
  'message_index' : MessageIndex,
}
export type MessageContent = { 'Giphy' : GiphyContent } |
  { 'File' : FileContent } |
  { 'Poll' : PollContent } |
  { 'Text' : TextContent } |
  { 'Image' : ImageContent } |
  { 'GovernanceProposal' : ProposalContent } |
  { 'Audio' : AudioContent } |
  { 'Crypto' : CryptoContent } |
  { 'Video' : VideoContent } |
  { 'Deleted' : DeletedContent };
export interface MessageEventWrapper {
  'event' : Message,
  'timestamp' : TimestampMillis,
  'index' : EventIndex,
}
export type MessageId = bigint;
export type MessageIndex = number;
export interface MessageIndexRange {
  'to' : MessageIndex,
  'from' : MessageIndex,
}
export interface MessageMatch {
  'content' : MessageContent,
  'sender' : UserId,
  'score' : number,
  'chat_id' : ChatId,
  'message_index' : MessageIndex,
}
export interface MessagePinned {
  'pinned_by' : UserId,
  'message_index' : MessageIndex,
}
export interface MessageUnpinned {
  'due_to_message_deleted' : boolean,
  'unpinned_by' : UserId,
  'message_index' : MessageIndex,
}
export interface MessagesByMessageIndexArgs {
  'latest_client_event_index' : [] | [EventIndex],
  'messages' : Uint32Array,
  'invite_code' : [] | [bigint],
  'thread_root_message_index' : [] | [MessageIndex],
}
export type MessagesByMessageIndexResponse = {
    'ThreadMessageNotFound' : null
  } |
  { 'ReplicaNotUpToDate' : EventIndex } |
  { 'CallerNotInGroup' : null } |
  {
    'Success' : {
      'messages' : Array<MessageEventWrapper>,
      'latest_event_index' : EventIndex,
    }
  };
export type Milliseconds = bigint;
export interface NnsCompletedCryptoTransaction {
  'to' : NnsCryptoAccount,
  'fee' : Tokens,
  'created' : TimestampMillis,
  'token' : Cryptocurrency,
  'transaction_hash' : TransactionHash,
  'block_index' : BlockIndex,
  'from' : NnsCryptoAccount,
  'memo' : Memo,
  'amount' : Tokens,
}
export type NnsCryptoAccount = { 'Mint' : null } |
  { 'Account' : AccountIdentifier };
export interface NnsFailedCryptoTransaction {
  'to' : NnsCryptoAccount,
  'fee' : Tokens,
  'created' : TimestampMillis,
  'token' : Cryptocurrency,
  'transaction_hash' : TransactionHash,
  'from' : NnsCryptoAccount,
  'memo' : Memo,
  'error_message' : string,
  'amount' : Tokens,
}
export type NnsNeuronId = bigint;
export interface NnsPendingCryptoTransaction {
  'to' : NnsUserOrAccount,
  'fee' : [] | [Tokens],
  'token' : Cryptocurrency,
  'memo' : [] | [Memo],
  'amount' : Tokens,
}
export interface NnsProposal {
  'id' : ProposalId,
  'url' : string,
  'status' : ProposalDecisionStatus,
  'tally' : Tally,
  'title' : string,
  'created' : TimestampMillis,
  'topic' : number,
  'last_updated' : TimestampMillis,
  'deadline' : TimestampMillis,
  'reward_status' : ProposalRewardStatus,
  'summary' : string,
  'proposer' : NnsNeuronId,
}
export type NnsUserOrAccount = { 'User' : UserId } |
  { 'Account' : AccountIdentifier };
export type Notification = {
    'DirectReactionAddedNotification' : DirectReactionAddedNotification
  } |
  { 'DirectMessageNotification' : DirectMessageNotification } |
  { 'GroupMessageNotification' : GroupMessageNotification } |
  { 'GroupReactionAddedNotification' : GroupReactionAddedNotification } |
  { 'AddedToGroupNotification' : AddedToGroupNotification };
export interface NotificationEnvelope {
  'notification' : Notification,
  'recipients' : Array<UserId>,
}
export interface OptionalGroupPermissions {
  'block_users' : [] | [PermissionRole],
  'change_permissions' : [] | [PermissionRole],
  'delete_messages' : [] | [PermissionRole],
  'send_messages' : [] | [PermissionRole],
  'remove_members' : [] | [PermissionRole],
  'update_group' : [] | [PermissionRole],
  'invite_users' : [] | [PermissionRole],
  'change_roles' : [] | [PermissionRole],
  'add_members' : [] | [PermissionRole],
  'create_polls' : [] | [PermissionRole],
  'pin_messages' : [] | [PermissionRole],
  'reply_in_thread' : [] | [PermissionRole],
  'react_to_messages' : [] | [PermissionRole],
}
export interface OwnershipTransferred {
  'old_owner' : UserId,
  'new_owner' : UserId,
}
export interface PartialUserSummary {
  'username' : [] | [string],
  'user_id' : UserId,
  'avatar_id' : [] | [bigint],
  'seconds_since_last_online' : number,
}
export interface Participant {
  'role' : Role,
  'user_id' : UserId,
  'date_added' : TimestampMillis,
}
export interface ParticipantAssumesSuperAdmin { 'user_id' : UserId }
export interface ParticipantDismissedAsSuperAdmin { 'user_id' : UserId }
export interface ParticipantJoined {
  'user_id' : UserId,
  'as_super_admin' : boolean,
}
export interface ParticipantLeft { 'user_id' : UserId }
export interface ParticipantRelinquishesSuperAdmin { 'user_id' : UserId }
export interface ParticipantsAdded {
  'user_ids' : Array<UserId>,
  'unblocked' : Array<UserId>,
  'added_by' : UserId,
}
export interface ParticipantsRemoved {
  'user_ids' : Array<UserId>,
  'removed_by' : UserId,
}
export type PendingCryptoTransaction = { 'NNS' : NnsPendingCryptoTransaction };
export type PermissionRole = { 'Owner' : null } |
  { 'Admins' : null } |
  { 'Members' : null };
export interface PermissionsChanged {
  'changed_by' : UserId,
  'old_permissions' : GroupPermissions,
  'new_permissions' : GroupPermissions,
}
export interface PinMessageArgs { 'message_index' : MessageIndex }
export type PinMessageResponse = { 'MessageIndexOutOfRange' : null } |
  { 'MessageNotFound' : null } |
  { 'NoChange' : null } |
  { 'CallerNotInGroup' : null } |
  { 'NotAuthorized' : null } |
  { 'Success' : EventIndex };
export type PinnedMessageUpdate = { 'NoChange' : null } |
  { 'SetToNone' : null } |
  { 'SetToSome' : MessageIndex };
export interface PollConfig {
  'allow_multiple_votes_per_user' : boolean,
  'text' : [] | [string],
  'show_votes_before_end_date' : boolean,
  'end_date' : [] | [TimestampMillis],
  'anonymous' : boolean,
  'options' : Array<string>,
}
export interface PollContent {
  'votes' : PollVotes,
  'ended' : boolean,
  'config' : PollConfig,
}
export interface PollEnded {
  'event_index' : EventIndex,
  'message_index' : MessageIndex,
}
export interface PollVotes { 'total' : TotalPollVotes, 'user' : Uint32Array }
export type Proposal = { 'NNS' : NnsProposal } |
  { 'SNS' : SnsProposal };
export interface ProposalContent {
  'my_vote' : [] | [boolean],
  'governance_canister_id' : CanisterId,
  'proposal' : Proposal,
}
export type ProposalDecisionStatus = { 'Failed' : null } |
  { 'Open' : null } |
  { 'Rejected' : null } |
  { 'Executed' : null } |
  { 'Adopted' : null } |
  { 'Unspecified' : null };
export type ProposalId = bigint;
export type ProposalRewardStatus = { 'ReadyToSettle' : null } |
  { 'AcceptVotes' : null } |
  { 'Unspecified' : null } |
  { 'Settled' : null };
export interface ProposalUpdated {
  'event_index' : EventIndex,
  'message_index' : MessageIndex,
}
export interface ProposalsUpdated { 'proposals' : Array<ProposalUpdated> }
export interface PublicGroupSummary {
  'is_public' : boolean,
  'subtype' : [] | [GroupSubtype],
  'name' : string,
  'wasm_version' : Version,
  'description' : string,
  'last_updated' : TimestampMillis,
  'owner_id' : UserId,
  'avatar_id' : [] | [bigint],
  'latest_event_index' : EventIndex,
  'chat_id' : ChatId,
  'participant_count' : number,
  'latest_message' : [] | [MessageEventWrapper],
}
export interface PublicSummaryArgs { 'invite_code' : [] | [bigint] }
export type PublicSummaryResponse = { 'NotAuthorized' : null } |
  { 'Success' : PublicSummarySuccess };
export interface PublicSummarySuccess { 'summary' : PublicGroupSummary }
export interface RegisterPollVoteArgs {
  'poll_option' : number,
  'operation' : VoteOperation,
  'thread_root_message_index' : [] | [MessageIndex],
  'message_index' : MessageIndex,
}
export type RegisterPollVoteResponse = { 'CallerNotInGroup' : null } |
  { 'PollEnded' : null } |
  { 'Success' : PollVotes } |
  { 'OptionIndexOutOfRange' : null } |
  { 'PollNotFound' : null };
export interface RegisterProposalVoteArgs {
  'adopt' : boolean,
  'message_index' : MessageIndex,
}
export type RegisterProposalVoteResponse = { 'AlreadyVoted' : boolean } |
  { 'ProposalNotFound' : null } |
  { 'ProposalMessageNotFound' : null } |
  { 'NoEligibleNeurons' : null } |
  { 'CallerNotInGroup' : null } |
  { 'Success' : null } |
  { 'ProposalNotAcceptingVotes' : null } |
  { 'InternalError' : string };
export type RegistrationFee = { 'ICP' : ICPRegistrationFee } |
  { 'Cycles' : CyclesRegistrationFee };
export interface RemoveParticipantArgs { 'user_id' : UserId }
export type RemoveParticipantResponse = { 'UserNotInGroup' : null } |
  { 'CallerNotInGroup' : null } |
  { 'NotAuthorized' : null } |
  { 'Success' : null } |
  { 'CannotRemoveSelf' : null } |
  { 'CannotRemoveUser' : null } |
  { 'InternalError' : string };
export interface ReplyContext {
  'chat_id_if_other' : [] | [ChatId],
  'event_index' : EventIndex,
}
export type ResetInviteCodeArgs = {};
export type ResetInviteCodeResponse = { 'NotAuthorized' : null } |
  { 'Success' : { 'code' : bigint } };
export type Role = { 'Participant' : null } |
  { 'SuperAdmin' : FallbackRole } |
  { 'Admin' : null } |
  { 'Owner' : null };
export interface RoleChanged {
  'user_ids' : Array<UserId>,
  'changed_by' : UserId,
  'old_role' : Role,
  'new_role' : Role,
}
export interface SearchMessagesArgs {
  'max_results' : number,
  'search_term' : string,
}
export type SearchMessagesResponse = { 'TermTooShort' : number } |
  { 'CallerNotInGroup' : null } |
  { 'Success' : SearchMessagesSuccessResult } |
  { 'TermTooLong' : number } |
  { 'InvalidTerm' : null };
export interface SearchMessagesSuccessResult { 'matches' : Array<MessageMatch> }
export type SelectedInitialArgs = {};
export type SelectedInitialResponse = { 'CallerNotInGroup' : null } |
  { 'Success' : SelectedInitialSuccess };
export interface SelectedInitialSuccess {
  'participants' : Array<Participant>,
  'blocked_users' : Array<UserId>,
  'pinned_messages' : Uint32Array,
  'latest_event_index' : EventIndex,
  'rules' : GroupRules,
}
export interface SelectedUpdatesArgs { 'updates_since' : EventIndex }
export type SelectedUpdatesResponse = { 'CallerNotInGroup' : null } |
  { 'Success' : SelectedUpdatesSuccess } |
  { 'SuccessNoUpdates' : EventIndex };
export interface SelectedUpdatesSuccess {
  'blocked_users_removed' : Array<UserId>,
  'participants_added_or_updated' : Array<Participant>,
  'pinned_messages_removed' : Uint32Array,
  'participants_removed' : Array<UserId>,
  'pinned_messages_added' : Uint32Array,
  'latest_event_index' : EventIndex,
  'rules' : [] | [GroupRules],
  'blocked_users_added' : Array<UserId>,
}
export interface SendMessageArgs {
  'content' : MessageContent,
  'mentioned' : Array<User>,
  'forwarding' : boolean,
  'sender_name' : string,
  'message_id' : MessageId,
  'replies_to' : [] | [GroupReplyContext],
  'thread_root_message_index' : [] | [MessageIndex],
}
export type SendMessageResponse = { 'TextTooLong' : number } |
  { 'ThreadMessageNotFound' : null } |
  { 'CallerNotInGroup' : null } |
  { 'NotAuthorized' : null } |
  {
    'Success' : {
      'timestamp' : TimestampMillis,
      'event_index' : EventIndex,
      'message_index' : MessageIndex,
    }
  } |
  { 'MessageEmpty' : null } |
  { 'InvalidPoll' : InvalidPollReason } |
  { 'InvalidRequest' : string };
export type SnsNeuronId = Uint8Array;
export interface SnsProposal {
  'id' : ProposalId,
  'url' : string,
  'status' : ProposalDecisionStatus,
  'tally' : Tally,
  'title' : string,
  'created' : TimestampMillis,
  'action' : bigint,
  'last_updated' : TimestampMillis,
  'deadline' : TimestampMillis,
  'reward_status' : ProposalRewardStatus,
  'summary' : string,
  'proposer' : SnsNeuronId,
}
export interface Subscription {
  'value' : SubscriptionInfo,
  'last_active' : TimestampMillis,
}
export interface SubscriptionInfo {
  'endpoint' : string,
  'keys' : SubscriptionKeys,
}
export interface SubscriptionKeys { 'auth' : string, 'p256dh' : string }
export interface Tally { 'no' : bigint, 'yes' : bigint, 'total' : bigint }
export interface TextContent { 'text' : string }
export interface ThreadPreview {
  'latest_replies' : Array<MessageEventWrapper>,
  'total_replies' : number,
  'root_message' : MessageEventWrapper,
}
export interface ThreadPreviewsArgs {
  'latest_client_thread_update' : [] | [TimestampMillis],
  'threads' : Uint32Array,
}
export type ThreadPreviewsResponse = {
    'ReplicaNotUpToDate' : TimestampMillis
  } |
  { 'CallerNotInGroup' : null } |
  {
    'Success' : {
      'threads' : Array<ThreadPreview>,
    }
  };
export interface ThreadSummary {
  'latest_event_timestamp' : TimestampMillis,
  'participant_ids' : Array<UserId>,
  'reply_count' : number,
  'latest_event_index' : EventIndex,
}
export interface ThreadSyncDetails {
  'root_message_index' : MessageIndex,
  'last_updated' : TimestampMillis,
  'read_up_to' : [] | [MessageIndex],
  'latest_event' : [] | [EventIndex],
  'latest_message' : [] | [MessageIndex],
}
export interface ThreadUpdated {
  'latest_thread_message_index_if_updated' : [] | [MessageIndex],
  'event_index' : EventIndex,
  'message_index' : MessageIndex,
}
export type TimestampMillis = bigint;
export type TimestampNanos = bigint;
export interface ToggleReactionArgs {
  'username' : string,
  'message_id' : MessageId,
  'thread_root_message_index' : [] | [MessageIndex],
  'reaction' : string,
}
export type ToggleReactionResponse = { 'MessageNotFound' : null } |
  { 'CallerNotInGroup' : null } |
  { 'NotAuthorized' : null } |
  { 'InvalidReaction' : null } |
  { 'Added' : EventIndex } |
  { 'Removed' : EventIndex };
export interface Tokens { 'e8s' : bigint }
export type TotalPollVotes = { 'Anonymous' : Array<[number, number]> } |
  { 'Visible' : Array<[number, Array<UserId>]> } |
  { 'Hidden' : number };
export type TransactionHash = Uint8Array;
export interface UnblockUserArgs { 'user_id' : UserId }
export type UnblockUserResponse = { 'GroupNotPublic' : null } |
  { 'CannotUnblockSelf' : null } |
  { 'CallerNotInGroup' : null } |
  { 'NotAuthorized' : null } |
  { 'Success' : null };
export interface UnpinMessageArgs { 'message_index' : MessageIndex }
export type UnpinMessageResponse = { 'MessageNotFound' : null } |
  { 'NoChange' : null } |
  { 'CallerNotInGroup' : null } |
  { 'NotAuthorized' : null } |
  { 'Success' : EventIndex };
export interface UpdateGroupArgs {
  'permissions' : [] | [GroupPermissions],
  'name' : string,
  'description' : string,
  'rules' : GroupRules,
  'avatar' : AvatarUpdate,
}
export type UpdateGroupResponse = { 'NameReserved' : null } |
  { 'RulesTooLong' : FieldTooLongResult } |
<<<<<<< HEAD
=======
  { 'DescriptionTooLong' : FieldTooLongResult } |
  { 'NameTooShort' : FieldTooShortResult } |
  { 'CallerNotInGroup' : null } |
  { 'NotAuthorized' : null } |
  { 'AvatarTooBig' : FieldTooLongResult } |
  { 'Success' : null } |
  { 'RulesTooShort' : FieldTooShortResult } |
  { 'NameTooLong' : FieldTooLongResult } |
  { 'NameTaken' : null } |
  { 'InternalError' : null };
export interface UpdateGroupV2Args {
  'permissions' : [] | [OptionalGroupPermissions],
  'name' : [] | [string],
  'description' : [] | [string],
  'rules' : [] | [GroupRules],
  'avatar' : AvatarUpdate,
}
export type UpdateGroupV2Response = { 'NameReserved' : null } |
  { 'RulesTooLong' : FieldTooLongResult } |
>>>>>>> e54b5369
  { 'DescriptionTooLong' : FieldTooLongResult } |
  { 'NameTooShort' : FieldTooShortResult } |
  { 'CallerNotInGroup' : null } |
  { 'NotAuthorized' : null } |
  { 'AvatarTooBig' : FieldTooLongResult } |
  { 'Success' : null } |
  { 'RulesTooShort' : FieldTooShortResult } |
  { 'NameTooLong' : FieldTooLongResult } |
  { 'NameTaken' : null } |
  { 'InternalError' : null };
export interface UpdatePermissionsArgs {
  'block_users' : [] | [PermissionRole],
  'change_permissions' : [] | [PermissionRole],
  'delete_messages' : [] | [PermissionRole],
  'send_messages' : [] | [PermissionRole],
  'remove_members' : [] | [PermissionRole],
  'update_group' : [] | [PermissionRole],
  'invite_users' : [] | [PermissionRole],
  'change_roles' : [] | [PermissionRole],
  'add_members' : [] | [PermissionRole],
  'create_polls' : [] | [PermissionRole],
  'pin_messages' : [] | [PermissionRole],
  'reply_in_thread' : [] | [PermissionRole],
  'react_to_messages' : [] | [PermissionRole],
}
export type UpdatePermissionsResponse = { 'CallerNotInGroup' : null } |
  { 'NotAuthorized' : null } |
  { 'Success' : null };
export interface UpdatedMessage {
  'updated_by' : UserId,
  'message_id' : MessageId,
  'event_index' : EventIndex,
}
export interface User { 'username' : string, 'user_id' : UserId }
export type UserId = CanisterId;
export interface UserSummary {
  'username' : string,
  'user_id' : UserId,
  'avatar_id' : [] | [bigint],
  'seconds_since_last_online' : number,
}
export interface UsersBlocked {
  'user_ids' : Array<UserId>,
  'blocked_by' : UserId,
}
export interface UsersUnblocked {
  'user_ids' : Array<UserId>,
  'unblocked_by' : UserId,
}
export interface Version {
  'major' : number,
  'minor' : number,
  'patch' : number,
}
export interface VideoContent {
  'height' : number,
  'image_blob_reference' : [] | [BlobReference],
  'video_blob_reference' : [] | [BlobReference],
  'mime_type' : string,
  'thumbnail_data' : string,
  'caption' : [] | [string],
  'width' : number,
}
export type VoteOperation = { 'RegisterVote' : null } |
  { 'DeleteVote' : null };
export interface _SERVICE {
  'add_participants' : ActorMethod<
    [AddParticipantsArgs],
    AddParticipantsResponse,
  >,
  'block_user' : ActorMethod<[BlockUserArgs], BlockUserResponse>,
  'change_role' : ActorMethod<[ChangeRoleArgs], ChangeRoleResponse>,
  'delete_messages' : ActorMethod<[DeleteMessagesArgs], DeleteMessagesResponse>,
  'disable_invite_code' : ActorMethod<
    [DisableInviteCodeArgs],
    DisableInviteCodeResponse,
  >,
  'edit_message' : ActorMethod<[EditMessageArgs], EditMessageResponse>,
  'enable_invite_code' : ActorMethod<
    [EnableInviteCodeArgs],
    EnableInviteCodeResponse,
  >,
  'events' : ActorMethod<[EventsArgs], EventsResponse>,
  'events_by_index' : ActorMethod<[EventsByIndexArgs], EventsResponse>,
  'events_range' : ActorMethod<[EventsRangeArgs], EventsResponse>,
  'events_window' : ActorMethod<[EventsWindowArgs], EventsResponse>,
  'invite_code' : ActorMethod<[InviteCodeArgs], InviteCodeResponse>,
  'make_private' : ActorMethod<[MakePrivateArgs], MakePrivateResponse>,
  'messages_by_message_index' : ActorMethod<
    [MessagesByMessageIndexArgs],
    MessagesByMessageIndexResponse,
  >,
  'pin_message' : ActorMethod<[PinMessageArgs], PinMessageResponse>,
  'public_summary' : ActorMethod<[PublicSummaryArgs], PublicSummaryResponse>,
  'register_poll_vote' : ActorMethod<
    [RegisterPollVoteArgs],
    RegisterPollVoteResponse,
  >,
  'register_proposal_vote' : ActorMethod<
    [RegisterProposalVoteArgs],
    RegisterProposalVoteResponse,
  >,
  'remove_participant' : ActorMethod<
    [RemoveParticipantArgs],
    RemoveParticipantResponse,
  >,
  'reset_invite_code' : ActorMethod<
    [ResetInviteCodeArgs],
    ResetInviteCodeResponse,
  >,
  'search_messages' : ActorMethod<[SearchMessagesArgs], SearchMessagesResponse>,
  'selected_initial' : ActorMethod<
    [SelectedInitialArgs],
    SelectedInitialResponse,
  >,
  'selected_updates' : ActorMethod<
    [SelectedUpdatesArgs],
    SelectedUpdatesResponse,
  >,
  'send_message' : ActorMethod<[SendMessageArgs], SendMessageResponse>,
  'thread_previews' : ActorMethod<[ThreadPreviewsArgs], ThreadPreviewsResponse>,
  'toggle_reaction' : ActorMethod<[ToggleReactionArgs], ToggleReactionResponse>,
  'unblock_user' : ActorMethod<[UnblockUserArgs], UnblockUserResponse>,
  'unpin_message' : ActorMethod<[UnpinMessageArgs], UnpinMessageResponse>,
  'update_group' : ActorMethod<[UpdateGroupArgs], UpdateGroupResponse>,
  'update_group_v2' : ActorMethod<[UpdateGroupV2Args], UpdateGroupV2Response>,
  'update_permissions' : ActorMethod<
    [UpdatePermissionsArgs],
    UpdatePermissionsResponse,
  >,
}<|MERGE_RESOLUTION|>--- conflicted
+++ resolved
@@ -931,8 +931,6 @@
 }
 export type UpdateGroupResponse = { 'NameReserved' : null } |
   { 'RulesTooLong' : FieldTooLongResult } |
-<<<<<<< HEAD
-=======
   { 'DescriptionTooLong' : FieldTooLongResult } |
   { 'NameTooShort' : FieldTooShortResult } |
   { 'CallerNotInGroup' : null } |
@@ -952,7 +950,6 @@
 }
 export type UpdateGroupV2Response = { 'NameReserved' : null } |
   { 'RulesTooLong' : FieldTooLongResult } |
->>>>>>> e54b5369
   { 'DescriptionTooLong' : FieldTooLongResult } |
   { 'NameTooShort' : FieldTooShortResult } |
   { 'CallerNotInGroup' : null } |
