import type { Identity } from "@dfinity/agent";
import type {
    CheckUsernameResponse,
    CurrentUserResponse,
    SetUsernameResponse,
    SubmitPhoneNumberResponse,
    ConfirmPhoneNumberResponse,
    PhoneNumber,
    ResendCodeResponse,
    UsersArgs,
    UsersResponse,
    UserSummary,
    User,
    SetBioResponse,
    RegisterUserResponse,
    UpgradeStorageResponse,
    PartialUserSummary,
    ChallengeAttempt,
    CreateChallengeResponse,
    PublicProfile,
    PinChatResponse,
    UnpinChatResponse,
    MigrateUserPrincipalResponse,
    ArchiveChatResponse,
} from "../domain/user/user";
import type { IUserIndexClient } from "./userIndex/userIndex.client.interface";
import type { IUserClient } from "./user/user.client.interface";
import type {
    EventsResponse,
    UpdateArgs,
    CandidateGroupChat,
    CreateGroupResponse,
    DirectChatEvent,
    GroupChatEvent,
    ChatEvent,
    ChatSummary,
    MergedUpdatesResponse,
    AddMembersResponse,
    Message,
    SendMessageResponse,
    RemoveMemberResponse,
    BlockUserResponse,
    UnblockUserResponse,
    LeaveGroupResponse,
    MarkReadResponse,
    UpdateGroupResponse,
    ToggleReactionResponse,
    IndexRange,
    EventWrapper,
    DeleteMessageResponse,
    JoinGroupResponse,
    EditMessageResponse,
    MarkReadRequest,
    ChangeRoleResponse,
    GroupChatDetailsResponse,
    GroupChatDetails,
    DeleteGroupResponse,
    MessageContent,
    GroupChatSummary,
    MemberRole,
    PinMessageResponse,
    UnpinMessageResponse,
    RegisterPollVoteResponse,
    GroupPermissions,
    PendingCryptocurrencyWithdrawal,
    WithdrawCryptocurrencyResponse,
    MakeGroupPrivateResponse,
    InviteCodeResponse,
    EnableInviteCodeResponse,
    DisableInviteCodeResponse,
    ResetInviteCodeResponse,
    UpdatePermissionsResponse,
    CurrentChatState,
    ThreadPreview,
    ThreadSyncDetails,
    RegisterProposalVoteResponse,
    ListNervousSystemFunctionsResponse,
    ThreadPreviewsResponse,
} from "../domain/chat/chat";
import type { IGroupClient } from "./group/group.client.interface";
import { Database, getAllUsers, initDb } from "../utils/caching";
import { UserIndexClient } from "./userIndex/userIndex.client";
import { UserClient } from "./user/user.client";
import { GroupClient } from "./group/group.client";
import type { BlobReference, DataContent } from "../domain/data/data";
import { UnsupportedValueError } from "../utils/error";
import type {
    GroupSearchResponse,
    SearchAllMessagesResponse,
    SearchDirectChatResponse,
    SearchGroupChatResponse,
} from "../domain/search/search";
import { MarkMessagesRead, messagesRead } from "../stores/markRead";
import type { INotificationsClient } from "./notifications/notifications.client.interface";
import { NotificationsClient } from "./notifications/notifications.client";
import type { ToggleMuteNotificationResponse } from "../domain/notifications";
import type { IOnlineClient } from "./online/online.client.interface";
import { OnlineClient } from "./online/online.client";
import { DataClient } from "./data/data.client";
import { storageStore } from "../stores/storage";
import type { ILedgerClient } from "./ledger/ledger.client.interface";
import { LedgerClient } from "./ledger/ledger.client";
import type { Cryptocurrency, Tokens } from "../domain/crypto";
import { cryptoBalance } from "../stores/crypto";
import type { IGroupIndexClient } from "./groupIndex/groupIndex.client.interface";
import { GroupIndexClient } from "./groupIndex/groupIndex.client";
import type { ServiceRetryInterrupt } from "./candidService";
import { userStore } from "../stores/user";
import { toRecord } from "../utils/list";
import { measure } from "./common/profiling";
import { buildBlobUrl, buildUserAvatarUrl, threadsReadFromChat } from "../domain/chat/chat.utils";
import { SnsGovernanceClient } from "./snsGovernance/sns.governance.client";
import { snsFunctions } from "../stores/snsFunctions";
import { userCreatedStore } from "../stores/settings";
import { selectedAuthProviderStore } from "../stores/authProviders";
import { AuthProvider } from "../domain/auth";

export const apiKey = Symbol();

export type GroupInvite = {
    chatId: string;
    code: string;
};

export class ServiceContainer implements MarkMessagesRead {
    private _userIndexClient: IUserIndexClient;
    private _onlineClient: IOnlineClient;
    private _groupIndexClient: IGroupIndexClient;
    private _userClient?: IUserClient;
    private _notificationClient: INotificationsClient;
    private _ledgerClients: Record<Cryptocurrency, ILedgerClient>;
    private _groupClients: Record<string, IGroupClient>;
    private _groupInvite: GroupInvite | undefined;
    private db?: Database;

    constructor(private identity: Identity) {
        this.db = initDb(identity.getPrincipal().toString());
        this._onlineClient = OnlineClient.create(identity);
        this._userIndexClient = UserIndexClient.create(identity, this.db);
        this._groupIndexClient = GroupIndexClient.create(identity);
        this._notificationClient = NotificationsClient.create(identity);
        this._ledgerClients = {
            icp: LedgerClient.create(identity, "process.env.LEDGER_CANISTER_ICP"),
            btc: LedgerClient.create(identity, "process.env.LEDGER_CANISTER_BTC"),
            chat: LedgerClient.create(identity, "process.env.LEDGER_CANISTER_CHAT"),
        };
        this._groupClients = {};
        if (this.db) {
            // eslint-disable-next-line @typescript-eslint/no-non-null-assertion
            measure("getAllUsers", () => getAllUsers(this.db!)).then((users) => {
                const lookup = toRecord(
                    users.map((user) => this.rehydrateUserSummary(user)),
                    (u) => u.userId
                );
                userStore.set(lookup);
            });
        }
    }

    public set groupInvite(value: GroupInvite) {
        this._groupInvite = value;
    }

    createUserClient(userId: string): ServiceContainer {
        this._userClient = UserClient.create(userId, this.identity, this.db, this._groupInvite);
        return this;
    }

    private getGroupClient(chatId: string): IGroupClient {
        if (!this._groupClients[chatId]) {
            const inviteCode = this.getProvidedInviteCode(chatId);
            this._groupClients[chatId] = GroupClient.create(
                chatId,
                this.identity,
                this.db,
                inviteCode
            );
        }
        return this._groupClients[chatId];
    }

    private get userClient(): IUserClient {
        if (this._userClient) {
            return this._userClient;
        }
        throw new Error("Attempted to use the user client before it has been initialised");
    }

    private getProvidedInviteCode(chatId: string): string | undefined {
        return this._groupInvite?.chatId === chatId ? this._groupInvite.code : undefined;
    }

    editMessage(
        chat: ChatSummary,
        msg: Message,
        threadRootMessageIndex?: number
    ): Promise<EditMessageResponse> {
        if (chat.kind === "group_chat") {
            return this.editGroupMessage(chat.chatId, msg, threadRootMessageIndex);
        }
        if (chat.kind === "direct_chat") {
            return this.editDirectMessage(chat.them, msg, threadRootMessageIndex);
        }
        throw new UnsupportedValueError("Unexpect chat type", chat);
    }

    sendMessage(
        chat: ChatSummary,
        user: UserSummary,
        mentioned: User[],
        msg: Message,
        threadRootMessageIndex?: number
    ): Promise<[SendMessageResponse, Message]> {
        if (chat.kind === "group_chat") {
            if (msg.content.kind === "crypto_content") {
                // TODO - this doesn't look like it's going to work in threads
                return this.userClient.sendGroupICPTransfer(
                    chat.chatId,
                    msg.content.transfer.recipient,
                    user,
                    msg
                );
            }
            return this.sendGroupMessage(
                chat.chatId,
                user.username,
                mentioned,
                msg,
                threadRootMessageIndex
            );
        }
        if (chat.kind === "direct_chat") {
            const replyingToChatId =
                msg.repliesTo &&
                msg.repliesTo.kind === "rehydrated_reply_context" &&
                chat.chatId !== msg.repliesTo.chatId
                    ? msg.repliesTo.chatId
                    : undefined;
            return this.sendDirectMessage(
                chat.them,
                user,
                msg,
                replyingToChatId,
                threadRootMessageIndex
            );
        }
        throw new UnsupportedValueError("Unexpect chat type", chat);
    }

    private sendGroupMessage(
        chatId: string,
        senderName: string,
        mentioned: User[],
        message: Message,
        threadRootMessageIndex?: number
    ): Promise<[SendMessageResponse, Message]> {
        return this.getGroupClient(chatId).sendMessage(
            senderName,
            mentioned,
            message,
            threadRootMessageIndex
        );
    }

    private editGroupMessage(
        chatId: string,
        message: Message,
        threadRootMessageIndex?: number
    ): Promise<EditMessageResponse> {
        return this.getGroupClient(chatId).editMessage(message, threadRootMessageIndex);
    }

    private sendDirectMessage(
        recipientId: string,
        sender: UserSummary,
        message: Message,
        replyingToChatId?: string,
        threadRootMessageIndex?: number
    ): Promise<[SendMessageResponse, Message]> {
        return this.userClient.sendMessage(
            recipientId,
            sender,
            message,
            replyingToChatId,
            threadRootMessageIndex
        );
    }

    private editDirectMessage(
        recipientId: string,
        message: Message,
        threadRootMessageIndex?: number
    ): Promise<EditMessageResponse> {
        return this.userClient.editMessage(recipientId, message, threadRootMessageIndex);
    }

    createGroupChat(candidate: CandidateGroupChat): Promise<CreateGroupResponse> {
        return this.userClient.createGroup(candidate);
    }

    updateGroup(
        chatId: string,
        name: string,
        desc: string,
        avatar?: Uint8Array
    ): Promise<UpdateGroupResponse> {
        return this.getGroupClient(chatId).updateGroup(name, desc, avatar);
    }

    updatePermissions(
        chatId: string,
        permissions: Partial<GroupPermissions>
    ): Promise<UpdatePermissionsResponse> {
        return this.getGroupClient(chatId).updatePermissions(permissions);
    }

    addMembers(
        chatId: string,
        userIds: string[],
        myUsername: string,
        allowBlocked: boolean
    ): Promise<AddMembersResponse> {
        if (!userIds.length) {
            return Promise.resolve<AddMembersResponse>({ kind: "add_members_success" });
        }
        return this.getGroupClient(chatId).addMembers(userIds, myUsername, allowBlocked);
    }

    directChatEventsWindow(
        eventIndexRange: IndexRange,
        theirUserId: string,
        messageIndex: number,
        latestClientMainEventIndex: number | undefined
    ): Promise<EventsResponse<DirectChatEvent>> {
        return this.rehydrateEventResponse(
            "direct",
            theirUserId,
            this.userClient.chatEventsWindow(
                eventIndexRange,
                theirUserId,
                messageIndex,
                latestClientMainEventIndex
            ),
            undefined,
            latestClientMainEventIndex
        );
    }

    chatEvents(
        chat: ChatSummary,
        eventIndexRange: IndexRange,
        startIndex: number,
        ascending: boolean,
        threadRootMessageIndex: number | undefined,
        // If threadRootMessageIndex is defined, then this should be the latest event index for that thread
        latestClientEventIndex: number | undefined
    ): Promise<EventsResponse<ChatEvent>> {
        return chat.kind === "group_chat"
            ? this.groupChatEvents(
                  eventIndexRange,
                  chat.chatId,
                  startIndex,
                  ascending,
                  threadRootMessageIndex,
                  latestClientEventIndex
              )
            : this.directChatEvents(
                  eventIndexRange,
                  chat.them,
                  startIndex,
                  ascending,
                  threadRootMessageIndex,
                  latestClientEventIndex
              );
    }

    private directChatEvents(
        eventIndexRange: IndexRange,
        theirUserId: string,
        startIndex: number,
        ascending: boolean,
        threadRootMessageIndex: number | undefined,
        latestClientEventIndex: number | undefined
    ): Promise<EventsResponse<DirectChatEvent>> {
        return this.rehydrateEventResponse(
            "direct",
            theirUserId,
            this.userClient.chatEvents(
                eventIndexRange,
                theirUserId,
                startIndex,
                ascending,
                threadRootMessageIndex,
                latestClientEventIndex
            ),
            threadRootMessageIndex,
            latestClientEventIndex
        );
    }

    directChatEventsByEventIndex(
        theirUserId: string,
        eventIndexes: number[],
        threadRootMessageIndex: number | undefined,
        // If threadRootMessageIndex is defined, then this should be the latest event index for that thread
        latestClientEventIndex: number | undefined
    ): Promise<EventsResponse<DirectChatEvent>> {
        return this.rehydrateEventResponse(
            "direct",
            theirUserId,
            this.userClient.chatEventsByIndex(
                eventIndexes,
                theirUserId,
                threadRootMessageIndex,
                latestClientEventIndex
            ),
            threadRootMessageIndex,
            latestClientEventIndex
        );
    }

    groupChatEventsWindow(
        eventIndexRange: IndexRange,
        chatId: string,
        messageIndex: number,
        latestClientMainEventIndex: number | undefined
    ): Promise<EventsResponse<GroupChatEvent>> {
        return this.rehydrateEventResponse(
            "group",
            chatId,
            this.getGroupClient(chatId).chatEventsWindow(
                eventIndexRange,
                messageIndex,
                latestClientMainEventIndex
            ),
            undefined,
            latestClientMainEventIndex
        );
    }

    private groupChatEvents(
        eventIndexRange: IndexRange,
        chatId: string,
        startIndex: number,
        ascending: boolean,
        threadRootMessageIndex: number | undefined,
        latestClientEventIndex: number | undefined
    ): Promise<EventsResponse<GroupChatEvent>> {
        return this.rehydrateEventResponse(
            "group",
            chatId,
            this.getGroupClient(chatId).chatEvents(
                eventIndexRange,
                startIndex,
                ascending,
                threadRootMessageIndex,
                latestClientEventIndex
            ),
            threadRootMessageIndex,
            latestClientEventIndex
        );
    }

    groupChatEventsByEventIndex(
        chatId: string,
        eventIndexes: number[],
        threadRootMessageIndex: number | undefined,
        // If threadRootMessageIndex is defined, then this should be the latest event index for that thread
        latestClientEventIndex: number | undefined
    ): Promise<EventsResponse<GroupChatEvent>> {
        return this.rehydrateEventResponse(
            "group",
            chatId,
            this.getGroupClient(chatId).chatEventsByIndex(
                eventIndexes,
                threadRootMessageIndex,
                latestClientEventIndex
            ),
            threadRootMessageIndex,
            latestClientEventIndex
        );
    }

    private rehydrateMessageContent(content: MessageContent): MessageContent {
        if (
            (content.kind === "file_content" ||
                content.kind === "image_content" ||
                content.kind === "audio_content") &&
            content.blobReference !== undefined
        ) {
            content = this.rehydrateDataContent(content);
        }
        if (content.kind === "video_content") {
            return {
                ...content,
                videoData: this.rehydrateDataContent(content.videoData),
                imageData: this.rehydrateDataContent(content.imageData),
            };
        }
        return content;
    }

    private reydrateEventList<T extends ChatEvent>(events: EventWrapper<T>[]): EventWrapper<T>[] {
        return events.map((e) => {
            if (e.event.kind === "message") {
                return {
                    ...e,
                    event: {
                        ...e.event,
                        content: this.rehydrateMessageContent(e.event.content),
                    },
                };
            }
            return e;
        });
    }

    /**
     * Given a list of events, identify all eventIndexes which we may need to look up
     * In practice this means the event indexes of embedded reply contexts
     */
    private findMissingEventIndexesByChat<T extends ChatEvent>(
        defaultChatId: string,
        events: EventWrapper<T>[]
    ): Record<string, number[]> {
        return events.reduce<Record<string, number[]>>((result, ev) => {
            if (
                ev.event.kind === "message" &&
                ev.event.repliesTo &&
                ev.event.repliesTo.kind === "raw_reply_context"
            ) {
                const chatId = ev.event.repliesTo.chatIdIfOther ?? defaultChatId;
                if (result[chatId] === undefined) {
                    result[chatId] = [];
                }
                result[chatId].push(ev.event.repliesTo.eventIndex);
            }
            return result;
        }, {});
    }

    private messagesFromEventsResponse<T extends ChatEvent>(
        chatId: string,
        resp: EventsResponse<T>
    ): [string, EventWrapper<Message>[]] {
        if (resp !== "events_failed") {
            return [
                chatId,
                resp.events.reduce((msgs, ev) => {
                    if (ev.event.kind === "message") {
                        msgs.push(ev as EventWrapper<Message>);
                    }
                    return msgs;
                }, [] as EventWrapper<Message>[]),
            ];
        } else {
            return [chatId, []];
        }
    }

    private async resolveMissingIndexes<T extends ChatEvent>(
        chatType: "direct" | "group",
        currentChatId: string,
        events: EventWrapper<T>[],
        threadRootMessageIndex: number | undefined,
        latestClientEventIndex: number | undefined
    ): Promise<Record<string, EventWrapper<Message>[]>> {
        const missing = this.findMissingEventIndexesByChat(currentChatId, events);
        const missingMessages: Promise<[string, EventWrapper<Message>[]]>[] = [];

        // this looks horrendous but remember these things will *usually* come straight from the cache
        Object.entries(missing).forEach(([chatId, idxs]) => {
            if (chatId === currentChatId && chatType === "direct") {
                missingMessages.push(
                    this.userClient
                        .chatEventsByIndex(
                            idxs,
                            currentChatId,
                            threadRootMessageIndex,
                            latestClientEventIndex
                        )
                        .then((resp) => this.messagesFromEventsResponse(chatId, resp))
                );
            } else {
                // it must be a group chat
                const client = this.getGroupClient(chatId);
                missingMessages.push(
                    client
                        .chatEventsByIndex(idxs, threadRootMessageIndex, latestClientEventIndex)
                        .then((resp) => this.messagesFromEventsResponse(chatId, resp))
                );
            }
        });

        const result = await Promise.all(missingMessages);
        return result.reduce<Record<string, EventWrapper<Message>[]>>((res, [chatId, messages]) => {
            if (!res[chatId]) {
                res[chatId] = [];
            }
            res[chatId] = res[chatId].concat(messages);
            return res;
        }, {});
    }

    private rehydrateMissingReplies<T extends ChatEvent>(
        defaultChatId: string,
        events: EventWrapper<T>[],
        missing: Record<string, EventWrapper<Message>[]>
    ): EventWrapper<T>[] {
        return events.map((ev) => {
            if (
                ev.event.kind === "message" &&
                ev.event.repliesTo &&
                ev.event.repliesTo.kind === "raw_reply_context"
            ) {
                const chatId = ev.event.repliesTo.chatIdIfOther ?? defaultChatId;
                const messageEvents = missing[chatId];
                const idx = ev.event.repliesTo.eventIndex;
                const msg = messageEvents.find((me) => me.index === idx)?.event;
                if (msg) {
                    return {
                        ...ev,
                        event: {
                            ...ev.event,
                            repliesTo: {
                                kind: "rehydrated_reply_context",
                                content: this.rehydrateMessageContent(msg.content),
                                senderId: msg.sender,
                                messageId: msg.messageId,
                                messageIndex: msg.messageIndex,
                                eventIndex: idx,
                                chatId,
                                edited: msg.edited,
                            },
                        },
                    };
                }
                return ev;
            }
            return ev;
        });
    }

    private async rehydrateEventResponse<T extends ChatEvent>(
        chatType: "direct" | "group",
        currentChatId: string,
        eventsPromise: Promise<EventsResponse<T>>,
        threadRootMessageIndex: number | undefined,
        latestClientEventIndex: number | undefined
    ): Promise<EventsResponse<T>> {
        const resp = await eventsPromise;

        if (resp === "events_failed") {
            return resp;
        }

        const missing = await this.resolveMissingIndexes(
            chatType,
            currentChatId,
            resp.events,
            threadRootMessageIndex,
            latestClientEventIndex
        );
        resp.events = this.rehydrateMissingReplies(currentChatId, resp.events, missing);
        resp.events = this.reydrateEventList(resp.events);
        resp.affectedEvents = this.reydrateEventList(resp.affectedEvents);
        return resp;
    }

    rehydrateUserSummary<T extends UserSummary | PartialUserSummary>(userSummary: T): T {
        const ref = userSummary.blobReference;
        return {
            ...userSummary,
            blobData: undefined,
            blobUrl: buildUserAvatarUrl(userSummary.userId, ref?.blobId ?? undefined),
        };
    }

    rehydrateDataContent<T extends DataContent>(
        dataContent: T,
        blobType: "blobs" | "avatar" = "blobs"
    ): T {
        const ref = dataContent.blobReference;
        return ref !== undefined
            ? {
                  ...dataContent,
                  blobData: undefined,
                  blobUrl: buildBlobUrl(ref.canisterId, ref.blobId, blobType),
              }
            : dataContent;
    }

    async rehydrateMessage(
        chatType: "direct" | "group",
        currentChatId: string,
        message: EventWrapper<Message>,
        threadRootMessageIndex: number | undefined,
        latestClientEventIndex: number | undefined
    ): Promise<EventWrapper<Message>> {
        const missing = await this.resolveMissingIndexes(
            chatType,
            currentChatId,
            [message],
            threadRootMessageIndex,
            latestClientEventIndex
        );
        [message] = this.rehydrateMissingReplies(currentChatId, [message], missing);
        [message] = this.reydrateEventList([message]);
        return message;
    }

    searchUsers(searchTerm: string, maxResults = 20): Promise<UserSummary[]> {
        return this._userIndexClient
            .searchUsers(searchTerm, maxResults)
            .then((users) => users.map((u) => this.rehydrateUserSummary(u)));
    }

    searchGroups(searchTerm: string, maxResults = 10): Promise<GroupSearchResponse> {
        return this._groupIndexClient.search(searchTerm, maxResults).then((res) => {
            if (res.kind === "success") {
                return {
                    ...res,
                    matches: res.matches.map((match) => this.rehydrateDataContent(match, "avatar")),
                };
            }
            return res;
        });
    }

    searchAllMessages(searchTerm: string, maxResults = 10): Promise<SearchAllMessagesResponse> {
        return this.userClient.searchAllMessages(searchTerm, maxResults);
    }

    searchGroupChat(
        chatId: string,
        searchTerm: string,
        maxResults = 10
    ): Promise<SearchGroupChatResponse> {
        return this.getGroupClient(chatId).searchGroupChat(searchTerm, maxResults);
    }

    searchDirectChat(
        userId: string,
        searchTerm: string,
        maxResults = 10
    ): Promise<SearchDirectChatResponse> {
        return this.userClient.searchDirectChat(userId, searchTerm, maxResults);
    }

    async getUser(userId: string, allowStale = false): Promise<PartialUserSummary | undefined> {
        const response = await this.getUsers(
            {
                userGroups: [
                    {
                        users: [userId],
                        updatedSince: BigInt(0),
                    },
                ],
            },
            allowStale
        );

        if (response.users.length == 0) {
            return undefined;
        }

        return response.users[0];
    }

    getUsers(users: UsersArgs, allowStale = false): Promise<UsersResponse> {
        return this._userIndexClient.getUsers(users, allowStale).then((resp) => ({
            ...resp,
            users: resp.users.map((u) => this.rehydrateUserSummary(u)),
        }));
    }

    private async handleMergedUpdatesResponse(
        resp: MergedUpdatesResponse,
        rehydrateLastMessage = true
    ): Promise<MergedUpdatesResponse> {
        const chatSummaries = await Promise.all(
            resp.chatSummaries.map(async (chat) => {
                messagesRead.syncWithServer(chat.chatId, chat.readByMe, threadsReadFromChat(chat));

                if (chat.latestMessage !== undefined && rehydrateLastMessage) {
                    const chatType = chat.kind === "direct_chat" ? "direct" : "group";
                    const latestMessage = await this.rehydrateMessage(
                        chatType,
                        chat.chatId,
                        chat.latestMessage,
                        undefined,
                        chat.latestEventIndex
                    );
                    chat = {
                        ...chat,
                        latestMessage,
                    };
                }

                return chat.kind === "direct_chat"
                    ? chat
                    : this.rehydrateDataContent(chat, "avatar");
            })
        );

        return {
            ...resp,
            chatSummaries,
        };
    }

    getInitialState(selectedChatId: string | undefined): Promise<MergedUpdatesResponse> {
        return this.userClient.getInitialState(selectedChatId).then((resp) => {
            return this.handleMergedUpdatesResponse(resp, false);
        });
    }

    getUpdates(
        currentState: CurrentChatState,
        args: UpdateArgs,
        selectedChatId: string | undefined
    ): Promise<MergedUpdatesResponse> {
        return this.userClient.getUpdates(currentState, args, selectedChatId).then((resp) => {
            return this.handleMergedUpdatesResponse(resp);
        });
    }

    getCurrentUser(): Promise<CurrentUserResponse> {
        return this._userIndexClient.getCurrentUser().then((response) => {
            if (response.kind === "created_user") {
                userCreatedStore.set(true);
                selectedAuthProviderStore.init(AuthProvider.II);
            }
            return response;
        });
    }

    submitPhoneNumber(phoneNumber: PhoneNumber): Promise<SubmitPhoneNumberResponse> {
        return this._userIndexClient.submitPhoneNumber(phoneNumber);
    }

    resendRegistrationCode(): Promise<ResendCodeResponse> {
        return this._userIndexClient.resendRegistrationCode();
    }

    confirmPhoneNumber(code: string): Promise<ConfirmPhoneNumberResponse> {
        return this._userIndexClient.confirmPhoneNumber(code);
    }

    checkUsername(username: string): Promise<CheckUsernameResponse> {
        return this._userIndexClient.checkUsername(username);
    }

    setUsername(userId: string, username: string): Promise<SetUsernameResponse> {
        return this._userIndexClient.setUsername(userId, username);
    }

    changeRole(chatId: string, userId: string, newRole: MemberRole): Promise<ChangeRoleResponse> {
        return this.getGroupClient(chatId).changeRole(userId, newRole);
    }

    deleteGroup(chatId: string): Promise<DeleteGroupResponse> {
        return this.userClient.deleteGroup(chatId);
    }

    makeGroupPrivate(chatId: string): Promise<MakeGroupPrivateResponse> {
        return this.getGroupClient(chatId).makeGroupPrivate();
    }

    removeMember(chatId: string, userId: string): Promise<RemoveMemberResponse> {
        return this.getGroupClient(chatId).removeMember(userId);
    }

    blockUserFromDirectChat(userId: string): Promise<BlockUserResponse> {
        return this.userClient.blockUser(userId);
    }

    blockUserFromGroupChat(chatId: string, userId: string): Promise<BlockUserResponse> {
        return this.getGroupClient(chatId).blockUser(userId);
    }

    unblockUserFromGroupChat(chatId: string, userId: string): Promise<UnblockUserResponse> {
        return this.getGroupClient(chatId).unblockUser(userId);
    }

    unblockUserFromDirectChat(userId: string): Promise<UnblockUserResponse> {
        return this.userClient.unblockUser(userId);
    }

    leaveGroup(chatId: string): Promise<LeaveGroupResponse> {
        if (this._groupInvite?.chatId === chatId) {
            this._groupInvite = undefined;
        }

        return this.userClient.leaveGroup(chatId);
    }

    joinGroup(chatId: string): Promise<JoinGroupResponse> {
        const inviteCode = this.getProvidedInviteCode(chatId);
        return this.userClient.joinGroup(chatId, inviteCode);
    }

    markMessagesRead(request: MarkReadRequest): Promise<MarkReadResponse> {
        return this.userClient.markMessagesRead(request);
    }

    setUserAvatar(data: Uint8Array): Promise<BlobReference> {
        return this.userClient.setAvatar(data);
    }

    toggleGroupChatReaction(
        chatId: string,
        messageId: bigint,
        reaction: string,
        threadRootMessageIndex?: number
    ): Promise<ToggleReactionResponse> {
        return this.getGroupClient(chatId).toggleReaction(
            messageId,
            reaction,
            threadRootMessageIndex
        );
    }

    toggleDirectChatReaction(
        otherUserId: string,
        messageId: bigint,
        reaction: string,
        threadRootMessageIndex?: number
    ): Promise<ToggleReactionResponse> {
        return this.userClient.toggleReaction(
            otherUserId,
            messageId,
            reaction,
            threadRootMessageIndex
        );
    }

    deleteMessage(
        chat: ChatSummary,
        messageId: bigint,
        threadRootMessageIndex?: number
    ): Promise<DeleteMessageResponse> {
        return chat.kind === "group_chat"
            ? this.deleteGroupMessage(chat.chatId, messageId, threadRootMessageIndex)
            : this.deleteDirectMessage(chat.them, messageId, threadRootMessageIndex);
    }

    private deleteGroupMessage(
        chatId: string,
        messageId: bigint,
        threadRootMessageIndex?: number
    ): Promise<DeleteMessageResponse> {
        return this.getGroupClient(chatId).deleteMessage(messageId, threadRootMessageIndex);
    }

    private deleteDirectMessage(
        otherUserId: string,
        messageId: bigint,
        threadRootMessageIndex?: number
    ): Promise<DeleteMessageResponse> {
        return this.userClient.deleteMessage(otherUserId, messageId, threadRootMessageIndex);
    }

    markAsOnline(): Promise<void> {
        return this._onlineClient.markAsOnline();
    }

    subscriptionExists(userId: string, p256dh_key: string): Promise<boolean> {
        return this._notificationClient.subscriptionExists(userId, p256dh_key);
    }

    pushSubscription(userId: string, subscription: PushSubscription): Promise<void> {
        return this._notificationClient.pushSubscription(userId, subscription);
    }

    removeSubscription(userId: string, subscription: PushSubscription): Promise<void> {
        return this._notificationClient.removeSubscription(userId, subscription);
    }

    toggleMuteNotifications(
        chatId: string,
        muted: boolean
    ): Promise<ToggleMuteNotificationResponse> {
        return this.userClient.toggleMuteNotifications(chatId, muted);
    }

    getGroupDetails(chatId: string, latestEventIndex: number): Promise<GroupChatDetailsResponse> {
        return this.getGroupClient(chatId).getGroupDetails(latestEventIndex);
    }

    async getGroupDetailsUpdates(
        chatId: string,
        previous: GroupChatDetails
    ): Promise<GroupChatDetails> {
        return this.getGroupClient(chatId).getGroupDetailsUpdates(previous);
    }

    getPublicGroupSummary(chatId: string): Promise<GroupChatSummary | undefined> {
        return this.getGroupClient(chatId).getPublicSummary();
    }

    getRecommendedGroups(interrupt: ServiceRetryInterrupt): Promise<GroupChatSummary[]> {
        return this.userClient
            .getRecommendedGroups(interrupt)
            .then((groups) => groups.map((g) => this.rehydrateDataContent(g, "avatar")));
    }

    dismissRecommendation(chatId: string): Promise<void> {
        return this.userClient.dismissRecommendation(chatId);
    }

    getBio(userId?: string): Promise<string> {
        const userClient = userId
            ? UserClient.create(userId, this.identity, undefined, undefined)
            : this.userClient;
        return userClient.getBio();
    }

    getPublicProfile(userId?: string): Promise<PublicProfile> {
        const userClient = userId
            ? UserClient.create(userId, this.identity, undefined, undefined)
            : this.userClient;
        return userClient.getPublicProfile();
    }

    setBio(bio: string): Promise<SetBioResponse> {
        return this.userClient.setBio(bio);
    }

    createChallenge(): Promise<CreateChallengeResponse> {
        return this._userIndexClient.createChallenge();
    }

    registerUser(
        username: string,
        challengeAttempt: ChallengeAttempt,
        referredBy: string | undefined
    ): Promise<RegisterUserResponse> {
        return this._userIndexClient.registerUser(username, challengeAttempt, referredBy);
    }

    getUserStorageLimits(): Promise<void> {
        // do we need to do something if this fails? Not sure there's much we can do
        return DataClient.create(this.identity).storageStatus().then(storageStore.set);
    }

    upgradeStorage(newLimitBytes: number): Promise<UpgradeStorageResponse> {
        return this._userIndexClient.upgradeStorage(newLimitBytes);
    }

    refreshAccountBalance(crypto: Cryptocurrency, account: string): Promise<Tokens> {
        return this._ledgerClients[crypto].accountBalance(account).then((val) => {
            cryptoBalance.set(crypto, val);
            return val;
        });
    }

    getGroupMessagesByMessageIndex(
        chatId: string,
        messageIndexes: Set<number>,
        latestClientEventIndex: number | undefined
    ): Promise<EventsResponse<Message>> {
        return this.rehydrateEventResponse(
            "group",
            chatId,
            this.getGroupClient(chatId).getMessagesByMessageIndex(
                messageIndexes,
                latestClientEventIndex
            ),
            undefined,
            latestClientEventIndex
        );
    }

    pinMessage(chatId: string, messageIndex: number): Promise<PinMessageResponse> {
        return this.getGroupClient(chatId).pinMessage(messageIndex);
    }

    unpinMessage(chatId: string, messageIndex: number): Promise<UnpinMessageResponse> {
        return this.getGroupClient(chatId).unpinMessage(messageIndex);
    }

    registerPollVote(
        chatId: string,
        messageIdx: number,
        answerIdx: number,
        voteType: "register" | "delete",
        threadRootMessageIndex?: number
    ): Promise<RegisterPollVoteResponse> {
        return this.getGroupClient(chatId).registerPollVote(
            messageIdx,
            answerIdx,
            voteType,
            threadRootMessageIndex
        );
    }

    withdrawCryptocurrency(
        domain: PendingCryptocurrencyWithdrawal
    ): Promise<WithdrawCryptocurrencyResponse> {
        return this.userClient.withdrawCryptocurrency(domain);
    }

    getInviteCode(chatId: string): Promise<InviteCodeResponse> {
        return this.getGroupClient(chatId).getInviteCode();
    }

    enableInviteCode(chatId: string): Promise<EnableInviteCodeResponse> {
        return this.getGroupClient(chatId).enableInviteCode();
    }

    disableInviteCode(chatId: string): Promise<DisableInviteCodeResponse> {
        return this.getGroupClient(chatId).disableInviteCode();
    }

    resetInviteCode(chatId: string): Promise<ResetInviteCodeResponse> {
        return this.getGroupClient(chatId).resetInviteCode();
    }

    pinChat(chatId: string): Promise<PinChatResponse> {
        return this.userClient.pinChat(chatId);
    }

    unpinChat(chatId: string): Promise<UnpinChatResponse> {
        return this.userClient.unpinChat(chatId);
    }

    archiveChat(chatId: string): Promise<ArchiveChatResponse> {
        return this.userClient.archiveChat(chatId);
    }

    unarchiveChat(chatId: string): Promise<ArchiveChatResponse> {
        return this.userClient.unarchiveChat(chatId);
    }

    registerProposalVote(
        chatId: string,
        messageIndex: number,
        adopt: boolean
    ): Promise<RegisterProposalVoteResponse> {
        return this.getGroupClient(chatId).registerProposalVote(messageIndex, adopt);
    }

    initUserPrincipalMigration(newPrincipal: string): Promise<void> {
        return this.userClient.initUserPrincipalMigration(newPrincipal);
    }

    migrateUserPrincipal(userId: string): Promise<MigrateUserPrincipalResponse> {
        const userClient = UserClient.create(userId, this.identity, undefined, undefined);
        return userClient.migrateUserPrincipal();
    }

    listNervousSystemFunctions(
        snsGovernanceCanisterId: string
    ): Promise<ListNervousSystemFunctionsResponse> {
        return SnsGovernanceClient.create(this.identity, snsGovernanceCanisterId)
            .listNervousSystemFunctions()
            .then((val) => {
                snsFunctions.set(snsGovernanceCanisterId, val.functions);
                return val;
            });
    }

    async threadPreviews(
        threadsByChat: Record<string, [ThreadSyncDetails[], number | undefined]>
    ): Promise<ThreadPreview[]> {
        function latestMessageTimestamp(messages: EventWrapper<Message>[]): bigint {
            return messages[messages.length - 1]?.timestamp ?? BigInt(0);
        }

        return Promise.all(
<<<<<<< HEAD
            Object.entries(threadsByChat).map(
                ([chatId, [threadSyncs, latestClientMainEventIndex]]) =>
                    this.getGroupClient(chatId)
                        .threadPreviews(
                            threadSyncs.map((t) => t.threadRootMessageIndex),
                            latestClientMainEventIndex
                        )
                        .then(
                            (response) =>
                                [response, latestClientMainEventIndex] as [
                                    ThreadPreviewsResponse,
                                    number | undefined
                                ]
                        )
            )
=======
            Object.entries(threadsByChat).map(([chatId, [threadSyncs, latestClientMainEventIndex]]) => {
                const latestClientThreadUpdate = threadSyncs
                    .reduce((curr, next) => next.lastUpdated > curr ? next.lastUpdated : curr, BigInt(0));

                return this.getGroupClient(chatId).threadPreviews(
                    threadSyncs.map((t) => t.threadRootMessageIndex),
                    latestClientThreadUpdate
                ).then((response) => [response, latestClientMainEventIndex] as [ThreadPreviewsResponse, number | undefined])
            })
>>>>>>> ee6588ec
        ).then((responses) =>
            Promise.all(
                responses.map(([r, latestClientMainEventIndex]) => {
                    return r.kind === "thread_previews_success"
                        ? Promise.all(
                              r.threads.map((t) =>
                                  this.rehydrateThreadPreview(t, latestClientMainEventIndex)
                              )
                          )
                        : [];
                })
            ).then((threads) =>
                threads
                    .flat()
                    .sort((a, b) =>
                        Number(
                            latestMessageTimestamp(b.latestReplies) -
                                latestMessageTimestamp(a.latestReplies)
                        )
                    )
            )
        );
    }

    private async rehydrateThreadPreview(
        thread: ThreadPreview,
        latestClientMainEventIndex: number | undefined
    ): Promise<ThreadPreview> {
        const threadMissing = await this.resolveMissingIndexes(
            "group",
            thread.chatId,
            thread.latestReplies,
            thread.rootMessage.event.messageIndex,
            thread.rootMessage.event.thread?.latestEventIndex
        );

        const rootMissing = await this.resolveMissingIndexes(
            "group",
            thread.chatId,
            [thread.rootMessage],
            undefined,
            latestClientMainEventIndex
        );

        const replies = this.reydrateEventList(
            this.rehydrateMissingReplies(thread.chatId, thread.latestReplies, threadMissing)
        );

        const [rootMsg] = this.reydrateEventList(
            this.rehydrateMissingReplies(thread.chatId, [thread.rootMessage], rootMissing)
        );

        return {
            ...thread,
            rootMessage: {
                ...rootMsg,
                event: {
                    ...rootMsg.event,
                    content: this.rehydrateMessageContent(rootMsg.event.content),
                },
            },
            latestReplies: replies.map((r) => ({
                ...r,
                event: {
                    ...r.event,
                    content: this.rehydrateMessageContent(r.event.content),
                },
            })),
        };
    }
}<|MERGE_RESOLUTION|>--- conflicted
+++ resolved
@@ -1169,13 +1169,17 @@
         }
 
         return Promise.all(
-<<<<<<< HEAD
             Object.entries(threadsByChat).map(
-                ([chatId, [threadSyncs, latestClientMainEventIndex]]) =>
-                    this.getGroupClient(chatId)
+                ([chatId, [threadSyncs, latestClientMainEventIndex]]) => {
+                    const latestClientThreadUpdate = threadSyncs.reduce(
+                        (curr, next) => (next.lastUpdated > curr ? next.lastUpdated : curr),
+                        BigInt(0)
+                    );
+
+                    return this.getGroupClient(chatId)
                         .threadPreviews(
                             threadSyncs.map((t) => t.threadRootMessageIndex),
-                            latestClientMainEventIndex
+                            latestClientThreadUpdate
                         )
                         .then(
                             (response) =>
@@ -1183,19 +1187,9 @@
                                     ThreadPreviewsResponse,
                                     number | undefined
                                 ]
-                        )
+                        );
+                }
             )
-=======
-            Object.entries(threadsByChat).map(([chatId, [threadSyncs, latestClientMainEventIndex]]) => {
-                const latestClientThreadUpdate = threadSyncs
-                    .reduce((curr, next) => next.lastUpdated > curr ? next.lastUpdated : curr, BigInt(0));
-
-                return this.getGroupClient(chatId).threadPreviews(
-                    threadSyncs.map((t) => t.threadRootMessageIndex),
-                    latestClientThreadUpdate
-                ).then((response) => [response, latestClientMainEventIndex] as [ThreadPreviewsResponse, number | undefined])
-            })
->>>>>>> ee6588ec
         ).then((responses) =>
             Promise.all(
                 responses.map(([r, latestClientMainEventIndex]) => {
