--- conflicted
+++ resolved
@@ -231,30 +231,6 @@
         throw new UnsupportedValueError("Unexpect chat type", chat);
     }
 
-<<<<<<< HEAD
-    forwardMessage(
-        chat: ChatSummary,
-        user: UserSummary,
-        mentioned: User[],
-        msg: Message,
-        threadRootMessageIndex?: number
-    ): Promise<SendMessageResponse> {
-        if (chat.kind === "group_chat") {
-            return this.getGroupClient(chat.chatId).forwardMessage(
-                user.username,
-                mentioned,
-                msg,
-                threadRootMessageIndex
-            );
-        }
-        if (chat.kind === "direct_chat") {
-            return this.userClient.forwardMessage(chat.them, user, msg, threadRootMessageIndex);
-        }
-        throw new UnsupportedValueError("Unexpect chat type", chat);
-    }
-
-=======
->>>>>>> f35afab0
     private sendGroupMessage(
         chatId: string,
         senderName: string,
