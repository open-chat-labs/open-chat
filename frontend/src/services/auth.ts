--- conflicted
+++ resolved
@@ -12,15 +12,7 @@
 // Use your local .env file to direct this to the local IC replica
 const IDENTITY_URL = process.env.INTERNET_IDENTITY_URL || "https://identity.ic0.app";
 
-<<<<<<< HEAD
-const authClient = AuthClient.create({
-    idleOptions: {
-        disableIdle: true,
-    },
-});
-=======
 const authClient = AuthClient.create();
->>>>>>> 78f5f61f
 
 initialiseTracking();
 
