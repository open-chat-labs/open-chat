import type {
    ChatEvent,
    ChatSummary,
    EventsResponse,
    EventsSuccessResult,
    EventWrapper,
    Message,
    SendMessageSuccess,
    TransferSuccess,
} from "../../domain/chat/chat";
import { missingUserIds } from "../../domain/user/user.utils";
import { rtcConnectionsManager } from "../../domain/webrtc/RtcConnectionsManager";
import type { ServiceContainer } from "../../services/serviceContainer";
import DRange from "drange";
import {
    currentChatBlockedUsers,
    currentChatMembers,
    currentChatDraftMessage,
    currentChatUserIds,
    confirmedEventIndexesLoaded,
    userGroupKeys,
    serverEventsStore,
    updateSummaryWithConfirmedMessage,
    groupDetails,
    currentChatPinnedMessages,
    currentChatRules,
} from "../../stores/chat";
import { userStore } from "../../stores/user";
import { rollbar } from "../../utils/logging";
import { toastStore } from "../../stores/toast";
import { localMessageUpdates } from "../../stores/localMessageUpdates";
import {
    indexRangeForChat,
    makeRtcConnections,
    mergeSendMessageResponse,
    replaceAffected,
    replaceLocal,
    serialiseMessageForRtc,
    upToDate,
    userIdsFromEvents,
} from "../../domain/chat/chat.utils";
import type { CreatedUser, User } from "../../domain/user/user";
import { get } from "svelte/store";
import { findLast } from "../../utils/list";
import { indexIsInRanges } from "../../utils/range";
import { unconfirmed } from "../../stores/unconfirmed";
import { messagesRead } from "../../stores/markRead";
import { remainingStorage } from "stores/storage";
import { trackEvent } from "utils/tracking";

export function selectReaction(
    api: ServiceContainer,
    chat: ChatSummary,
    userId: string,
    threadRootMessageIndex: number | undefined,
    messageId: bigint,
    reaction: string,
    username: string,
    kind: "add" | "remove"
): Promise<boolean> {
    localMessageUpdates.markReaction(messageId.toString(), {
        reaction,
        kind,
        userId,
    });

    function undoLocally() {
        localMessageUpdates.markReaction(messageId.toString(), {
            reaction,
            kind: kind === "add" ? "remove" : "add",
            userId,
        });
    }

    return (
        chat.kind === "direct_chat"
<<<<<<< HEAD
            ? api.toggleDirectChatReaction(
                  chat.chatId,
                  messageId,
                  reaction,
                  username,
                  threadRootMessageIndex
              )
            : api.toggleGroupChatReaction(
                  chat.chatId,
                  messageId,
                  reaction,
                  username,
                  threadRootMessageIndex
              )
=======
            ? kind == "add"
                ? api.addDirectChatReaction(chat.chatId, messageId, reaction, username, threadRootMessageIndex)
                : api.removeDirectChatReaction(chat.chatId, messageId, reaction, threadRootMessageIndex)
            : kind === "add"
                ? api.addGroupChatReaction(chat.chatId, messageId, reaction, username, threadRootMessageIndex)
                : api.removeGroupChatReaction(chat.chatId, messageId, reaction, threadRootMessageIndex)
>>>>>>> 22b8ad38
    )
        .then((resp) => {
            if (resp !== "success" && resp !== "no_change") {
                undoLocally();
                return false;
            }
            return true;
        })
        .catch((_) => {
            undoLocally();
            return false;
        });
}

export function deleteMessage(
    api: ServiceContainer,
    chat: ChatSummary,
    userId: string,
    threadRootMessageIndex: number | undefined,
    messageId: bigint
): Promise<boolean> {
    const messageIdString = messageId.toString();

    localMessageUpdates.markDeleted(messageIdString, userId);

    const recipients = [...currentChatUserIds.get(chat.chatId)];
    const chatType = chat.kind;
    const chatId = chat.chatId;

    rtcConnectionsManager.sendMessage(recipients, {
        kind: "remote_user_deleted_message",
        chatType,
        chatId,
        messageId,
        userId,
        threadRootMessageIndex,
    });

    function undelete() {
        rtcConnectionsManager.sendMessage(recipients, {
            kind: "remote_user_undeleted_message",
            chatType,
            chatId,
            messageId,
            userId,
            threadRootMessageIndex,
        });
        localMessageUpdates.markUndeleted(messageIdString);
    }

    return api
        .deleteMessage(chat, messageId, threadRootMessageIndex)
        .then((resp) => {
            const success = resp === "success";
            if (!success) {
                undelete();
            }
            return success;
        })
        .catch((_) => {
            undelete();
            return false;
        });
}

export async function updateUserStore(
    api: ServiceContainer,
    chatId: string,
    userId: string,
    userIdsFromEvents: Set<string>
): Promise<void> {
    const allUserIds = new Set<string>();
    currentChatMembers.get(chatId).forEach((m) => allUserIds.add(m.userId));
    currentChatBlockedUsers.get(chatId).forEach((u) => allUserIds.add(u));
    userIdsFromEvents.forEach((u) => allUserIds.add(u));

    currentChatUserIds.update(chatId, (userIds) => {
        allUserIds.forEach((u) => {
            if (u !== userId) {
                userIds.add(u);
            }
        });
        return userIds;
    });

    const resp = await api.getUsers(
        {
            userGroups: [
                {
                    users: missingUserIds(get(userStore), new Set<string>(allUserIds)),
                    updatedSince: BigInt(0),
                },
            ],
        },
        true
    );

    userStore.addMany(resp.users);
}

export async function editMessage(
    api: ServiceContainer,
    chat: ChatSummary,
    msg: Message,
    threadRootMessageIndex: number | undefined
): Promise<void> {
    localMessageUpdates.markContentEdited(msg.messageId.toString(), msg.content);

    if (threadRootMessageIndex === undefined) {
        currentChatDraftMessage.clear(chat.chatId);
    }

    return api
        .editMessage(chat, msg, threadRootMessageIndex)
        .then((resp) => {
            if (resp !== "success") {
                rollbar.warn("Error response editing", resp);
                toastStore.showFailureToast("errorEditingMessage");
                localMessageUpdates.revertEditedContent(msg.messageId.toString());
            }
        })
        .catch((err) => {
            rollbar.error("Exception sending message", err);
            toastStore.showFailureToast("errorEditingMessage");
            localMessageUpdates.revertEditedContent(msg.messageId.toString());
        });
}

export function registerPollVote(
    api: ServiceContainer,
    userId: string,
    chatId: string,
    threadRootMessageIndex: number | undefined,
    messageId: bigint,
    messageIndex: number,
    answerIndex: number,
    type: "register" | "delete"
): void {
    localMessageUpdates.markPollVote(messageId.toString(), {
        answerIndex,
        type,
        userId,
    });

    api.registerPollVote(chatId, messageIndex, answerIndex, type, threadRootMessageIndex)
        .then((resp) => {
            if (resp !== "success") {
                toastStore.showFailureToast("poll.voteFailed");
                rollbar.error("Poll vote failed: ", resp);
                console.log("poll vote failed: ", resp);
            }
        })
        .catch((err) => {
            toastStore.showFailureToast("poll.voteFailed");
            rollbar.error("Poll vote failed: ", err);
            console.log("poll vote failed: ", err);
        });
}

function blockUserLocally(chatId: string, userId: string): void {
    currentChatBlockedUsers.update(chatId, (b) => b.add(userId));
    currentChatMembers.update(chatId, (p) => p.filter((p) => p.userId !== userId));
}

function unblockUserLocally(chatId: string, userId: string): void {
    currentChatBlockedUsers.update(chatId, (b) => {
        b.delete(userId);
        return b;
    });
    currentChatMembers.update(chatId, (p) => [
        ...p,
        {
            role: "participant",
            userId,
            username: get(userStore)[userId]?.username ?? "unknown",
        },
    ]);
}

export function blockUser(api: ServiceContainer, chatId: string, userId: string): Promise<void> {
    blockUserLocally(chatId, userId);
    return api
        .blockUserFromGroupChat(chatId, userId)
        .then((resp) => {
            if (resp === "success") {
                toastStore.showSuccessToast("blockUserSucceeded");
            } else {
                toastStore.showFailureToast("blockUserFailed");
                unblockUserLocally(chatId, userId);
            }
        })
        .catch((err) => {
            toastStore.showFailureToast("blockUserFailed");
            rollbar.error("Error blocking user", err);
            unblockUserLocally(chatId, userId);
        });
}

export async function loadEventWindow(
    api: ServiceContainer,
    user: CreatedUser,
    serverChat: ChatSummary,
    chat: ChatSummary,
    currentEvents: EventWrapper<ChatEvent>[],
    messageIndex: number
): Promise<number | undefined> {
    if (messageIndex >= 0) {
        const range = indexRangeForChat(serverChat);
        const eventsPromise: Promise<EventsResponse<ChatEvent>> =
            chat.kind === "direct_chat"
                ? api.directChatEventsWindow(range, chat.them, messageIndex, chat.latestEventIndex)
                : api.groupChatEventsWindow(
                      range,
                      chat.chatId,
                      messageIndex,
                      chat.latestEventIndex
                  );
        const eventsResponse = await eventsPromise;

        if (eventsResponse === undefined || eventsResponse === "events_failed") {
            return undefined;
        }

        await handleEventsResponse(api, user, chat, currentEvents, eventsResponse, false);

        return messageIndex;
    }
}

export async function handleEventsResponse(
    api: ServiceContainer,
    user: CreatedUser,
    chat: ChatSummary,
    currentEvents: EventWrapper<ChatEvent>[],
    resp: EventsResponse<ChatEvent>,
    keepCurrentEvents = true
): Promise<void> {
    if (resp === "events_failed") return;

    if (!keepCurrentEvents) {
        confirmedEventIndexesLoaded.clear(chat.chatId);
        userGroupKeys.clear(chat.chatId);
    } else if (!isContiguous(chat.chatId, resp)) {
        return;
    }

    const updated = replaceAffected(
        replaceLocal(
            user.userId,
            chat.chatId,
            chat.readByMe,
            keepCurrentEvents ? currentEvents : [],
            resp.events
        ),
        resp.affectedEvents
    );

    const userIds = userIdsFromEvents(updated);
    await updateUserStore(api, chat.chatId, user.userId, userIds);

    serverEventsStore.set(chat.chatId, updated);

    if (resp.events.length > 0) {
        confirmedEventIndexesLoaded.update(chat.chatId, (range) => {
            const r = range.clone();
            resp.events.forEach((e) => r.add(e.index));
            return r;
        });
    }

    makeRtcConnections(user.userId, chat, updated, get(userStore));
}

function isContiguous(chatId: string, response: EventsSuccessResult<ChatEvent>): boolean {
    const confirmedLoaded = confirmedEventIndexesLoaded.get(chatId);

    if (confirmedLoaded.length === 0 || response.events.length === 0) return true;

    const firstIndex = response.events[0].index;
    const lastIndex = response.events[response.events.length - 1].index;
    const contiguousCheck = new DRange(firstIndex - 1, lastIndex + 1);

    const isContiguous = confirmedLoaded.clone().intersect(contiguousCheck).length > 0;

    if (!isContiguous) {
        console.log(
            "Events in response are not contiguous with the loaded events",
            confirmedEventIndexesLoaded,
            firstIndex,
            lastIndex
        );
    }

    return isContiguous;
}

function loadEvents(
    api: ServiceContainer,
    serverChat: ChatSummary,
    clientChat: ChatSummary,
    startIndex: number,
    ascending: boolean
): Promise<EventsResponse<ChatEvent>> {
    return api.chatEvents(
        clientChat,
        indexRangeForChat(serverChat),
        startIndex,
        ascending,
        undefined,
        clientChat.latestEventIndex
    );
}

export async function loadPreviousMessages(
    api: ServiceContainer,
    user: CreatedUser,
    serverChat: ChatSummary,
    clientChat: ChatSummary,
    currentEvents: EventWrapper<ChatEvent>[]
): Promise<void> {
    const criteria = previousMessagesCriteria(serverChat, clientChat);

    const eventsResponse = criteria
        ? await loadEvents(api, serverChat, clientChat, criteria[0], criteria[1])
        : undefined;

    if (eventsResponse === undefined || eventsResponse === "events_failed") {
        return;
    }

    await handleEventsResponse(api, user, clientChat, currentEvents, eventsResponse);
    return;
}

function latestServerEventIndex(serverChat: ChatSummary): number {
    return serverChat.latestEventIndex;
}

function earliestAvailableEventIndex(clientChat: ChatSummary): number {
    return clientChat.kind === "group_chat" ? clientChat.minVisibleEventIndex : 0;
}

function previousMessagesCriteria(
    serverChat: ChatSummary,
    clientChat: ChatSummary
): [number, boolean] | undefined {
    const minLoadedEventIndex = earliestLoadedIndex(serverChat.chatId);
    if (minLoadedEventIndex === undefined) {
        return [latestServerEventIndex(serverChat), false];
    }
    const minVisibleEventIndex = earliestAvailableEventIndex(clientChat);
    return minLoadedEventIndex !== undefined && minLoadedEventIndex > minVisibleEventIndex
        ? [minLoadedEventIndex - 1, false]
        : undefined;
}

function earliestLoadedIndex(chatId: string): number | undefined {
    const confirmedLoaded = confirmedEventIndexesLoaded.get(chatId);
    return confirmedLoaded.length > 0 ? confirmedLoaded.index(0) : undefined;
}

export async function loadNewMessages(
    api: ServiceContainer,
    user: CreatedUser,
    serverChat: ChatSummary,
    clientChat: ChatSummary,
    currentEvents: EventWrapper<ChatEvent>[]
): Promise<boolean> {
    const criteria = newMessageCriteria(serverChat);

    const eventsResponse = criteria
        ? await loadEvents(api, serverChat, clientChat, criteria[0], criteria[1])
        : undefined;

    if (eventsResponse === undefined || eventsResponse === "events_failed") {
        return false;
    }

    await handleEventsResponse(api, user, clientChat, currentEvents, eventsResponse);

    // We may have loaded messages which are more recent than what the chat summary thinks is the latest message,
    // if so, we update the chat summary to show the correct latest message.
    const latestMessage = findLast(eventsResponse.events, (e) => e.event.kind === "message");
    const newLatestMessage =
        latestMessage !== undefined && latestMessage.index > latestServerEventIndex(serverChat);

    if (newLatestMessage) {
        updateSummaryWithConfirmedMessage(
            clientChat.chatId,
            latestMessage as EventWrapper<Message>
        );
    }

    return newLatestMessage;
}

function newMessageCriteria(serverChat: ChatSummary): [number, boolean] | undefined {
    const maxServerEventIndex = latestServerEventIndex(serverChat);
    const loadedUpTo = confirmedUpToEventIndex(serverChat.chatId);

    if (loadedUpTo === undefined) {
        return [maxServerEventIndex, false];
    }

    return loadedUpTo < maxServerEventIndex ? [loadedUpTo + 1, true] : undefined;
}

function confirmedUpToEventIndex(chatId: string): number | undefined {
    const ranges = confirmedEventIndexesLoaded.get(chatId).subranges();
    if (ranges.length > 0) {
        return ranges[0].high;
    }
    return undefined;
}

export function morePreviousMessagesAvailable(clientChat: ChatSummary): boolean {
    return (
        (earliestLoadedIndex(clientChat.chatId) ?? Number.MAX_VALUE) >
        earliestAvailableEventIndex(clientChat)
    );
}

export function moreNewMessagesAvailable(serverChat: ChatSummary): boolean {
    return (confirmedUpToEventIndex(serverChat.chatId) ?? -1) < latestServerEventIndex(serverChat);
}

export function refreshAffectedEvents(
    api: ServiceContainer,
    user: CreatedUser,
    clientChat: ChatSummary,
    currentEvents: EventWrapper<ChatEvent>[],
    affectedEventIndexes: number[]
): Promise<void> {
    const confirmedLoaded = confirmedEventIndexesLoaded.get(clientChat.chatId);
    const filtered = affectedEventIndexes.filter((e) => indexIsInRanges(e, confirmedLoaded));
    if (filtered.length === 0) {
        return Promise.resolve();
    }

    const eventsPromise =
        clientChat.kind === "direct_chat"
            ? api.directChatEventsByEventIndex(
                  clientChat.them,
                  filtered,
                  undefined,
                  clientChat.latestEventIndex
              )
            : api.groupChatEventsByEventIndex(
                  clientChat.chatId,
                  filtered,
                  undefined,
                  clientChat.latestEventIndex
              );

    return eventsPromise.then((resp) =>
        handleEventsResponse(api, user, clientChat, currentEvents, resp)
    );
}

export async function loadDetails(
    api: ServiceContainer,
    user: CreatedUser,
    clientChat: ChatSummary,
    currentEvents: EventWrapper<ChatEvent>[]
): Promise<void> {
    // currently this is only meaningful for group chats, but we'll set it up generically just in case
    if (clientChat.kind === "group_chat") {
        if (groupDetails.get(clientChat.chatId) === undefined) {
            const resp = await api.getGroupDetails(clientChat.chatId, clientChat.latestEventIndex);
            if (resp !== "caller_not_in_group") {
                groupDetails.set(clientChat.chatId, resp);
                currentChatMembers.set(clientChat.chatId, resp.members);
                currentChatBlockedUsers.set(clientChat.chatId, resp.blockedUsers);
                currentChatPinnedMessages.set(clientChat.chatId, resp.pinnedMessages);
                currentChatRules.set(clientChat.chatId, resp.rules);
            }
            await updateUserStore(
                api,
                clientChat.chatId,
                user.userId,
                userIdsFromEvents(currentEvents)
            );
        } else {
            await updateDetails(api, user, clientChat, currentEvents);
        }
    }
}

export async function updateDetails(
    api: ServiceContainer,
    user: CreatedUser,
    clientChat: ChatSummary,
    currentEvents: EventWrapper<ChatEvent>[]
): Promise<void> {
    if (clientChat.kind === "group_chat") {
        const details = groupDetails.get(clientChat.chatId);
        if (details !== undefined && details.latestEventIndex < clientChat.latestEventIndex) {
            const gd = await api.getGroupDetailsUpdates(clientChat.chatId, details);
            currentChatMembers.set(clientChat.chatId, gd.members);
            currentChatBlockedUsers.set(clientChat.chatId, gd.blockedUsers);
            currentChatPinnedMessages.set(clientChat.chatId, gd.pinnedMessages);
            currentChatRules.set(clientChat.chatId, gd.rules);
            groupDetails.set(clientChat.chatId, gd);
            await updateUserStore(
                api,
                clientChat.chatId,
                user.userId,
                userIdsFromEvents(currentEvents)
            );
        }
    }
}

function addPinnedMessage(chatId: string, messageIndex: number): void {
    currentChatPinnedMessages.update(chatId, (s) => {
        s.add(messageIndex);
        return new Set(s);
    });
}

function removePinnedMessage(chatId: string, messageIndex: number): void {
    currentChatPinnedMessages.update(chatId, (s) => {
        s.delete(messageIndex);
        return new Set(s);
    });
}

export function unpinMessage(
    api: ServiceContainer,
    clientChat: ChatSummary,
    messageIndex: number
): void {
    if (clientChat.kind === "group_chat") {
        removePinnedMessage(clientChat.chatId, messageIndex);
        api.unpinMessage(clientChat.chatId, messageIndex)
            .then((resp) => {
                if (resp !== "success" && resp !== "no_change") {
                    toastStore.showFailureToast("unpinMessageFailed");
                    rollbar.error("Unpin message failed: ", resp);
                    addPinnedMessage(clientChat.chatId, messageIndex);
                }
            })
            .catch((err) => {
                toastStore.showFailureToast("unpinMessageFailed");
                rollbar.error("Unpin message failed: ", err);
                addPinnedMessage(clientChat.chatId, messageIndex);
            });
    }
}

export function pinMessage(
    api: ServiceContainer,
    clientChat: ChatSummary,
    messageIndex: number
): void {
    if (clientChat.kind === "group_chat") {
        addPinnedMessage(clientChat.chatId, messageIndex);
        api.pinMessage(clientChat.chatId, messageIndex)
            .then((resp) => {
                if (resp !== "success" && resp !== "no_change") {
                    toastStore.showFailureToast("pinMessageFailed");
                    rollbar.error("Pin message failed: ", resp);
                    removePinnedMessage(clientChat.chatId, messageIndex);
                }
            })
            .catch((err) => {
                toastStore.showFailureToast("pinMessageFailed");
                rollbar.error("Pin message failed: ", err);
                removePinnedMessage(clientChat.chatId, messageIndex);
            });
    }
}

export function removeMessage(
    currentUserId: string,
    clientChat: ChatSummary,
    messageId: bigint,
    userId: string
): void {
    if (userId === currentUserId) {
        const userIds = currentChatUserIds.get(clientChat.chatId);
        rtcConnectionsManager.sendMessage([...userIds], {
            kind: "remote_user_removed_message",
            chatType: clientChat.kind,
            chatId: clientChat.chatId,
            messageId: messageId,
            userId: userId,
        });
    }
    unconfirmed.delete(clientChat.chatId, messageId);
    messagesRead.removeUnconfirmedMessage(clientChat.chatId, messageId);
    serverEventsStore.update(clientChat.chatId, (events) =>
        events.filter((e) => e.event.kind === "message" && e.event.messageId !== messageId)
    );
}

export async function sendMessage(
    api: ServiceContainer,
    user: CreatedUser,
    serverChat: ChatSummary,
    clientChat: ChatSummary,
    currentEvents: EventWrapper<ChatEvent>[],
    messageEvent: EventWrapper<Message>
): Promise<number | undefined> {
    let jumpingTo: number | undefined = undefined;
    if (!upToDate(clientChat, currentEvents)) {
        jumpingTo = await loadEventWindow(
            api,
            user,
            serverChat,
            clientChat,
            currentEvents,
            // eslint-disable-next-line @typescript-eslint/no-non-null-assertion
            clientChat.latestMessage!.event.messageIndex
        );
    }

    unconfirmed.add(clientChat.chatId, messageEvent);
    rtcConnectionsManager.sendMessage([...currentChatUserIds.get(clientChat.chatId)], {
        kind: "remote_user_sent_message",
        chatType: clientChat.kind,
        chatId: clientChat.chatId,
        messageEvent: serialiseMessageForRtc(messageEvent),
        userId: user.userId,
    });

    // mark our own messages as read manually since we will not be observing them
    messagesRead.markMessageRead(
        clientChat.chatId,
        messageEvent.event.messageIndex,
        messageEvent.event.messageId
    );
    appendMessage(clientChat.chatId, currentEvents, messageEvent);

    currentChatDraftMessage.clear(clientChat.chatId);

    return jumpingTo;
}

function appendMessage(
    chatId: string,
    currentEvents: EventWrapper<ChatEvent>[],
    message: EventWrapper<Message>
): boolean {
    const existing = currentEvents.find(
        (ev) => ev.event.kind === "message" && ev.event.messageId === message.event.messageId
    );

    if (existing !== undefined) return false;

    serverEventsStore.update(chatId, (events) => [...events, message]);
    return true;
}

export async function handleMessageSentByOther(
    api: ServiceContainer,
    user: CreatedUser,
    clientChat: ChatSummary,
    currentEvents: EventWrapper<ChatEvent>[],
    messageEvent: EventWrapper<Message>,
    confirmed: boolean
): Promise<void> {
    const confirmedLoaded = confirmedEventIndexesLoaded.get(clientChat.chatId);

    if (indexIsInRanges(messageEvent.index, confirmedLoaded)) {
        // We already have this confirmed message
        return;
    }

    if (confirmed) {
        const isAdjacentToAlreadyLoadedEvents =
            indexIsInRanges(messageEvent.index - 1, confirmedLoaded) ||
            indexIsInRanges(messageEvent.index + 1, confirmedLoaded);

        if (!isAdjacentToAlreadyLoadedEvents) {
            return;
        }

        await handleEventsResponse(api, user, clientChat, currentEvents, {
            events: [messageEvent],
            affectedEvents: [],
            latestEventIndex: undefined,
        });
    } else {
        if (!upToDate(clientChat, currentEvents)) {
            return;
        }

        // If it is unconfirmed then we simply append it
        if (appendMessage(clientChat.chatId, currentEvents, messageEvent)) {
            unconfirmed.add(clientChat.chatId, messageEvent);
        }
    }
}

export function forwardMessage(
    api: ServiceContainer,
    user: CreatedUser,
    serverChat: ChatSummary,
    clientChat: ChatSummary,
    currentEvents: EventWrapper<ChatEvent>[],
    evt: EventWrapper<Message>
): Promise<number | undefined> {
    api.sendMessage(clientChat, user, [], evt.event)
        .then(([resp, msg]) => {
            if (resp.kind === "success") {
                confirmMessage(clientChat.chatId, msg, resp);
                trackEvent("forward_message");
            } else {
                removeMessage(user.userId, clientChat, msg.messageId, user.userId);
                rollbar.warn("Error response forwarding message", resp);
                toastStore.showFailureToast("errorSendingMessage");
            }
        })
        .catch((err) => {
            removeMessage(user.userId, clientChat, evt.event.messageId, user.userId);
            console.log(err);
            toastStore.showFailureToast("errorSendingMessage");
            rollbar.error("Exception forwarding message", err);
        });

    return sendMessage(api, user, serverChat, clientChat, currentEvents, evt);
}

export function sendMessageWithAttachment(
    api: ServiceContainer,
    user: CreatedUser,
    serverChat: ChatSummary,
    clientChat: ChatSummary,
    currentEvents: EventWrapper<ChatEvent>[],
    evt: EventWrapper<Message>,
    mentioned: User[]
): Promise<number | undefined> {
    api.sendMessage(clientChat, user, mentioned, evt.event)
        .then(([resp, msg]) => {
            if (resp.kind === "success" || resp.kind === "transfer_success") {
                confirmMessage(clientChat.chatId, msg, resp);
                if (msg.kind === "message" && msg.content.kind === "crypto_content") {
                    api.refreshAccountBalance(msg.content.transfer.token, user.cryptoAccount);
                }
                if (clientChat.kind === "direct_chat") {
                    trackEvent("sent_direct_message");
                } else {
                    if (clientChat.public) {
                        trackEvent("sent_public_group_message");
                    } else {
                        trackEvent("sent_private_group_message");
                    }
                }
                if (msg.repliesTo !== undefined) {
                    // double counting here which I think is OK since we are limited to string events
                    trackEvent("replied_to_message");
                }
            } else {
                removeMessage(user.userId, clientChat, msg.messageId, user.userId);
                rollbar.warn("Error response sending message", resp);
                toastStore.showFailureToast("errorSendingMessage");
            }
        })
        .catch((err) => {
            removeMessage(user.userId, clientChat, evt.event.messageId, user.userId);
            console.log(err);
            toastStore.showFailureToast("errorSendingMessage");
            rollbar.error("Exception sending message", err);
        });

    return sendMessage(api, user, serverChat, clientChat, currentEvents, evt);
}

function confirmMessage(
    chatId: string,
    candidate: Message,
    resp: SendMessageSuccess | TransferSuccess
): void {
    if (unconfirmed.delete(chatId, candidate.messageId)) {
        messagesRead.confirmMessage(chatId, resp.messageIndex, candidate.messageId);
        const confirmed = {
            event: mergeSendMessageResponse(candidate, resp),
            index: resp.eventIndex,
            timestamp: resp.timestamp,
        };
        let found = false;
        serverEventsStore.update(chatId, (events) =>
            events.map((e) => {
                if (e.event === candidate) {
                    found = true;
                    return confirmed;
                }
                return e;
            })
        );

        if (found) {
            confirmedEventIndexesLoaded.update(chatId, (range) => {
                const r = range.clone();
                r.add(resp.eventIndex);
                return r;
            });
        }

        updateSummaryWithConfirmedMessage(chatId, confirmed);
    }
}<|MERGE_RESOLUTION|>--- conflicted
+++ resolved
@@ -74,29 +74,12 @@
 
     return (
         chat.kind === "direct_chat"
-<<<<<<< HEAD
-            ? api.toggleDirectChatReaction(
-                  chat.chatId,
-                  messageId,
-                  reaction,
-                  username,
-                  threadRootMessageIndex
-              )
-            : api.toggleGroupChatReaction(
-                  chat.chatId,
-                  messageId,
-                  reaction,
-                  username,
-                  threadRootMessageIndex
-              )
-=======
             ? kind == "add"
                 ? api.addDirectChatReaction(chat.chatId, messageId, reaction, username, threadRootMessageIndex)
                 : api.removeDirectChatReaction(chat.chatId, messageId, reaction, threadRootMessageIndex)
             : kind === "add"
                 ? api.addGroupChatReaction(chat.chatId, messageId, reaction, username, threadRootMessageIndex)
                 : api.removeGroupChatReaction(chat.chatId, messageId, reaction, threadRootMessageIndex)
->>>>>>> 22b8ad38
     )
         .then((resp) => {
             if (resp !== "success" && resp !== "no_change") {
