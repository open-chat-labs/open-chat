--- conflicted
+++ resolved
@@ -14,16 +14,9 @@
 import DRange from "drange";
 import {
     currentChatDraftMessage,
-    serverEventsStore,
     updateSummaryWithConfirmedMessage,
-<<<<<<< HEAD
     chatStateStore,
-=======
-    groupDetails,
-    currentChatPinnedMessages,
-    currentChatRules,
     addServerEventsToStore,
->>>>>>> ecaf94ad
 } from "../../stores/chat";
 import { userStore } from "../../stores/user";
 import { rollbar } from "../../utils/logging";
@@ -43,11 +36,7 @@
 import { indexIsInRanges } from "../../utils/range";
 import { unconfirmed } from "../../stores/unconfirmed";
 import { messagesRead } from "../../stores/markRead";
-<<<<<<< HEAD
-import { trackEvent } from "utils/tracking";
-=======
 import { trackEvent } from "../../utils/tracking";
->>>>>>> ecaf94ad
 
 export function selectReaction(
     api: ServiceContainer,
@@ -347,17 +336,10 @@
     const userIds = userIdsFromEvents(events);
     await updateUserStore(api, chat.chatId, user.userId, userIds);
 
-<<<<<<< HEAD
-    chatStateStore.setProp(chat.chatId, "serverEvents", updated);
-
-    if (resp.events.length > 0) {
+    addServerEventsToStore(chat.chatId, events);
+
+    if (events.length > 0) {
         chatStateStore.updateProp(chat.chatId, "confirmedEventIndexesLoaded", (range) => {
-=======
-    addServerEventsToStore(chat.chatId, events);
-
-    if (events.length > 0) {
-        confirmedEventIndexesLoaded.update(chat.chatId, (range) => {
->>>>>>> ecaf94ad
             const r = range.clone();
             resp.events.forEach((e) => r.add(e.index));
             return r;
@@ -411,7 +393,7 @@
     api: ServiceContainer,
     user: CreatedUser,
     serverChat: ChatSummary,
-    clientChat: ChatSummary,
+    clientChat: ChatSummary
 ): Promise<void> {
     const criteria = previousMessagesCriteria(serverChat, clientChat);
 
@@ -458,7 +440,7 @@
     api: ServiceContainer,
     user: CreatedUser,
     serverChat: ChatSummary,
-    clientChat: ChatSummary,
+    clientChat: ChatSummary
 ): Promise<boolean> {
     const criteria = newMessageCriteria(serverChat);
 
@@ -548,9 +530,7 @@
                   clientChat.latestEventIndex
               );
 
-    return eventsPromise.then((resp) =>
-        handleEventsResponse(api, user, clientChat, resp)
-    );
+    return eventsPromise.then((resp) => handleEventsResponse(api, user, clientChat, resp));
 }
 
 export async function loadDetails(
