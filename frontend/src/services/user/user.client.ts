import type { Identity } from "@dfinity/agent";
import { Principal } from "@dfinity/principal";
import {
    ApiSendMessageArgs,
    ApiTransferCryptocurrencyWithinGroupArgs,
    idlFactory,
    UserService,
} from "./candid/idl";
import type {
    EventsResponse,
    UpdateArgs,
    CandidateGroupChat,
    CreateGroupResponse,
    DirectChatEvent,
    MergedUpdatesResponse,
    ChatSummary,
    Message,
    SendMessageResponse,
    BlockUserResponse,
    UnblockUserResponse,
    LeaveGroupResponse,
    MarkReadResponse,
    IndexRange,
    ToggleReactionResponse,
    DeleteMessageResponse,
    JoinGroupResponse,
    EditMessageResponse,
    MarkReadRequest,
    GroupChatSummary,
    RegisterPollVoteResponse,
    WithdrawCryptocurrencyResponse,
    CryptocurrencyContent,
    PendingCryptocurrencyWithdrawal,
} from "../../domain/chat/chat";
import { CandidService, ServiceRetryInterrupt } from "../candidService";
import {
    blockResponse,
    createGroupResponse,
    deleteMessageResponse,
    editMessageResponse,
    getEventsResponse,
    getUpdatesResponse,
    initialStateResponse,
    joinGroupResponse,
    leaveGroupResponse,
    markReadResponse,
    recommendedGroupsResponse,
    searchDirectChatResponse,
    searchAllMessagesResponse,
    sendMessageResponse,
    setAvatarResponse,
    setBioResponse,
    toggleReactionResponse,
    unblockResponse,
    withdrawCryptoResponse,
    transferWithinGroupResponse,
} from "./mappers";
import type { IUserClient } from "./user.client.interface";
import {
    compareChats,
    MAX_EVENTS,
    MAX_MESSAGES,
    mergeChatUpdates,
} from "../../domain/chat/chat.utils";
import { cachingLocallyDisabled, Database } from "../../utils/caching";
import { CachingUserClient } from "./user.caching.client";
import {
    apiCryptoContent,
    apiGroupPermissions,
    apiMessageContent,
    apiOptional,
    apiPendingCryptocurrencyWithdrawal,
    apiReplyContextArgs,
    registerPollVoteResponse,
} from "../common/chatMappers";
import { DataClient } from "../data/data.client";
import type { BlobReference } from "../../domain/data/data";
import type { SetBioResponse, UserSummary } from "../../domain/user/user";
import type {
    SearchAllMessagesResponse,
    SearchDirectChatResponse,
} from "../../domain/search/search";
import type { ToggleMuteNotificationResponse } from "../../domain/notifications";
import { muteNotificationsResponse } from "../notifications/mappers";
import { identity, toVoid } from "../../utils/mapping";
import { getChatEventsInLoop } from "../common/chatEvents";
import { profile } from "../common/profiling";
import type { IMessageReadTracker } from "../../stores/markRead";
import { base64ToBigint } from "../../utils/base64";
import type { GroupInvite } from "../../services/serviceContainer";

export class UserClient extends CandidService implements IUserClient {
    private userService: UserService;
    userId: string;

    constructor(identity: Identity, userId: string) {
        super(identity);
        this.userId = userId;
        this.userService = this.createServiceClient<UserService>(idlFactory, userId);
    }

    static create(
        userId: string,
        identity: Identity,
        db: Database | undefined,
        groupInvite: GroupInvite | undefined
    ): IUserClient {
        return db && process.env.CLIENT_CACHING && !cachingLocallyDisabled()
            ? new CachingUserClient(db, identity, new UserClient(identity, userId), groupInvite)
            : new UserClient(identity, userId);
    }

    @profile("userClient")
    createGroup(group: CandidateGroupChat): Promise<CreateGroupResponse> {
        return this.handleResponse(
            this.userService.create_group({
                is_public: group.isPublic,
                name: group.name,
                description: group.description,
                history_visible_to_new_joiners: group.historyVisible,
                avatar: apiOptional((data) => {
                    return {
                        id: DataClient.newBlobId(),
                        data: Array.from(data),
                        mime_type: "image/jpg",
                    };
                }, group.avatar?.blobData),
                permissions: [apiGroupPermissions(group.permissions)],
            }),
            createGroupResponse
        );
    }

    @profile("userClient")
    chatEventsByIndex(
        eventIndexes: number[],
        userId: string
    ): Promise<EventsResponse<DirectChatEvent>> {
        const args = {
            user_id: Principal.fromText(userId),
            events: eventIndexes,
        };
        return this.handleQueryResponse(
            () => this.userService.events_by_index(args),
            getEventsResponse,
            args
        );
    }

    @profile("userClient")
    async chatEventsWindow(
        _eventIndexRange: IndexRange,
        userId: string,
        messageIndex: number,
        interrupt: ServiceRetryInterrupt
    ): Promise<EventsResponse<DirectChatEvent>> {
        const args = {
            user_id: Principal.fromText(userId),
            max_messages: MAX_MESSAGES,
            max_events: MAX_EVENTS,
            mid_point: messageIndex,
        };
        return this.handleQueryResponse(
            () => this.userService.events_window(args),
            getEventsResponse,
            args,
            interrupt
        );
    }

    @profile("userClient")
    chatEvents(
        eventIndexRange: IndexRange,
        userId: string,
        startIndex: number,
        ascending: boolean
    ): Promise<EventsResponse<DirectChatEvent>> {
        const getChatEventsFunc = (index: number, asc: boolean) => {
            const args = {
                user_id: Principal.fromText(userId),
                max_messages: MAX_MESSAGES,
                max_events: MAX_EVENTS,
                start_index: index,
                ascending: asc,
            };

            return this.handleQueryResponse(
                () => this.userService.events(args),
                getEventsResponse,
                args
            );
        };

        return getChatEventsInLoop(getChatEventsFunc, eventIndexRange, startIndex, ascending);
    }

    @profile("userClient")
    async getInitialState(
        _: IMessageReadTracker,
        _selectedChatId?: string
    ): Promise<MergedUpdatesResponse> {
        const resp = await this.handleQueryResponse(
            () => this.userService.initial_state({}),
            initialStateResponse
        );

        return {
            wasUpdated: true,
            chatSummaries: resp.chats.sort(compareChats),
            timestamp: resp.timestamp,
            blockedUsers: resp.blockedUsers,
            avatarIdUpdate: undefined,
            affectedEvents: {},
        };
    }

    @profile("userClient")
    async getUpdates(
        chatSummaries: ChatSummary[],
        args: UpdateArgs,
        _: IMessageReadTracker,
        _selectedChatId?: string
    ): Promise<MergedUpdatesResponse> {
        const updatesResponse = await this.handleQueryResponse(
            () =>
                this.userService.updates({
                    updates_since: {
                        timestamp: args.updatesSince.timestamp,
                        group_chats: args.updatesSince.groupChats.map((g) => ({
                            chat_id: Principal.fromText(g.chatId),
                            updates_since: g.lastUpdated,
                        })),
                    },
                }),
            getUpdatesResponse,
            args
        );

        const anyUpdates =
            updatesResponse.blockedUsers.size > 0 ||
            updatesResponse.chatsUpdated.length > 0 ||
            updatesResponse.chatsAdded.length > 0 ||
            updatesResponse.chatsRemoved.size > 0 ||
            updatesResponse.avatarIdUpdate !== undefined ||
            updatesResponse.cyclesBalance !== undefined ||
            updatesResponse.transactions.length > 0;

<<<<<<< HEAD
        if (updatesResponse.alerts.length) {
            console.log("Alerts", updatesResponse.alerts);
        }

=======
>>>>>>> 97699c55
        return {
            wasUpdated: anyUpdates,
            chatSummaries: anyUpdates
                ? mergeChatUpdates(chatSummaries, updatesResponse)
                : chatSummaries,
            timestamp: updatesResponse.timestamp,
            blockedUsers: updatesResponse.blockedUsers,
            avatarIdUpdate: updatesResponse.avatarIdUpdate,
            affectedEvents: updatesResponse.chatsUpdated.reduce((result, chatSummary) => {
                if (chatSummary.affectedEvents.length > 0) {
                    result[chatSummary.chatId] = chatSummary.affectedEvents;
                }
                return result;
            }, {} as Record<string, number[]>),
        };
    }

    @profile("userClient")
    setAvatar(bytes: Uint8Array): Promise<BlobReference> {
        const blobId = DataClient.newBlobId();
        return this.handleResponse(
            this.userService.set_avatar({
                avatar: apiOptional(identity, {
                    id: blobId,
                    data: Array.from(bytes),
                    mime_type: "image/jpg",
                }),
            }),
            setAvatarResponse
        ).then((resp) => {
            if (resp === "success") {
                return {
                    blobId,
                    canisterId: this.userId,
                };
            }
            throw new Error("Unable to set avatar");
        });
    }

    @profile("userClient")
    editMessage(recipientId: string, message: Message): Promise<EditMessageResponse> {
        return DataClient.create(this.identity)
            .uploadData(message.content, [this.userId, recipientId])
            .then(({ content }) => {
                const req = {
                    content: apiMessageContent(content ?? message.content),
                    user_id: Principal.fromText(recipientId),
                    message_id: message.messageId,
                };
                return this.handleResponse(this.userService.edit_message(req), editMessageResponse);
            });
    }

    @profile("userClient")
    sendMessage(
        recipientId: string,
        sender: UserSummary,
        message: Message,
        replyingToChatId?: string
    ): Promise<SendMessageResponse> {
        return DataClient.create(this.identity)
            .uploadData(message.content, [this.userId, recipientId])
            .then(({ content }) => {
                const req: ApiSendMessageArgs = {
                    content: apiMessageContent(content ?? message.content),
                    recipient: Principal.fromText(recipientId),
                    sender_name: sender.username,
                    message_id: message.messageId,
                    replies_to: apiOptional(
                        (replyContext) => apiReplyContextArgs(replyContext, replyingToChatId),
                        message.repliesTo
                    ),
                };
                return this.handleResponse(this.userService.send_message(req), sendMessageResponse);
            });
    }

    @profile("userClient")
    sendGroupICPTransfer(
        groupId: string,
        recipientId: string,
        sender: UserSummary,
        message: Message
    ): Promise<SendMessageResponse> {
        const req: ApiTransferCryptocurrencyWithinGroupArgs = {
            content: apiCryptoContent(message.content as CryptocurrencyContent),
            recipient: Principal.fromText(recipientId),
            sender_name: sender.username,
            mentioned: [],
            message_id: message.messageId,
            group_id: Principal.fromText(groupId),
            replies_to: apiOptional(
                (replyContext) => apiReplyContextArgs(replyContext),
                message.repliesTo
            ),
        };
        return this.handleResponse(
            this.userService.transfer_cryptocurrency_within_group(req),
            transferWithinGroupResponse
        );
    }

    @profile("userClient")
    blockUser(userId: string): Promise<BlockUserResponse> {
        return this.handleResponse(
            this.userService.block_user({
                user_id: Principal.fromText(userId),
            }),
            blockResponse
        );
    }

    @profile("userClient")
    unblockUser(userId: string): Promise<UnblockUserResponse> {
        return this.handleResponse(
            this.userService.unblock_user({
                user_id: Principal.fromText(userId),
            }),
            unblockResponse
        );
    }

    @profile("userClient")
    leaveGroup(chatId: string): Promise<LeaveGroupResponse> {
        return this.handleResponse(
            this.userService.leave_group({
                chat_id: Principal.fromText(chatId),
            }),
            leaveGroupResponse
        );
    }

    @profile("userClient")
    joinGroup(chatId: string, inviteCode: string | undefined): Promise<JoinGroupResponse> {
        return this.handleResponse(
            this.userService.join_group_v2({
                as_super_admin: false,
                chat_id: Principal.fromText(chatId),
                invite_code: apiOptional(base64ToBigint, inviteCode),
            }),
            joinGroupResponse
        );
    }

    @profile("userClient")
    markMessagesRead(request: MarkReadRequest): Promise<MarkReadResponse> {
        return this.handleResponse(
            this.userService.mark_read({
                messages_read: request.map(({ chatId, ranges }) => ({
                    chat_id: Principal.fromText(chatId),
                    message_ranges: ranges.subranges().map((r) => ({
                        from: r.low,
                        to: r.high,
                    })),
                })),
            }),
            markReadResponse
        );
    }

    @profile("userClient")
    toggleReaction(
        otherUserId: string,
        messageId: bigint,
        reaction: string
    ): Promise<ToggleReactionResponse> {
        return this.handleResponse(
            this.userService.toggle_reaction({
                user_id: Principal.fromText(otherUserId),
                message_id: messageId,
                reaction,
            }),
            toggleReactionResponse
        );
    }

    @profile("userClient")
    deleteMessage(otherUserId: string, messageId: bigint): Promise<DeleteMessageResponse> {
        return this.handleResponse(
            this.userService.delete_messages({
                user_id: Principal.fromText(otherUserId),
                message_ids: [messageId],
            }),
            deleteMessageResponse
        );
    }

    @profile("userClient")
    searchAllMessages(searchTerm: string, maxResults = 10): Promise<SearchAllMessagesResponse> {
        const args = {
            search_term: searchTerm,
            max_results: maxResults,
        };
        return this.handleQueryResponse(
            () => this.userService.search_all_messages(args),
            searchAllMessagesResponse,
            args
        );
    }

    @profile("userClient")
    searchDirectChat(
        userId: string,
        searchTerm: string,
        maxResults: number
    ): Promise<SearchDirectChatResponse> {
        const args = {
            user_id: Principal.fromText(userId),
            search_term: searchTerm,
            max_results: maxResults,
        };
        return this.handleQueryResponse(
            () => this.userService.search_messages(args),
            searchDirectChatResponse,
            args
        );
    }

    @profile("userClient")
    toggleMuteNotifications(
        chatId: string,
        muted: boolean
    ): Promise<ToggleMuteNotificationResponse> {
        if (muted) {
            return this.handleResponse(
                this.userService.mute_notifications({
                    chat_id: Principal.fromText(chatId),
                }),
                muteNotificationsResponse
            );
        } else {
            return this.handleResponse(
                this.userService.unmute_notifications({
                    chat_id: Principal.fromText(chatId),
                }),
                muteNotificationsResponse
            );
        }
    }

    @profile("userClient")
    getRecommendedGroups(interrupt: ServiceRetryInterrupt): Promise<GroupChatSummary[]> {
        const args = {
            count: 20,
        };
        return this.handleQueryResponse(
            () => this.userService.recommended_groups(args),
            recommendedGroupsResponse,
            args,
            interrupt
        );
    }

    @profile("userClient")
    dismissRecommendation(chatId: string): Promise<void> {
        return this.handleResponse(
            this.userService.add_recommended_group_exclusions({
                duration: [],
                groups: [Principal.fromText(chatId)],
            }),
            toVoid
        );
    }

    @profile("userClient")
    getBio(): Promise<string> {
        return this.handleQueryResponse(
            () => this.userService.bio({}),
            (candid) => candid.Success
        );
    }

    @profile("userClient")
    setBio(bio: string): Promise<SetBioResponse> {
        return this.handleResponse(this.userService.set_bio({ text: bio }), setBioResponse);
    }

    @profile("userClient")
    registerPollVote(
        otherUser: string,
        messageIdx: number,
        answerIdx: number,
        voteType: "register" | "delete"
    ): Promise<RegisterPollVoteResponse> {
        return this.handleResponse(
            this.userService.register_poll_vote({
                user_id: Principal.fromText(otherUser),
                poll_option: answerIdx,
                operation: voteType === "register" ? { RegisterVote: null } : { DeleteVote: null },
                message_index: messageIdx,
            }),
            registerPollVoteResponse
        );
    }

    @profile("userClient")
    withdrawCryptocurrency(
        domain: PendingCryptocurrencyWithdrawal
    ): Promise<WithdrawCryptocurrencyResponse> {
        const req = {
            withdrawal: apiPendingCryptocurrencyWithdrawal(domain),
        };
        return this.handleResponse(
            this.userService.withdraw_cryptocurrency(req),
            withdrawCryptoResponse
        );
    }
}<|MERGE_RESOLUTION|>--- conflicted
+++ resolved
@@ -245,13 +245,6 @@
             updatesResponse.cyclesBalance !== undefined ||
             updatesResponse.transactions.length > 0;
 
-<<<<<<< HEAD
-        if (updatesResponse.alerts.length) {
-            console.log("Alerts", updatesResponse.alerts);
-        }
-
-=======
->>>>>>> 97699c55
         return {
             wasUpdated: anyUpdates,
             chatSummaries: anyUpdates
