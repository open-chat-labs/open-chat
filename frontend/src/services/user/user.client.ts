--- conflicted
+++ resolved
@@ -168,11 +168,7 @@
         };
         return this.handleQueryResponse(
             () => this.userService.events_by_index(args),
-<<<<<<< HEAD
-            (resp) => getEventsResponse(resp, latestClientEventIndex),
-=======
             (resp) => getEventsResponse(resp, userId, latestClientEventIndex),
->>>>>>> 82ea8560
             args
         );
     }
@@ -195,11 +191,7 @@
         };
         return this.handleQueryResponse(
             () => this.userService.events_window(args),
-<<<<<<< HEAD
-            (resp) => getEventsResponse(resp, latestClientEventIndex),
-=======
             (resp) => getEventsResponse(resp, userId, latestClientEventIndex),
->>>>>>> 82ea8560
             args,
             interrupt
         );
@@ -226,11 +218,7 @@
 
             return this.handleQueryResponse(
                 () => this.userService.events(args),
-<<<<<<< HEAD
-                (resp) => getEventsResponse(resp, latestClientEventIndex),
-=======
                 (resp) => getEventsResponse(resp, userId, latestClientEventIndex),
->>>>>>> 82ea8560
                 args
             );
         };
