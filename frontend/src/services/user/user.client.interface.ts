--- conflicted
+++ resolved
@@ -72,15 +72,6 @@
         replyingToChatId?: string,
         threadRootMessageIndex?: number
     ): Promise<SendMessageResponse>;
-<<<<<<< HEAD
-    forwardMessage(
-        recipientId: string,
-        sender: UserSummary,
-        message: Message,
-        threadRootMessageIndex?: number
-    ): Promise<SendMessageResponse>;
-=======
->>>>>>> f35afab0
     sendGroupICPTransfer(
         groupId: string,
         recipientId: string,
