{
    "openChat": "OpenChat",
    "home": "inicio",
    "inheritSystem": "Heredar tema del sistema",
    "enterToSend": "Presiona Intro para envíar el mensaje",
    "notificationsEnabled": "Notificaciones habilitadas",
    "scrollPosition": "Posición de scroll",
    "latestMessage": "Último mensaje",
    "firstMessage": "Primer mensaje no leído",
    "firstMention": "Primera mención no leída",
    "usernameRules": "solo alfanuméricos y guiones bajos",
    "enterBio": "Cuéntanos algo sobre ti",
    "username": "Nombre de usuario",
    "bio": "Biografía",
    "congratulations": "¡Felicitaciones!",
    "enjoyYourStorage": "¡Disfruta publicando fotos, videos o lo que dicte tu corazón!",
    "pleaseDeposit": "Deposita {amount} ICP en la cuenta anterior y luego presiona el botón de confirmación.",
    "storage": "Almacenamiento",
    "currentLimit": "Su límite de almacenamiento actual es {limit} GB y el saldo de su cuenta es {balance} ICP.",
    "newLimit": "{limit} / 1GB",
    "chooseAStorageLevel": "Elije un nivel de almacenamiento máximo hasta de 1GB",
    "currentUsage": "Uso actual",
    "percLeft": "{perc}% restante",
    "usageText": "Has alcanzado tu límite actual de {limit}GB.",
    "maxUsageText": "Has alcanzado el límite máximo de 1GB.",
    "insufficientStorage": "Espacio insuficiente",
    "insufficientStorageAdvice": "No tienes suficiente espacio de almacenamiento para continuar.",
    "explainStorageLimit": "Si bien puedes enviar mensajes de texto ilimitados, el envío de imágenes, videos y otros archivos requiere almacenamiento.",
    "chooseUpgrade": "Puedes reclamar 100MB de almacenamiento gratuito al recibir un código de verificación por SMS, o puede pagar por 1GB de almacenamiento a través de una transferencia de ICP.",
    "chooseTransfer": "Puedes pagar por 1 GB de almacenamiento a través de una transferencia ICP.",
    "noStorageAdvice": "Actualmente no tienes espacio de almacenamiento disponible.",
    "upgradeStorage": "Mejorar almacenamiento",
    "upgradeBySMS": "SMS",
    "upgradeByTransfer": "ICP",
    "maxStorage": "Puedes mejorar a un máximo de 1 GB de almacenamiento",
    "myAccount": "Mi cuenta",
    "supportsMarkdown": "admite markdowns",
    "preferredLanguage": "idioma preferido",
    "dark": "dark",
    "light": "light",
    "original": "original",
    "appearance": "Apariencia",
    "chats": "Conversaciones",
    "account": "Cuenta",
    "whatsHot": "Recomendaciones",
    "notInterested": "No me interesa",
    "recommendSomething": "Recomendar algunos grupos",
    "noRecommendations": "Sin recomendaciones 😭",
    "checkBackLater": "Por favor, inténtalo de nuevo más tarde. ",
    "refresh": "Actualizar",
    "goHome": "Inicio",
    "join": "Entrar",
    "unableToLoadEmojiPicker": "¡Lo sentimos! No pudimos cargar el selector de emoji. Recarga el sitio y vuelve a intentarlo.",
    "leave": "Salir",
    "preview": "Vista previa",
    "howToBuyToken": "como comprar {token}",
    "copyGroupUrl": "Copiar URL del grupo",
    "copyToClipboard": "Copiar al portapapeles",
    "copiedToClipboard": "¡Dirección de cuenta copiada al portapapeles!",
    "urlCopiedToClipboard": "¡URL del grupo copiada al portapapeles!",
    "failedToCopyToClipboard": "No se puede copiar al portapapeles",
    "failedToCopyUrlToClipboard": "No se puede copiar la URL ({url}) al portapapeles",
    "publicGroups": "Grupos públicos",
    "yourChats": "Tus conversaciones",
    "users": "Usuarios",
    "lastOnline": "Ultima conexión hace {duration}",
    "unresolvedReply": "Contenido del mensaje no disponible",
    "placeholderContent": "Por favor espera, tu mensaje se cargará en breve",
    "durationMins": "{duration} minutos",
    "durationHours": "{duration} horas",
    "removeChat": "Eliminar conversación",
    "profile": "Perfil",
    "durationDays": "{duration} días",
    "oneHour": "1 hora",
    "oneDay": "1 día",
    "onlineNow": "En linea ahora",
    "messages": "Mensajes",
    "searchPlaceholder": "Buscar usuarios, grupos y mensajes...",
    "groupDetails": "Detalles del grupo",
    "theInternetComputer": "Internet Computer",
    "unexpectedError": "Error inesperado",
    "errorLoadingChats": "Error al cargar tus conversaciones",
    "errorBlurb": "Lo sentimos, encontramos un error inesperado. Vuelve a cargar OpenChat.",
    "sessionExpired": "La sesión ha expirado",
    "sessionExpiredBlurb": "Inicia sesión de nuevo",
    "performingUpgrade": "Realización de actualización",
    "pleaseWait": "Por favor espera unos segundos",
    "change": "cambiar",
    "noChatSelected": "No hay ningún chat seleccionado actualmente",
    "selectAChat": "Busca un amigo, crea un nuevo grupo o selecciona un chat.",
    "recommendedGroups": "Grupos recomendados",
    "selectAGroup": "Selecciona un grupo para una vista previa o unirse.",
    "newChat": "Nuevo chat",
    "newGroup": "Nuevo grupo",
    "createNewGroup": "Crear un nuevo grupo",
    "changeTheme": "Cambiar de tema",
    "avatarUpdated": "Avatar actualizado con éxito",
    "avatarUpdateFailed": "Actualización de avatar fallida",
    "submitNewGroup": "Crear grupo",
    "groupCreationFailed": "Lo sentimos, no pudimos crear tu grupo",
    "groupUpdateFailed": "Lo sentimos, no pudimos actualizar tu grupo",
    "groupCreatedBy": "{username} ha creado el grupo",
    "groupChangedBy": "{changedBy} cambiado el {changed}",
    "groupName": "nombre del grupo",
    "groupDesc": "descripción del grupo",
    "groupAvatar": "avatar del grupo",
    "deleteGroup": "Eliminar grupo",
    "deleteGroupSuccess": "Grupo eliminado con éxito",
    "deleteGroupFailure": "No se puede eliminar el grupo",
    "irreversible": "¿Estás seguro que quieres eliminar este grupo? ¡Esto no se puede deshacer!",
    "confirmLeaveGroup": "¿Estás seguro que quieres dejar este grupo?",
    "directChatCreatedAt": "chat iniciado",
    "skip": "Saltar",
    "userLeft": "{username} ha dejado el grupo",
    "userJoined": "{username} se ha unido al grupo",
    "addedBy": "{changedBy} ha agregado a {changed} al grupo",
    "removedBy": "{changedBy} ha eliminado a {changed} del grupo",
    "promotedBy": "{changedBy} ha promovido a {changed} como administrador",
    "dismissedBy": "{changedBy} ha removido a {changed} como administrador",
    "blockedBy": "{changedBy} ha bloqueado a {changed}",
    "unblockedBy": "{changedBy} ha desbloqueado a {changed}",
    "ownershipTransferredBy": "{changedBy} transfirió la propiedad del grupo a {changed} 🎉",
    "historyVisible": "historial de chat visible",
    "historyOnInfo": "El historial de chat completo será visible para los nuevos miembros. ¡Cuidado ahora! 🤐",
    "privateGroupInfo": "Este grupo estará limitado a las personas que elijas.",
    "publicGroupUnique": "Los nombres de grupos públicos deben ser únicos.",
    "publicGroupInfo": "Cualquiera podrá descubrir y unirse a este grupo.",
    "newGroupName": "ingresa el nombre del grupo",
    "newGroupDesc": "¿De qué se trata este grupo?",
    "groupDescTooLong": "La descripción del grupo es demasiado larga",
    "groupNameTooLong": "El nombre del grupo es demasiado largo",
    "maxGroupsCreated": "Ya has creado el número máximo de grupos",
    "chooseReaction": "Elige una reacción",
    "groupNameInvalid": "El nombre del grupo no es válido",
    "groupAlreadyExists": "Ya existe un grupo público con ese nombre",
    "avatarTooBig": "El avatar seleccionado es demasiado grande",
    "userSearchFailed": "Se ha producido un error al buscar usuarios",
    "enableNotifications": "¿Te gustaría habilitar las notificaciones?",
    "enableNotificationsMenu": "Activar notificaciones",
    "disableNotificationsMenu": "Desactivar notificaciones",
    "notificationsDisabled": "Notificaciones desactivadas",
    "unmuteNotifications": "Encender notificaciones",
    "muteNotifications": "Silenciar notificaciones",
    "toggleMuteNotificationsFailed": "Notificaciones {operation} sin éxito",
    "toggleMuteNotificationsSucceeded": "Notificaciones {operation} con éxito",
    "markAllRead": "Marcar todo como leído",
    "muted": "silenciado",
    "unmuted": "no silenciado",
    "yesPlease": "Si, por favor",
    "noThanks": "No, gracias",
    "new": "nuevo",
    "logout": "Cerrar sesión",
    "maxFileSize": "Se excedió el tamaño máximo de archivo de 1 MB",
    "maxImageSize": "Se excedió el tamaño máximo de imagen de 1 MB",
    "maxVideoSize": "Se excedió el tamaño máximo de video de 5 MB",
    "maxAudioSize": "Clip de audio truncado al límite de 1 MB",
    "noVideo": "Tu navegador no admite video incrustado",
    "noAudio": "Tu navegador no admite audio incrustado",
    "downloadFile": "Descargar {name}",
    "enterCaption": "Introduce un título",
    "enterMessage": "Introduce un mensaje",
    "dropFile": "Suelta un archivo aquí",
    "cancel": "Cancelar",
    "unknownUser": "Usuario desconocido",
    "unknown": "Desconocido",
    "update": "Actualizar",
    "you": "tú",
    "areYouSure": "¿Estás seguro?",
    "unsavedGroupChanges": "Has realizado cambios en el grupo que aún no se han guardado",
    "blockUser": "Bloquear usuario",
    "blockUserFailed": "No se puede bloquear al usuario",
    "blockUserSucceeded": "El usuario ha sido bloqueado",
    "unblockUser": "Desbloquear usuario",
    "unblockUserFailed": "No se puede desbloquear al usuario",
    "unblockUserSucceeded": "El usuario ha sido desbloqueado",
    "unblockUserSucceededAddFailed": "El usuario ha sido desbloqueado pero no se pudo volver a agregar al grupo",
    "blocked": "bloqueado",
    "previewing": "vista previa del grupo",
    "userIsBlocked": "Desbloquear usuario para enviar mensajes",
    "leaveGroup": "Dejar grupo",
    "remove": "Eliminar",
    "close": "Cerrar",
    "save": "Guardar",
    "discard": "Descartar",
    "submit": "Ingresar",
    "edited": "editado",
    "copyInviteCode": "Copiar código de invitación",
    "dismissAsAdmin": "Remover como administrador",
    "dismissAsAdminFailed": "No se puede remover al usuario como administrador",
    "makeAdmin": "Hacer administrador",
    "makeAdminFailed": "No podemos hacer administrador este usuario",
    "searchForUsername": "Buscar un nombre de usuario",
    "startNewChat": "Iniciar un nuevo chat",
    "chatWith": "Chatear con {username}",
    "joinGroup": "Unirse al grupo",
    "joinGroupFailed": "No se puede unir al grupo",
    "youreBlocked": "Lo sentimos, has sido bloqueado de este grupo",
    "reply": "Responder",
    "replyPrivately": "Responder mensaje",
    "messageDeleted": "Mensaje eliminado por {username} el {timestamp}",
    "deleteFailed": "No se puede eliminar tu mensaje",
    "enterInviteCode": "Introduce tu código de invitación",
    "today": "Hoy",
    "yesterday": "Ayer",
    "chatNotFound": "Lo sentimos, no pudimos encontrar el chat seleccionado",
    "leftGroup": "Has salido del grupo con éxito",
    "lastAdmin": "No puedes abandonar el grupo ya que eres el único administrador",
    "ownerCantLeave": "Debes transferir la propiedad antes de poder abandonar el grupo",
    "owner": "dueño",
    "admin": "admin",
    "goToFirstMention": "Ir a la primera mención no leída",
    "goToFirstMessage": "Ir al primer mensaje no leído",
    "transferOwnership": "Transferir la propiedad a",
    "transferOwnershipSucceeded": "Propiedad transferida con éxito",
    "transferOwnershipFailed": "Transferencia de propiedad fallida",
    "inviteCodeCopied": "Código de invitación copiado en el portapapeles",
    "errorSearchingForUser": "Ocurrió un error inesperado al buscar los usuarios",
    "errorSendingMessage": "Ocurrió un error inesperado al enviar tu mensaje",
    "errorEditingMessage": "Ocurrió un error inesperado al editar tu mensaje",
    "aboutOpenChat": "Acerca de OpenChat",
    "faq": {
        "menu": "Preguntas más frecuentes",
        "header": "Preguntas frecuentes",
        "ios_app_q": "¿Cuándo habrá una aplicación para iOS?",
        "ios_app_a": "Vale la pena decir que la aplicación web OpenChat <em>sí</em> ya funciona en iOS y puede \"Agregar a la pantalla de inicio\" desde el menú del navegador. Esto le brinda un ícono estándar para abrir la aplicación que se parece más a una aplicación nativa sin una barra de URL. La gran limitación para las aplicaciones web de iOS es la falta de compatibilidad con las notificaciones web push. OpenChat envía notificaciones para indicar la recepción de un nuevo mensaje, lo cual es importante si no tiene la aplicación abierta. En general, Apple no hace un buen trabajo al admitir las llamadas aplicaciones web progresivas (PWA) porque amenazan el dominio de la tienda de aplicaciones. También carece de soporte (en comparación con los PWA de Android) para leer contactos telefónicos y la implementación de WebRTC tiene errores (necesario para llamadas de voz/video entre pares). Debido a estas limitaciones, la producción de una aplicación iOS nativa es una prioridad en nuestra agenda. Aunque a primera vista OpenChat es \"solo una aplicación de chat\", en realidad es bastante complicado con una base de código significativa. Una solución ideal para nosotros sería envolver la aplicación web de OpenChat en una aplicación nativa delgada que se comunique con las API del teléfono nativo de tal manera que la mayor parte del código base siga siendo común sin comprometer la experiencia de la aplicación nativa. Estamos investigando esta área, pero aún no está claro si esto será posible o qué tan difícil será. Otro obstáculo potencial es el proceso de certificación de la App Store. Al tener la aplicación principal como una aplicación web, podríamos realizar cambios en una aplicación OpenChat iOS sin pasar por un proceso de aprobación que podría no ser aceptable. Sin embargo, si estos problemas <em>pueden</em> resolverse, es posible que una aplicación para iOS esté lista en unos pocos meses. De lo contrario, si necesitamos volver a escribir (y luego mantener) un OpenChat nativo de iOS desde cero, entonces esto tomará mucho más tiempo...",
        "android_app_q": "¿Cuándo habrá una aplicación para Android?",
        "android_app_a": "En cuanto a iOS (ver arriba), la aplicación web OpenChat <em>sí</em> ya funciona en Android y puede \"Agregar a la pantalla de inicio\" desde el menú del navegador. Esto le brinda un ícono estándar para abrir la aplicación que se parece más a una aplicación nativa sin una barra de URL. Sin embargo, a diferencia de iOS, la compatibilidad con la aplicación web progresiva (PWA) es muy buena en Android. <em>Soporta</em> notificaciones web push y <em>soporta</em> la lectura de contactos desde el teléfono (si das permiso en cada caso). Más allá de eso, el soporte para WebRTC es mucho mejor. Como tal, el caso de producir una aplicación nativa de Android es menos convincente y vendrá después de una aplicación nativa de iOS. Las mismas consideraciones se aplican a la creación de una aplicación de Android como un iOS en términos de apuntar a un envoltorio nativo delgado alrededor de una aplicación web central y con respecto a la certificación en la tienda de juegos de Android.",
        "find_groups_q": "¿Cómo encuentro grupos?",
        "find_groups_a": "Actualmente hay dos formas de encontrar grupos públicos. Puedes encontrar un enlace a 🔥 grupos calientes en el menú principal. Esto muestra 20 grupos de los que aún no es miembro, ordenados principalmente por la cantidad de actividad reciente pero también con un factor aleatorio. Esto cambia cada 10 minutos. Tenga en cuenta que si obtiene una \"vista previa\" de un grupo y luego hace clic en el botón \"Salir\", no se le mostrará este grupo en la lista activa durante 30 días. También puede buscar cualquier grupo público desde la barra de búsqueda principal según la búsqueda de coincidencias en el título y el resumen del grupo. En el futuro, haremos que sea aún más fácil encontrar grupos en los que pueda estar interesado.",
        "style_messages_q": "¿Puedo aplicar estilo a los mensajes?",
        "style_messages_a": "Puede agregar saltos de línea usando shift-enter y puede usar un subconjunto de markdown de la siguiente manera:<br /> \\_<em>cursiva</em>\\_ o \\*<em>cursiva</em>\\* <br /> \\*\\*<strong>negrita</strong>\\*\\*<br /> \\*\\*\\*<strong><em>ambos</em></strong>\\*\\*\\ *<br /> \\~<s>tachado</s>\\~<br /> \\[texto del enlace\\](https://oc.app)<br /> \\`<code>let a: int = 10; // código</código>\\`",
        "sms_icp_q": "¿Por qué debo pagar o dar mi número de teléfono para enviar imágenes?",
        "sms_icp_a": "TLDR, hay un costo asociado con el almacenamiento de imágenes en el IC. <br /> <br /> Los mensajes de texto ocupan poco espacio y, por lo tanto, nos cuestan relativamente poco. Las imágenes suelen ocupar mucho más espacio y los costos se suman. Ahora algunos antecedentes sobre el sistema OpenChat. Cada usuario tiene su propio contenedor que contiene todos los mensajes para sus chats directos. Cada grupo también tiene su propio recipiente que contiene todos los mensajes del grupo. Sin embargo, almacenamos cualquier dato de <em>archivo</em> asociado con mensajes, como imágenes y videos, en <a target=\"_blank\" href=\"https://github.com/open-ic/open-storage \">Abrir almacenamiento</a>. Cada usuario tiene una asignación de datos y cuando se envía un mensaje, los datos del archivo salen de la asignación del <em>remitente</em>. Esto también se aplica a los mensajes enviados a grupos, por lo que no hay asignación de datos grupales, solo individual. <br /> <br /> Estamos felices de proporcionar una asignación de 0,1 GB gratis a todas las personas que utilizan OpenChat. Sin embargo, es relativamente fácil para una sola persona crear muchas cuentas de OpenChat y explotar el almacenamiento gratuito, quizás con intenciones maliciosas. Por el momento, la mejor manera que tenemos de tratar de asegurarnos de que cada persona solo obtenga una cuota de almacenamiento es pedirles que ingresen su número de teléfono móvil para recibir un código de verificación por SMS, ya que es relativamente difícil que una persona venga por muchos teléfonos. números. Una vez que se usa para \"probar\" la personalidad, ese mismo número de teléfono no se puede reutilizar (al menos no sin un proceso de transferencia específico). <br /> <br /> Desafortunadamente, hay muchos lugares y personas que actualmente no pueden recibir nuestros mensajes SMS, por lo que ofrecemos otra forma de obtener almacenamiento para habilitar el envío de imágenes, que es simplemente pagar. Esperamos poder ampliar las regiones a las que podemos enviar SMS, pero eso está en gran medida fuera de nuestras manos. También esperamos poder encontrar métodos alternativos para \"probar\" la personalidad y así permitir que las personas reclamen su almacenamiento gratuito. Una de esas alternativas podría ser \"fiestas de personas\" que se está desarrollando en Dfinity. <br /> <br /> Una vez que haya alcanzado su límite de almacenamiento de 0,1 GB, no podrá enviar más imágenes a menos que aumente su límite mediante un pago. Pronto ofreceremos la opción de eliminar imágenes antiguas para liberar espacio de almacenamiento y permitirle continuar enviando imágenes sin tener que pagar. El mensaje en sí, incluidos cualquier título y una imagen en miniatura, nunca se eliminaría y, por lo tanto, se mantendría el historial de mensajes.",
        "airdrop_q": "¿Habrá un lanzamiento aéreo?",
        "airdrop_a": "Cuando nos integramos con el <a target=\"_blank\" href=\"https://forum.dfinity.org/t/open-governance-canister-for-sns-design-proposal/10224\">SNS</a>, estableceremos un token de OpenChat análogo a ICP que también será negociable en los intercambios. Anticipamos que una proporción se subastará para proporcionar fondos para costos como el alojamiento de IC, una proporción se destinará al equipo de desarrollo y una proporción estará disponible para distribuir a nuestros usuarios. La idea sería difundir estos tokens de gobernanza lo más ampliamente posible entre nuestra comunidad de usuarios, favoreciendo y alentando a aquellos que estén interesados y contribuyendo al éxito a largo plazo de OpenChat y el IC en general. Entonces, por ejemplo, podríamos tener un algoritmo que arrojará tokens automáticamente a los usuarios en línea, favoreciendo a los primeros usuarios y usuarios activos. También puede ganar tokens al recomendar amigos para ayudar a aumentar la base de usuarios y hacer que OpenChat sea cada vez más útil y relevante.",
        "security_q": "¿Mis mensajes están seguros?",
        "security_a": "En resumen, Internet Computer proporciona garantías de seguridad muy sólidas. Sin embargo, hay un área de debilidad particular bien conocida que Dfinity está abordando. Con un poco de esfuerzo, un proveedor de nodos deshonestos podría instalar una versión pirateada del software del nodo que les permitiera interceptar y leer mensajes de ingreso y leer directamente la memoria. Sin embargo, una vez <a target=\"_blank\" href=\"https://www.amd.com/system/files/TechDocs/SEV-SNP-strengthening-vm-isolation-with-integrity-protection-and-more.pdf \">SEV-SNP</a> está disponible en las máquinas de los nodos, los usuarios pueden estar extremadamente seguros de que, aparte de los destinatarios de sus mensajes, sus datos no serán accesibles a nadie más que a ellos mismos. En una fecha posterior, implementaremos el cifrado e2e para que los datos se almacenen en forma cifrada en la memoria del recipiente y, por lo tanto, los operadores de nodos no autorizados no puedan acceder a ellos, independientemente de que SEV-SNP esté implementado. Es probable que esto implique algunas limitaciones, como no poder buscar en su historial de mensajes, por lo que puede optar por optar por la seguridad e2e para los chats seleccionados.",
        "roadmap_q": "¿Tienes un mapa?",
        "roadmap_a": "¡Sí, lo hacemos ahora! ¡Encuéntralo en el menú principal junto a estas preguntas frecuentes!",
        "send_icp_q": "¿Por qué se me cobra una tarifa de transacción al enviar ICP?",
        "send_icp_a": "Al enviar ICP como un mensaje de chat, la transferencia la realiza el libro mayor de ICP, lo que incurre en una tarifa obligatoria de 0,0001 ICP. Esta tarifa se quema como parte del protocolo IC y ninguna de las partes la recibe.",
        "icp_account_q": "¿Cómo funciona mi cuenta ICP?",
        "icp_account_a": "Cuando se crea un usuario de OpenChat, automáticamente creamos una cuenta ICP. Esta cuenta inicialmente estará vacía. Puede recargar la cuenta transfiriendo ICP a su dirección. Si no sabe cómo comprar ICP, [este artículo](https://www.finder.com/uk/how-to-buy-internet-computer) puede ayudarlo. Una vez que tenga algún ICP en su cuenta de OpenChat, podrá enviarlo directamente a la cuenta de cualquier otro usuario de OpenChat a través de un tipo especial de mensaje. También puede usar el ICP de su cuenta de OpenChat para actualizar su almacenamiento hasta 1 GB en total. Si desea retirar el ICP de su cuenta OpenChat ICP, puede hacerlo yendo a la sección Cuenta de su perfil de usuario y haciendo clic en el botón \"Administrar\". Esta pantalla le da la opción de retirar su saldo de OpenChat ICP a cualquier otra dirección de su elección.",
        "shortcuts_a": "Hay varios comandos de acceso directo que puede usar desde el cuadro de entrada de entrada de mensajes. <br /><br /> `/poll` - para crear una nueva encuesta <br /> `/search xyz` - para buscar el término \"xyz\" en el chat actual <br />`/gif gatitos` - para buscar gifs de gatitos <br />`/icp 0.1` - para enviar 0.1 ICP a alguien <br />`/faq question_id*` - para crear y publicar un enlace formateado a una pregunta frecuente específica <br /><br /> Los comandos que aceptan un argumento también se pueden usar sin el argumento.<br /><br />* Los ID de preguntas frecuentes disponibles son: ios_app, android_app, find_groups, style_messages, sms_icp, airdrop, security, send_icp, icp_account, roadmap, atajos",
        "shortcuts_q": "¿Qué comandos de acceso directo están disponibles?"
    },
    "roadmap": "Roadmap",
    "here": "aquí",
    "chatSummary": {
        "unread": "{count} mensaje(s) sin leer",
        "mentions": "{count} mecion(es) sin leer"
    },
    "login": {
        "welcomeTo": "Bienvenido a ...",
        "blurbPartOne": "Una aplicación de chat segura, intuitiva y descentralizada que se ejecuta completamente en ",
        "blurbPartTwo": " - la primer cadena de bloques a escala de internet del mundo. Leer más ",
        "signIn": "Entrar"
    },
    "reactions": {
        "greaterThan99People": "+99 personas",
        "youClickToRemove": "Tú (click para quitar)",
        "andYou": ", y tú",
        "reactedWith": "reaccionó con"
    },
    "register": {
        "unableToConfirmFee": "No pudimos confirmar tu tarifa de registro",
        "failedToGetFee": "No se pudo generar una tarifa de registro",
        "goBack": "Ir atrás",
        "confirmTransfer": "Confirmar transferencia",
        "confirmCyclesTransferText": "Confirma cuando hayas realizado una transferencia de {amount} cycles desde tu billetera de cycles a la billetera de OpenChat que figura a continuación",
        "confirmICPTransferText": "Confirma cuando haya realizado una transferencia de {amount} ICP a la siguiente cuenta",
        "confirmed": "Confirmado",
        "sms": "Código SMS",
        "transfer": "Transferir",
        "codeAccepted": "Código aceptado",
        "cyclesTransferred": "Tarifa de {fee} cycles confirmada",
        "icpTransferred": "Tarifa de {fee} ICP confirmada",
        "choosePath": "¿Como te gustaría registrarse?",
        "usernameRules": "Elije un nombre de usuario usando solo caracteres alfanuméricos o guiones bajos",
        "regOptions": "¿Prefieres verificar a través de un código SMS (recomendado) o haciendo una pequeña transferencia de ICP?",
        "registerUser": "Registrando usario...",
        "preparingUser": "Perparando usuario ...",
        "registerAs": "Registrando como usuario",
        "enterCodeSentTo": "codigo enviado a ",
        "enterPhone": "Por favor ingresa tu número telefónico",
        "enterPhonePlaceholder": "ingresa tu número telefónico",
        "enterUsername": "Elije un nombre de usuario",
        "pleaseEnterCode": "Por favor ingresa el código",
        "usernameInvalid": "Nombre de usuario inválido, inténtelo de nuevo",
        "enterCode": "ingresar código",
        "requestCode": "Solicitar código",
        "validateCode": "Validar código",
        "resendCode": "Reenviar código",
        "countryCode": "Código de país",
        "letsGo": "Allá vamos!",
        "registrationComplete": "Registro completado ...",
        "welcome": "¡Bienvenido a OpenChat!",
        "enjoy": "Disfruta de la mensajería en Internet Computer",
        "phoneNumberTaken": "El numero telefónico ya se encuentra utilizado",
        "tooManyAttempts": "Demasiados intentos de registro",
        "confirmAlreadyClaimed": "El código ya ha sido reclamado",
        "resendAlreadyClaimed": "El código ya ha sido reclamado",
        "codeIncorrect": "El código ingresado es incorrecto",
        "usernameTaken": "Ese nombre de usuario no esta disponible",
        "userNotFound": "Usuario no encontrado",
        "usernameTooShort": "Tu nombre de usuario es demasiado corto",
        "usernameTooLong": "Tu nombre de usuario es demasiado largo",
        "bioTooLong": "Tu biografía es demasiado larga",
        "codeExpired": "El código ingresado ha expirado",
        "codeNotFound": "El código ingresado no se puede encontrar",
        "phoneAlreadyRegistered": "Este número ya está registrado",
        "phoneAlreadyRegisteredByAnother": "Este número ya se encuentra registrado por otro usuario",
        "phoneInvalid": "Numero telefónico inválido",
        "userLimitReached": "El usuario ha alcanzado el limite",
        "createUser": "Crear usuario",
        "confirm": "Confirmar",
        "challengeAttemptFailed": "El valor que ingresó es incorrecto. Prueba el nuevo desafío.",
        "challengeThrottled": "Se han generado demasiados desafíos. Por favor, inténtelo de nuevo más tarde.",
        "attemptChallenge": "Por favor escriba los caracteres que ve"
    },
    "tellMeMore": "Más información",
    "insufficientFunds": "Asegúrese de que la cuenta anterior tenga un saldo de al menos {amount} ICP para cubrir el almacenamiento solicitado, luego presione el botón \"Actualizar\".",
    "noChangeToStorage": "Elija un nuevo límite de almacenamiento usando el control deslizante de arriba para que podamos calcular un precio de actualización para usted.",
    "storageUsed": "{used}GB usado de {limit}GB",
    "unableToLoadSMSUpgrade": "Antes de actualizar su almacenamiento, debemos actualizar OpenChat. Vuelva a cargar y vuelva a intentarlo.",
    "roleChanged": "{changedBy} cambió el rol de {changed} de {oldRole} a {newRole}",
    "yourRoleChanged": "{changedBy} cambió su rol de {oldRole} a {newRole}",
    "viewer": "espectador",
    "showPinned": "Mostrar mensajes anclados",
    "pinnedMessages": "Mensajes fijados",
    "pinMessageFailed": "No se puede anclar el mensaje",
    "unpinMessageFailed": "No se puede desanclar el mensaje",
    "poll": {
        "create": "crear una encuesta",
        "questionLabel": "Pregunta",
        "answersLabel": "respuestas",
        "optionalQuestion": "Opcionalmente ingrese su pregunta aquí",
        "addAnswer": "Agregar al menos 2 respuestas",
        "addAnotherAnswer": "Agregar otra respuesta",
        "answerText": "Introduce el texto de la respuesta...",
        "maxReached": "Máximo de 10 respuestas alcanzadas",
        "invalidAnswer": "Hmmm, ¿tienes una respuesta duplicada?",
        "settings": "Ajustes",
        "poll": "Encuesta",
        "anonymous": "Anónimo",
        "limitedDuration": "Duración limitada",
        "showBeforeEnd": "Mostrar votos antes de que finalice la encuesta",
        "pollDuration": "Duración de la encuesta",
        "oneHour": "1 hora",
        "oneDay": "1 día",
        "oneWeek": "1 semana",
        "allowMultipleVotes": "Permitir múltiples votos",
        "start": "Comienzo",
        "pollEnds": "La encuesta termina {end}",
        "voteFailed": "Voto de encuesta fallido",
        "totalVotes": "Votos totales: {total}",
        "finished": "La encuesta ha terminado",
        "votersPublic": "Los votantes serán públicos",
        "votersPrivate": "Los votantes serán anónimos",
        "numVotes": "{votes} votos",
        "numVotesBy": "{votes} votos por",
        "oneVote": "1 voto",
        "oneVoteBy": "1 voto por",
        "numVotesIncludingYours": "{votes} votos incluido el tuyo"
    },
    "group": {
        "addGroupPhoto": "Añadir foto de grupo",
        "editGroupPhoto": "Editar foto de grupo",
        "public": "Publico",
        "private": "Privado",
        "publicGroup": "Grupo público",
        "privateGroup": "Grupo privado",
        "groupInfo": "información del grupo",
        "visibility": "Visibilidad",
        "role": {
            "owner": "Dueño",
            "admins": "administradores",
            "members": "miembros"
        },
        "permissions": {
            "whoCan": "Quién puede",
            "permissions": "permisos",
            "ownerOnly": "El propietario puede",
            "ownerAndAdmins": "El propietario y los administradores pueden",
            "allMembers": "Todos los miembros pueden",
            "changePermissions": "cambiar permisos",
            "changeRoles": "cambiar los roles de los miembros",
            "addMembers": "Añadir miembros",
            "removeMembers": "eliminar miembros",
            "blockUsers": "bloquear/desbloquear usuarios",
            "deleteMessages": "eliminar mensajes",
            "updateGroup": "editar información del grupo",
            "pinMessages": "pin mensajes",
            "createPolls": "crear encuestas",
            "sendMessages": "enviar mensajes",
            "reactToMessages": "reaccionar a los mensajes",
            "inviteUsers": "invitar a los usuarios",
            "notPermitted": "No tienes permiso para {permission}"
        },
        "advanced": "Avanzado",
        "invite": {
            "inviteWithLink": "Invitar al grupo a través de un enlace",
            "enableLink": "Habilitar enlace",
            "resetLink": "Restablecer enlace",
            "errorGettingLink": "No se puede obtener el enlace",
            "errorEnablingLink": "No se puede habilitar el enlace",
            "errorDisablingLink": "No se puede deshabilitar el enlace",
            "errorResettingLink": "No se puede restablecer el enlace",
            "confirmReset": "¿Seguro que quieres restablecer el enlace del grupo? Las personas ya no podrán unirse al grupo usando el enlace actual.",
            "shareMessage": "Cualquier persona con este enlace puede obtener una vista previa y unirse al grupo.",
            "shareMessageTrust": "Compártelo con personas de confianza.",
            "enabled": "activado",
            "disabled": "desactivado",
            "reset": "Reiniciar"
        },
        "welcome": "Bienvenido a",
        "historyPrivateMessage": "Los mensajes antiguos no son visibles para los nuevos miembros.",
        "privateGroupInfo": "Los usuarios no pueden unirse a este grupo libremente. Deben ser agregados o invitados por un miembro autorizado.",
        "permissionsUpdateFailed": "Actualización de permisos fallida"
    },
    "updateNow": "recargar ahora",
    "updateRequired": "Una nueva versión de OpenChat está disponible - recargando en {countdown}s",
    "chooseParticipants": "elegir miembros",
    "confirmParticipants": "Confirmar miembros",
    "permissionsChangedBy": "{changedBy} cambió los permisos del grupo",
    "addParticipantsFailed": "Hubo un error al agregar miembros",
    "filterParticipants": "filtrar miembros",
    "publicGroupWithN": "Grupo público con {número} miembro(s)",
    "privateGroupWithN": "Grupo privado con {number} miembro(s)",
    "groupWithN": "{número} miembro(s)",
    "participants": "miembros",
    "addParticipants": "Añadir miembros",
    "removeParticipantFailed": "No se puede eliminar el miembro",
    "participant": "miembro",
    "memberCount": "{contar} miembro(s)",
    "ownedBy": "Propiedad de @{nombre de usuario}",
    "tokenTransfer": {
        "title": "Enviar {token}",
        "amount": "cantidad ({token}) *",
        "send": "Enviar",
        "message": "Mensaje",
        "messagePlaceholder": "Incluir un mensaje opcional",
        "fee": "* se agregará una tarifa de {fee} {token}",
        "unexpected": "Se recibió un tipo de transferencia criptográfico inesperado",
        "viewTransaction": "[Ver transacción]({url})",
        "warning": "Advertencia: es su responsabilidad asegurarse de que confía en la identidad y los motivos del destinatario. OpenChat no puede revertir ninguna transferencia de {token}.",
        "confirm": "Confirmar",
        "transfer": "transferencia de {token}",
        "makeDeposit": "Realice un depósito en la cuenta anterior y actualice su saldo.",
        "zeroBalance": "No tienes {token} 😭.",
        "confirmedSent": "{sender} envió {amount} {token} a {receiver}",
        "pendingSent": "{sender} está enviando {amount} {token} a {receiver}",
        "pendingSentByYou": "está enviando {amount} {token} a {receiver}",
        "receiver": "Receptor",
        "chooseReceiver": "ingrese el nombre de usuario del receptor",
        "done": "actualizar y continuar"
    },
    "cryptoAccount": {
        "manage": "Administrar",
        "topUp": "Completar",
        "topUpBlurb": "Para recargar, simplemente transfiera algo de {token} a la cuenta anterior.",
        "withdraw": "Retirar",
        "withdrawTarget": "ingrese una dirección para retirar",
        "withdrawalSucceeded": "¡Tu retirada se ha realizado correctamente!",
        "withdrawalFailed": "¡Su retiro falló!",
        "shortRemainingBalanceLabel": "balance restante",
        "shortBalanceLabel": "equilibrio",
        "manageHeader": "Administrar cuenta {symbol}",
        "token": "simbólico",
        "comingSoon": "(próximamente)"
    },
    "searchChat": "Búsqueda",
    "search": "Búsqueda...",
    "offline": "Desconectado",
    "sendTo": "Enviar a...",
    "copyMessageUrl": "Copiar URL del mensaje",
    "messageUrlCopiedToClipboard": "URL del mensaje copiada al portapapeles.",
    "failedToShareMessage": "No se puede compartir este mensaje",
    "sendGif": "Enviar gif",
    "backToResults": "espalda",
    "giphyMessage": "mensaje giphy",
    "share": "Cuota",
    "fontSize": "Tamaño de fuente",
    "stats": {
        "userStats": "Estadísticas de usuario",
        "groupStats": "Estadísticas del grupo",
        "textMessages": "mensajes de texto",
        "imageMessages": "mensajes de imagen",
        "videoMessages": "mensajes de video",
        "audioMessages": "mensajes de audio",
        "fileMessages": "mensajes de archivo",
        "pollMessages": "mensajes de encuesta",
        "icpTransfers": "Transferencias de ICP",
        "giphyMessages": "mensajes giphy",
        "pollVotes": "Votos electorales",
        "replies": "respuestas",
        "reactions": "reacciones",
        "deletedMessages": "Mensajes eliminados"
    },
    "andNMore": "y {n} más",
    "confirmMakeGroupPrivate": "¿Definitivamente quieres que este grupo sea privado? ¡Actualmente esta operación no se puede revertir!",
    "makeGroupPrivate": "Hacer que el grupo sea privado",
    "makeGroupPrivateFailed": "Error al hacer que el grupo sea privado",
    "groupVisibilityChangedBy": "{changedBy} hizo el grupo {visibility}",
    "typeGroupName": "Escriba **{name}** para confirmar.",
    "translateMessage": "Traducir",
    "untranslateMessage": "Destraducir",
    "unableToTranslate": "no se puede traducir",
    "premium": {
        "title": "Función premium",
        "blurb": "Algunas funciones de OpenChat solo están disponibles para cuentas premium. Puede actualizar su cuenta verificando un número de teléfono a través de SMS o pagando una pequeña tarifa de ICP.",
        "congratulations": "¡Ya puedes disfrutar de nuestras funciones premium!"
    },
    "faqUrlCopiedToClipboard": "URL de preguntas frecuentes copiada al portapapeles.",
    "thisIsPublicGroupWithN": "Este es un grupo público con miembros {number}",
    "thisIsPrivateGroupWithN": "Este es un grupo privado con miembros {number}",
    "copy": "Dupdo",
    "failedToShareLink": "No se pudo compartir el enlace",
    "groupInviteChangedBy": "{changedBy} {changed} la invitación del grupo",
    "failedToLeaveGroup": "Se ha producido un error al intentar eliminarte del grupo.",
    "historyOffInfo": "Los nuevos miembros solo verán los mensajes que lleguen después de unirse. 🤫",
    "memberIsTyping": "{username} está escribiendo",
    "membersAreTyping": "{number} miembros están escribiendo",
    "unableToRefreshAccountBalance": "Lo sentimos, no pudimos actualizar el saldo de su cuenta {token}",
    "accounts": "cuentas",
    "readOnlyChat": "Este chat es de solo lectura",
    "linkCopiedToClipboard": "Enlace copiado al portapapeles",
    "failedToCopyLinkToClipboard": "No se puede copiar el enlace al portapapeles",
    "deleteMessage": "Borrar",
    "editMessage": "Editar",
    "pinMessage": "Alfiler",
    "unpinMessage": "Desprender",
    "forward": "Delantero",
    "referralHeader": "Invitar a amigos/familiares",
    "userReferralMessage": "Comparta este enlace a OpenChat con amigos y familiares. Por cada persona que se registre con su enlace y se convierta en un usuario verificado, recibirá una recompensa de tokens CHAT (a confirmar en las próximas semanas). Puede continuar y compartir el enlace ahora y otorgaremos tokens de CHAT retrospectivamente una vez que estén disponibles.",
    "userInfoHeader": "Público",
<<<<<<< HEAD
    "thread": {
        "menu": "Responder en hilo",
        "title": "Hilo",
        "replies": "respuestas",
        "reply": "respuesta",
        "lastMessage": "(último mensaje {date})",
        "nreplies": "{number} {replies} {message}"
    }
=======
    "noChatsAvailable": "¡No hay chats disponibles!",
    "invitedUsers": "Usuarios invitados"
>>>>>>> 5c5432c5
}<|MERGE_RESOLUTION|>--- conflicted
+++ resolved
@@ -534,7 +534,6 @@
     "referralHeader": "Invitar a amigos/familiares",
     "userReferralMessage": "Comparta este enlace a OpenChat con amigos y familiares. Por cada persona que se registre con su enlace y se convierta en un usuario verificado, recibirá una recompensa de tokens CHAT (a confirmar en las próximas semanas). Puede continuar y compartir el enlace ahora y otorgaremos tokens de CHAT retrospectivamente una vez que estén disponibles.",
     "userInfoHeader": "Público",
-<<<<<<< HEAD
     "thread": {
         "menu": "Responder en hilo",
         "title": "Hilo",
@@ -542,9 +541,7 @@
         "reply": "respuesta",
         "lastMessage": "(último mensaje {date})",
         "nreplies": "{number} {replies} {message}"
-    }
-=======
+    },
     "noChatsAvailable": "¡No hay chats disponibles!",
     "invitedUsers": "Usuarios invitados"
->>>>>>> 5c5432c5
 }