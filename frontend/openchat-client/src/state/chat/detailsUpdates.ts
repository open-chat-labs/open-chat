--- conflicted
+++ resolved
@@ -1,22 +1,11 @@
-<<<<<<< HEAD
-import type {
-    ChatIdentifier,
-    ChatListScope,
-    GrantedBotPermissions,
-    Member,
-    VersionedRules,
-    WebhookDetails,
-=======
 import {
     ChatMap,
     type ChatIdentifier,
     type ChatListScope,
-    type ExternalBotPermissions,
+    type GrantedBotPermissions,
     type Member,
-    type PublicApiKeyDetails,
     type VersionedRules,
     type WebhookDetails,
->>>>>>> 2eef2ca6
 } from "openchat-shared";
 import { writable, type Writable } from "../../utils/stores";
 import { LocalMap } from "../map";
@@ -29,29 +18,11 @@
 const localSet = <V>() => new LocalSet<V>();
 
 export class ChatDetailsUpdatesManager {
-<<<<<<< HEAD
-    members = new ChatLocalMapStore<string, Member>();
-    blockedUsers = new ChatLocalSetStore<string>();
-    pinnedMessages = new ChatLocalSetStore<number>();
-    invitedUsers = new ChatLocalSetStore<string>();
-    bots = new ChatLocalMapStore<string, GrantedBotPermissions>();
-    webhooks = new ChatLocalMapStore<string, WebhookDetails>();
-
-    rules = new ChatMapStore<VersionedRules>();
-
-    // TODO - come back to this fellow
-    pinnedToScopes = new ChatLocalSetStore<ChatListScope["kind"]>();
-=======
     members = writable<ChatMap<LocalMap<string, Member>>>(new ChatMap(), undefined, notEq);
     blockedUsers = writable<ChatMap<LocalSet<string>>>(new ChatMap(), undefined, notEq);
     pinnedMessages = writable<ChatMap<LocalSet<number>>>(new ChatMap(), undefined, notEq);
     invitedUsers = writable<ChatMap<LocalSet<string>>>(new ChatMap(), undefined, notEq);
-    bots = writable<ChatMap<LocalMap<string, ExternalBotPermissions>>>(
-        new ChatMap(),
-        undefined,
-        notEq,
-    );
-    apiKeys = writable<ChatMap<LocalMap<string, PublicApiKeyDetails>>>(
+    bots = writable<ChatMap<LocalMap<string, GrantedBotPermissions>>>(
         new ChatMap(),
         undefined,
         notEq,
@@ -79,7 +50,6 @@
             return updater(val);
         }, store);
     }
->>>>>>> 2eef2ca6
 
     updateMember(
         id: ChatIdentifier,
@@ -169,13 +139,8 @@
         return this.#updateForChat(id, this.bots, localMap, (map) => map.remove(botId));
     }
 
-<<<<<<< HEAD
     installBot(id: ChatIdentifier, botId: string, perm: GrantedBotPermissions): UndoLocalUpdate {
-        return this.bots.addOrUpdate(id, botId, perm);
-=======
-    installBot(id: ChatIdentifier, botId: string, perm: ExternalBotPermissions): UndoLocalUpdate {
         return this.#updateForChat(id, this.bots, localMap, (map) => map.addOrUpdate(botId, perm));
->>>>>>> 2eef2ca6
     }
 
     addWebhook(id: ChatIdentifier, webhook: WebhookDetails): UndoLocalUpdate {
@@ -196,84 +161,14 @@
 
     // Only used for testing
     clearAll() {
-<<<<<<< HEAD
-        this.pinnedToScopes.clear();
-        this.pinnedMessages.clear();
-        this.invitedUsers.clear();
-        this.blockedUsers.clear();
-        this.members.clear();
-        this.bots.clear();
-        this.webhooks.clear();
-        this.rules.clear();
-    }
-}
-
-export class ChatLocalSetStore<V> extends ChatMapStore<LocalSet<V>> {
-    add(id: ChatIdentifier, value: V) {
-        return this.#withSet(id, (set) => set.add(value));
-    }
-
-    addMany(id: ChatIdentifier, values: V[]) {
-        return this.#withSet(id, (set) => {
-            const undos = values.map((v) => set.add(v));
-            return () => {
-                undos.forEach((u) => u());
-            };
-        });
-    }
-
-    removeMany(id: ChatIdentifier, values: V[]) {
-        return this.#withSet(id, (set) => {
-            const undos = values.map((v) => set.remove(v));
-            return () => {
-                undos.forEach((u) => u());
-            };
-        });
-    }
-
-    remove(id: ChatIdentifier, value: V) {
-        return this.#withSet(id, (set) => set.remove(value));
-    }
-
-    #withSet(id: ChatIdentifier, fn: (map: LocalSet<V>) => UndoLocalUpdate) {
-        const set = this.get(id) ?? new LocalSet();
-        const undo = fn(set);
-        this.set(id, set);
-        return scheduleUndo(() => {
-            undo();
-            this.publish();
-        });
-    }
-}
-
-export class ChatLocalMapStore<K, V> extends ChatMapStore<LocalMap<K, V>> {
-    addOrUpdate(id: ChatIdentifier, key: K, value: V) {
-        return this.#withMap(id, (map) => map.addOrUpdate(key, value));
-    }
-
-    remove(id: ChatIdentifier, key: K) {
-        return this.#withMap(id, (map) => map.remove(key));
-    }
-
-    #withMap(id: ChatIdentifier, fn: (map: LocalMap<K, V>) => UndoLocalUpdate) {
-        const map = this.get(id) ?? new LocalMap();
-        const undo = fn(map);
-        this.set(id, map);
-        return scheduleUndo(() => {
-            undo();
-            this.publish();
-        });
-=======
         this.pinnedToScopes.set(new ChatMap());
         this.pinnedMessages.set(new ChatMap());
         this.invitedUsers.set(new ChatMap());
         this.blockedUsers.set(new ChatMap());
         this.members.set(new ChatMap());
         this.bots.set(new ChatMap());
-        this.apiKeys.set(new ChatMap());
         this.webhooks.set(new ChatMap());
         this.rules.set(new ChatMap());
->>>>>>> 2eef2ca6
     }
 }
 
