--- conflicted
+++ resolved
@@ -16,14 +16,6 @@
 const localSet = <V>() => new LocalSet<V>();
 
 export class CommunityDetailsUpdatesManager {
-<<<<<<< HEAD
-    members = new CommunityLocalMapStore<string, Member>();
-    invitedUsers = new CommunityLocalSetStore<string>();
-    blockedUsers = new CommunityLocalSetStore<string>();
-    userGroups = new CommunityLocalMapStore<number, UserGroupDetails>();
-    bots = new CommunityLocalMapStore<string, GrantedBotPermissions>();
-    rules = new CommunityMapStore<VersionedRules>();
-=======
     members = writable<CommunityMap<LocalMap<string, Member>>>(
         new CommunityMap(),
         undefined,
@@ -36,7 +28,7 @@
         undefined,
         notEq,
     );
-    bots = writable<CommunityMap<LocalMap<string, ExternalBotPermissions>>>(
+    bots = writable<CommunityMap<LocalMap<string, GrantedBotPermissions>>>(
         new CommunityMap(),
         undefined,
         notEq,
@@ -58,7 +50,6 @@
             return updater(val);
         }, store);
     }
->>>>>>> 2eef2ca6
 
     updateMember(id: CommunityIdentifier, userId: string, member: Member) {
         return this.#updateForCommunity(id, this.members, localMap, (m) =>
