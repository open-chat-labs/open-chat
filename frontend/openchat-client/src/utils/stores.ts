import { untrack } from "svelte";
import type { StartStopNotifier, Subscriber, Readable as SvelteReadable, Writable as SvelteWritable, Unsubscriber, Updater } from "svelte/store";
<<<<<<< HEAD
export type { StartStopNotifier, Subscriber, Unsubscriber, Updater } from "svelte/store";
=======
>>>>>>> fe6b0598

export type { StartStopNotifier, Subscriber, Unsubscriber, Updater } from "svelte/store";
export type Readable<T> = SvelteReadable<T> & { get value(): T } & MaybeDirty;
export type Writable<T> = SvelteWritable<T> & { get value(): T } & MaybeDirty;
export type EqualityCheck<T> = (a: T, b: T) => boolean;
<<<<<<< HEAD
type MaybeDirty = { get dirty(): boolean };
type Stores =
    | SvelteReadable<unknown>
    | [SvelteReadable<unknown>, ...Array<SvelteReadable<unknown>>]
    | Array<SvelteReadable<unknown>>;
type StoresValues<T> = T extends SvelteReadable<infer U>
    ? U
    : { [K in keyof T]: T[K] extends SvelteReadable<infer U> ? U : never };
=======
>>>>>>> fe6b0598

type MaybeDirty = { get dirty(): boolean };
type Stores =
    | SvelteReadable<unknown>
    | [SvelteReadable<unknown>, ...Array<SvelteReadable<unknown>>]
    | Array<SvelteReadable<unknown>>;
type StoresValues<T> = T extends SvelteReadable<infer U>
    ? U
    : { [K in keyof T]: T[K] extends SvelteReadable<infer U> ? U : never };

let pauseCount = 0;
// Callbacks to publish dirty values from writable stores
let publishesPending: (() => void)[] = [];
// Callbacks to push new values to their subscribers
let subscriptionsPending: (() => void)[] = [];

const NOOP = () => {};

export function withPausedStores(fn: () => void) {
    try {
        pauseCount++;
        fn();
    } finally {
        if (--pauseCount === 0) {
            // Publish the changes to the writable stores
            for (const callback of publishesPending) {
                callback();
            }
            publishesPending = [];

            // Run the derived store subscriptions
            runSubscriptions();
        }
    }
}

function runSubscriptions() {
    for (const callback of subscriptionsPending) {
        callback();
    }
    subscriptionsPending = [];
}

export function writable<T>(
    value: T,
    start?: StartStopNotifier<T>,
    equalityCheck?: EqualityCheck<T>,
): Writable<T> {
    return new _Writable(value, start, equalityCheck);
}

export function readable<T>(
    value: T,
    start: StartStopNotifier<T>,
    equalityCheck?: EqualityCheck<T>,
): Readable<T> {
    const store = writable(value, start, equalityCheck);
    return {
        subscribe: store.subscribe,
        value: store.value,
        dirty: store.dirty,
    };
}

export function derived<S extends Stores, T>(
    stores: S,
    fn: (values: StoresValues<S>) => T,
    equalityCheck?: EqualityCheck<T>,
): Readable<T> {
    return new _Derived(stores, fn, equalityCheck ?? ((a, b) => a === b));
}

export function get<T>(store: Readable<T>): T {
    return store.value;
}

class _Writable<T> {
    readonly #subscriptions: Map<symbol, [(value: T) => void, (() => void) | undefined]> =
        new Map();
    readonly #start: StartStopNotifier<T> | undefined;
    readonly #equalityCheck: (a: T, b: T) => boolean;
    #value: T;
    #dirty: boolean = false;
    #dirtyValue: T | undefined = undefined;
    #publishPending: boolean = false;
    #started: boolean = false;
    #stop: Unsubscriber | undefined = undefined;

    constructor(
        initValue: T,
        start?: StartStopNotifier<T>,
        equalityCheck?: (a: T, b: T) => boolean,
    ) {
        this.#value = initValue;
        this.#start = start;
        this.#equalityCheck = equalityCheck ?? ((a, b) => a === b);
    }

    subscribe(subscriber: Subscriber<T>, invalidate?: () => void): Unsubscriber {
        const id = Symbol();
        this.#subscriptions.set(id, [subscriber, invalidate]);

        if (this.#subscriptions.size === 1) {
            if (this.#start !== undefined) {
                const stop = this.#start(this.set, this.update);
                if (typeof stop === "function") {
                    this.#stop = stop;
                }
            }
            this.#started = true;
        }

        subscriber(this.#value);
        return () => this.#unsubscribe(id);
    }

    get value(): T {
        return this.#dirty ? (this.#dirtyValue as T) : this.#value;
    }

    set(newValue: T) {
        if (this.#equalityCheck(newValue, this.#value)) {
            this.#resetDirtyValue();
            return;
        }

        this.#setDirtyValue(newValue);

        if (pauseCount === 0) {
            this.#publish();
        } else {
            if (!this.#publishPending) {
                // Register callback to publish the new value once stores are unpaused
                publishesPending.push(() => this.#publish());
                this.#publishPending = true;
            }
        }
    }

    update(updateFn: Updater<T>) {
        const newValue = updateFn(this.#value);
        this.set(newValue);
    }

    get dirty(): boolean {
        return this.#dirty;
    }

    #publish() {
        if (this.#dirty) {
            this.#value = this.#dirtyValue as T;
            this.#resetDirtyValue();

            if (this.#started) {
                const shouldRunSubscriptions = pauseCount === 0 && subscriptionsPending.length === 0;

                for (const [subscription, invalidate] of this.#subscriptions.values()) {
                    invalidate?.();
                    subscriptionsPending.push(() => subscription(this.#value));
                }

                if (shouldRunSubscriptions) {
                    runSubscriptions();
                }
            }
        }
        this.#publishPending = false;
    }

    #unsubscribe(id: symbol) {
        this.#subscriptions.delete(id);
        if (this.#subscriptions.size === 0) {
            if (typeof this.#stop === "function") {
                this.#stop();
            }
            this.#started = false;
        }
    }

    #setDirtyValue(value: T) {
        this.#dirtyValue = value;
        this.#dirty = true;
    }

    #resetDirtyValue() {
        this.#dirtyValue = undefined;
        this.#dirty = false;
    }
}

class _Derived<S extends Stores, T> {
    readonly #innerStore: _Writable<T>;
    readonly #storesArray: Readable<unknown>[] = [];
    readonly #storeValues: unknown[] = [];
    readonly #single;
    readonly #fn: (values: StoresValues<S>) => T;
    #started = false;
    #pending = 0;
    #unsubscribers: Unsubscriber[] = [];

    constructor(stores: S, fn: (values: StoresValues<S>) => T, equalityCheck?: EqualityCheck<T>) {
        this.#innerStore = new _Writable(undefined as T, (_) => this.#start(), equalityCheck);
        const isArray = Array.isArray(stores);
        this.#single = !isArray;
        this.#storesArray = isArray ? stores.map(convertStore) : [convertStore(stores)];
        this.#fn = fn;
    }

    subscribe(subscriber: Subscriber<T>, invalidate?: () => void): Unsubscriber {
        return this.#innerStore.subscribe(subscriber, invalidate);
    }

    get value(): T {
        const unsub = this.#started ? undefined : this.subscribe(NOOP);
        const value = this.#innerStore.value;
        unsub?.();
        return value;
    }

    get dirty(): boolean {
        return this.#pending !== 0 || this.#storesArray.some((s) => s.dirty);
    }

    #start() {
        if (this.#started) return;
        for (const [index, store] of this.#storesArray.entries()) {
            const unsub = untrack(() => store.subscribe(
                (v) => {
                    (this.#storeValues as unknown[])[index] = v;
                    this.#pending &= ~(1 << index);
                    if (this.#started) {
                        this.#sync();
                    }
                },
                () => this.#pending |= 1 << index
            ));
            if (typeof unsub === 'function') {
                this.#unsubscribers.push(unsub);
            }
        }
        this.#started = true;
        this.#sync();
        return () => this.#stop();
    }

    #stop() {
        for (const unsub of this.#unsubscribers) {
            unsub();
        }
        this.#unsubscribers = [];
        this.#started = false;
    }

    #sync() {
        if (this.dirty) {
            return;
        }
        const newValue = this.#fn(
            (this.#single ? this.#storeValues[0] : this.#storeValues) as StoresValues<S>,
        );
        this.#innerStore.set(newValue);
    }
}

function convertStore<T>(store: Readable<T> | SvelteReadable<T>): Readable<T> {
    if ("dirty" in store && "value" in store) {
        return store;
    }
    let value: T;
    store.subscribe((v) => (value = v));
    return {
        subscribe: (start, invalidate) => store.subscribe(start, invalidate),
        get dirty() {
            return false;
        },
        get value() {
            return value;
        },
    };
}<|MERGE_RESOLUTION|>--- conflicted
+++ resolved
@@ -1,25 +1,17 @@
 import { untrack } from "svelte";
-import type { StartStopNotifier, Subscriber, Readable as SvelteReadable, Writable as SvelteWritable, Unsubscriber, Updater } from "svelte/store";
-<<<<<<< HEAD
-export type { StartStopNotifier, Subscriber, Unsubscriber, Updater } from "svelte/store";
-=======
->>>>>>> fe6b0598
+import type {
+    StartStopNotifier,
+    Subscriber,
+    Readable as SvelteReadable,
+    Writable as SvelteWritable,
+    Unsubscriber,
+    Updater,
+} from "svelte/store";
 
 export type { StartStopNotifier, Subscriber, Unsubscriber, Updater } from "svelte/store";
 export type Readable<T> = SvelteReadable<T> & { get value(): T } & MaybeDirty;
 export type Writable<T> = SvelteWritable<T> & { get value(): T } & MaybeDirty;
 export type EqualityCheck<T> = (a: T, b: T) => boolean;
-<<<<<<< HEAD
-type MaybeDirty = { get dirty(): boolean };
-type Stores =
-    | SvelteReadable<unknown>
-    | [SvelteReadable<unknown>, ...Array<SvelteReadable<unknown>>]
-    | Array<SvelteReadable<unknown>>;
-type StoresValues<T> = T extends SvelteReadable<infer U>
-    ? U
-    : { [K in keyof T]: T[K] extends SvelteReadable<infer U> ? U : never };
-=======
->>>>>>> fe6b0598
 
 type MaybeDirty = { get dirty(): boolean };
 type Stores =
@@ -174,7 +166,8 @@
             this.#resetDirtyValue();
 
             if (this.#started) {
-                const shouldRunSubscriptions = pauseCount === 0 && subscriptionsPending.length === 0;
+                const shouldRunSubscriptions =
+                    pauseCount === 0 && subscriptionsPending.length === 0;
 
                 for (const [subscription, invalidate] of this.#subscriptions.values()) {
                     invalidate?.();
@@ -246,17 +239,19 @@
     #start() {
         if (this.#started) return;
         for (const [index, store] of this.#storesArray.entries()) {
-            const unsub = untrack(() => store.subscribe(
-                (v) => {
-                    (this.#storeValues as unknown[])[index] = v;
-                    this.#pending &= ~(1 << index);
-                    if (this.#started) {
-                        this.#sync();
-                    }
-                },
-                () => this.#pending |= 1 << index
-            ));
-            if (typeof unsub === 'function') {
+            const unsub = untrack(() =>
+                store.subscribe(
+                    (v) => {
+                        (this.#storeValues as unknown[])[index] = v;
+                        this.#pending &= ~(1 << index);
+                        if (this.#started) {
+                            this.#sync();
+                        }
+                    },
+                    () => (this.#pending |= 1 << index),
+                ),
+            );
+            if (typeof unsub === "function") {
                 this.#unsubscribers.push(unsub);
             }
         }
