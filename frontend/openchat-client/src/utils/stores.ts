--- conflicted
+++ resolved
@@ -227,33 +227,19 @@
     #start() {
         if (this.#started) return;
         for (const [index, store] of this.#storesArray.entries()) {
-<<<<<<< HEAD
             const unsub = untrack(() =>
                 store.subscribe(
                     (v) => {
                         (this.#storeValues as unknown[])[index] = v;
                         this.#pending &= ~(1 << index);
                         if (this.#started) {
-                            this.#sync();
+                            this.#sync(false);
                         }
                     },
                     () => (this.#pending |= 1 << index),
                 ),
             );
             if (typeof unsub === "function") {
-=======
-            const unsub = untrack(() => store.subscribe(
-                (v) => {
-                    (this.#storeValues as unknown[])[index] = v;
-                    this.#pending &= ~(1 << index);
-                    if (this.#started) {
-                        this.#sync(false);
-                    }
-                },
-                () => this.#pending |= 1 << index
-            ));
-            if (typeof unsub === 'function') {
->>>>>>> fb115c25
                 this.#unsubscribers.push(unsub);
             }
         }
