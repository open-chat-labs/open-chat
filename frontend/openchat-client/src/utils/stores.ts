<<<<<<< HEAD
import type {
    StartStopNotifier,
    Subscriber,
    Readable as SvelteReadable,
    Writable as SvelteWritable,
    Unsubscriber,
    Updater,
} from "svelte/store";
export {
    get,
    type StartStopNotifier,
    type Subscriber,
    type Unsubscriber,
    type Updater,
} from "svelte/store";
=======
import type { StartStopNotifier, Readable as SvelteReadable, Subscriber, Writable as SvelteWritable, Unsubscriber, Updater } from "svelte/store";
export type { StartStopNotifier, Subscriber, Unsubscriber, Updater } from "svelte/store";
import { untrack } from "svelte";
>>>>>>> 36886228

export type Readable<T> = SvelteReadable<T> & { get value(): T } & MaybeDirty;
export type Writable<T> = SvelteWritable<T> & { get value(): T } & MaybeDirty;
export type EqualityCheck<T> = (a: T, b: T) => boolean;
type MaybeDirty = { get dirty(): boolean };
type Stores =
    | SvelteReadable<unknown>
    | [SvelteReadable<unknown>, ...Array<SvelteReadable<unknown>>]
    | Array<SvelteReadable<unknown>>;
type StoresValues<T> = T extends SvelteReadable<infer U>
    ? U
    : { [K in keyof T]: T[K] extends SvelteReadable<infer U> ? U : never };

let paused = false;
// Callbacks to publish dirty values from writable stores
let publishesPending: (() => void)[] = [];
// Callbacks to push new values to their subscribers
let subscriptionsPending: (() => void)[] = [];

<<<<<<< HEAD
export async function withPausedStores(fn: () => void | Promise<void>) {
    try {
        pauseStores();
        await fn();
    } finally {
        unpauseStores();
    }
}
=======
const NOOP = () => {};
>>>>>>> 36886228

export function pauseStores() {
    paused = true;
}

export function unpauseStores() {
    if (!paused) return;

    // Publish the changes to the writable stores
    for (const callback of publishesPending) {
        callback();
    }
    publishesPending = [];
    paused = false;

    // Run the derived store subscriptions
    runSubscriptions();
}

function runSubscriptions() {
    for (const callback of subscriptionsPending) {
        callback();
    }
    subscriptionsPending = [];
}

export function writable<T>(
    value: T,
    start?: StartStopNotifier<T>,
    equalityCheck?: EqualityCheck<T>,
): Writable<T> {
    return new _Writable(value, start, equalityCheck);
}

export function readable<T>(
    value: T,
    start: StartStopNotifier<T>,
    equalityCheck?: EqualityCheck<T>,
): Readable<T> {
    const store = writable(value, start, equalityCheck);
    return {
        subscribe: store.subscribe,
        value: store.value,
        dirty: store.dirty,
    };
}

export function derived<S extends Stores, T>(
    stores: S,
    fn: (values: StoresValues<S>) => T,
    equalityCheck?: EqualityCheck<T>,
): Readable<T> {
    return new _Derived(stores, fn, equalityCheck ?? ((a, b) => a === b));
}

export function get<T>(store: Readable<T>): T {
    return store.value;
}

class _Writable<T> {
    readonly #subscriptions: Map<symbol, [(value: T) => void, (() => void) | undefined]> =
        new Map();
    readonly #start: StartStopNotifier<T> | undefined;
    readonly #equalityCheck: (a: T, b: T) => boolean;
    #value: T;
    #dirty: boolean = false;
    #dirtyValue: T | undefined = undefined;
    #publishPending: boolean = false;
    #started: boolean = false;
    #stop: Unsubscriber | undefined = undefined;

    constructor(
        initValue: T,
        start?: StartStopNotifier<T>,
        equalityCheck?: (a: T, b: T) => boolean,
    ) {
        this.#value = initValue;
        this.#start = start;
        this.#equalityCheck = equalityCheck ?? ((a, b) => a === b);
    }

    subscribe(subscriber: Subscriber<T>, invalidate?: () => void): Unsubscriber {
        const id = Symbol();
        this.#subscriptions.set(id, [subscriber, invalidate]);

        if (this.#subscriptions.size === 1) {
            if (this.#start !== undefined) {
                const stop = this.#start(this.set, this.update);
                if (typeof stop === "function") {
                    this.#stop = stop;
                }
            }
            this.#started = true;
        }

        subscriber(this.#value);
        return () => this.#unsubscribe(id);
    }

    get value(): T {
        return this.#dirty ? (this.#dirtyValue as T) : this.#value;
    }

    set(newValue: T) {
        if (this.#equalityCheck(newValue, this.#value)) {
            this.#resetDirtyValue();
            return;
        }

        this.#setDirtyValue(newValue);

        if (paused) {
            if (!this.#publishPending) {
                // Register callback to publish the new value once stores are unpaused
                publishesPending.push(() => this.#publish());
                this.#publishPending = true;
            }
        } else {
            this.#publish();
        }
    }

    update(updateFn: Updater<T>) {
        const newValue = updateFn(this.#value);
        this.set(newValue);
    }

    get dirty(): boolean {
        return this.#dirty;
    }

    #publish() {
        if (this.#dirty) {
            this.#value = this.#dirtyValue as T;
            this.#resetDirtyValue();

            if (this.#started) {
                const shouldRunSubscriptions = !paused && subscriptionsPending.length === 0;
                for (const [subscription, invalidate] of this.#subscriptions.values()) {
                    invalidate?.();
                    subscriptionsPending.push(() => subscription(this.#value));
                }

                if (shouldRunSubscriptions) {
                    runSubscriptions();
                }
            }
        }
        this.#publishPending = false;
    }

    #unsubscribe(id: symbol) {
        this.#subscriptions.delete(id);
        if (this.#subscriptions.size === 0) {
            if (typeof this.#stop === "function") {
                this.#stop();
            }
            this.#started = false;
        }
    }

    #setDirtyValue(value: T) {
        this.#dirtyValue = value;
        this.#dirty = true;
    }

    #resetDirtyValue() {
        this.#dirtyValue = undefined;
        this.#dirty = false;
    }
}

class _Derived<S extends Stores, T> {
    readonly #innerStore: _Writable<T>;
    readonly #storesArray: Readable<unknown>[] = [];
    readonly #storeValues: unknown[] = [];
    readonly #single;
    readonly #fn: (values: StoresValues<S>) => T;
    #started = false;
    #pending = 0;
    #unsubscribers: Unsubscriber[] = [];

    constructor(stores: S, fn: (values: StoresValues<S>) => T, equalityCheck?: EqualityCheck<T>) {
        this.#innerStore = new _Writable(undefined as T, (_) => this.#start(), equalityCheck);
        const isArray = Array.isArray(stores);
        this.#single = !isArray;
        this.#storesArray = isArray ? stores.map(convertStore) : [convertStore(stores)];
        this.#fn = fn;
    }

    subscribe(subscriber: Subscriber<T>, invalidate?: () => void): Unsubscriber {
        return this.#innerStore.subscribe(subscriber, invalidate);
    }

    get value(): T {
        const unsub = this.#started ? undefined : this.subscribe(NOOP);
        const value = this.#innerStore.value;
        unsub?.();
        return value;
    }

    get dirty(): boolean {
        return this.#pending !== 0 || this.#storesArray.some((s) => s.dirty);
    }

    #start() {
        if (this.#started) return;
        for (const [index, store] of this.#storesArray.entries()) {
            const unsub = untrack(() => store.subscribe(
                (v) => {
                    (this.#storeValues as unknown[])[index] = v;
                    this.#pending &= ~(1 << index);
                    if (this.#started) {
                        this.#sync();
                    }
                },
<<<<<<< HEAD
                () => (this.#pending |= 1 << index),
            );
            if (typeof unsub === "function") {
=======
                () => this.#pending |= 1 << index
            ));
            if (typeof unsub === 'function') {
>>>>>>> 36886228
                this.#unsubscribers.push(unsub);
            }
        }
        this.#started = true;
        this.#sync();
        return () => this.#stop();
    }

    #stop() {
        for (const unsub of this.#unsubscribers) {
            unsub();
        }
        this.#unsubscribers = [];
        this.#started = false;
    }

    #sync() {
        if (this.dirty) {
            return;
        }
        const newValue = this.#fn(
            (this.#single ? this.#storeValues[0] : this.#storeValues) as StoresValues<S>,
        );
        this.#innerStore.set(newValue);
    }
}

function convertStore<T>(store: Readable<T> | SvelteReadable<T>): Readable<T> {
    if ("dirty" in store && "value" in store) {
        return store;
    }
    let value: T;
    store.subscribe((v) => (value = v));
    return {
        subscribe: (start, invalidate) => store.subscribe(start, invalidate),
        get dirty() {
            return false;
        },
        get value() {
            return value;
        },
    };
}<|MERGE_RESOLUTION|>--- conflicted
+++ resolved
@@ -1,24 +1,6 @@
-<<<<<<< HEAD
-import type {
-    StartStopNotifier,
-    Subscriber,
-    Readable as SvelteReadable,
-    Writable as SvelteWritable,
-    Unsubscriber,
-    Updater,
-} from "svelte/store";
-export {
-    get,
-    type StartStopNotifier,
-    type Subscriber,
-    type Unsubscriber,
-    type Updater,
-} from "svelte/store";
-=======
-import type { StartStopNotifier, Readable as SvelteReadable, Subscriber, Writable as SvelteWritable, Unsubscriber, Updater } from "svelte/store";
+import { untrack } from "svelte";
+import type { StartStopNotifier, Subscriber, Readable as SvelteReadable, Writable as SvelteWritable, Unsubscriber, Updater } from "svelte/store";
 export type { StartStopNotifier, Subscriber, Unsubscriber, Updater } from "svelte/store";
-import { untrack } from "svelte";
->>>>>>> 36886228
 
 export type Readable<T> = SvelteReadable<T> & { get value(): T } & MaybeDirty;
 export type Writable<T> = SvelteWritable<T> & { get value(): T } & MaybeDirty;
@@ -38,18 +20,7 @@
 // Callbacks to push new values to their subscribers
 let subscriptionsPending: (() => void)[] = [];
 
-<<<<<<< HEAD
-export async function withPausedStores(fn: () => void | Promise<void>) {
-    try {
-        pauseStores();
-        await fn();
-    } finally {
-        unpauseStores();
-    }
-}
-=======
 const NOOP = () => {};
->>>>>>> 36886228
 
 export function pauseStores() {
     paused = true;
@@ -266,15 +237,9 @@
                         this.#sync();
                     }
                 },
-<<<<<<< HEAD
-                () => (this.#pending |= 1 << index),
-            );
-            if (typeof unsub === "function") {
-=======
                 () => this.#pending |= 1 << index
             ));
             if (typeof unsub === 'function') {
->>>>>>> 36886228
                 this.#unsubscribers.push(unsub);
             }
         }
