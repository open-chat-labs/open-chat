import type {
    StartStopNotifier,
    Subscriber,
    Readable as SvelteReadable,
    Writable as SvelteWritable,
    Unsubscriber,
    Updater,
} from "svelte/store";
export {
    get,
    type StartStopNotifier,
    type Subscriber,
    type Unsubscriber,
    type Updater,
} from "svelte/store";

export type Readable<T> = SvelteReadable<T> & { get value(): T } & MaybeDirty;
export type Writable<T> = SvelteWritable<T> & { get value(): T } & MaybeDirty;
export type EqualityCheck<T> = (a: T, b: T) => boolean;
type MaybeDirty = { get dirty(): boolean };
type Stores =
    | SvelteReadable<unknown>
    | [SvelteReadable<unknown>, ...Array<SvelteReadable<unknown>>]
    | Array<SvelteReadable<unknown>>;
type StoresValues<T> = T extends SvelteReadable<infer U>
    ? U
    : { [K in keyof T]: T[K] extends SvelteReadable<infer U> ? U : never };

let paused = false;
// Callbacks to publish dirty values from writable stores
let publishesPending: (() => void)[] = [];
// Callbacks to push new values to their subscribers
let subscriptionsPending: (() => void)[] = [];

export async function withPausedStores(fn: () => void | Promise<void>) {
    try {
        pauseStores();
        await fn();
    } finally {
        unpauseStores();
    }
}

export function pauseStores() {
    paused = true;
}

export function unpauseStores() {
    if (!paused) return;

    // Publish the changes to the writable stores
    for (const callback of publishesPending) {
        callback();
    }
    publishesPending = [];
    paused = false;

    // Run the derived store subscriptions
    runSubscriptions();
}

function runSubscriptions() {
    for (const callback of subscriptionsPending) {
        callback();
    }
    subscriptionsPending = [];
}

export function writable<T>(
    value: T,
    start?: StartStopNotifier<T>,
    equalityCheck?: EqualityCheck<T>,
): Writable<T> {
    return new _Writable(value, start, equalityCheck);
}

export function readable<T>(
    value: T,
    start: StartStopNotifier<T>,
    equalityCheck?: EqualityCheck<T>,
): Readable<T> {
    const store = writable(value, start, equalityCheck);
    return {
        subscribe: store.subscribe,
        value: store.value,
        dirty: store.dirty,
    };
}

export function derived<S extends Stores, T>(
    stores: S,
    fn: (values: StoresValues<S>) => T,
    equalityCheck?: EqualityCheck<T>,
): Readable<T> {
    return new _Derived(stores, fn, equalityCheck ?? ((a, b) => a === b));
}

class _Writable<T> {
    readonly #subscriptions: Map<symbol, [(value: T) => void, (() => void) | undefined]> =
        new Map();
    readonly #start: StartStopNotifier<T> | undefined;
    readonly #equalityCheck: (a: T, b: T) => boolean;
    #value: T;
    #dirtyValue: T | undefined = undefined;
    #publishPending: boolean = false;
    #stop: Unsubscriber | undefined = undefined;

    constructor(
        initValue: T,
        start?: StartStopNotifier<T>,
        equalityCheck?: (a: T, b: T) => boolean,
    ) {
        this.#value = initValue;
        this.#start = start;
        this.#equalityCheck = equalityCheck ?? ((a, b) => a === b);
    }

    subscribe(subscriber: Subscriber<T>, invalidate?: () => void): Unsubscriber {
        const id = Symbol();
        this.#subscriptions.set(id, [subscriber, invalidate]);

        if (this.#subscriptions.size === 1 && this.#start !== undefined) {
            const stop = this.#start(this.set, this.update);
            if (typeof stop === "function") {
                this.#stop = stop;
            }
        }

        subscriber(this.#value);
        return () => this.#unsubscribe(id);
    }

    get value(): T {
        return this.#dirtyValue ?? this.#value;
    }

    set(newValue: T) {
        if (this.#equalityCheck(newValue, this.#value)) {
            this.#dirtyValue = undefined;
            return;
        }

        this.#dirtyValue = newValue;

        if (paused) {
            if (!this.#publishPending) {
                // Register callback to publish the new value once stores are unpaused
                publishesPending.push(() => this.#publish());
                this.#publishPending = true;
            }
        } else {
            this.#publish();
        }
    }

    update(updateFn: Updater<T>) {
        const input = this.#dirtyValue ?? this.#value;
        const newValue = updateFn(input);
        this.set(newValue);
    }

    get dirty(): boolean {
        return this.#dirtyValue !== undefined;
    }

    #publish() {
        if (this.#dirtyValue !== undefined) {
            this.#value = this.#dirtyValue;
            this.#dirtyValue = undefined;

            const shouldRunSubscriptions = !paused && subscriptionsPending.length === 0;
            for (const [subscription, invalidate] of this.#subscriptions.values()) {
                invalidate?.();
                subscriptionsPending.push(() => subscription(this.#value));
            }

            if (shouldRunSubscriptions) {
                runSubscriptions();
            }
        }
        this.#publishPending = false;
    }

    #unsubscribe(id: symbol) {
        this.#subscriptions.delete(id);
        if (this.#subscriptions.size === 0 && typeof this.#stop === "function") {
            this.#stop();
        }
    }
}

class _Derived<S extends Stores, T> {
    readonly #innerStore: _Writable<T>;
    readonly #storesArray: Readable<unknown>[] = [];
    readonly #storeValues: unknown[] = [];
    readonly #single;
    readonly #fn: (values: StoresValues<S>) => T;
    #started = false;
    #pending = 0;
    #unsubscribers: Unsubscriber[] = [];

    constructor(stores: S, fn: (values: StoresValues<S>) => T, equalityCheck?: EqualityCheck<T>) {
        this.#innerStore = new _Writable(undefined as T, (_) => this.#start(), equalityCheck);
<<<<<<< HEAD
        this.#storesArray = Array.isArray(stores)
            ? stores.map(convertStore)
            : [convertStore(stores)];
        this.#single = this.#storesArray.length === 1;
=======
        const isArray = Array.isArray(stores);
        this.#single = !isArray;
        this.#storesArray = isArray ? stores.map(convertStore) : [convertStore(stores)];
>>>>>>> 08ec9669
        this.#fn = fn;
    }

    subscribe(subscriber: Subscriber<T>, invalidate?: () => void): Unsubscriber {
        return this.#innerStore.subscribe(subscriber, invalidate);
    }

    get value(): T {
        return this.#innerStore.value;
    }

    get dirty(): boolean {
        return this.#pending !== 0 || this.#storesArray.some((s) => s.dirty);
    }

    #start() {
        if (this.#started) return;
        for (const [index, store] of this.#storesArray.entries()) {
            if (store.subscribe === undefined) {
                console.log("Fuuuuuck");
            }
            const unsub = store.subscribe(
                (v) => {
                    (this.#storeValues as unknown[])[index] = v;
                    this.#pending &= ~(1 << index);
                    if (this.#started) {
                        this.#sync();
                    }
                },
                () => (this.#pending |= 1 << index),
            );
            if (typeof unsub === "function") {
                this.#unsubscribers.push(unsub);
            }
        }
        this.#started = true;
        this.#sync();
        return () => this.#stop();
    }

    #stop() {
        for (const unsub of this.#unsubscribers) {
            unsub();
        }
        this.#unsubscribers = [];
        this.#started = false;
    }

    #sync() {
        if (this.dirty) {
            return;
        }
        const newValue = this.#fn(
            (this.#single ? this.#storeValues[0] : this.#storeValues) as StoresValues<S>,
        );
        this.#innerStore.set(newValue);
    }
}

function convertStore<T>(store: Readable<T> | SvelteReadable<T>): Readable<T> {
    if ("dirty" in store && "value" in store) {
        return store;
    }
    let value: T;
    store.subscribe((v) => (value = v));
    return {
        subscribe: (start, invalidate) => store.subscribe(start, invalidate),
        get dirty() {
            return false;
        },
        get value() {
            return value;
        },
    };
}<|MERGE_RESOLUTION|>--- conflicted
+++ resolved
@@ -201,16 +201,9 @@
 
     constructor(stores: S, fn: (values: StoresValues<S>) => T, equalityCheck?: EqualityCheck<T>) {
         this.#innerStore = new _Writable(undefined as T, (_) => this.#start(), equalityCheck);
-<<<<<<< HEAD
-        this.#storesArray = Array.isArray(stores)
-            ? stores.map(convertStore)
-            : [convertStore(stores)];
-        this.#single = this.#storesArray.length === 1;
-=======
         const isArray = Array.isArray(stores);
         this.#single = !isArray;
         this.#storesArray = isArray ? stores.map(convertStore) : [convertStore(stores)];
->>>>>>> 08ec9669
         this.#fn = fn;
     }
 
