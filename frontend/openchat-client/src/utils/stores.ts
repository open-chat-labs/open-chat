--- conflicted
+++ resolved
@@ -3,15 +3,9 @@
     StartStopNotifier,
     Subscriber,
     Readable as SvelteReadable,
-<<<<<<< HEAD
     Writable as SvelteWritable,
     Unsubscriber,
     Updater,
-=======
-    Unsubscriber,
-    Updater,
-    Writable as SvelteWritable
->>>>>>> 49bf11a8
 } from "svelte/store";
 
 export type { StartStopNotifier, Subscriber, Unsubscriber, Updater } from "svelte/store";
@@ -20,8 +14,8 @@
 export interface Readable<T> extends SvelteReadable<T> {
     get value(): T;
     get dirty(): boolean;
-};
-export interface Writable<T> extends SvelteWritable<T>, Readable<T> {};
+}
+export interface Writable<T> extends SvelteWritable<T>, Readable<T> {}
 
 type Stores =
     | SvelteReadable<unknown>
