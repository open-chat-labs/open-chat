--- conflicted
+++ resolved
@@ -1,9 +1,5 @@
-<<<<<<< HEAD
-=======
+import { derived as svelteDerived, writable as svelteWritable } from "svelte/store";
 import { derived, withPausedStores, writable } from "./stores";
->>>>>>> fe6b0598
-import { derived as svelteDerived, writable as svelteWritable } from "svelte/store";
-import { derived, pauseStores, unpauseStores, writable } from "./stores";
 
 test("derived from string store is triggered", () => {
     const w1 = writable("hello");
@@ -112,7 +108,7 @@
                     expect(derivedStoreUpdateCount).toEqual(svelteDerivedStoreUpdateCount);
                 }
             }
-        }
+        };
 
         if (pause) {
             withPausedStores(updateStores);
