--- conflicted
+++ resolved
@@ -826,16 +826,11 @@
 
 export function canSendMessages(chat: ChatSummary, userLookup: UserLookup, proposalsBotUserId: string): boolean {
     if (chat.kind === "group_chat") {
-<<<<<<< HEAD
         return !chat.frozen && isPermitted(chat.myRole, chat.permissions.sendMessages);
-    } else if (userLookup[chat.them]?.kind === "bot") {
-=======
-        return isPermitted(chat.myRole, chat.permissions.sendMessages);
     }
 
     const user = userLookup[chat.them];
     if (user === undefined) {
->>>>>>> 77a55b13
         return false;
     }
     if (user.kind === "user") {
