--- conflicted
+++ resolved
@@ -31,14 +31,11 @@
     Cryptocurrency,
     cryptoLookup,
     LocalPollVote,
-<<<<<<< HEAD
+    CryptocurrencyTransfer,
     Tally,
     UnsupportedValueError,
     getContentAsText,
     eventIsVisible
-=======
-    CryptocurrencyTransfer,
->>>>>>> 7cb423eb
 } from "openchat-shared";
 import { distinctBy, groupWhile } from "../utils/list";
 import { areOnSameDay } from "../utils/date";
