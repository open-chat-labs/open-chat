--- conflicted
+++ resolved
@@ -431,7 +431,7 @@
     chatSummary: ChatSummary,
     unconfirmed: UnconfirmedMessages,
     localUpdates: MessageMap<LocalMessageUpdates>,
-    translations: MessageMap<string>
+    translations: MessageMap<string>,
 ): ChatSummary {
     if (chatSummary.membership === undefined) return chatSummary;
 
@@ -465,12 +465,8 @@
                     updates,
                     undefined,
                     undefined,
-<<<<<<< HEAD
-                    translation
-=======
                     translation,
                     undefined,
->>>>>>> 85284db7
                 ),
             };
         }
@@ -530,11 +526,7 @@
 ): EventWrapper<ChatEvent>[][][] {
     return groupWhile(
         sameDate,
-<<<<<<< HEAD
-        events.filter((e) => !isEventKindHidden(e.event.kind))
-=======
         events.filter((e) => !isEventKindHidden(e.event.kind)),
->>>>>>> 85284db7
     )
         .map((e) => reduceJoinedOrLeft(e, myUserId, expandedDeletedMessages))
         .map(groupInner ?? groupBySender);
@@ -628,11 +620,7 @@
 export function groupMessagesByDate(events: EventWrapper<Message>[]): EventWrapper<Message>[][] {
     return groupWhile(
         sameDate,
-<<<<<<< HEAD
-        events.filter((e) => !isEventKindHidden(e.event.kind))
-=======
         events.filter((e) => !isEventKindHidden(e.event.kind)),
->>>>>>> 85284db7
     );
 }
 
@@ -1090,7 +1078,7 @@
     unconfirmed: EventWrapper<Message>[],
     localUpdates: MessageMap<LocalMessageUpdates>,
     proposalTallies: Record<string, Tally>,
-    translations: MessageMap<string>
+    translations: MessageMap<string>,
 ): EventWrapper<ChatEvent>[] {
     const eventIndexes = new Set<number>();
 
@@ -1101,9 +1089,10 @@
             const updates = localUpdates.get(e.event.messageId);
             const translation = translations.get(e.event.messageId);
 
-            const repliesTo = e.event.repliesTo?.kind === "rehydrated_reply_context"
-                ? e.event.repliesTo.messageId
-                : undefined;
+            const repliesTo =
+                e.event.repliesTo?.kind === "rehydrated_reply_context"
+                    ? e.event.repliesTo.messageId
+                    : undefined;
 
             const [replyContextUpdates, replyTranslation] =
                 repliesTo !== undefined
@@ -1134,12 +1123,8 @@
                         updates,
                         replyContextUpdates,
                         tallyUpdate,
-<<<<<<< HEAD
-                        translation
-=======
                         translation,
                         replyTranslation,
->>>>>>> 85284db7
                     ),
                 };
             }
@@ -1178,12 +1163,8 @@
     localUpdates: LocalMessageUpdates | undefined,
     replyContextLocalUpdates: LocalMessageUpdates | undefined,
     tallyUpdate: Tally | undefined,
-<<<<<<< HEAD
-    translation: string | undefined
-=======
     translation: string | undefined,
     replyTranslation: string | undefined,
->>>>>>> 85284db7
 ): Message {
     if (
         localUpdates === undefined &&
@@ -1288,7 +1269,10 @@
                 );
             }
             if (replyTranslation !== undefined) {
-                message.repliesTo.content = applyTranslation(message.repliesTo.content, replyTranslation);
+                message.repliesTo.content = applyTranslation(
+                    message.repliesTo.content,
+                    replyTranslation,
+                );
             }
         }
     }
@@ -1308,38 +1292,6 @@
     }
 
     if (translation !== undefined) {
-<<<<<<< HEAD
-        switch (message.content.kind) {
-            case "text_content": {
-                message.content = {
-                    ...message.content,
-                    text: translation,
-                };
-                break;
-            }
-            case "audio_content":
-            case "image_content":
-            case "video_content":
-            case "file_content":
-            case "crypto_content": {
-                message.content = {
-                    ...message.content,
-                    caption: translation,
-                };
-                break;
-            }
-
-            case "poll_content": {
-                message.content = {
-                    ...message.content,
-                    config: {
-                        ...message.content.config,
-                        text: translation,
-                    },
-                };
-                break;
-            }
-=======
         message.content = applyTranslation(message.content, translation);
     }
     return message;
@@ -1362,7 +1314,6 @@
                 ...content,
                 caption: translation,
             };
->>>>>>> 85284db7
         }
 
         case "poll_content": {
@@ -1426,7 +1377,7 @@
 export function buildTransactionLink(
     formatter: MessageFormatter,
     transfer: CryptocurrencyTransfer,
-    cryptoLookup: Record<string, CryptocurrencyDetails>
+    cryptoLookup: Record<string, CryptocurrencyDetails>,
 ): string | undefined {
     const url = buildTransactionUrl(transfer, cryptoLookup);
     return url !== undefined
@@ -1436,11 +1387,7 @@
 
 export function buildTransactionUrl(
     transfer: CryptocurrencyTransfer,
-<<<<<<< HEAD
-    cryptoLookup: Record<string, CryptocurrencyDetails>
-=======
     cryptoLookup: Record<string, CryptocurrencyDetails>,
->>>>>>> 85284db7
 ): string | undefined {
     if (transfer.kind !== "completed") {
         return undefined;
@@ -1459,7 +1406,7 @@
     senderId: string,
     content: CryptocurrencyContent,
     me: boolean,
-    cryptoLookup: Record<string, CryptocurrencyDetails>
+    cryptoLookup: Record<string, CryptocurrencyDetails>,
 ): string | undefined {
     if (content.transfer.kind !== "completed" && content.transfer.kind !== "pending") {
         return undefined;
