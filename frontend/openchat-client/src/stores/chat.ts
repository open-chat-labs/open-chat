--- conflicted
+++ resolved
@@ -34,11 +34,8 @@
 import type { OpenChatAgentWorker } from "../agentWorker";
 import { localChatSummaryUpdates } from "./localChatSummaryUpdates";
 import { setsAreEqual } from "../utils/set";
-<<<<<<< HEAD
+import { failedMessagesStore } from "./failedMessages";
 import { proposalTallies } from "./proposalTallies";
-=======
-import { failedMessagesStore } from "./failedMessages";
->>>>>>> 7cb423eb
 
 export type ChatState = {
     chatId: string;
@@ -504,27 +501,17 @@
 }
 
 export const eventsStore: Readable<EventWrapper<ChatEvent>[]> = derived(
-<<<<<<< HEAD
-    [serverEventsStore, unconfirmed, localMessageUpdates, proposalTallies],
-    ([$serverEventsForSelectedChat, $unconfirmed, $localMessageUpdates, $proposalTallies]) => {
-=======
-    [serverEventsStore, unconfirmed, localMessageUpdates, failedMessagesStore],
-    ([$serverEventsForSelectedChat, $unconfirmed, $localMessageUpdates, $failedMessages]) => {
->>>>>>> 7cb423eb
+    [serverEventsStore, unconfirmed, localMessageUpdates, failedMessagesStore, proposalTallies],
+    ([$serverEventsForSelectedChat, $unconfirmed, $localMessageUpdates, $failedMessages, $proposalTallies]) => {
         const chatId = get(selectedChatId) ?? "";
         // for the purpose of merging, unconfirmed and failed can be treated the same
         const failed = $failedMessages[chatId] ? Object.values($failedMessages[chatId]) : [];
         const unconfirmed = $unconfirmed[chatId]?.messages ?? [];
         return mergeEventsAndLocalUpdates(
             $serverEventsForSelectedChat,
-<<<<<<< HEAD
-            $unconfirmed[chatId]?.messages ?? [],
+            [...unconfirmed, ...failed],
             $localMessageUpdates,
             $proposalTallies
-=======
-            [...unconfirmed, ...failed],
-            $localMessageUpdates
->>>>>>> 7cb423eb
         );
     }
 );
