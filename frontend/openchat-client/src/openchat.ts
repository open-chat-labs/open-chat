--- conflicted
+++ resolved
@@ -329,12 +329,9 @@
     NervousSystemDetails,
     OptionUpdate,
     AccountTransactionResult,
-<<<<<<< HEAD
-    ExpiredEventsRange,
-=======
     MessagePermission,
     OptionalChatPermissions,
->>>>>>> 454eaa20
+    ExpiredEventsRange,
 } from "openchat-shared";
 import {
     AuthProvider,
