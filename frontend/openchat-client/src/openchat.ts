/* eslint-disable no-case-declarations */
import { gaTrack } from "./utils/ga";
import { DER_COSE_OID, type Identity, type SignIdentity, unwrapDER } from "@dfinity/agent";
import { AuthClient, type AuthClientLoginOptions } from "@dfinity/auth-client";
import { get } from "svelte/store";
import DRange from "drange";
import {
    canChangeRoles as canChangeCommunityRoles,
    canBlockUsers as canBlockCommunityUsers,
    canUnblockUsers as canUnblockCommunityUsers,
    canInviteUsers as canInviteCommunityUsers,
    canRemoveMembers as canRemoveCommunityMembers,
    canDeleteCommunity,
    canEditCommunity,
    canChangeCommunityPermissions,
    canCreatePublicChannel,
    canCreatePrivateChannel,
    canManageUserGroups,
    isCommunityLapsed,
} from "./utils/community";
import {
    buildUserAvatarUrl,
    canBlockUsers,
    canAddMembers,
    canChangePermissions,
    canChangeRoles,
    canDeleteGroup,
    canDeleteOtherUsersMessages,
    canEditGroupDetails,
    canForward,
    canInviteUsers,
    canLeaveGroup,
    canChangeVisibility,
    canPinMessages,
    canReactToMessages,
    canRemoveMembers,
    canMentionAllMembers,
    canUnblockUsers,
    containsReaction,
    createMessage,
    findMessageById,
    getMembersString,
    groupBySender,
    groupChatFromCandidate,
    groupEvents,
    groupMessagesByDate,
    makeRtcConnections,
    mergeServerEvents,
    messageIsReadByThem,
    metricsEqual,
    sameUser,
    isFrozen,
    isPreviewing,
    buildTransactionLink,
    buildTransactionUrlByIndex,
    buildCryptoTransferText,
    mergeSendMessageResponse,
    serialiseMessageForRtc,
    canConvertToCommunity,
    canImportToCommunity,
    buildIdenticonUrl,
    getMessageText,
    diffGroupPermissions,
    canSendDirectMessage,
    canSendGroupMessage,
    permittedMessagesInDirectChat,
    permittedMessagesInGroup,
    activeUserIdFromEvent,
    doesMessageFailFilter,
    canStartVideoCalls,
    buildBlobUrl,
    isLapsed,
    isEventKindHidden,
} from "./utils/chat";
import {
    buildUsernameList,
    compareIsNotYouThenUsername,
    compareUsername,
    formatLastOnlineDate,
    nullUser,
    userAvatarUrl,
} from "./utils/user";
import { rtcConnectionsManager } from "./utils/rtcConnectionsManager";
import { showTrace } from "./utils/profiling";
import { CachePrimer } from "./utils/cachePrimer";
import { Poller } from "./utils/poller";
import { RecentlyActiveUsersTracker } from "./utils/recentlyActiveUsersTracker";
import { blockedUsers } from "./stores/blockedUsers";
import { undeletingMessagesStore } from "./stores/undeletingMessages";
import {
    chatsInitialised,
    chatsLoading,
    chatStateStore,
    clearSelectedChat,
    createDirectChat,
    nextEventAndMessageIndexes,
    setSelectedChat,
    threadServerEventsStore,
    nextEventAndMessageIndexesForThread,
    clearServerEvents,
    confirmedEventIndexesLoaded,
    addGroupPreview,
    removeUninitializedDirectChat,
    removeGroupPreview,
    groupPreviewsStore,
    isContiguous,
    confirmedThreadEventIndexesLoadedStore,
    isContiguousInThread,
    selectedMessageContext,
} from "./stores/chat";
import {
    cryptoBalance,
    cryptoLookup,
    exchangeRatesLookupStore,
    lastCryptoSent,
    nervousSystemLookup,
    swappableTokensStore,
} from "./stores/crypto";
import {
    disableAllProposalFilters,
    enableAllProposalFilters,
    toggleProposalFilter,
    toggleProposalFilterMessageExpansion,
} from "./stores/filteredProposals";
import { lastOnlineDates } from "./stores/lastOnlineDates";
import { localChatSummaryUpdates } from "./stores/localChatSummaryUpdates";
import { localMessageUpdates } from "./stores/localMessageUpdates";
import {
    messageActivityFeedReadUpToLocally,
    messagesRead,
    startMessagesReadTracker,
} from "./stores/markRead";
import {
    askForNotificationPermission,
    initNotificationStores,
    setSoftDisabled,
} from "./stores/notifications";
import { recommendedGroupExclusions } from "./stores/recommendedGroupExclusions";
import { proposalTallies } from "./stores/proposalTallies";
import { storageStore, updateStorageLimit } from "./stores/storage";
import { isTyping, typing } from "./stores/typing";
import { unconfirmed, unconfirmedReadByThem } from "./stores/unconfirmed";
import {
    openChatBotUser,
    proposalsBotUser,
    specialUsers,
    userStore,
    currentUser,
    anonymousUserSummary,
    videoCallBotUser,
    airdropBotUser,
} from "./stores/user";
import { userCreatedStore } from "./stores/userCreated";
import { dataToBlobUrl } from "./utils/blob";
import { formatTokens, validateTokenInput } from "./utils/cryptoFormatter";
import {
    formatMessageDate,
    toDateString,
    toDatetimeString,
    toLongDateString,
    toShortTimeString,
    toMonthString,
} from "./utils/date";
import formatFileSize from "./utils/fileSize";
import { calculateMediaDimensions } from "./utils/layout";
import { groupBy, groupWhile, keepMax, partition, toRecord, toRecord2 } from "./utils/list";
import {
    audioRecordingMimeType,
    containsSocialVideoLink,
    DIAMOND_MAX_SIZES,
    fillMessage,
    FREE_MAX_SIZES,
    isSocialVideoLink,
    type MaxMediaSizes,
    messageContentFromFile,
    twitterLinkRegex,
    youtubeRegex,
    spotifyRegex,
} from "./utils/media";
import { mergeKeepingOnlyChanged } from "./utils/object";
import {
    createRemoteVideoEndedEvent,
    createRemoteVideoStartedEvent,
    filterWebRtcMessage,
    parseWebRtcMessage,
} from "./utils/rtc";
import {
    durationFromMilliseconds,
    formatDisappearingMessageTime,
    formatDuration,
    formatRelativeTime,
    formatTimeRemaining,
} from "./utils/time";
import { initialiseTracking, startTrackingSession, trackEvent } from "./utils/tracking";
import { startSwCheckPoller } from "./utils/updateSw";
import type { OpenChatConfig } from "./config";
import {
    AttachGif,
    ChatsUpdated,
    ChatUpdated,
    ChitEarnedEvent,
    CreatePoll,
    CreateTestMessages,
    LoadedMessageWindow,
    LoadedNewMessages,
    LoadedPreviousMessages,
    ReactionSelected,
    RegisterBot,
    RemoteVideoCallStartedEvent,
    RemoveBot,
    SearchChat,
    SelectedChatInvalid,
    SendingMessage,
    SendMessageFailed,
    SentMessage,
    SummonWitch,
    ThreadClosed,
    ThreadSelected,
    TokenTransfer,
    UpdateBot,
    UserLoggedIn,
    UserSuspensionChanged,
    VideoCallMessageUpdated,
} from "./events";
import { LiveState } from "./liveState";
import { getTypingString, startTyping, stopTyping } from "./utils/chat";
import { indexIsInRanges } from "./utils/range";
import type {
    CreatedUser,
    IdentityState,
    ThreadSyncDetails,
    WebRtcMessage,
    ChatSummary,
    EventWrapper,
    Message,
    GroupChatSummary,
    MemberRole,
    Rules,
    EventsResponse,
    ChatEvent,
    ThreadSummary,
    DataContent,
    SendMessageSuccess,
    TransferSuccess,
    User,
    RemoteUserToggledReaction,
    RemoteUserSentMessage,
    CheckUsernameResponse,
    UserSummary,
    RegisterUserResponse,
    CurrentUserResponse,
    RemoveMemberResponse,
    RegisterProposalVoteResponse,
    GroupInvite,
    SearchDirectChatResponse,
    SearchGroupChatResponse,
    ThreadPreview,
    UsersArgs,
    UsersResponse,
    PublicProfile,
    SetUsernameResponse,
    SetBioResponse,
    PendingCryptocurrencyWithdrawal,
    WithdrawCryptocurrencyResponse,
    InviteCodeResponse,
    EnableInviteCodeResponse,
    DisableInviteCodeResponse,
    ResetInviteCodeResponse,
    UpdateGroupResponse,
    CandidateGroupChat,
    CreateGroupResponse,
    Notification,
    Logger,
    ChatFrozenEvent,
    ChatUnfrozenEvent,
    UserStatus,
    ThreadRead,
    DiamondMembershipDuration,
    DiamondMembershipFees,
    UpdateMarketMakerConfigArgs,
    UpdateMarketMakerConfigResponse,
    UpdatedEvent,
    AccessGate,
    ProposalVoteDetails,
    MessageReminderCreatedContent,
    CommunityPermissions,
    CommunitySummary,
    CreateCommunityResponse,
    GroupSearchResponse,
    ChatPermissions,
    ChatIdentifier,
    GroupChatIdentifier,
    DirectChatIdentifier,
    CommunityIdentifier,
    ExploreCommunitiesResponse,
    MultiUserChatIdentifier,
    MultiUserChat,
    ChatListScope,
    ChannelIdentifier,
    ExploreChannelsResponse,
    CommunityInvite,
    ModerationFlag,
    ChannelSummary,
    GroupMoved,
    CryptocurrencyContent,
    CryptocurrencyDetails,
    CryptocurrencyTransfer,
    Mention,
    SetDisplayNameResponse,
    UserGroupDetails,
    CreateUserGroupResponse,
    UpdateUserGroupResponse,
    SetMemberDisplayNameResponse,
    UserOrUserGroup,
    AttachmentContent,
    MessageContent,
    MessageContext,
    UpdatedRules,
    PendingCryptocurrencyTransfer,
    TipMessageResponse,
    NamedAccount,
    SaveCryptoAccountResponse,
    CandidateProposal,
    GroupSubtype,
    NervousSystemDetails,
    OptionUpdate,
    AccountTransactionResult,
    MessagePermission,
    OptionalChatPermissions,
    ExpiredEventsRange,
    UpdatesResult,
    DexId,
    SwapTokensResponse,
    TokenSwapStatusResponse,
    Member,
    Level,
    VersionedRules,
    DiamondMembershipStatus,
    Success,
    Failure,
    AcceptP2PSwapResponse,
    CancelP2PSwapResponse,
    CommunityDetailsResponse,
    GroupChatDetailsResponse,
    CandidateTranslations,
    ProposeResponse,
    RejectReason,
    JoinVideoCallResponse,
    AccessTokenType,
    UpdateBtcBalanceResponse,
    ApproveAccessGatePaymentResponse,
    ClientJoinGroupResponse,
    ClientJoinCommunityResponse,
    GenerateMagicLinkResponse,
    HandleMagicLinkResponse,
    SiwePrepareLoginResponse,
    SiwsPrepareLoginResponse,
    VideoCallPresence,
    VideoCallParticipant,
    AcceptedRules,
    ClaimDailyChitResponse,
    VerifiedCredentialArgs,
    VideoCallContent,
    ChitEventsRequest,
    ChitEventsResponse,
    GenerateChallengeResponse,
    ChallengeAttempt,
    PreprocessedGate,
    SubmitProofOfUniquePersonhoodResponse,
    Achievement,
    PayForDiamondMembershipResponse,
    LinkIdentitiesResponse,
    RemoveIdentityLinkResponse,
    AddMembersToChannelResponse,
    WalletConfig,
    AirdropChannelDetails,
    ChitLeaderboardResponse,
    AuthenticationPrincipal,
    AccessGateConfig,
    Verification,
    EnhancedAccessGate,
    PaymentGateApproval,
    PaymentGateApprovals,
    MessageActivityFeedResponse,
    ApproveTransferResponse,
    BotCommandInstance,
    InternalBotCommandInstance,
    ExternalBotCommandInstance,
    CaptionedContent,
    ExploreBotsResponse,
    ExternalBot,
    ExternalBotPermissions,
    ConnectToWorkerResponse,
    FromWorker,
    WorkerResponse,
    WorkerError,
    WorkerRequest,
    WorkerResult,
    MarkReadRequest,
    ChatEventsArgs,
    ChatEventsResponse,
    BotDefinitionResponse,
    BotCommandResponse,
    BotDefinition,
    BotMessageContext,
    BotClientConfigData,
    CompletedCryptocurrencyTransfer,
    GenerateBotKeyResponse,
    WebAuthnKey,
<<<<<<< HEAD
    BotInstallationLocation,
=======
    WebAuthnKeyFull,
>>>>>>> cc7f034b
} from "openchat-shared";
import {
    Stream,
    AuthProvider,
    missingUserIds,
    getTimeUntilSessionExpiryMs,
    userIdsFromEvents,
    getContentAsFormattedText,
    indexRangeForChat,
    getDisplayDate,
    userStatus,
    compareRoles,
    E8S_PER_TOKEN,
    ChatMap,
    chatIdentifiersEqual,
    chatIdentifierToString,
    MessageContextMap,
    messageContextsEqual,
    communityRoles,
    isNeuronGate,
    toTitleCase,
    CommonResponses,
    defaultChatRules,
    userOrUserGroupName,
    userOrUserGroupId,
    extractUserIdsFromMentions,
    isMessageNotification,
    userIdsFromTransactions,
    contentTypeToPermission,
    mapAcceptP2PSwapResponseToStatus,
    mapCancelP2PSwapResponseToStatus,
    anonymousUser,
    ANON_USER_ID,
    isPaymentGate,
    ONE_DAY,
    ONE_MINUTE_MILLIS,
    ONE_HOUR,
    LEDGER_CANISTER_CHAT,
    OPENCHAT_VIDEO_CALL_USER_ID,
    IdentityStorage,
    NoMeetingToJoin,
    featureRestricted,
    buildDelegationIdentity,
    toDer,
    updateCreatedUser,
    LARGE_GROUP_THRESHOLD,
    isCompositeGate,
    shouldPreprocessGate,
    deletedUser,
    OPENCHAT_BOT_USER_ID,
    isEditableContent,
    isCaptionedContent,
    parseBigInt,
    random64,
    random128,
    WEBAUTHN_ORIGINATING_CANISTER,
} from "openchat-shared";
import { AIRDROP_BOT_USER_ID } from "./constants";
import { failedMessagesStore } from "./stores/failedMessages";
import { diamondDurationToMs } from "./stores/diamond";
import {
    addCommunityPreview,
    communityPreviewsStore,
    communityStateStore,
    nextCommunityIndex,
    removeCommunityPreview,
} from "./stores/community";
import {
    globalStateStore,
    setGlobalState,
    updateSummaryWithConfirmedMessage,
    chatListScopeStore,
    chitStateStore,
    mergeCombinedUnreadCounts,
} from "./stores/global";
import { localCommunitySummaryUpdates } from "./stores/localCommunitySummaryUpdates";
import { hasFlag } from "./stores/flagStore";
import { hasOwnerRights } from "./utils/permissions";
import { isDisplayNameValid, isUsernameValid } from "./utils/validation";
import { verifyCredential } from "./utils/credentials";
import { messageFiltersStore, type MessageFilter } from "./stores/messageFilters";
import { draftMessagesStore } from "./stores/draftMessages";
import {
    disableLinksInText,
    extractDisabledLinks,
    extractEnabledLinks,
    stripLinkDisabledMarker,
} from "./utils/linkPreviews";
import type { SendMessageResponse } from "openchat-shared";
import { applyTranslationCorrection } from "./stores/i18n";
import { getUserCountryCode } from "./utils/location";
import { isBalanceGate, isCredentialGate } from "openchat-shared";
import {
    DelegationChain,
    DelegationIdentity,
    ECDSAKeyIdentity,
    WebAuthnIdentity,
} from "@dfinity/identity";
import {
    capturePinNumberStore,
    pinNumberFailureStore,
    pinNumberRequiredStore,
} from "./stores/pinNumber";
import { captureRulesAcceptanceStore } from "./stores/rules";
import type { SetPinNumberResponse } from "openchat-shared";
import type { PinNumberFailures, MessageFormatter } from "openchat-shared";
import { canRetryMessage, isTransfer } from "openchat-shared";
import { initialiseMostRecentSentMessageTimes, shouldThrottle } from "./stores/throttling";
import { storeEmailSignInSession } from "openchat-shared";
import { getEmailSignInSession } from "openchat-shared";
import { removeEmailSignInSession } from "openchat-shared";
import { localGlobalUpdates } from "./stores/localGlobalUpdates";
import { identityState } from "./stores/identity";
import { addQueryStringParam } from "./utils/url";
import { setExternalBots } from "./stores";
import { createWebAuthnIdentity, MultiWebAuthnIdentity } from "./utils/webAuthn";

export const DEFAULT_WORKER_TIMEOUT = 1000 * 90;
const MARK_ONLINE_INTERVAL = 61 * 1000;
const SESSION_TIMEOUT_NANOS = BigInt(30 * 24 * 60 * 60 * 1000 * 1000 * 1000); // 30 days
const MAX_TIMEOUT_MS = Math.pow(2, 31) - 1;
const CHAT_UPDATE_INTERVAL = 5000;
const CHAT_UPDATE_IDLE_INTERVAL = ONE_MINUTE_MILLIS;
const BOT_UPDATE_INTERVAL = ONE_MINUTE_MILLIS;
const BOT_UPDATE_IDLE_INTERVAL = 5 * ONE_MINUTE_MILLIS;
const USER_UPDATE_INTERVAL = ONE_MINUTE_MILLIS;
const REGISTRY_UPDATE_INTERVAL = 2 * ONE_MINUTE_MILLIS;
const EXCHANGE_RATE_UPDATE_INTERVAL = 5 * ONE_MINUTE_MILLIS;
const MAX_USERS_TO_UPDATE_PER_BATCH = 500;
const MAX_INT32 = Math.pow(2, 31) - 1;

type UnresolvedRequest = {
    kind: string;
    sentAt: number;
};

type PromiseResolver<T> = {
    resolve: (val: T | PromiseLike<T>, final: boolean) => void;
    // eslint-disable-next-line @typescript-eslint/no-explicit-any
    reject: (reason?: any) => void;
    timeout: number;
};

export class OpenChat extends EventTarget {
    #worker!: Worker;
    // eslint-disable-next-line @typescript-eslint/no-explicit-any
    #pending: Map<string, PromiseResolver<any>> = new Map(); // in-flight requests
    #unresolved: Map<string, UnresolvedRequest> = new Map(); // requests that never resolved
    #connectedToWorker = false;
    #authIdentityStorage: IdentityStorage;
    #authPrincipal: string | undefined;
    #ocIdentityStorage: IdentityStorage;
    #authClient: Promise<AuthClient>;
    #webAuthnKey: WebAuthnKey | undefined = undefined;
    #ocIdentity: Identity | undefined;
    #userLocation: string | undefined;
    #liveState: LiveState;
    #logger: Logger;
    #lastOnlineDatesPending = new Set<string>();
    #lastOnlineDatesPromise: Promise<Record<string, number>> | undefined;
    #cachePrimer: CachePrimer | undefined = undefined;
    #membershipCheck: number | undefined;
    #referralCode: string | undefined = undefined;
    #userLookupForMentions: Record<string, UserOrUserGroup> | undefined = undefined;
    #chatsPoller: Poller | undefined = undefined;
    #botsPoller: Poller | undefined = undefined;
    #registryPoller: Poller | undefined = undefined;
    #userUpdatePoller: Poller | undefined = undefined;
    #exchangeRatePoller: Poller | undefined = undefined;
    #recentlyActiveUsersTracker: RecentlyActiveUsersTracker = new RecentlyActiveUsersTracker();
    #inflightMessagePromises: Map<
        bigint,
        (response: SendMessageSuccess | TransferSuccess) => void
    > = new Map();

    currentAirdropChannel: AirdropChannelDetails | undefined = undefined;

    constructor(private config: OpenChatConfig) {
        super();

        this.#logger = config.logger;
        this.#liveState = new LiveState();

        console.log("OpenChatConfig: ", config);

        specialUsers.set(
            new Map([
                [OPENCHAT_BOT_USER_ID, openChatBotUser],
                [OPENCHAT_VIDEO_CALL_USER_ID, videoCallBotUser],
                [AIRDROP_BOT_USER_ID, airdropBotUser],
                [ANON_USER_ID, anonymousUserSummary],
                [config.proposalBotCanister, proposalsBotUser(config.proposalBotCanister)],
            ]),
        );

        initialiseTracking(config);

        this.#authIdentityStorage = IdentityStorage.createForAuthIdentity();
        this.#ocIdentityStorage = IdentityStorage.createForOcIdentity();
        this.#authClient = AuthClient.create({
            idleOptions: {
                disableIdle: true,
                disableDefaultIdleCallback: true,
            },
            storage: this.#authIdentityStorage.storage,
        });

        this.#authClient
            .then((c) => c.getIdentity())
            .then((authIdentity) => this.#loadedAuthenticationIdentity(authIdentity, undefined));
    }

    public get AuthPrincipal(): string {
        if (this.#authPrincipal === undefined) {
            throw new Error("Trying to access the _authPrincipal before it has been set up");
        }
        return this.#authPrincipal;
    }

    clearCachedData() {
        return this.#sendRequest({
            kind: "clearCachedData",
        });
    }

    deleteCurrentUser(delegation: DelegationChain): Promise<boolean> {
        if (!this.#liveState.anonUser) {
            return this.#sendRequest({
                kind: "deleteUser",
                userId: this.#liveState.user.userId,
                delegation,
            }).then((success) => {
                if (success) {
                    this.clearCachedData().finally(() => this.logout());
                }
                return success;
            });
        } else {
            return Promise.resolve(false);
        }
    }

    #chatUpdated(chatId: ChatIdentifier, updatedEvents: UpdatedEvent[]): void {
        if (
            this.#liveState.selectedChatId === undefined ||
            !chatIdentifiersEqual(chatId, this.#liveState.selectedChatId)
        ) {
            return;
        }

        const serverChat = this.#liveState.selectedServerChat;
        if (serverChat === undefined) return;
        // The chat summary has been updated which means the latest message may be new
        const latestMessage = serverChat.latestMessage;
        if (
            latestMessage !== undefined &&
            latestMessage.event.sender !== this.#liveState.user.userId
        ) {
            this.#handleConfirmedMessageSentByOther(serverChat, latestMessage, undefined);
        }

        this.#refreshUpdatedEvents(serverChat, updatedEvents);
        this.#loadChatDetails(serverChat);
        this.dispatchEvent(new ChatUpdated({ chatId, threadRootMessageIndex: undefined }));
    }

    clearPostLoginState() {
        identityState.update((state) => ({ ...state, postLogin: undefined }));
    }

    updateIdentityState(newState: IdentityState) {
        identityState.update((previous) => {
            return {
                ...newState,
                postLogin: newState.postLogin ?? previous.postLogin,
            };
        });
    }

    async #loadedAuthenticationIdentity(id: Identity, authProvider: AuthProvider | undefined) {
        currentUser.set(anonymousUser());
        chatsInitialised.set(false);
        const anon = id.getPrincipal().isAnonymous();
        const authPrincipal = id.getPrincipal().toString();
        this.#authPrincipal = anon ? undefined : authPrincipal;
        this.updateIdentityState(anon ? { kind: "anon" } : { kind: "loading_user" });

        const connectToWorkerResponse = await this.#connectToWorker(authPrincipal, authProvider);

        if (!anon) {
            if (connectToWorkerResponse === "oc_identity_not_found") {
                if (
                    authProvider !== AuthProvider.II &&
                    authProvider !== AuthProvider.EMAIL &&
                    authProvider !== AuthProvider.PASSKEY
                ) {
                    this.updateIdentityState({ kind: "challenging" });
                    return;
                }

                await this.#sendRequest({
                    kind: "createOpenChatIdentity",
                    webAuthnCredentialId: this.#webAuthnKey?.credentialId,
                    challengeAttempt: undefined,
                });
            }

            this.#ocIdentity = await this.#ocIdentityStorage.get(authPrincipal);
        } else {
            await this.#ocIdentityStorage.remove();
        }

        this.#loadUser();
    }

    logError(message: unknown, error: unknown, ...optionalParams: unknown[]): void {
        this.#logger.error(message, error, ...optionalParams);
    }

    logMessage(message?: unknown, ...optionalParams: unknown[]): void {
        this.#logger.log(message, ...optionalParams);
    }

    logDebug(message?: unknown, ...optionalParams: unknown[]): void {
        this.#logger.debug(message, ...optionalParams);
    }

    getAuthClientOptions(provider: AuthProvider): AuthClientLoginOptions {
        return {
            identityProvider: this.buildAuthProviderUrl(provider),
            maxTimeToLive: SESSION_TIMEOUT_NANOS,
            derivationOrigin: this.config.iiDerivationOrigin,
        };
    }

    login(): void {
        this.updateIdentityState({ kind: "logging_in" });
        const authProvider = this.#liveState.selectedAuthProvider!;
        this.#authClient.then((c) => {
            c.login({
                ...this.getAuthClientOptions(authProvider),
                onSuccess: () => this.#loadedAuthenticationIdentity(c.getIdentity(), authProvider),
                onError: (err) => {
                    this.updateIdentityState({ kind: "anon" });
                    console.warn("Login error from auth client: ", err);
                },
            });
        });
    }

    buildAuthProviderUrl(authProvider: AuthProvider): string | undefined {
        switch (authProvider) {
            case AuthProvider.II:
                return this.config.internetIdentityUrl;
            case AuthProvider.NFID:
                return (
                    this.config.nfidUrl +
                    "&applicationLogo=" +
                    encodeURIComponent("https://oc.app/apple-touch-icon.png") +
                    "#authorize"
                );
        }
    }

    // function buildWindowOpenerFeatures(authProvider: AuthProvider): string {
    //     const isII = authProvider === AuthProvider.II;
    //     const screenWidth = window.innerWidth;
    //     const screenHeight = window.innerHeight;
    //     const width = Math.min(screenWidth, isII ? 525 : 465);
    //     const height = Math.min(screenHeight, isII ? 800 : 705);
    //     const left = (screenWidth - width) / 2;
    //     const top = (screenHeight - height) / 2;

    //     return `popup=1,toolbar=0,location=0,menubar=0,width=${width},height=${height},left=${left},top=${top}`;
    // }

    #startSession(identity: Identity): Promise<void> {
        if (this.#liveState.anonUser) {
            return new Promise((_) => {
                console.debug("ANON: creating an anon session which will never expire");
            });
        }

        startTrackingSession(identity);

        return new Promise((resolve) => {
            const durationUntilSessionExpireMS = getTimeUntilSessionExpiryMs(identity);
            const durationUntilLogoutMs = durationUntilSessionExpireMS - ONE_MINUTE_MILLIS;
            // eslint-disable-next-line @typescript-eslint/no-this-alias
            const self = this;

            function timeout() {
                console.debug(
                    "SESSION: session has timed out after ",
                    durationUntilLogoutMs,
                    " based on expiry after ",
                    durationUntilSessionExpireMS,
                );
                self.logout().then(resolve);
            }

            if (durationUntilLogoutMs <= 5 * ONE_MINUTE_MILLIS) {
                timeout();
            } else {
                console.debug(
                    "SESSION: session started and set to expire in ",
                    durationUntilLogoutMs,
                    " based on expiry in ",
                    durationUntilSessionExpireMS,
                );
                window.setTimeout(timeout, Math.min(MAX_TIMEOUT_MS, durationUntilLogoutMs));
            }
        });
    }

    async submitChallenge(challengeAttempt: ChallengeAttempt): Promise<boolean> {
        if (this.#authPrincipal === undefined) {
            return false;
        }

        const resp = await this.#sendRequest({
            kind: "createOpenChatIdentity",
            webAuthnCredentialId: undefined,
            challengeAttempt,
        }).catch(() => "challenge_failed");

        if (resp !== "success") {
            return false;
        }

        this.#ocIdentity = await this.#ocIdentityStorage
            .get(this.#authPrincipal)
            .catch(() => undefined);

        this.#loadUser();
        return true;
    }

    async #loadUser() {
        this.#startRegistryPoller();

        if (this.#ocIdentity === undefined) {
            // short-circuit if we *know* that the user is anonymous
            this.onCreatedUser(anonymousUser());
            return;
        }

        this.#sendRequest({ kind: "loadFailedMessages" }).then((res) =>
            failedMessagesStore.initialise(MessageContextMap.fromMap(res)),
        );

        this.getCurrentUser()
            .then((user) => {
                switch (user.kind) {
                    case "unknown_user":
                        this.onCreatedUser(anonymousUser());
                        this.updateIdentityState({ kind: "registering" });
                        break;
                    case "created_user":
                        this.onCreatedUser(user);
                        break;
                }
            })
            .catch((e) => {
                if (e.code === 403) {
                    // This happens locally if you run a new instance of the IC and have an identity based on the
                    // previous version's root key in the cache
                    this.logout();
                }
            });
        this.#sendRequest({ kind: "getAllCachedUsers" }).then((users) => userStore.set(users));
    }

    userIsDiamond(userId: string): boolean {
        const user = this.#liveState.userStore.get(userId);
        if (user === undefined || user.kind === "bot") return false;

        if (userId === this.#liveState.user.userId) return this.#liveState.isDiamond;

        return user.diamondStatus !== "inactive";
    }

    userIsLifetimeDiamond(userId: string): boolean {
        const user = this.#liveState.userStore.get(userId);
        if (user === undefined || user.kind === "bot") return false;

        if (userId === this.#liveState.user.userId) return this.#liveState.isLifetimeDiamond;

        return user.diamondStatus === "lifetime";
    }

    diamondExpiresIn(now: number, locale: string | null | undefined): string | undefined {
        if (this.#liveState.diamondStatus.kind === "active") {
            return formatRelativeTime(now, locale, this.#liveState.diamondStatus.expiresAt);
        }
    }

    listNervousSystemFunctions(governanceCanisterId: string) {
        return this.#sendRequest({
            kind: "listNervousSystemFunctions",
            snsGovernanceCanisterId: governanceCanisterId,
        });
    }

    sendMarkReadRequest(req: MarkReadRequest) {
        return this.#sendRequest({ kind: "markMessagesRead", payload: req });
    }

    chatEventsBatch(
        localUserIndex: string,
        requests: ChatEventsArgs[],
    ): Promise<ChatEventsResponse[]> {
        return this.#sendRequest({
            kind: "chatEventsBatch",
            localUserIndex,
            requests,
            cachePrimer: true,
        });
    }

    maxMediaSizes(): MaxMediaSizes {
        return this.#liveState.isDiamond ? DIAMOND_MAX_SIZES : FREE_MAX_SIZES;
    }

    onRegisteredUser(user: CreatedUser) {
        this.onCreatedUser(user);
        userStore.add({
            kind: user.isBot ? "bot" : "user",
            userId: user.userId,
            username: user.username,
            displayName: user.displayName,
            updated: user.updated,
            suspended: user.suspensionDetails !== undefined,
            diamondStatus: user.diamondStatus.kind,
            chitBalance: 0,
            totalChitEarned: 0,
            streak: 0,
            blobReference: user.blobReference,
            blobData: user.blobData,
            blobUrl: buildUserAvatarUrl(
                this.config.blobUrlPattern,
                user.userId,
                user.blobReference?.blobId ?? undefined,
            ),
            isUniquePerson: user.isUniquePerson,
        });
    }

    onCreatedUser(user: CreatedUser): void {
        currentUser.set(user);
        this.#setDiamondStatus(user.diamondStatus);
        initialiseMostRecentSentMessageTimes(this.#liveState.isDiamond);
        const id = this.#ocIdentity;

        this.#sendRequest({ kind: "createUserClient", userId: user.userId });
        startSwCheckPoller();
        if (id !== undefined) {
            this.#startSession(id).then(() => this.logout());
        }

        this.#startChatsPoller();
        this.#startBotsPoller();
        this.#startUserUpdatePoller();

        initNotificationStores();
        if (!this.#liveState.anonUser) {
            this.#startOnlinePoller();
            this.#sendRequest({ kind: "getUserStorageLimits" })
                .then(storageStore.set)
                .catch((err) => {
                    console.warn("Unable to retrieve user storage limits", err);
                });
            this.updateIdentityState({ kind: "logged_in" });
            this.dispatchEvent(new UserLoggedIn(user.userId));
        }
    }

    #startUserUpdatePoller() {
        this.#userUpdatePoller?.stop();
        this.#userUpdatePoller = new Poller(
            () => this.#updateUsers(),
            USER_UPDATE_INTERVAL,
            USER_UPDATE_INTERVAL,
        );
    }

    pauseEventLoop() {
        this.#chatsPoller?.stop();
    }

    resumeEventLoop() {
        this.#startChatsPoller();
    }

    #startBotsPoller() {
        this.#botsPoller?.stop();
        this.#botsPoller = new Poller(
            () => this.#loadBots(),
            BOT_UPDATE_INTERVAL,
            BOT_UPDATE_IDLE_INTERVAL,
            true,
        );
    }

    #startChatsPoller() {
        this.#chatsPoller?.stop();
        this.#chatsPoller = new Poller(
            () => this.#loadChats(),
            CHAT_UPDATE_INTERVAL,
            CHAT_UPDATE_IDLE_INTERVAL,
            true,
        );

        // we need to load chats at least once if we are completely offline
        if (this.#liveState.offlineStore) {
            this.#loadChats();
        }
    }

    #startOnlinePoller() {
        if (!this.#liveState.anonUser) {
            new Poller(
                () => this.#sendRequest({ kind: "markAsOnline" }) ?? Promise.resolve(),
                MARK_ONLINE_INTERVAL,
                undefined,
                true,
            );
        }
    }

    #startRegistryPoller() {
        this.#registryPoller?.stop();
        this.#registryPoller = new Poller(
            () => this.#updateRegistry(),
            REGISTRY_UPDATE_INTERVAL,
            REGISTRY_UPDATE_INTERVAL,
            false,
        );
    }

    #startExchangeRatePoller() {
        this.#exchangeRatePoller?.stop();
        this.#exchangeRatePoller = new Poller(
            () => this.#updateExchangeRates(),
            EXCHANGE_RATE_UPDATE_INTERVAL,
            EXCHANGE_RATE_UPDATE_INTERVAL,
            true,
        );
    }

    async logout(): Promise<void> {
        await Promise.all([
            this.#authClient.then((c) => c.logout()),
            this.#ocIdentityStorage.remove(),
        ]).then(() => window.location.replace("/"));
    }

    async previouslySignedIn(): Promise<boolean> {
        const KEY_STORAGE_IDENTITY = "identity";
        const identity = await this.#authIdentityStorage.storage.get(KEY_STORAGE_IDENTITY);
        return this.#liveState.userCreated && identity !== null;
    }

    generateIdentityChallenge(): Promise<GenerateChallengeResponse> {
        return this.#sendRequest({
            kind: "generateIdentityChallenge",
            identityCanister: this.config.identityCanister,
            icUrl: this.config.icUrl ?? window.location.origin,
        }).catch(() => ({ kind: "failed" }));
    }

    unreadThreadMessageCount(
        chatId: ChatIdentifier,
        threadRootMessageIndex: number,
        latestMessageIndex: number,
    ): number {
        return messagesRead.unreadThreadMessageCount(
            chatId,
            threadRootMessageIndex,
            latestMessageIndex,
        );
    }

    unreadMessageCount(chatId: ChatIdentifier, latestMessageIndex: number | undefined): number {
        return messagesRead.unreadMessageCount(chatId, latestMessageIndex);
    }

    unreadPinned(chatId: MultiUserChatIdentifier, dateLastPinned: bigint | undefined): boolean {
        return messagesRead.unreadPinned(chatId, dateLastPinned);
    }

    markThreadRead(chatId: ChatIdentifier, threadRootMessageIndex: number, readUpTo: number): void {
        messagesRead.markReadUpTo({ chatId, threadRootMessageIndex }, readUpTo);
    }

    markMessageRead(
        context: MessageContext,
        messageIndex: number,
        messageId: bigint | undefined,
    ): void {
        if (messagesRead.isRead(context, messageIndex, messageId)) {
            return;
        }

        messagesRead.markMessageRead(context, messageIndex, messageId);

        const selectedChat = this.#liveState.selectedChat;
        if (
            selectedChat?.id === context.chatId &&
            messageId !== undefined &&
            selectedChat.kind === "direct_chat"
        ) {
            const rtc: WebRtcMessage = {
                kind: "remote_user_read_message",
                messageId: messageId,
                id: selectedChat.id,
                userId: this.#liveState.user.userId,
            };
            this.#sendRtcMessage([selectedChat.id.userId], rtc);
        }
    }

    markPinnedMessagesRead(chatId: ChatIdentifier, dateLastPinned: bigint): void {
        messagesRead.markPinnedMessagesRead(chatId, dateLastPinned);
    }

    isMessageRead(
        context: MessageContext,
        messageIndex: number,
        messageId: bigint | undefined,
    ): boolean {
        return messagesRead.isRead(context, messageIndex, messageId);
    }

    #sendRtcMessage(userIds: string[], message: WebRtcMessage): void {
        rtcConnectionsManager.sendMessage(userIds, message);
    }

    #initWebRtc(): void {
        rtcConnectionsManager
            .init(this.#liveState.user.userId, this.config.meteredApiKey)
            .then((_) => {
                rtcConnectionsManager.subscribe((msg) =>
                    this.#handleWebRtcMessage(msg as WebRtcMessage),
                );
            });
    }

    previewChat(chatId: MultiUserChatIdentifier): Promise<Success | Failure | GroupMoved> {
        switch (chatId.kind) {
            case "group_chat":
                return this.#sendRequest({ kind: "getPublicGroupSummary", chatId })
                    .then((resp) => {
                        if (resp.kind === "success" && !resp.group.frozen) {
                            addGroupPreview(resp.group);
                            return CommonResponses.success();
                        } else if (resp.kind === "group_moved") {
                            return resp;
                        }
                        return CommonResponses.failure();
                    })
                    .catch(() => {
                        return CommonResponses.failure();
                    });
            case "channel":
                return this.#sendRequest({ kind: "getChannelSummary", chatId })
                    .then((resp) => {
                        if (resp.kind === "channel") {
                            addGroupPreview(resp);
                            return CommonResponses.success();
                        }
                        return CommonResponses.failure();
                    })
                    .catch(() => CommonResponses.failure());
        }
    }

    toggleMuteNotifications(chatId: ChatIdentifier, muted: boolean): Promise<boolean> {
        localChatSummaryUpdates.markUpdated(chatId, { notificationsMuted: muted });
        return this.#sendRequest({ kind: "toggleMuteNotifications", id: chatId, muted })
            .then((resp) => {
                if (resp !== "success") {
                    localChatSummaryUpdates.markUpdated(chatId, { notificationsMuted: undefined });
                }
                return resp === "success";
            })
            .catch(() => {
                localChatSummaryUpdates.markUpdated(chatId, { notificationsMuted: undefined });
                return false;
            });
    }

    muteAllChannels(communityId: CommunityIdentifier): Promise<boolean> {
        const community = this.#liveState.communities.get(communityId);
        if (community === undefined) {
            return Promise.resolve(false);
        }

        community.channels.forEach((c) =>
            localChatSummaryUpdates.markUpdated(c.id, { notificationsMuted: true }),
        );

        return this.#sendRequest({ kind: "toggleMuteNotifications", id: communityId, muted: true })
            .then((resp) => {
                if (resp !== "success") {
                    community.channels.forEach((c) =>
                        localChatSummaryUpdates.markUpdated(c.id, {
                            notificationsMuted: undefined,
                        }),
                    );
                }
                return resp === "success";
            })
            .catch(() => {
                community.channels.forEach((c) =>
                    localChatSummaryUpdates.markUpdated(c.id, { notificationsMuted: undefined }),
                );
                return false;
            });
    }

    archiveChat(chatId: ChatIdentifier): Promise<boolean> {
        localChatSummaryUpdates.markUpdated(chatId, { archived: true });
        return this.#sendRequest({ kind: "archiveChat", chatId })
            .then((resp) => {
                return resp === "success";
            })
            .catch(() => {
                localChatSummaryUpdates.markUpdated(chatId, { archived: undefined });
                return false;
            });
    }

    unarchiveChat(chatId: ChatIdentifier): Promise<boolean> {
        localChatSummaryUpdates.markUpdated(chatId, { archived: false });
        return this.#sendRequest({ kind: "unarchiveChat", chatId })
            .then((resp) => resp === "success")
            .catch(() => {
                localChatSummaryUpdates.markUpdated(chatId, { archived: undefined });
                return false;
            });
    }

    pinned(scope: ChatListScope["kind"], chatId: ChatIdentifier): boolean {
        const pinned = this.#liveState.pinnedChats;
        return pinned.get(scope)?.find((id) => chatIdentifiersEqual(id, chatId)) !== undefined;
    }

    pinChat(chatId: ChatIdentifier): Promise<boolean> {
        const scope = this.#liveState.chatListScope.kind;
        localChatSummaryUpdates.pin(chatId, scope);
        return this.#sendRequest({
            kind: "pinChat",
            chatId,
            favourite: scope === "favourite",
        })
            .then((resp) => {
                if (resp !== "success") {
                    localChatSummaryUpdates.unpin(chatId, scope);
                }
                return resp === "success";
            })
            .catch(() => {
                localChatSummaryUpdates.unpin(chatId, scope);

                return false;
            });
    }

    unpinChat(chatId: ChatIdentifier): Promise<boolean> {
        const scope = this.#liveState.chatListScope.kind;
        localChatSummaryUpdates.unpin(chatId, scope);
        return this.#sendRequest({
            kind: "unpinChat",
            chatId,
            favourite: scope === "favourite",
        })
            .then((resp) => {
                if (resp !== "success") {
                    localChatSummaryUpdates.pin(chatId, scope);
                }
                return resp === "success";
            })
            .catch(() => {
                localChatSummaryUpdates.pin(chatId, scope);
                return false;
            });
    }

    blockUserFromDirectChat(userId: string): Promise<boolean> {
        blockedUsers.add(userId);
        return this.#sendRequest({ kind: "blockUserFromDirectChat", userId })
            .then((resp) => {
                return resp === "success";
            })
            .catch(() => {
                blockedUsers.delete(userId);
                return false;
            });
    }

    unblockUserFromDirectChat(userId: string): Promise<boolean> {
        blockedUsers.delete(userId);
        return this.#sendRequest({ kind: "unblockUserFromDirectChat", userId })
            .then((resp) => {
                return resp === "success";
            })
            .catch(() => {
                blockedUsers.add(userId);
                return false;
            });
    }

    setUserAvatar(data: Uint8Array, url: string): Promise<boolean> {
        const partialUser = this.#liveState.userStore.get(this.#liveState.user.userId);
        if (partialUser) {
            userStore.add({
                ...partialUser,
                blobData: data,
                blobUrl: url,
            });
        }

        return this.#sendRequest({ kind: "setUserAvatar", data })
            .then((_resp) => true)
            .catch(() => false);
    }

    deleteGroup(chatId: MultiUserChatIdentifier): Promise<boolean> {
        // TODO we don't use the local updates mechanism here at the moment for some reason. Probably should.
        return this.#sendRequest({ kind: "deleteGroup", chatId })
            .then((resp) => {
                if (resp === "success") {
                    this.removeChat(chatId);
                    return true;
                } else {
                    return false;
                }
            })
            .catch(() => false);
    }

    deleteDirectChat(userId: string, blockUser: boolean): Promise<boolean> {
        const chatId: ChatIdentifier = { kind: "direct_chat", userId };
        localChatSummaryUpdates.markRemoved(chatId);
        return this.#sendRequest({ kind: "deleteDirectChat", userId, blockUser })
            .then((success) => {
                if (!success) {
                    const chat = this.#liveState.chatSummaries.get(chatId);
                    if (chat !== undefined) {
                        localChatSummaryUpdates.markAdded(chat);
                    }
                }
                return success;
            })
            .catch(() => false);
    }

    leaveGroup(
        chatId: MultiUserChatIdentifier,
    ): Promise<"success" | "failure" | "owner_cannot_leave"> {
        localChatSummaryUpdates.markRemoved(chatId);
        return this.#sendRequest({ kind: "leaveGroup", chatId })
            .then((resp) => {
                if (resp === "success") {
                    return "success";
                } else {
                    const chat = this.#liveState.chatSummaries.get(chatId);
                    if (chat) {
                        localChatSummaryUpdates.markAdded(chat);
                    }
                    if (resp === "owner_cannot_leave") {
                        return "owner_cannot_leave";
                    } else {
                        return "failure";
                    }
                }
            })
            .catch(() => "failure");
    }

    #addCommunityLocally(community: CommunitySummary): void {
        localCommunitySummaryUpdates.markAdded(community);
        community.channels.forEach((c) => localChatSummaryUpdates.markAdded(c));
    }

    #removeCommunityLocally(id: CommunityIdentifier): void {
        if (this.#liveState.communityPreviews.has(id)) {
            removeCommunityPreview(id);
        }
        localCommunitySummaryUpdates.markRemoved(id);
        const community = this.#liveState.communities.get(id);
        if (community !== undefined) {
            community.channels.forEach((c) => localChatSummaryUpdates.markRemoved(c.id));
        }
    }

    verifyAccessGate(gate: AccessGate, iiPrincipal: string): Promise<string | undefined> {
        if (gate.kind !== "credential_gate" || this.#authPrincipal === undefined) {
            return Promise.resolve(undefined);
        }

        return verifyCredential(
            this.config.internetIdentityUrl,
            iiPrincipal,
            gate.credential.issuerOrigin,
            gate.credential.issuerCanisterId,
            gate.credential.credentialType,
            gate.credential.credentialArguments,
            this.config.iiDerivationOrigin,
        );
    }

    async approveAccessGatePayments(
        entity: MultiUserChat | CommunitySummary,
        approvals: PaymentGateApprovals,
    ): Promise<ApproveAccessGatePaymentResponse> {
        if (approvals.size === 0) return CommonResponses.success();

        let pin: string | undefined = undefined;
        if (this.#liveState.pinNumberRequired) {
            pin = await this.#promptForCurrentPin("pinNumber.enterPinInfo");
        }

        const spender = entity.kind === "group_chat" ? entity.id.groupId : entity.id.communityId;

        const results = await Promise.all(
            [...approvals.entries()].map(([ledger, approval]) =>
                this.approveAccessGatePayment(spender, ledger, approval, pin),
            ),
        );

        if (results.every((r) => r.kind === "success")) {
            return CommonResponses.success();
        }

        // TODO - this might be a bit shit
        return results[0];
    }

    markActivityFeedRead(readUpTo: bigint) {
        messageActivityFeedReadUpToLocally.set(readUpTo);
        return this.#sendRequest({
            kind: "markActivityFeedRead",
            readUpTo,
        });
    }

    subscribeToMessageActivityFeed(
        subscribeFn: (value: MessageActivityFeedResponse, final: boolean) => void,
    ) {
        this.#sendStreamRequest({
            kind: "messageActivityFeed",
            since: this.#liveState.globalState.messageActivitySummary.readUpToTimestamp,
        }).subscribe({
            onResult: (response, final) => {
                const userIds = new Set<string>();
                for (const event of response.events) {
                    if (event.userId !== undefined) {
                        userIds.add(event.userId);
                    }
                }
                this.getMissingUsers(userIds);
                subscribeFn(response, final);
            },
        });
    }

    async approveTransfer(
        spender: string,
        ledger: string,
        amount: bigint,
        expiresIn: bigint,
    ): Promise<ApproveTransferResponse> {
        let pin: string | undefined = undefined;
        if (this.#liveState.pinNumberRequired) {
            pin = await this.#promptForCurrentPin("pinNumber.enterPinInfo");
        }

        return this.#sendRequest({
            kind: "approveTransfer",
            spender,
            ledger,
            amount,
            expiresIn,
            pin,
        })
            .then((response) => {
                if (response.kind === "approve_error" || response.kind === "internal_error") {
                    this.#logger.error("Unable to approve transfer", response.error);
                } else if (
                    response.kind === "pin_incorrect" ||
                    response.kind === "pin_required" ||
                    response.kind === "too_main_failed_pin_attempts"
                ) {
                    pinNumberFailureStore.set(response as PinNumberFailures);
                }

                return response;
            })
            .catch((error) => {
                this.#logger.error("Error calling approveTransfer", error);
                return CommonResponses.internalError(error.toString());
            });
    }

    async approveAccessGatePayment(
        spender: string,
        ledger: string,
        { amount, approvalFee }: PaymentGateApproval,
        pin: string | undefined,
    ): Promise<ApproveAccessGatePaymentResponse> {
        return this.#sendRequest({
            kind: "approveTransfer",
            spender,
            ledger,
            amount: amount - approvalFee, // The user should pay only the amount not amount+fee so it is a round number
            expiresIn: BigInt(5 * 60 * 1000), // Allow 5 mins for the join_group call before the approval expires
            pin,
        })
            .then((response) => {
                if (response.kind === "approve_error" || response.kind === "internal_error") {
                    this.#logger.error("Unable to approve transfer", response.error);
                    return CommonResponses.failure();
                } else if (
                    response.kind === "pin_incorrect" ||
                    response.kind === "pin_required" ||
                    response.kind === "too_main_failed_pin_attempts"
                ) {
                    pinNumberFailureStore.set(response as PinNumberFailures);
                }

                return response;
            })
            .catch(() => CommonResponses.failure());
    }

    async joinGroup(
        chat: MultiUserChat,
        credentials: string[],
        paymentApprovals: PaymentGateApprovals,
    ): Promise<ClientJoinGroupResponse> {
        const approveResponse = await this.approveAccessGatePayments(chat, paymentApprovals);
        if (approveResponse.kind !== "success") {
            return approveResponse;
        }

        return this.#sendRequest({
            kind: "joinGroup",
            chatId: chat.id,
            credentialArgs: this.#buildVerifiedCredentialArgs(credentials),
        })
            .then((resp) => {
                if (resp.kind === "success") {
                    localChatSummaryUpdates.markAdded(resp.group);
                    this.#loadChatDetails(resp.group);
                    messagesRead.syncWithServer(
                        resp.group.id,
                        resp.group.membership?.readByMeUpTo,
                        [],
                        undefined,
                    );
                } else if (resp.kind === "success_joined_community") {
                    this.#addCommunityLocally(resp.community);
                    messagesRead.batchUpdate(() =>
                        resp.community.channels.forEach((c) => {
                            if (chatIdentifiersEqual(c.id, chat.id)) {
                                localChatSummaryUpdates.markAdded(c);
                                this.#loadChatDetails(c);
                            }
                            if (c.latestMessage) {
                                messagesRead.markReadUpTo(
                                    { chatId: c.id },
                                    c.latestMessage.event.messageIndex,
                                );
                            }
                        }),
                    );
                    if (this.#liveState.communityPreviews.has(resp.community.id)) {
                        removeCommunityPreview(resp.community.id);
                    }
                } else {
                    if (resp.kind === "user_blocked") {
                        return CommonResponses.blocked();
                    } else if (resp.kind === "gate_check_failed") {
                        return resp;
                    }
                    return CommonResponses.failure();
                }
                return CommonResponses.success();
            })
            .then((resp) => {
                if (resp.kind === "success") {
                    if (this.#liveState.groupPreviews.has(chat.id)) {
                        removeGroupPreview(chat.id);
                    }
                }
                return resp;
            })
            .catch(() => CommonResponses.failure());
    }

    #buildVerifiedCredentialArgs(credentials: string[]): VerifiedCredentialArgs | undefined {
        if (credentials.length === 0) return undefined;

        if (this.#authPrincipal === undefined)
            throw new Error(
                "Cannot construct a VerifiedCredentialArg because the _authPrincipal is undefined",
            );

        return {
            userIIPrincipal: this.#authPrincipal,
            iiOrigin: new URL(this.config.internetIdentityUrl).origin,
            credentialJwts: credentials,
        };
    }

    setCommunityIndexes(indexes: Record<string, number>): Promise<boolean> {
        Object.entries(indexes).forEach(([k, v]) =>
            localCommunitySummaryUpdates.updateIndex({ kind: "community", communityId: k }, v),
        );
        return this.#sendRequest({ kind: "setCommunityIndexes", indexes }).catch(() => false);
    }

    setMemberDisplayName(
        id: CommunityIdentifier,
        displayName: string | undefined,
    ): Promise<SetMemberDisplayNameResponse> {
        const newAchievement = !this.#liveState.globalState.achievements.has(
            "set_community_display_name",
        );

        return this.#sendRequest({
            kind: "setMemberDisplayName",
            communityId: id.communityId,
            displayName,
            newAchievement,
        }).then((resp) => {
            if (resp === "success") {
                communityStateStore.updateProp(id, "members", (ms) => {
                    const userId = this.#liveState.user.userId;
                    if (userId !== undefined) {
                        const m = ms.get(userId);
                        if (m !== undefined) {
                            ms.set(userId, { ...m, displayName });
                            return new Map(ms);
                        }
                    }
                    return ms;
                });

                localCommunitySummaryUpdates.updateDisplayName(id, displayName);
            }
            return resp;
        });
    }

    followThread(chatId: ChatIdentifier, message: Message, follow: boolean): Promise<boolean> {
        const threadRootMessageIndex = message.messageIndex;

        // Assume it will succeed
        localMessageUpdates.markThreadSummaryUpdated(message.messageId, {
            followedByMe: follow,
        });

        const newAchievement = !this.#liveState.globalState.achievements.has("followed_thread");

        return this.#sendRequest({
            kind: "followThread",
            chatId,
            threadRootMessageIndex,
            follow,
            newAchievement,
        })
            .then((resp) => {
                if (resp === "failed") {
                    localMessageUpdates.markThreadSummaryUpdated(message.messageId, {
                        followedByMe: !follow,
                    });
                    return false;
                }
                if (message.thread !== undefined && message.thread.numberOfReplies > 0) {
                    const readUpTo = message.thread.numberOfReplies - 1;
                    this.markThreadRead(chatId, threadRootMessageIndex, readUpTo);
                }
                return true;
            })
            .catch(() => false);
    }

    getContentAsText(formatter: MessageFormatter, content: MessageContent): string {
        return getContentAsFormattedText(formatter, content, get(cryptoLookup));
    }

    groupAvatarUrl(
        chat?: {
            id: MultiUserChatIdentifier;
            blobUrl?: string;
            subtype?: GroupSubtype;
        },
        community?: CommunitySummary,
    ): string {
        if (chat?.blobUrl !== undefined) {
            return chat.blobUrl;
        } else if (chat?.subtype?.kind === "governance_proposals") {
            // If this is a governance proposals chat and no avatar has been set, use the default one for the SNS
            const snsLogo = this.#getSnsLogo(chat.subtype.governanceCanisterId);
            if (snsLogo !== undefined) {
                return snsLogo;
            }
        } else if (chat?.id?.kind === "channel") {
            community = this.getCommunityForChannel(chat?.id) ?? community;
            if (community !== undefined) {
                return this.communityAvatarUrl(community.id.communityId, community.avatar);
            }
        }
        return "/assets/group.svg";
    }

    toShortTimeString(date: Date): string {
        return toShortTimeString(date, this.#liveState.locale);
    }

    toMonthString(date: Date): string {
        return toMonthString(date, this.#liveState.locale);
    }

    formatMessageDate(
        timestamp: bigint,
        today: string,
        yesterday: string,
        timeIfToday = false,
        short = false,
    ): string {
        return formatMessageDate(
            timestamp,
            today,
            yesterday,
            this.#liveState.locale,
            timeIfToday,
            short,
        );
    }

    toDatetimeString(date: Date): string {
        return toDatetimeString(date, this.#liveState.locale);
    }

    toDateString(date: Date): string {
        return toDateString(date, this.#liveState.locale);
    }

    toLongDateString(date: Date): string {
        return toLongDateString(date, this.#liveState.locale);
    }

    /**
     * Wrap a bunch of pure utility functions
     */
    showTrace = showTrace;
    userAvatarUrl = userAvatarUrl;
    updateStorageLimit = updateStorageLimit;
    formatTokens = formatTokens;
    validateTokenInput = validateTokenInput;
    parseBigInt = parseBigInt;
    userIdsFromEvents = userIdsFromEvents;
    missingUserIds = missingUserIds;
    userOrUserGroupName = userOrUserGroupName;
    userOrUserGroupId = userOrUserGroupId;
    extractUserIdsFromMentions = extractUserIdsFromMentions;
    toRecord2 = toRecord2;
    toRecord = toRecord;
    partition = partition;
    groupBySender = groupBySender;
    groupBy = groupBy;
    getTypingString = getTypingString;
    getMessageText = getMessageText;
    contentTypeToPermission = contentTypeToPermission;
    stripLinkDisabledMarker = stripLinkDisabledMarker;
    extractEnabledLinks = extractEnabledLinks;
    disableLinksInText = disableLinksInText;

    communityAvatarUrl(id: string, avatar: DataContent): string {
        return avatar?.blobUrl ?? buildIdenticonUrl(id);
    }

    communityBannerUrl<T extends { blobUrl?: string }>(dataContent?: T): string {
        return dataContent?.blobUrl ?? "/assets/landscape.png";
    }

    canBlockUsers(chatId: ChatIdentifier | CommunityIdentifier): boolean {
        switch (chatId.kind) {
            case "community":
                return this.#communityPredicate(chatId, canBlockCommunityUsers);
            case "channel":
                return false;
            default:
                return this.#chatPredicate(chatId, canBlockUsers);
        }
    }

    canSendMessage(
        chatId: ChatIdentifier,
        mode: "message" | "thread" | "any",
        permission?: MessagePermission,
    ): boolean {
        return this.#chatPredicate(chatId, (chat) => {
            if (chat.kind === "direct_chat") {
                const recipient = this.#liveState.userStore.get(chat.them.userId);
                if (recipient !== undefined) {
                    return canSendDirectMessage(
                        recipient,
                        mode,
                        this.config.proposalBotCanister,
                        permission,
                    );
                } else {
                    return false;
                }
            } else {
                return canSendGroupMessage(this.#liveState.user, chat, mode, permission);
            }
        });
    }

    // TODO this is now available as a store so we *probably* don't need this now
    permittedMessages(
        chatId: ChatIdentifier,
        mode: "message" | "thread",
    ): Map<MessagePermission, boolean> {
        const chat = this.#liveState.allChats.get(chatId);
        if (chat !== undefined) {
            if (chat.kind === "direct_chat") {
                const recipient = this.#liveState.userStore.get(chat.them.userId);
                if (recipient !== undefined) {
                    return permittedMessagesInDirectChat(
                        recipient,
                        mode,
                        this.config.proposalBotCanister,
                    );
                }
            } else {
                return permittedMessagesInGroup(this.#liveState.user, chat, mode);
            }
        }

        return new Map();
    }

    canDeleteOtherUsersMessages(chatId: ChatIdentifier): boolean {
        return this.#chatPredicate(chatId, canDeleteOtherUsersMessages);
    }

    canStartVideoCalls(chatId: ChatIdentifier): boolean {
        return this.#chatPredicate(chatId, (chat) =>
            canStartVideoCalls(chat, this.#liveState.userStore),
        );
    }

    isChatPrivate(chat: ChatSummary): boolean {
        switch (chat.kind) {
            case "channel": {
                const community = this.getCommunityForChannel(chat.id);
                return !(community?.public ?? true) || !chat.public;
            }
            case "group_chat":
                return !chat.public;
            default:
                return true;
        }
    }

    isChatOrCommunityFrozen(chat: ChatSummary, community: CommunitySummary | undefined): boolean {
        if (chat.kind === "direct_chat") return false;
        return chat.frozen || (community?.frozen ?? false);
    }

    canPinMessages(chatId: ChatIdentifier): boolean {
        return this.#chatPredicate(chatId, canPinMessages);
    }

    canReactToMessages(chatId: ChatIdentifier): boolean {
        return this.#chatPredicate(chatId, canReactToMessages);
    }

    canMentionAllMembers(chatId: ChatIdentifier): boolean {
        return this.#chatPredicate(chatId, canMentionAllMembers);
    }

    canChangeRoles(
        id: ChatIdentifier | CommunityIdentifier,
        currentRole: MemberRole,
        newRole: MemberRole,
    ): boolean {
        switch (id.kind) {
            case "community":
                const found = communityRoles.find((r) => r === newRole);
                if (!found) return false;
                return this.#communityPredicate(id, (community) =>
                    canChangeCommunityRoles(community, currentRole, newRole),
                );
            default:
                return this.#chatPredicate(id, (chat) =>
                    canChangeRoles(chat, currentRole, newRole),
                );
        }
    }

    canPromote(
        chatId: ChatIdentifier | CommunityIdentifier,
        currentRole: MemberRole,
        newRole: MemberRole,
    ): boolean {
        return (
            compareRoles(newRole, currentRole) > 0 &&
            this.canChangeRoles(chatId, currentRole, newRole)
        );
    }

    canDemote(
        chatId: ChatIdentifier | CommunityIdentifier,
        currentRole: MemberRole,
        newRole: MemberRole,
    ): boolean {
        return (
            compareRoles(newRole, currentRole) < 0 &&
            this.canChangeRoles(chatId, currentRole, newRole)
        );
    }

    canUnblockUsers(identifier: ChatIdentifier | CommunityIdentifier): boolean {
        switch (identifier.kind) {
            case "community":
                return this.#communityPredicate(identifier, canUnblockCommunityUsers);
            default:
                return this.#chatPredicate(identifier, canUnblockUsers);
        }
    }

    canRemoveMembers(id: ChatIdentifier | CommunityIdentifier): boolean {
        switch (id.kind) {
            case "community":
                return this.#communityPredicate(id, canRemoveCommunityMembers);
            default:
                return this.#chatPredicate(id, canRemoveMembers);
        }
    }

    canEditGroupDetails(chatId: ChatIdentifier): boolean {
        return this.#chatPredicate(chatId, canEditGroupDetails);
    }

    canImportToCommunity(chatId: ChatIdentifier): boolean {
        return this.#chatPredicate(chatId, canImportToCommunity);
    }

    canChangePermissions(chatId: ChatIdentifier): boolean {
        return this.#chatPredicate(chatId, canChangePermissions);
    }

    canInviteUsers(id: ChatIdentifier | CommunityIdentifier): boolean {
        switch (id.kind) {
            case "community":
                return this.#communityPredicate(id, canInviteCommunityUsers);
            default:
                return this.#chatPredicate(id, canInviteUsers);
        }
    }

    canManageBots(id: ChatIdentifier | CommunityIdentifier): boolean {
        switch (id.kind) {
            case "community":
                return this.#communityPredicate(id, ({ membership: { role } }) =>
                    hasOwnerRights(role),
                );
            default:
                return this.#chatPredicate(id, ({ membership: { role } }) => hasOwnerRights(role));
        }
    }

    canAddMembers(id: ChatIdentifier): boolean {
        return this.#chatPredicate(id, canAddMembers);
    }

    canCreateChannel(id: CommunityIdentifier): boolean {
        return this.canCreatePrivateChannel(id) || this.canCreatePublicChannel(id);
    }

    canCreatePublicChannel(id: CommunityIdentifier): boolean {
        return this.#communityPredicate(id, canCreatePublicChannel);
    }

    canCreatePrivateChannel(id: CommunityIdentifier): boolean {
        return this.#communityPredicate(id, canCreatePrivateChannel);
    }

    canManageUserGroups(id: CommunityIdentifier): boolean {
        return this.#communityPredicate(id, canManageUserGroups);
    }

    canChangeCommunityPermissions(id: CommunityIdentifier): boolean {
        return this.#communityPredicate(id, canChangeCommunityPermissions);
    }

    canEditCommunity(id: CommunityIdentifier): boolean {
        return this.#communityPredicate(id, canEditCommunity);
    }

    canDeleteCommunity(id: CommunityIdentifier): boolean {
        return this.#communityPredicate(id, canDeleteCommunity);
    }

    canDeleteGroup(chatId: MultiUserChatIdentifier): boolean {
        return this.#multiUserChatPredicate(chatId, canDeleteGroup);
    }

    canChangeVisibility = canChangeVisibility;
    hasOwnerRights = hasOwnerRights;

    canConvertGroupToCommunity(chatId: GroupChatIdentifier): boolean {
        return this.#multiUserChatPredicate(chatId, canConvertToCommunity);
    }

    canLeaveGroup(chatId: MultiUserChatIdentifier): boolean {
        return this.#multiUserChatPredicate(chatId, canLeaveGroup);
    }

    isPreviewing(chatId: ChatIdentifier): boolean {
        if (chatId.kind === "direct_chat") return false;
        return this.#multiUserChatPredicate(chatId, isPreviewing);
    }

    isLapsed(id: ChatIdentifier | CommunityIdentifier): boolean {
        if (id.kind === "direct_chat") {
            return false;
        } else if (id.kind === "channel") {
            return (
                this.#communityPredicate(
                    { kind: "community", communityId: id.communityId },
                    isCommunityLapsed,
                ) || this.#multiUserChatPredicate(id, isLapsed)
            );
        } else if (id.kind === "community") {
            return this.#communityPredicate(id, isCommunityLapsed);
        } else {
            return this.#multiUserChatPredicate(id, isLapsed);
        }
    }

    isChatFrozen(chatId: ChatIdentifier): boolean {
        if (chatId.kind === "direct_chat") return false;
        return this.#multiUserChatPredicate(chatId, isFrozen);
    }

    isCommunityFrozen(id: CommunityIdentifier | undefined): boolean {
        if (id === undefined) return false;
        return this.#communityPredicate(id, isFrozen);
    }

    isOpenChatBot(userId: string): boolean {
        return userId === OPENCHAT_BOT_USER_ID;
    }

    isVideoCallBot(userId: string): boolean {
        return userId === OPENCHAT_VIDEO_CALL_USER_ID;
    }

    isChatReadOnly(chatId: ChatIdentifier): boolean {
        if (chatId.kind === "direct_chat") return false;
        return this.#liveState.suspendedUser || this.isPreviewing(chatId);
    }

    #chatPredicate(chatId: ChatIdentifier, predicate: (chat: ChatSummary) => boolean): boolean {
        const chat = this.#liveState.allChats.get(chatId);
        return chat !== undefined && predicate(chat);
    }

    #communityPredicate(
        communityId: CommunityIdentifier,
        predicate: (community: CommunitySummary) => boolean,
    ): boolean {
        const community = this.#liveState.communities.get(communityId);
        return community !== undefined && predicate(community);
    }

    #multiUserChatPredicate(
        chatId: MultiUserChatIdentifier,
        predicate: (chat: MultiUserChat) => boolean,
    ): boolean {
        const chat = this.#liveState.chatSummaries.get(chatId);
        return (
            chat !== undefined &&
            (chat.kind === "group_chat" || chat.kind === "channel") &&
            predicate(chat)
        );
    }

    #createMessage = createMessage;
    #findMessageById = findMessageById;
    canForward = canForward;
    containsReaction = containsReaction;
    groupEvents = groupEvents;
    startTyping = startTyping;
    stopTyping = stopTyping;

    registerPollVote(
        chatId: MultiUserChatIdentifier,
        threadRootMessageIndex: number | undefined,
        messageId: bigint,
        messageIdx: number,
        answerIdx: number,
        type: "register" | "delete",
    ): Promise<boolean> {
        const userId = this.#liveState.user.userId;

        localMessageUpdates.markPollVote(messageId, {
            answerIndex: answerIdx,
            type,
            userId,
        });

        const newAchievement = !this.#liveState.globalState.achievements.has("voted_on_poll");

        return this.#sendRequest({
            kind: "registerPollVote",
            chatId,
            messageIdx,
            answerIdx,
            voteType: type,
            threadRootMessageIndex,
            newAchievement,
        })
            .then((resp) => resp === "success")
            .catch(() => false);
    }

    deleteMessage(
        id: ChatIdentifier,
        threadRootMessageIndex: number | undefined,
        messageId: bigint,
        asPlatformModerator?: boolean,
    ): Promise<boolean> {
        const chat = this.#liveState.chatSummaries.get(id);

        if (chat === undefined) {
            return Promise.resolve(false);
        }

        const userId = this.#liveState.user.userId;
        localMessageUpdates.markDeleted(messageId, userId);
        undeletingMessagesStore.delete(messageId);

        const recipients = [...chatStateStore.getProp(id, "userIds")];

        rtcConnectionsManager.sendMessage(recipients, {
            kind: "remote_user_deleted_message",
            id,
            messageId,
            userId,
            threadRootMessageIndex,
        });

        function _undelete() {
            rtcConnectionsManager.sendMessage(recipients, {
                kind: "remote_user_undeleted_message",
                id,
                messageId,
                userId,
                threadRootMessageIndex,
            });
            localMessageUpdates.markUndeleted(messageId);
        }

        const newAchievement = !this.#liveState.globalState.achievements.has("deleted_message");

        return this.#sendRequest({
            kind: "deleteMessage",
            chatId: id,
            messageId,
            threadRootMessageIndex,
            asPlatformModerator,
            newAchievement,
        })
            .then((resp) => {
                const success = resp === "success";
                if (!success) {
                    _undelete();
                }
                return success;
            })
            .catch(() => {
                _undelete();
                return false;
            });
    }

    directChatWithBot(chat: ChatSummary): string | undefined {
        if (chat.kind !== "direct_chat") return undefined;
        const them = this.#liveState.userStore.get(chat.them.userId);
        return them?.kind === "bot" ? them.userId : undefined;
    }

    undeleteMessage(
        chatId: ChatIdentifier,
        threadRootMessageIndex: number | undefined,
        msg: Message,
    ): Promise<boolean> {
        const chat = this.#liveState.chatSummaries.get(chatId);

        if (chat === undefined || !msg.deleted) {
            return Promise.resolve(false);
        }

        undeletingMessagesStore.add(msg.messageId);

        return this.#sendRequest({
            kind: "undeleteMessage",
            chatType: chat.kind,
            chatId,
            messageId: msg.messageId,
            threadRootMessageIndex,
        })
            .then((resp) => {
                const success = resp.kind === "success";
                if (success) {
                    localMessageUpdates.markUndeleted(msg.messageId, resp.message.content);
                }
                return success;
            })
            .catch(() => false)
            .finally(() => {
                undeletingMessagesStore.delete(msg.messageId);
            });
    }

    revealDeletedMessage(
        chatId: ChatIdentifier,
        messageId: bigint,
        threadRootMessageIndex: number | undefined,
    ): Promise<boolean> {
        const chat = this.#liveState.chatSummaries.get(chatId);

        if (chat === undefined) {
            return Promise.resolve(false);
        }

        const result =
            chatId.kind === "group_chat" || chatId.kind === "channel"
                ? this.#sendRequest({
                      kind: "getDeletedGroupMessage",
                      chatId,
                      messageId,
                      threadRootMessageIndex,
                  })
                : this.#sendRequest({
                      kind: "getDeletedDirectMessage",
                      userId: chatId.userId,
                      messageId,
                  });

        return result
            .then((resp) => {
                const success = resp.kind === "success";
                if (success) {
                    localMessageUpdates.markContentRevealed(messageId, resp.content);
                }
                return success;
            })
            .catch(() => false);
    }

    revealBlockedMessage(messageId: bigint) {
        localMessageUpdates.markBlockedMessageRevealed(messageId);
    }

    selectReaction(
        chatId: ChatIdentifier,
        userId: string,
        threadRootMessageIndex: number | undefined,
        messageId: bigint,
        reaction: string,
        username: string,
        displayName: string | undefined,
        kind: "add" | "remove",
    ): Promise<boolean> {
        const chat = this.#liveState.chatSummaries.get(chatId);

        if (chat === undefined) {
            return Promise.resolve(false);
        }

        localMessageUpdates.markReaction(messageId, {
            reaction,
            kind,
            userId,
        });

        function undoLocally() {
            localMessageUpdates.markReaction(messageId, {
                reaction,
                kind: kind === "add" ? "remove" : "add",
                userId,
            });
        }

        this.dispatchEvent(new ReactionSelected(messageId, kind));

        const newAchievement = !this.#liveState.globalState.achievements.has("reacted_to_message");

        const result = (
            kind == "add"
                ? this.#sendRequest({
                      kind: "addReaction",
                      chatId,
                      messageId,
                      reaction,
                      username,
                      displayName,
                      threadRootMessageIndex,
                      newAchievement,
                  })
                : this.#sendRequest({
                      kind: "removeReaction",
                      chatId,
                      messageId,
                      reaction,
                      threadRootMessageIndex,
                  })
        )
            .then((resp) => {
                if (resp.kind !== "success") {
                    undoLocally();
                    return false;
                }
                return true;
            })
            .catch((_) => {
                undoLocally();
                return false;
            });

        this.#sendRtcMessage([...this.#liveState.currentChatUserIds], {
            kind: "remote_user_toggled_reaction",
            id: chatId,
            messageId: messageId,
            reaction,
            userId,
            added: kind === "add",
            threadRootMessageIndex,
        });
        return result;
    }

    async #loadThreadEventWindow(
        chat: ChatSummary,
        messageIndex: number,
        threadRootEvent: EventWrapper<Message>,
        initialLoad = false,
    ): Promise<number | undefined> {
        if (threadRootEvent.event.thread === undefined) return undefined;

        const chatId = chat.id;
        const threadRootMessageIndex = threadRootEvent.event.messageIndex;

        const eventsResponse: EventsResponse<ChatEvent> = await this.#sendRequest({
            kind: "chatEventsWindow",
            eventIndexRange: [0, threadRootEvent.event.thread.latestEventIndex],
            chatId,
            messageIndex,
            threadRootMessageIndex: threadRootEvent.event.messageIndex,
            latestKnownUpdate: chat.lastUpdated,
        }).catch(() => "events_failed");

        if (eventsResponse === undefined || eventsResponse === "events_failed") {
            return undefined;
        }

        this.clearThreadEvents();
        await this.#handleThreadEventsResponse(chatId, threadRootMessageIndex, eventsResponse);

        this.dispatchEvent(
            new LoadedMessageWindow(
                { chatId, threadRootMessageIndex: threadRootEvent.event.messageIndex },
                messageIndex,
                initialLoad,
            ),
        );

        return messageIndex;
    }

    async loadEventWindow(
        chatId: ChatIdentifier,
        messageIndex: number,
        threadRootEvent?: EventWrapper<Message>,
        initialLoad = false,
    ): Promise<number | undefined> {
        const clientChat = this.#liveState.chatSummaries.get(chatId);
        const serverChat = this.#liveState.serverChatSummaries.get(chatId);

        if (clientChat === undefined || this.#isPrivatePreview(clientChat)) {
            return Promise.resolve(undefined);
        }

        if (messageIndex >= 0) {
            if (threadRootEvent !== undefined && threadRootEvent.event.thread !== undefined) {
                return this.#loadThreadEventWindow(
                    serverChat ?? clientChat,
                    messageIndex,
                    threadRootEvent,
                    initialLoad,
                );
            }

            const latestMessageIndex = clientChat.latestMessage?.event.messageIndex ?? 0;
            if (messageIndex > latestMessageIndex) {
                messageIndex = latestMessageIndex;
            }

            const range = indexRangeForChat(clientChat);
            const eventsResponse: EventsResponse<ChatEvent> = await this.#sendRequest({
                kind: "chatEventsWindow",
                eventIndexRange: range,
                chatId,
                messageIndex,
                threadRootMessageIndex: undefined,
                latestKnownUpdate: serverChat?.lastUpdated,
            }).catch(() => "events_failed");

            if (eventsResponse === undefined || eventsResponse === "events_failed") {
                return undefined;
            }

            if (await this.#handleEventsResponse(clientChat, eventsResponse, false)) {
                this.dispatchEvent(
                    new LoadedMessageWindow(
                        {
                            chatId: clientChat.id,
                            threadRootMessageIndex: threadRootEvent?.event.messageIndex,
                        },
                        messageIndex,
                        initialLoad,
                    ),
                );
            }

            return messageIndex;
        }
    }

    async #handleEventsResponse(
        chat: ChatSummary,
        resp: EventsResponse<ChatEvent>,
        keepCurrentEvents = true,
    ): Promise<boolean> {
        if (resp === "events_failed") return false;

        if (!keepCurrentEvents) {
            clearServerEvents(chat.id);
            chatStateStore.setProp(chat.id, "userGroupKeys", new Set<string>());
        }

        await this.#updateUserStoreFromEvents(chat.id, resp.events);

        this.#addServerEventsToStores(chat.id, resp.events, undefined, resp.expiredEventRanges);

        if (!this.#liveState.offlineStore) {
            makeRtcConnections(
                this.#liveState.user.userId,
                chat,
                resp.events,
                this.#liveState.userStore,
                this.config.meteredApiKey,
            );
        }

        return true;
    }

    async #updateUserStoreFromCommunityState(id: CommunityIdentifier): Promise<void> {
        const allUserIds = new Set<string>();
        this.#getTruncatedUserIdsFromMembers([
            ...communityStateStore.getProp(id, "members").values(),
        ]).forEach((m) => allUserIds.add(m.userId));
        communityStateStore.getProp(id, "blockedUsers").forEach((u) => allUserIds.add(u));
        communityStateStore.getProp(id, "invitedUsers").forEach((u) => allUserIds.add(u));
        communityStateStore.getProp(id, "referrals").forEach((u) => allUserIds.add(u));
        await this.getMissingUsers(allUserIds);
    }

    // We create add a limited subset of the members to the userstore for performance reasons.
    // We will already be adding users from events so it's not critical that we get all members
    // at this point
    #getTruncatedUserIdsFromMembers(members: Member[]): Member[] {
        const elevated = members.filter((m) => m.role !== "none" && m.role !== "member");
        const rest = members.slice(0, LARGE_GROUP_THRESHOLD);
        return [...elevated, ...rest];
    }

    async #updateUserStoreFromEvents(
        chatId: ChatIdentifier,
        events: EventWrapper<ChatEvent>[],
    ): Promise<void> {
        const userId = this.#liveState.user.userId;
        const allUserIds = new Set<string>();
        this.#getTruncatedUserIdsFromMembers(chatStateStore.getProp(chatId, "members")).forEach(
            (m) => allUserIds.add(m.userId),
        );
        chatStateStore.getProp(chatId, "blockedUsers").forEach((u) => allUserIds.add(u));
        chatStateStore.getProp(chatId, "invitedUsers").forEach((u) => allUserIds.add(u));
        for (const u of userIdsFromEvents(events)) {
            allUserIds.add(u);
        }

        chatStateStore.updateProp(chatId, "userIds", (userIds) => {
            allUserIds.forEach((u) => {
                if (u !== userId) {
                    userIds.add(u);
                }
            });
            return userIds;
        });

        await this.getMissingUsers(allUserIds);
    }

    isTyping = isTyping;
    trackEvent = trackEvent;
    twitterLinkRegex = twitterLinkRegex;
    youtubeRegex = youtubeRegex;
    spotifyRegex = spotifyRegex;
    metricsEqual = metricsEqual;
    getMembersString = getMembersString;
    compareIsNotYouThenUsername = compareIsNotYouThenUsername;
    compareUsername = compareUsername;

    #blockCommunityUserLocally(id: CommunityIdentifier, userId: string): void {
        communityStateStore.updateProp(id, "blockedUsers", (b) => new Set([...b, userId]));
        communityStateStore.updateProp(id, "members", (ms) => {
            ms.delete(userId);
            return new Map(ms);
        });
    }

    #unblockCommunityUserLocally(
        id: CommunityIdentifier,
        userId: string,
        addToMembers: boolean,
    ): void {
        communityStateStore.updateProp(id, "blockedUsers", (b) => {
            return new Set([...b].filter((u) => u !== userId));
        });
        if (addToMembers) {
            communityStateStore.updateProp(id, "members", (ms) => {
                ms.set(userId, {
                    role: "member",
                    userId,
                    displayName: undefined,
                    lapsed: false,
                });
                return new Map(ms);
                return ms;
            });
        }
    }

    #blockUserLocally(chatId: ChatIdentifier, userId: string): void {
        chatStateStore.updateProp(chatId, "blockedUsers", (b) => new Set([...b, userId]));
        chatStateStore.updateProp(chatId, "members", (p) => p.filter((p) => p.userId !== userId));
    }

    #unblockUserLocally(chatId: ChatIdentifier, userId: string, addToMembers: boolean): void {
        chatStateStore.updateProp(chatId, "blockedUsers", (b) => {
            return new Set([...b].filter((u) => u !== userId));
        });
        if (addToMembers) {
            chatStateStore.updateProp(chatId, "members", (p) => [
                ...p,
                {
                    role: "member",
                    userId,
                    displayName: undefined,
                    lapsed: false,
                },
            ]);
        }
    }

    blockCommunityUser(id: CommunityIdentifier, userId: string): Promise<boolean> {
        this.#blockCommunityUserLocally(id, userId);
        return this.#sendRequest({ kind: "blockCommunityUser", id, userId })
            .then((resp) => {
                if (resp.kind !== "success") {
                    this.#unblockCommunityUserLocally(id, userId, true);
                    return false;
                }
                return true;
            })
            .catch(() => {
                this.#unblockCommunityUserLocally(id, userId, true);
                return false;
            });
    }

    unblockCommunityUser(id: CommunityIdentifier, userId: string): Promise<boolean> {
        this.#unblockCommunityUserLocally(id, userId, false);
        return this.#sendRequest({ kind: "unblockCommunityUser", id, userId })
            .then((resp) => {
                if (resp.kind !== "success") {
                    this.#blockCommunityUserLocally(id, userId);
                    return false;
                }
                return true;
            })
            .catch(() => {
                this.#blockCommunityUserLocally(id, userId);
                return false;
            });
    }

    blockUser(chatId: MultiUserChatIdentifier, userId: string): Promise<boolean> {
        this.#blockUserLocally(chatId, userId);
        return this.#sendRequest({ kind: "blockUserFromGroupChat", chatId, userId })
            .then((resp) => {
                if (resp !== "success") {
                    this.#unblockUserLocally(chatId, userId, true);
                    return false;
                }
                return true;
            })
            .catch(() => {
                this.#unblockUserLocally(chatId, userId, true);
                return false;
            });
    }

    unblockUser(chatId: MultiUserChatIdentifier, userId: string): Promise<boolean> {
        this.#unblockUserLocally(chatId, userId, false);
        return this.#sendRequest({ kind: "unblockUserFromGroupChat", chatId, userId })
            .then((resp) => {
                if (resp !== "success") {
                    this.#blockUserLocally(chatId, userId);
                    return false;
                }
                return true;
            })
            .catch(() => {
                this.#blockUserLocally(chatId, userId);
                return false;
            });
    }

    formatDisappearingMessageTime(
        milliseconds: number,
        formatter: MessageFormatter = this.config.i18nFormatter,
    ): string {
        return formatDisappearingMessageTime(milliseconds, formatter);
    }

    formatDuration = formatDuration;
    durationFromMilliseconds = durationFromMilliseconds;
    nullUser = nullUser;
    toTitleCase = toTitleCase;
    enableAllProposalFilters = enableAllProposalFilters;
    disableAllProposalFilters = disableAllProposalFilters;
    toggleProposalFilter = toggleProposalFilter;
    formatTimeRemaining = formatTimeRemaining;
    formatLastOnlineDate = formatLastOnlineDate;
    buildUserAvatarUrl = buildUserAvatarUrl;
    buildUsernameList = buildUsernameList;
    groupMessagesByDate = groupMessagesByDate;
    fillMessage = fillMessage;
    audioRecordingMimeType = audioRecordingMimeType;
    isDisplayNameValid = isDisplayNameValid;
    isUsernameValid = isUsernameValid;

    async createDirectChat(chatId: DirectChatIdentifier): Promise<boolean> {
        if (!this.#liveState.userStore.has(chatId.userId)) {
            const user = await this.getUser(chatId.userId);
            if (user === undefined) {
                return false;
            }
        }
        createDirectChat(chatId);
        return true;
    }

    #isPrivatePreview(chat: ChatSummary): boolean {
        return chat.kind === "group_chat" && chat.membership === undefined && !chat.public;
    }

    setSelectedChat(
        chatId: ChatIdentifier,
        messageIndex?: number,
        threadMessageIndex?: number,
    ): void {
        const clientChat = this.#liveState.chatSummaries.get(chatId);
        const serverChat = this.#liveState.serverChatSummaries.get(chatId);

        if (clientChat === undefined) {
            return;
        }

        setSelectedChat(this, clientChat, serverChat, messageIndex, threadMessageIndex);

        this.#userLookupForMentions = undefined;

        const { selectedChat, focusMessageIndex } = this.#liveState;
        if (selectedChat !== undefined) {
            if (focusMessageIndex !== undefined) {
                this.loadEventWindow(chatId, focusMessageIndex, undefined, true).then(() => {
                    if (serverChat !== undefined) {
                        this.#loadChatDetails(serverChat);
                    }
                });
            } else {
                this.loadPreviousMessages(chatId, undefined, true).then(() => {
                    if (serverChat !== undefined) {
                        this.#loadChatDetails(serverChat);
                    }
                });
            }
            if (selectedChat.kind === "direct_chat") {
                const them = this.#liveState.userStore.get(selectedChat.them.userId);
                // Refresh user details if they are more than 5 minutes out of date
                if (
                    them === undefined ||
                    Date.now() - Number(them.updated) > 5 * ONE_MINUTE_MILLIS
                ) {
                    this.getUser(selectedChat.them.userId);
                }
            }
        }
    }

    openThreadFromMessageIndex(_chatId: ChatIdentifier, messageIndex: number): void {
        const event = this.#liveState.events.find(
            (ev) => ev.event.kind === "message" && ev.event.messageIndex === messageIndex,
        ) as EventWrapper<Message> | undefined;
        if (event !== undefined) {
            this.openThread(event, event.event.thread === undefined);
        }
    }

    openThread(threadRootEvent: EventWrapper<Message>, initiating: boolean): void {
        this.clearThreadEvents();
        selectedMessageContext.update((context) => {
            if (context) {
                return {
                    ...context,
                    threadRootMessageIndex: threadRootEvent.event.messageIndex,
                };
            }
            return context;
        });

        const context = this.#liveState.selectedMessageContext;
        if (context) {
            if (!initiating) {
                if (this.#liveState.focusThreadMessageIndex !== undefined) {
                    this.loadEventWindow(
                        context.chatId,
                        this.#liveState.focusThreadMessageIndex,
                        threadRootEvent,
                        true,
                    );
                } else {
                    this.loadPreviousMessages(context.chatId, threadRootEvent, true);
                }
            }
            this.dispatchEvent(new ThreadSelected(threadRootEvent, initiating));
        }
    }

    closeThread(): void {
        selectedMessageContext.update((context) => {
            if (context) {
                return { chatId: context.chatId };
            }
        });
        this.dispatchEvent(new ThreadClosed());
    }

    clearThreadEvents(): void {
        threadServerEventsStore.set([]);
    }

    async loadThreadMessages(
        chatId: ChatIdentifier,
        range: [number, number],
        startIndex: number,
        ascending: boolean,
        threadRootMessageIndex: number,
        clearEvents: boolean,
        initialLoad = false,
    ): Promise<void> {
        const chat = this.#liveState.chatSummaries.get(chatId);

        if (chat === undefined) {
            return Promise.resolve();
        }

        const context = { chatId, threadRootMessageIndex };

        if (!messageContextsEqual(context, this.#liveState.selectedMessageContext)) return;

        const eventsResponse: EventsResponse<ChatEvent> = await this.#sendRequest({
            kind: "chatEvents",
            chatType: chat.kind,
            chatId,
            eventIndexRange: range,
            startIndex,
            ascending,
            threadRootMessageIndex,
            latestKnownUpdate: chat.lastUpdated,
        }).catch(() => "events_failed");

        if (!messageContextsEqual(context, this.#liveState.selectedMessageContext)) {
            // the selected thread has changed while we were loading the messages
            return;
        }

        if (eventsResponse !== undefined && eventsResponse !== "events_failed") {
            if (clearEvents) {
                threadServerEventsStore.set([]);
            }
            await this.#handleThreadEventsResponse(chatId, threadRootMessageIndex, eventsResponse);

            if (!this.#liveState.offlineStore) {
                makeRtcConnections(
                    this.#liveState.user.userId,
                    chat,
                    this.#liveState.threadEvents,
                    this.#liveState.userStore,
                    this.config.meteredApiKey,
                );
            }

            if (ascending) {
                this.dispatchEvent(new LoadedNewMessages({ chatId, threadRootMessageIndex }));
            } else {
                this.dispatchEvent(
                    new LoadedPreviousMessages({ chatId, threadRootMessageIndex }, initialLoad),
                );
            }
        }
    }

    async #handleThreadEventsResponse(
        chatId: ChatIdentifier,
        threadRootMessageIndex: number,
        resp: EventsResponse<ChatEvent>,
    ): Promise<EventWrapper<ChatEvent>[]> {
        if (resp === "events_failed") return [];

        const context = { chatId, threadRootMessageIndex };

        // make sure that the message context (chatId or threadRootMessageIndex) has not changed
        if (!messageContextsEqual(context, this.#liveState.selectedMessageContext)) return [];

        await this.#updateUserStoreFromEvents(chatId, resp.events);

        this.#addServerEventsToStores(chatId, resp.events, threadRootMessageIndex, []);

        for (const event of resp.events) {
            if (event.event.kind === "message") {
                unconfirmed.delete(context, event.event.messageId);
            }
        }
        return resp.events;
    }

    removeChat(chatId: ChatIdentifier): void {
        if (this.#liveState.uninitializedDirectChats.has(chatId)) {
            removeUninitializedDirectChat(chatId);
        }
        if (this.#liveState.groupPreviews.has(chatId)) {
            removeGroupPreview(chatId);
        }
        if (this.#liveState.chatSummaries.has(chatId)) {
            localChatSummaryUpdates.markRemoved(chatId);
        }
    }

    removeCommunity(id: CommunityIdentifier): void {
        this.#removeCommunityLocally(id);
    }

    clearSelectedChat = clearSelectedChat;
    diffGroupPermissions = diffGroupPermissions;

    messageContentFromFile(file: File): Promise<AttachmentContent> {
        return messageContentFromFile(file, this.#liveState.isDiamond);
    }

    formatFileSize = formatFileSize;

    haveCommunityPermissionsChanged(p1: CommunityPermissions, p2: CommunityPermissions): boolean {
        const args = mergeKeepingOnlyChanged(p1, p2);
        return Object.keys(args).length > 0;
    }

    haveGroupPermissionsChanged(p1: ChatPermissions, p2: ChatPermissions): boolean {
        return this.diffGroupPermissions(p1, p2) !== undefined;
    }

    hasAccessGateChanged(
        currentConfig: AccessGateConfig,
        originalConfig: AccessGateConfig,
    ): boolean {
        if (currentConfig === originalConfig) return false;
        const current = currentConfig.gate;
        const original = originalConfig.gate;
        if (current.kind !== original.kind) return true;
        if (currentConfig.expiry !== originalConfig.expiry) return true;
        if (isNeuronGate(current) && isNeuronGate(original)) {
            return (
                current.governanceCanister !== original.governanceCanister ||
                current.minDissolveDelay !== original.minDissolveDelay ||
                current.minStakeE8s !== original.minStakeE8s
            );
        }
        if (isPaymentGate(current) && isPaymentGate(original)) {
            return (
                current.ledgerCanister !== original.ledgerCanister ||
                current.amount !== original.amount
            );
        }
        if (isBalanceGate(current) && isBalanceGate(original)) {
            return (
                current.ledgerCanister !== original.ledgerCanister ||
                current.minBalance !== original.minBalance
            );
        }
        if (isCredentialGate(current) && isCredentialGate(original)) {
            return JSON.stringify(current.credential) !== JSON.stringify(original.credential);
        }
        if (isCompositeGate(current) && isCompositeGate(original)) {
            return JSON.stringify(current) !== JSON.stringify(original);
        }
        return false;
    }

    getTokenDetailsForAccessGate(gate: AccessGate): CryptocurrencyDetails | undefined {
        if (gate.kind === "neuron_gate") {
            return this.tryGetNervousSystem(gate.governanceCanister)?.token;
        } else if (gate.kind === "payment_gate" || gate.kind === "token_balance_gate") {
            return this.tryGetCryptocurrency(gate.ledgerCanister);
        }
    }

    getMinDissolveDelayDays(gate: AccessGate): number | undefined {
        if (isNeuronGate(gate)) {
            return gate.minDissolveDelay
                ? gate.minDissolveDelay / (24 * 60 * 60 * 1000)
                : undefined;
        }
    }

    getPaymentAmount(gate: AccessGate): bigint | undefined {
        return isPaymentGate(gate) ? gate.amount : undefined;
    }

    getMinStakeInTokens(gate: AccessGate): number | undefined {
        if (isNeuronGate(gate)) {
            return gate.minStakeE8s ? gate.minStakeE8s / E8S_PER_TOKEN : undefined;
        }
    }

    earliestLoadedThreadIndex(): number | undefined {
        return this.#liveState.threadEvents.length === 0
            ? undefined
            : this.#liveState.threadEvents[0].index;
    }

    previousThreadMessagesCriteria(thread: ThreadSummary): [number, boolean] {
        const minLoadedEventIndex = this.earliestLoadedThreadIndex();
        if (minLoadedEventIndex === undefined) {
            return [thread.latestEventIndex, false];
        }
        return [minLoadedEventIndex - 1, false];
    }

    async loadPreviousMessages(
        chatId: ChatIdentifier,
        threadRootEvent?: EventWrapper<Message>,
        initialLoad = false,
    ): Promise<void> {
        const serverChat = this.#liveState.serverChatSummaries.get(chatId);

        if (serverChat === undefined || this.#isPrivatePreview(serverChat)) {
            return Promise.resolve();
        }

        if (threadRootEvent !== undefined && threadRootEvent.event.thread !== undefined) {
            const thread = threadRootEvent.event.thread;
            const [index, ascending] = this.previousThreadMessagesCriteria(thread);
            return this.loadThreadMessages(
                chatId,
                [0, thread.latestEventIndex],
                index,
                ascending,
                threadRootEvent.event.messageIndex,
                false,
                initialLoad,
            );
        }

        const criteria = this.#previousMessagesCriteria(serverChat);

        const eventsResponse = criteria
            ? await this.#loadEvents(serverChat, criteria[0], criteria[1])
            : undefined;

        if (eventsResponse === undefined || eventsResponse === "events_failed") {
            return;
        }

        if (await this.#handleEventsResponse(serverChat, eventsResponse)) {
            this.dispatchEvent(
                new LoadedPreviousMessages(
                    { chatId, threadRootMessageIndex: threadRootEvent?.event.messageIndex },
                    initialLoad,
                ),
            );
        }
    }

    #loadEvents(
        serverChat: ChatSummary,
        startIndex: number,
        ascending: boolean,
    ): Promise<EventsResponse<ChatEvent>> {
        return this.#sendRequest({
            kind: "chatEvents",
            chatType: serverChat.kind,
            chatId: serverChat.id,
            eventIndexRange: indexRangeForChat(serverChat),
            startIndex,
            ascending,
            threadRootMessageIndex: undefined,
            latestKnownUpdate: serverChat.lastUpdated,
        }).catch(() => "events_failed");
    }

    #previousMessagesCriteria(serverChat: ChatSummary): [number, boolean] | undefined {
        if (serverChat.latestEventIndex < 0) {
            return undefined;
        }

        const minLoadedEventIndex = this.#earliestLoadedIndex(serverChat.id);
        if (minLoadedEventIndex === undefined) {
            return [serverChat.latestEventIndex, false];
        }
        const minVisibleEventIndex = this.earliestAvailableEventIndex(serverChat);
        return minLoadedEventIndex !== undefined && minLoadedEventIndex > minVisibleEventIndex
            ? [minLoadedEventIndex - 1, false]
            : undefined;
    }

    earliestAvailableEventIndex(chat: ChatSummary): number {
        return chat.kind === "direct_chat" ? 0 : chat.minVisibleEventIndex;
    }

    #earliestLoadedIndex(chatId: ChatIdentifier): number | undefined {
        const confirmedLoaded = confirmedEventIndexesLoaded(chatId);
        return confirmedLoaded.length > 0 ? confirmedLoaded.index(0) : undefined;
    }

    async loadNewMessages(
        chatId: ChatIdentifier,
        threadRootEvent?: EventWrapper<Message>,
    ): Promise<void> {
        const serverChat = this.#liveState.serverChatSummaries.get(chatId);

        if (serverChat === undefined || this.#isPrivatePreview(serverChat)) {
            return Promise.resolve();
        }

        if (threadRootEvent !== undefined && threadRootEvent.event.thread !== undefined) {
            const thread = threadRootEvent.event.thread;
            const [index, ascending] = this.#newThreadMessageCriteria(thread);
            return this.loadThreadMessages(
                chatId,
                [0, thread.latestEventIndex],
                index,
                ascending,
                threadRootEvent.event.messageIndex,
                false,
            );
        }

        const criteria = this.#newMessageCriteria(serverChat);

        const eventsResponse = criteria
            ? await this.#loadEvents(serverChat, criteria[0], criteria[1])
            : undefined;

        if (eventsResponse === undefined || eventsResponse === "events_failed") {
            return;
        }

        await this.#handleEventsResponse(serverChat, eventsResponse);

        this.dispatchEvent(
            new LoadedNewMessages({
                chatId,
                threadRootMessageIndex: threadRootEvent?.event.messageIndex,
            }),
        );
    }

    morePreviousMessagesAvailable(
        chatId: ChatIdentifier,
        threadRootEvent?: EventWrapper<Message>,
    ): boolean {
        if (threadRootEvent !== undefined) {
            const earliestIndex = this.earliestLoadedThreadIndex();
            return earliestIndex === undefined || earliestIndex > 0;
        }

        const chat = this.#liveState.chatSummaries.get(chatId);

        return (
            chat !== undefined &&
            chat.latestEventIndex >= 0 &&
            (this.#earliestLoadedIndex(chatId) ?? Number.MAX_VALUE) >
                this.earliestAvailableEventIndex(chat)
        );
    }

    moreNewMessagesAvailable(
        chatId: ChatIdentifier,
        threadRootEvent?: EventWrapper<Message>,
    ): boolean {
        if (threadRootEvent !== undefined && threadRootEvent.event.thread !== undefined) {
            return (
                (this.#confirmedThreadUpToEventIndex() ?? -1) <
                threadRootEvent.event.thread.latestEventIndex
            );
        }
        const serverChat = this.#liveState.serverChatSummaries.get(chatId);

        return (
            serverChat !== undefined &&
            (this.#confirmedUpToEventIndex(serverChat.id) ?? -1) < serverChat.latestEventIndex
        );
    }

    async #loadCommunityDetails(community: CommunitySummary): Promise<void> {
        const resp: CommunityDetailsResponse = await this.#sendRequest({
            kind: "getCommunityDetails",
            id: community.id,
            communityLastUpdated: community.lastUpdated,
        }).catch(() => "failure");
        if (resp !== "failure") {
            const [lapsed, members] = partition(resp.members, (m) => m.lapsed);
            communityStateStore.setProp(
                community.id,
                "members",
                new Map(members.map((m) => [m.userId, m])),
            );
            communityStateStore.setProp(community.id, "blockedUsers", resp.blockedUsers);
            communityStateStore.setProp(
                community.id,
                "lapsedMembers",
                new Set(lapsed.map((m) => m.userId)),
            );
            communityStateStore.setProp(community.id, "invitedUsers", resp.invitedUsers);
            communityStateStore.setProp(community.id, "rules", resp.rules);
            communityStateStore.setProp(community.id, "userGroups", resp.userGroups);
            communityStateStore.setProp(community.id, "referrals", resp.referrals);
            communityStateStore.setProp(
                community.id,
                "bots",
                resp.bots.reduce((all, b) => all.set(b.id, b.permissions), new Map()),
            );
            communityStateStore.setProp(community.id, "apiKeys", resp.apiKeys);
        }
        await this.#updateUserStoreFromCommunityState(community.id);
    }

    async #loadChatDetails(serverChat: ChatSummary): Promise<void> {
        // currently this is only meaningful for group chats, but we'll set it up generically just in case
        if (serverChat.kind === "group_chat" || serverChat.kind === "channel") {
            const resp: GroupChatDetailsResponse = await this.#sendRequest({
                kind: "getGroupDetails",
                chatId: serverChat.id,
                chatLastUpdated: serverChat.lastUpdated,
            }).catch(() => "failure");
            if (resp !== "failure") {
                const members = resp.members.filter((m) => !m.lapsed);
                const lapsed = new Set(resp.members.filter((m) => m.lapsed).map((m) => m.userId));
                chatStateStore.setProp(serverChat.id, "lapsedMembers", lapsed);
                chatStateStore.setProp(serverChat.id, "members", members);
                chatStateStore.setProp(
                    serverChat.id,
                    "membersMap",
                    resp.members.reduce((all, m) => {
                        all.set(m.userId, m);
                        return all;
                    }, new Map()),
                );
                chatStateStore.setProp(serverChat.id, "blockedUsers", resp.blockedUsers);
                chatStateStore.setProp(serverChat.id, "invitedUsers", resp.invitedUsers);
                chatStateStore.setProp(serverChat.id, "pinnedMessages", resp.pinnedMessages);
                chatStateStore.setProp(serverChat.id, "rules", resp.rules);
                chatStateStore.setProp(
                    serverChat.id,
                    "bots",
                    resp.bots.reduce((all, b) => all.set(b.id, b.permissions), new Map()),
                );
                chatStateStore.setProp(serverChat.id, "apiKeys", resp.apiKeys);
            }
            await this.#updateUserStoreFromEvents(serverChat.id, []);
        }
    }

    achievementLogo(id: number): string {
        return `${this.config.achievementUrlPath.replace(
            "{canisterId}",
            this.config.userIndexCanister,
        )}/achievement_logo/${id}`;
    }

    // this is unavoidably duplicated from the agent
    #rehydrateDataContent<T extends DataContent>(
        dataContent: T,
        blobType: "blobs" | "avatar" = "blobs",
    ): T {
        const ref = dataContent.blobReference;
        return ref !== undefined
            ? {
                  ...dataContent,
                  blobData: undefined,
                  blobUrl: buildBlobUrl(
                      this.config.blobUrlPattern,
                      ref.canisterId,
                      ref.blobId,
                      blobType,
                  ),
              }
            : dataContent;
    }

    async #refreshUpdatedEvents(
        serverChat: ChatSummary,
        updatedEvents: UpdatedEvent[],
    ): Promise<void> {
        const confirmedLoaded = confirmedEventIndexesLoaded(serverChat.id);
        const confirmedThreadLoaded = this.#liveState.confirmedThreadEventIndexesLoaded;
        const selectedThreadRootMessageIndex =
            this.#liveState.selectedMessageContext?.threadRootMessageIndex;
        const selectedChatId = this.#liveState.selectedChatId;

        // Partition the updated events into those that belong to the currently selected thread and those that don't
        const [currentChatEvents, currentThreadEvents] = updatedEvents.reduce(
            ([chat, thread], e) => {
                if (e.threadRootMessageIndex !== undefined) {
                    if (
                        e.threadRootMessageIndex === selectedThreadRootMessageIndex &&
                        chatIdentifiersEqual(serverChat.id, selectedChatId) &&
                        indexIsInRanges(e.eventIndex, confirmedThreadLoaded)
                    ) {
                        thread.push(e.eventIndex);
                    }
                } else {
                    if (indexIsInRanges(e.eventIndex, confirmedLoaded)) {
                        chat.push(e.eventIndex);
                    }
                }
                return [chat, thread];
            },
            [[], []] as [number[], number[]],
        );

        const chatEventsPromise =
            currentChatEvents.length === 0
                ? Promise.resolve()
                : (serverChat.kind === "direct_chat"
                      ? this.#sendRequest({
                            kind: "chatEventsByEventIndex",
                            chatId: serverChat.them,
                            eventIndexes: currentChatEvents,
                            threadRootMessageIndex: undefined,
                            latestKnownUpdate: serverChat.lastUpdated,
                        }).catch(() => "events_failed" as EventsResponse<ChatEvent>)
                      : this.#sendRequest({
                            kind: "chatEventsByEventIndex",
                            chatId: serverChat.id,
                            eventIndexes: currentChatEvents,
                            threadRootMessageIndex: undefined,
                            latestKnownUpdate: serverChat.lastUpdated,
                        }).catch(() => "events_failed" as EventsResponse<ChatEvent>)
                  ).then((resp) => {
                      if (resp !== "events_failed") {
                          resp.events.forEach((e) => {
                              if (
                                  e.event.kind === "message" &&
                                  e.event.content.kind === "video_call_content"
                              ) {
                                  this.dispatchEvent(
                                      new VideoCallMessageUpdated(serverChat.id, e.event.messageId),
                                  );
                              }
                          });
                      }
                      return this.#handleEventsResponse(serverChat, resp);
                  });

        const threadEventPromise =
            currentThreadEvents.length === 0
                ? Promise.resolve()
                : this.#sendRequest({
                      kind: "chatEventsByEventIndex",
                      chatId: serverChat.id,
                      eventIndexes: currentThreadEvents,
                      threadRootMessageIndex: selectedThreadRootMessageIndex,
                      latestKnownUpdate: serverChat.lastUpdated,
                  })
                      .catch(() => "events_failed" as EventsResponse<ChatEvent>)
                      .then((resp) =>
                          this.#handleThreadEventsResponse(
                              serverChat.id,
                              // eslint-disable-next-line @typescript-eslint/no-non-null-assertion
                              selectedThreadRootMessageIndex!,
                              resp,
                          ),
                      );

        await Promise.all([chatEventsPromise, threadEventPromise]);
        return;
    }

    #newThreadMessageCriteria(thread: ThreadSummary): [number, boolean] {
        const loadedUpTo = this.#confirmedThreadUpToEventIndex();

        if (loadedUpTo === undefined) {
            return [thread.latestEventIndex, false];
        }

        return [loadedUpTo + 1, true];
    }

    #newMessageCriteria(serverChat: ChatSummary): [number, boolean] | undefined {
        if (serverChat.latestEventIndex < 0) {
            return undefined;
        }

        const loadedUpTo = this.#confirmedUpToEventIndex(serverChat.id);

        if (loadedUpTo === undefined) {
            return [serverChat.latestEventIndex, false];
        }

        return loadedUpTo < serverChat.latestEventIndex ? [loadedUpTo + 1, true] : undefined;
    }

    #confirmedUpToEventIndex(chatId: ChatIdentifier): number | undefined {
        const ranges = confirmedEventIndexesLoaded(chatId).subranges();
        if (ranges.length > 0) {
            return ranges[0].high;
        }
        return undefined;
    }

    #confirmedThreadUpToEventIndex(): number | undefined {
        const ranges = get(confirmedThreadEventIndexesLoadedStore).subranges();
        if (ranges.length > 0) {
            return ranges[0].high;
        }
        return undefined;
    }

    messageIsReadByThem(chatId: ChatIdentifier, messageIndex: number): boolean {
        const chat = this.#liveState.chatSummaries.get(chatId);
        return chat !== undefined && messageIsReadByThem(chat, messageIndex);
    }

    #addPinnedMessage(chatId: ChatIdentifier, messageIndex: number): void {
        chatStateStore.updateProp(chatId, "pinnedMessages", (s) => {
            return new Set([...s, messageIndex]);
        });
    }

    #removePinnedMessage(chatId: ChatIdentifier, messageIndex: number): void {
        chatStateStore.updateProp(chatId, "pinnedMessages", (s) => {
            return new Set([...s].filter((idx) => idx !== messageIndex));
        });
    }

    unpinMessage(chatId: MultiUserChatIdentifier, messageIndex: number): Promise<boolean> {
        this.#removePinnedMessage(chatId, messageIndex);
        return this.#sendRequest({ kind: "unpinMessage", chatId, messageIndex })
            .then((resp) => {
                if (resp !== "success") {
                    this.#addPinnedMessage(chatId, messageIndex);
                    return false;
                }
                return true;
            })
            .catch(() => {
                this.#addPinnedMessage(chatId, messageIndex);
                return false;
            });
    }

    pinMessage(chatId: MultiUserChatIdentifier, messageIndex: number): Promise<boolean> {
        this.#addPinnedMessage(chatId, messageIndex);
        return this.#sendRequest({
            kind: "pinMessage",
            chatId,
            messageIndex,
        })
            .then((resp) => {
                if (resp.kind !== "success" && resp.kind !== "no_change") {
                    this.#removePinnedMessage(chatId, messageIndex);
                    return false;
                }
                if (resp.kind === "success") {
                    this.markPinnedMessagesRead(chatId, resp.timestamp);
                }
                return true;
            })
            .catch(() => {
                this.#removePinnedMessage(chatId, messageIndex);
                return false;
            });
    }

    #removeMessage(
        chatId: ChatIdentifier,
        messageId: bigint,
        userId: string,
        threadRootMessageIndex: number | undefined,
    ): void {
        if (userId === this.#liveState.user.userId) {
            const userIds = chatStateStore.getProp(chatId, "userIds");
            rtcConnectionsManager.sendMessage([...userIds], {
                kind: "remote_user_removed_message",
                id: chatId,
                messageId: messageId,
                userId: userId,
                threadRootMessageIndex,
            });
        }
        const context = { chatId, threadRootMessageIndex };
        unconfirmed.delete(context, messageId);
        messagesRead.removeUnconfirmedMessage(context, messageId);
    }

    toggleProposalFilterMessageExpansion = toggleProposalFilterMessageExpansion;
    groupWhile = groupWhile;
    sameUser = sameUser;

    forwardMessage(messageContext: MessageContext, msg: Message): void {
        this.sendMessageWithContent(
            messageContext,
            { ...msg.content },
            msg.blockLevelMarkdown,
            [],
            true,
        );
    }

    #addServerEventsToStores(
        chatId: ChatIdentifier,
        newEvents: EventWrapper<ChatEvent>[],
        threadRootMessageIndex: number | undefined,
        expiredEventRanges: ExpiredEventsRange[],
    ): void {
        if (newEvents.length === 0 && expiredEventRanges.length === 0) {
            return;
        }

        if (
            threadRootMessageIndex === undefined &&
            !isContiguous(chatId, newEvents, expiredEventRanges)
        ) {
            return;
        }

        if (threadRootMessageIndex !== undefined && !isContiguousInThread(newEvents)) {
            return;
        }

        const context = { chatId, threadRootMessageIndex };
        const myUserId = this.#liveState.user.userId;
        const now = BigInt(Date.now());
        const recentlyActiveCutOff = now - BigInt(12 * ONE_HOUR);

        // To ensure we keep the chat summary up to date, if these events are in the main event list, check if there is
        // now a new latest message and if so, mark it as a local chat summary update.
        let latestMessageIndex =
            threadRootMessageIndex === undefined
                ? this.#liveState.serverChatSummaries.get(chatId)?.latestMessageIndex ?? -1
                : undefined;
        let newLatestMessage: EventWrapper<Message> | undefined = undefined;

        const anyFailedMessages = failedMessagesStore.has(context);

        for (const event of newEvents) {
            if (event.event.kind === "message") {
                const { content, messageIndex, messageId } = event.event;
                if (anyFailedMessages && failedMessagesStore.delete(context, messageId)) {
                    this.#sendRequest({
                        kind: "deleteFailedMessage",
                        chatId,
                        messageId,
                        threadRootMessageIndex,
                    });
                }
                const inflightMessagePromise = this.#inflightMessagePromises.get(messageId);
                if (inflightMessagePromise !== undefined) {
                    // If we reach here, then a message is currently being sent but the update call is yet to complete.
                    // So given that we have received the message from the backend we know that the message has
                    // successfully been sent, so we resolve the promise early.
                    this.#inflightMessagePromises.delete(messageId);

                    let result: SendMessageSuccess | TransferSuccess = {
                        kind: "success",
                        timestamp: event.timestamp,
                        messageIndex: event.event.messageIndex,
                        eventIndex: event.index,
                        expiresAt: event.expiresAt,
                    };
                    if (content.kind === "crypto_content") {
                        result = {
                            ...result,
                            kind: "transfer_success",
                            transfer: content.transfer as CompletedCryptocurrencyTransfer,
                        };
                    }
                    inflightMessagePromise(result);
                }
                if (unconfirmed.delete(context, messageId)) {
                    messagesRead.confirmMessage(context, messageIndex, messageId);
                }
                // If the message was sent by the current user, mark it as read
                if (
                    event.event.sender === myUserId &&
                    !messagesRead.isRead(context, messageIndex, messageId)
                ) {
                    messagesRead.markMessageRead(context, messageIndex, messageId);
                }
                if (latestMessageIndex !== undefined && messageIndex > latestMessageIndex) {
                    newLatestMessage = event as EventWrapper<Message>;
                    latestMessageIndex = messageIndex;
                }
            }
            if (event.timestamp > recentlyActiveCutOff) {
                const userId = activeUserIdFromEvent(event.event);
                if (userId !== undefined && userId !== myUserId) {
                    this.#recentlyActiveUsersTracker.track(userId, event.timestamp);
                }
            }
        }

        if (threadRootMessageIndex === undefined) {
            chatStateStore.updateProp(chatId, "serverEvents", (events) =>
                mergeServerEvents(events, newEvents, context),
            );
            if (newLatestMessage !== undefined) {
                updateSummaryWithConfirmedMessage(chatId, newLatestMessage);
            }
            const selectedThreadRootMessageIndex = this.#liveState.selectedThreadRootMessageIndex;
            if (selectedThreadRootMessageIndex !== undefined) {
                const threadRootEvent = newEvents.find(
                    (e) =>
                        e.event.kind === "message" &&
                        e.event.messageIndex === selectedThreadRootMessageIndex,
                );
                if (threadRootEvent !== undefined) {
                    this.dispatchEvent(
                        new ChatUpdated({
                            chatId,
                            threadRootMessageIndex: selectedThreadRootMessageIndex,
                        }),
                    );
                }
            }
        } else if (messageContextsEqual(context, this.#liveState.selectedMessageContext)) {
            threadServerEventsStore.update((events) =>
                mergeServerEvents(events, newEvents, context),
            );
        }

        if (expiredEventRanges.length > 0) {
            chatStateStore.updateProp(chatId, "expiredEventRanges", (ranges) => {
                const merged = new DRange();
                merged.add(ranges);
                expiredEventRanges.forEach((r) => merged.add(r.start, r.end));
                return merged;
            });
        }
    }

    async #sendMessageWebRtc(
        clientChat: ChatSummary,
        messageEvent: EventWrapper<Message>,
        threadRootMessageIndex: number | undefined,
    ): Promise<void> {
        rtcConnectionsManager.sendMessage([...chatStateStore.getProp(clientChat.id, "userIds")], {
            kind: "remote_user_sent_message",
            id: clientChat.id,
            messageEvent: serialiseMessageForRtc(messageEvent),
            userId: this.#liveState.user.userId,
            threadRootMessageIndex,
        });
    }

    deleteFailedMessage(
        chatId: ChatIdentifier,
        event: EventWrapper<Message>,
        threadRootMessageIndex?: number,
    ): Promise<void> {
        failedMessagesStore.delete({ chatId, threadRootMessageIndex }, event.event.messageId);
        return this.#sendRequest({
            kind: "deleteFailedMessage",
            chatId,
            messageId: event.event.messageId,
            threadRootMessageIndex,
        });
    }

    async retrySendMessage(
        messageContext: MessageContext,
        event: EventWrapper<Message>,
    ): Promise<void> {
        const { chatId, threadRootMessageIndex } = messageContext;
        const chat = this.#liveState.chatSummaries.get(chatId);
        if (chat === undefined) {
            return;
        }

        const currentEvents = this.#eventsForMessageContext(messageContext);
        const [nextEventIndex, nextMessageIndex] =
            threadRootMessageIndex !== undefined
                ? nextEventAndMessageIndexesForThread(currentEvents)
                : nextEventAndMessageIndexes();

        // remove the *original* event from the failed store
        await this.deleteFailedMessage(chatId, event, threadRootMessageIndex);

        // regenerate the indexes for the retry message
        const retryEvent = {
            ...event,
            index: nextEventIndex,
            timestamp: BigInt(Date.now()),
            event: {
                ...event.event,
                messageIndex: nextMessageIndex,
            },
        };

        // add the *new* event to unconfirmed
        unconfirmed.add(messageContext, retryEvent);

        // TODO - what about mentions?
        this.#sendMessageCommon(chat, messageContext, retryEvent, [], true);
    }

    async #sendMessageCommon(
        chat: ChatSummary,
        messageContext: MessageContext,
        eventWrapper: EventWrapper<Message>,
        mentioned: User[] = [],
        retrying: boolean,
    ): Promise<SendMessageResponse> {
        const { chatId, threadRootMessageIndex } = messageContext;

        let acceptedRules: AcceptedRules | undefined = undefined;
        if (this.#rulesNeedAccepting()) {
            acceptedRules = await this.#promptForRuleAcceptance();
            if (acceptedRules === undefined) {
                return CommonResponses.failure();
            }
        }

        let pin: string | undefined = undefined;

        if (this.#liveState.pinNumberRequired && isTransfer(eventWrapper.event.content)) {
            pin = await this.#promptForCurrentPin("pinNumber.enterPinInfo");
        }

        if (this.#throttleSendMessage()) {
            return Promise.resolve({ kind: "message_throttled" });
        }

        if (!retrying) {
            this.#postSendMessage(chat, eventWrapper, threadRootMessageIndex);
        }

        const canRetry = canRetryMessage(eventWrapper.event.content);

        const messageFilterFailed = doesMessageFailFilter(
            eventWrapper.event,
            get(messageFiltersStore),
        );

        const messageId = eventWrapper.event.messageId;
        const newAchievement = this.#isNewSendMessageAchievement(
            messageContext,
            eventWrapper.event,
        );
        const ledger = this.#extractLedgerFromContent(eventWrapper.event.content);

        const sendMessagePromise: Promise<SendMessageResponse> = new Promise((resolve) => {
            this.#inflightMessagePromises.set(messageId, resolve);
            this.#sendStreamRequest(
                {
                    kind: "sendMessage",
                    chatType: chat.kind,
                    messageContext,
                    user: this.#liveState.user,
                    mentioned,
                    event: eventWrapper,
                    acceptedRules,
                    messageFilterFailed,
                    pin,
                    newAchievement,
                },
                undefined,
                ledger !== undefined ? 2 * DEFAULT_WORKER_TIMEOUT : undefined,
            ).subscribe({
                onResult: (response) => {
                    if (response === "accepted") {
                        unconfirmed.markAccepted(messageContext, messageId);
                        return;
                    }
                    this.#inflightMessagePromises.delete(messageId);
                    const [resp, msg] = response;
                    if (resp.kind === "success" || resp.kind === "transfer_success") {
                        const event = mergeSendMessageResponse(msg, resp);
                        this.#addServerEventsToStores(chat.id, [event], threadRootMessageIndex, []);
                    } else {
                        if (resp.kind == "rules_not_accepted") {
                            this.#markChatRulesAcceptedLocally(false);
                        } else if (resp.kind == "community_rules_not_accepted") {
                            this.#markCommunityRulesAcceptedLocally(false);
                        } else if (
                            resp.kind === "pin_incorrect" ||
                            resp.kind === "pin_required" ||
                            resp.kind === "too_main_failed_pin_attempts"
                        ) {
                            pinNumberFailureStore.set(resp as PinNumberFailures);
                        }

                        this.#onSendMessageFailure(
                            chatId,
                            msg.messageId,
                            threadRootMessageIndex,
                            eventWrapper,
                            canRetry,
                            resp,
                        );
                    }

                    resolve(resp);
                },
                onError: () => {
                    this.#inflightMessagePromises.delete(messageId);
                    this.#onSendMessageFailure(
                        chatId,
                        messageId,
                        threadRootMessageIndex,
                        eventWrapper,
                        canRetry,
                        undefined,
                    );

                    return resolve(CommonResponses.failure());
                },
            });
        });

        // `sendMessagePromise` is resolved either when the update call which initially sent the message completes, or
        // if the message is found when reading new events
        return sendMessagePromise.then((resp) => {
            if (resp.kind === "success" || resp.kind === "transfer_success") {
                if (ledger !== undefined) {
                    lastCryptoSent.set(ledger);
                    this.refreshAccountBalance(ledger);
                }
                if (threadRootMessageIndex !== undefined) {
                    trackEvent("sent_threaded_message");
                } else {
                    if (chat.kind === "direct_chat") {
                        trackEvent("sent_direct_message");
                    } else {
                        if (chat.public) {
                            trackEvent("sent_public_group_message");
                        } else {
                            trackEvent("sent_private_group_message");
                        }
                    }
                }
                if (eventWrapper.event.repliesTo !== undefined) {
                    // double counting here which I think is OK since we are limited to string events
                    trackEvent("replied_to_message");
                }

                if (acceptedRules?.chat !== undefined) {
                    this.#markChatRulesAcceptedLocally(true);
                }
                if (acceptedRules?.community !== undefined) {
                    this.#markCommunityRulesAcceptedLocally(true);
                }
            }
            return resp;
        });
    }

    #extractLedgerFromContent(content: MessageContent): string | undefined {
        switch (content.kind) {
            case "crypto_content":
            case "prize_content_initial":
                return content.transfer.ledger;

            case "prize_content":
                return content.token;

            case "p2p_swap_content":
            case "p2p_swap_content_initial":
                return content.token0.ledger;

            default:
                return undefined;
        }
    }

    #isNewSendMessageAchievement(message_context: MessageContext, message: Message): boolean {
        let achievement: Achievement | undefined = undefined;

        switch (message.content.kind) {
            case "audio_content":
                achievement = "sent_audio";
                break;
            case "crypto_content":
                achievement = "sent_crypto";
                break;
            case "file_content":
                achievement = "sent_file";
                break;
            case "giphy_content":
                achievement = "sent_giphy";
                break;
            case "image_content":
                achievement = "sent_image";
                break;
            case "meme_fighter_content":
                achievement = "sent_meme";
                break;
            case "p2p_swap_content_initial":
                achievement = "sent_swap_offer";
                break;
            case "poll_content":
                achievement = "sent_poll";
                break;
            case "prize_content_initial":
                achievement = "sent_prize";
                break;
            case "text_content":
                achievement = "sent_text";
                break;
            case "video_call_content":
                achievement = "started_call";
                break;
            case "video_content":
                achievement = "sent_video";
                break;
        }

        const achievements: Achievement[] = [];

        if (achievement !== undefined) {
            achievements.push(achievement);
        }

        if (message_context.chatId.kind === "direct_chat") {
            achievements.push("sent_direct_message");
        }

        if (message.forwarded) {
            achievements.push("forwarded_message");
        }

        if (message.repliesTo !== undefined) {
            achievements.push("quote_replied");
        } else if (
            message_context.threadRootMessageIndex !== undefined &&
            message.messageIndex == 0
        ) {
            achievements.push("replied_in_thread");
        }

        for (const a of achievements.values()) {
            if (!this.#liveState.globalState.achievements.has(a as Achievement)) {
                return true;
            }
        }

        return false;
    }

    #rulesNeedAccepting(): boolean {
        const chatRules = this.#liveState.currentChatRules;
        const chat = this.#liveState.selectedChat;
        if (chat === undefined || chatRules === undefined) {
            return false;
        }

        const communityRules = this.#liveState.currentCommunityRules;
        const community = this.#liveState.selectedCommunity;

        console.debug(
            "RULES: rulesNeedAccepting",
            chatRules.enabled,
            chat.membership?.rulesAccepted,
            communityRules?.enabled,
            community?.membership?.rulesAccepted,
        );

        return (
            (chatRules.enabled && !(chat.membership?.rulesAccepted ?? false)) ||
            ((communityRules?.enabled ?? true) && !(community?.membership?.rulesAccepted ?? false))
        );
    }

    combineRulesText(
        chatRules: VersionedRules | undefined,
        communityRules: VersionedRules | undefined,
    ): string {
        const chatRulesEnabled = chatRules?.enabled ?? false;
        const communityRulesEnabled = communityRules?.enabled ?? false;
        const chatRulesText = chatRulesEnabled ? chatRules?.text : "";
        const communityRulesText = communityRulesEnabled ? communityRules?.text : "";
        const lineBreak = chatRulesEnabled && communityRulesEnabled ? "\n" : "";
        return chatRulesText + lineBreak + communityRulesText;
    }

    #markChatRulesAcceptedLocally(rulesAccepted: boolean) {
        const selectedChatId = this.#liveState.selectedChatId;
        if (selectedChatId !== undefined) {
            localChatSummaryUpdates.markUpdated(selectedChatId, { rulesAccepted });
        }
    }

    #markCommunityRulesAcceptedLocally(rulesAccepted: boolean) {
        const selectedCommunityId = this.#liveState.selectedCommunity?.id;
        if (selectedCommunityId !== undefined) {
            localCommunitySummaryUpdates.updateRulesAccepted(selectedCommunityId, rulesAccepted);
        }
    }

    #eventsForMessageContext({
        threadRootMessageIndex,
    }: MessageContext): EventWrapper<ChatEvent>[] {
        if (threadRootMessageIndex === undefined) return this.#liveState.events;
        return this.#liveState.threadEvents;
    }

    eventExpiry(chat: ChatSummary, timestamp: number): number | undefined {
        if (chat.kind === "group_chat" || chat.kind === "channel") {
            if (chat.eventsTTL !== undefined) {
                return timestamp + Number(chat.eventsTTL);
            }
        }
        return undefined;
    }

    async sendMessageWithContent(
        messageContext: MessageContext,
        content: MessageContent,
        blockLevelMarkdown: boolean,
        mentioned: User[] = [],
        forwarded: boolean = false,
        msgFn?: (idx: number) => Message,
    ): Promise<SendMessageResponse> {
        const { chatId, threadRootMessageIndex } = messageContext;
        const chat = this.#liveState.chatSummaries.get(chatId);
        if (chat === undefined) {
            return Promise.resolve(CommonResponses.failure());
        }

        const draftMessage = this.#liveState.draftMessages.get(messageContext);
        const currentEvents = this.#eventsForMessageContext(messageContext);
        const [nextEventIndex, nextMessageIndex] =
            threadRootMessageIndex !== undefined
                ? nextEventAndMessageIndexesForThread(currentEvents)
                : nextEventAndMessageIndexes();

        const msg = msgFn
            ? msgFn(nextMessageIndex)
            : this.#createMessage(
                  this.#liveState.user.userId,
                  nextMessageIndex,
                  content,
                  blockLevelMarkdown,
                  draftMessage?.replyingTo,
                  forwarded,
              );

        const timestamp = Date.now();
        const event = {
            event: msg,
            index: nextEventIndex,
            timestamp: BigInt(timestamp),
            expiresAt: threadRootMessageIndex ? undefined : this.eventExpiry(chat, timestamp),
        };

        return this.#sendMessageCommon(chat, messageContext, event, mentioned, false);
    }

    #throttleSendMessage(): boolean {
        return shouldThrottle(this.#liveState.isDiamond);
    }

    sendMessageWithAttachment(
        messageContext: MessageContext,
        textContent: string | undefined,
        blockLevelMarkdown: boolean,
        attachment: AttachmentContent | undefined,
        mentioned: User[] = [],
    ): void {
        this.sendMessageWithContent(
            messageContext,
            this.#getMessageContent(textContent, attachment),
            blockLevelMarkdown,
            mentioned,
            false,
        );
    }

    #getMessageContent(
        text: string | undefined,
        captioned: CaptionedContent | undefined,
    ): MessageContent {
        return captioned
            ? { ...captioned, caption: text }
            : ({
                  kind: "text_content",
                  text: text ?? "",
              } as MessageContent);
    }

    #onSendMessageFailure(
        chatId: ChatIdentifier,
        messageId: bigint,
        threadRootMessageIndex: number | undefined,
        event: EventWrapper<Message>,
        canRetry: boolean,
        response?: SendMessageResponse,
    ) {
        this.#removeMessage(chatId, messageId, this.#liveState.user.userId, threadRootMessageIndex);

        if (canRetry) {
            failedMessagesStore.add({ chatId, threadRootMessageIndex }, event);
        }

        if (response !== undefined) {
            console.error("Error sending message", JSON.stringify(response));
        }

        if (!isTransfer(event.event.content)) {
            this.dispatchEvent(new SendMessageFailed(!canRetry));
        }
    }

    #postSendMessage(
        chat: ChatSummary,
        messageEvent: EventWrapper<Message>,
        threadRootMessageIndex: number | undefined,
    ) {
        const context = { chatId: chat.id, threadRootMessageIndex };
        this.dispatchEvent(new SendingMessage(context));

        // HACK - we need to defer this very slightly so that we can guarantee that we handle SendingMessage events
        // *before* the new message is added to the unconfirmed store. Is this nice? No it is not.
        window.setTimeout(() => {
            if (!isTransfer(messageEvent.event.content)) {
                unconfirmed.add(context, messageEvent);
            }

            failedMessagesStore.delete(context, messageEvent.event.messageId);

            // mark our own messages as read manually since we will not be observing them
            messagesRead.markMessageRead(
                context,
                messageEvent.event.messageIndex,
                messageEvent.event.messageId,
            );
            // Mark all existing messages as read
            if (messageEvent.event.messageIndex > 0) {
                messagesRead.markReadUpTo(context, messageEvent.event.messageIndex - 1);
            }

            draftMessagesStore.delete(context);

            if (!isTransfer(messageEvent.event.content)) {
                this.#sendMessageWebRtc(chat, messageEvent, threadRootMessageIndex).then(() => {
                    this.dispatchEvent(new SentMessage(context, messageEvent));
                });
            }
        }, 0);
    }

    buildCryptoTransferText(
        formatter: MessageFormatter,
        myUserId: string,
        senderId: string,
        content: CryptocurrencyContent,
        me: boolean,
    ): string | undefined {
        return buildCryptoTransferText(
            formatter,
            myUserId,
            senderId,
            content,
            me,
            get(cryptoLookup),
        );
    }

    buildTransactionLink(
        formatter: MessageFormatter,
        transfer: CryptocurrencyTransfer,
    ): string | undefined {
        return buildTransactionLink(formatter, transfer, get(cryptoLookup));
    }

    buildTransactionUrl(transactionIndex: bigint, ledger: string): string | undefined {
        return buildTransactionUrlByIndex(transactionIndex, ledger, get(cryptoLookup));
    }

    getFirstUnreadMention(chat: ChatSummary): Mention | undefined {
        return messagesRead.getFirstUnreadMention(chat);
    }

    markAllRead(chat: ChatSummary) {
        messagesRead.markAllRead(chat);
    }

    markAllReadForCurrentScope() {
        this.#liveState.chatSummariesList.forEach((chat) => messagesRead.markAllRead(chat));
    }

    getDisplayDate = getDisplayDate;
    isSocialVideoLink = isSocialVideoLink;
    containsSocialVideoLink = containsSocialVideoLink;
    calculateMediaDimensions = calculateMediaDimensions;
    dataToBlobUrl = dataToBlobUrl;
    askForNotificationPermission = askForNotificationPermission;
    setSoftDisabled = setSoftDisabled;
    gaTrack = gaTrack;

    editMessageWithAttachment(
        messageContext: MessageContext,
        textContent: string | undefined,
        blockLevelMarkdown: boolean,
        attachment: AttachmentContent | undefined,
        editingEvent: EventWrapper<Message>,
    ): Promise<boolean> {
        const chat = this.#liveState.chatSummaries.get(messageContext.chatId);

        if (chat === undefined) {
            return Promise.resolve(false);
        }

        if (textContent || attachment) {
            if (textContent && editingEvent.event.content.kind === "text_content") {
                const disabledLinks = extractDisabledLinks(editingEvent.event.content.text);
                textContent = disableLinksInText(textContent, disabledLinks);
            }

            const captioned =
                attachment ??
                (isCaptionedContent(editingEvent.event.content)
                    ? editingEvent.event.content
                    : undefined);

            const msg = {
                ...editingEvent.event,
                edited: true,
                content: this.#getMessageContent(textContent ?? undefined, captioned),
            };
            localMessageUpdates.markContentEdited(msg.messageId, msg.content);
            draftMessagesStore.delete(messageContext);

            const updatedBlockLevelMarkdown =
                msg.blockLevelMarkdown === blockLevelMarkdown ? undefined : blockLevelMarkdown;
            if (updatedBlockLevelMarkdown !== undefined) {
                localMessageUpdates.setBlockLevelMarkdown(msg.messageId, updatedBlockLevelMarkdown);
            }

            const newAchievement = !this.#liveState.globalState.achievements.has("edited_message");

            return this.#sendRequest({
                kind: "editMessage",
                chatId: chat.id,
                msg,
                threadRootMessageIndex: messageContext.threadRootMessageIndex,
                blockLevelMarkdown: updatedBlockLevelMarkdown,
                newAchievement,
            })
                .then((resp) => {
                    if (resp !== "success") {
                        localMessageUpdates.revertEditedContent(msg.messageId);
                        return false;
                    }
                    return true;
                })
                .catch(() => {
                    localMessageUpdates.revertEditedContent(msg.messageId);
                    return false;
                });
        }
        return Promise.resolve(false);
    }

    hideLinkPreview(
        messageContext: MessageContext,
        event: EventWrapper<Message>,
        link: string,
    ): Promise<boolean> {
        if (event.event.content.kind !== "text_content") {
            return Promise.resolve(false);
        }

        const text = disableLinksInText(event.event.content.text, [link]);

        const msg = {
            ...event.event,
            content: this.#getMessageContent(text, undefined),
        };
        localMessageUpdates.markLinkRemoved(msg.messageId, msg.content);

        return this.#sendRequest({
            kind: "editMessage",
            chatId: messageContext.chatId,
            msg,
            threadRootMessageIndex: messageContext.threadRootMessageIndex,
            newAchievement: false,
        })
            .then((resp) => {
                if (resp !== "success") {
                    localMessageUpdates.revertLinkRemoved(msg.messageId);
                    return false;
                }
                return true;
            })
            .catch(() => {
                localMessageUpdates.revertEditedContent(msg.messageId);
                return false;
            });
    }

    notificationReceived(notification: Notification): void {
        let chatId: ChatIdentifier;
        let threadRootMessageIndex: number | undefined = undefined;
        let eventIndex: number;
        switch (notification.kind) {
            case "direct_notification":
            case "direct_reaction":
            case "direct_message_tipped":
            case "group_notification":
            case "group_reaction":
            case "group_message_tipped":
            case "channel_notification":
            case "channel_reaction":
            case "channel_message_tipped": {
                chatId = notification.chatId;
                eventIndex = notification.messageEventIndex;
                if ("threadRootMessageIndex" in notification) {
                    threadRootMessageIndex = notification.threadRootMessageIndex;
                }
                break;
            }

            case "added_to_channel_notification":
                return;
        }

        const serverChat = this.#liveState.serverChatSummaries.get(chatId);
        if (serverChat === undefined) {
            return;
        }

        if (!isMessageNotification(notification)) {
            // TODO first clear the existing cache entry
            return;
        }

        const minVisibleEventIndex =
            serverChat.kind === "direct_chat" ? 0 : serverChat.minVisibleEventIndex;
        const latestEventIndex = Math.max(eventIndex, serverChat.latestEventIndex);

        // Load the event
        this.#sendRequest({
            kind: "chatEvents",
            chatType: serverChat.kind,
            chatId,
            eventIndexRange: [minVisibleEventIndex, latestEventIndex],
            startIndex: eventIndex,
            ascending: false,
            threadRootMessageIndex,
            latestKnownUpdate: serverChat.lastUpdated,
        })
            .then((resp) => {
                if (resp === "events_failed") return resp;
                if (!this.isChatPrivate(serverChat)) return resp;

                const ev = resp.events.find((e) => e.index === eventIndex);
                if (ev !== undefined) {
                    if (
                        ev.event.kind === "message" &&
                        ev.event.content.kind === "video_call_content"
                    ) {
                        this.dispatchEvent(
                            RemoteVideoCallStartedEvent.create(
                                chatId,
                                this.#liveState.user.userId,
                                ev.event as Message<VideoCallContent>,
                                ev.timestamp,
                            ),
                        );
                    }
                }
                return resp;
            })
            .catch(() => {
                console.warn("Failed to load event from notification");
            });
    }

    #handleConfirmedMessageSentByOther(
        serverChat: ChatSummary,
        messageEvent: EventWrapper<Message>,
        threadRootMessageIndex: number | undefined,
    ) {
        const confirmedLoaded = confirmedEventIndexesLoaded(serverChat.id);

        if (indexIsInRanges(messageEvent.index, confirmedLoaded)) {
            // We already have this confirmed message
            return;
        }

        const isAdjacentToAlreadyLoadedEvents =
            indexIsInRanges(messageEvent.index - 1, confirmedLoaded) ||
            indexIsInRanges(messageEvent.index + 1, confirmedLoaded);

        if (!isAdjacentToAlreadyLoadedEvents) {
            return;
        }

        this.#sendRequest({
            kind: "rehydrateMessage",
            chatId: serverChat.id,
            message: messageEvent,
            threadRootMessageIndex,
            latestKnownUpdate: serverChat.lastUpdated,
        }).then((m) => {
            this.#handleEventsResponse(serverChat, {
                events: [m],
                expiredEventRanges: [],
                expiredMessageRanges: [],
                latestEventIndex: undefined,
            });
        });
    }

    setFocusMessageIndex(chatId: ChatIdentifier, messageIndex: number | undefined): void {
        chatStateStore.setProp(chatId, "focusMessageIndex", messageIndex);
    }

    setFocusThreadMessageIndex(chatId: ChatIdentifier, messageIndex: number | undefined): void {
        chatStateStore.setProp(chatId, "focusThreadMessageIndex", messageIndex);
    }

    expandDeletedMessages(chatId: ChatIdentifier, messageIndexes: Set<number>): void {
        chatStateStore.updateProp(chatId, "expandedDeletedMessages", (data) => {
            return new Set([...messageIndexes, ...data]);
        });
    }

    remoteUserToggledReaction(
        events: EventWrapper<ChatEvent>[],
        message: RemoteUserToggledReaction,
    ): void {
        const matchingMessage = this.#findMessageById(message.messageId, events);
        const kind = message.added ? "add" : "remove";

        if (matchingMessage !== undefined) {
            this.dispatchEvent(new ReactionSelected(message.messageId, kind));

            localMessageUpdates.markReaction(message.messageId, {
                reaction: message.reaction,
                kind: message.added ? "add" : "remove",
                userId: message.userId,
            });
        }
    }

    /**
     * We *may* be able to conclude that the user meets the gate purely through
     * reference to the user data in which case we don't need to do anything else
     */
    doesUserMeetAccessGates(gates: AccessGate[]): boolean {
        return gates.every((g) => this.doesUserMeetAccessGate(g));
    }

    doesUserMeetAccessGate(gate: AccessGate): boolean {
        if (isCompositeGate(gate)) {
            return gate.operator === "and"
                ? gate.gates.every((g) => this.doesUserMeetAccessGate(g))
                : gate.gates.some((g) => this.doesUserMeetAccessGate(g));
        } else {
            if (gate.kind === "diamond_gate") {
                return this.#liveState.user.diamondStatus.kind !== "inactive";
            } else if (gate.kind === "lifetime_diamond_gate") {
                return this.#liveState.user.diamondStatus.kind === "lifetime";
            } else if (gate.kind === "unique_person_gate") {
                return this.#liveState.user.isUniquePerson;
            } else {
                return false;
            }
        }
    }

    gatePreprocessingRequired(gates: AccessGate[]): boolean {
        return this.#getAllPreprocessLeafGates(gates).length > 0;
    }

    #getAllPreprocessLeafGates(gates: AccessGate[]): PreprocessedGate[] {
        return gates.reduce((all, g) => {
            if (isCompositeGate(g)) {
                all.push(...this.#getAllPreprocessLeafGates(g.gates));
            } else {
                if (shouldPreprocessGate(g)) {
                    all.push(g);
                }
            }
            return all;
        }, [] as PreprocessedGate[]);
    }

    /**
     * When joining a channel it is possible that both the channel & the community
     * have access gates so we need to work out all applicable gates for the chat
     * Note that we only return gates if we are not already a member (or our membership is lapsed).
     * We may also optionally exclude gates for things we are invited to in some scenariose
     */
    accessGatesForChat(chat: MultiUserChat, excludeInvited: boolean = false): EnhancedAccessGate[] {
        const gates: EnhancedAccessGate[] = [];
        const community =
            chat.kind === "channel" ? this.getCommunityForChannel(chat.id) : undefined;
        if (
            community !== undefined &&
            community.gateConfig.gate.kind !== "no_gate" &&
            (community.membership.role === "none" || community.membership.lapsed) &&
            (!community.isInvited || !excludeInvited)
        ) {
            gates.push({
                level: "community",
                expiry: community.gateConfig.expiry,
                ...community.gateConfig.gate,
            });
        }
        if (
            chat.gateConfig.gate.kind !== "no_gate" &&
            (chat.membership.role === "none" || chat.membership.lapsed) &&
            (!chat.isInvited || !excludeInvited)
        ) {
            gates.push({
                level: chat.level,
                expiry: chat.gateConfig.expiry,
                ...chat.gateConfig.gate,
            });
        }
        return gates;
    }

    #handleWebRtcMessage(msg: WebRtcMessage): void {
        if (msg.kind === "remote_video_call_started") {
            const ev = createRemoteVideoStartedEvent(msg);
            if (ev) {
                this.dispatchEvent(ev);
            }
            return;
        }
        if (msg.kind === "remote_video_call_ended") {
            const ev = createRemoteVideoEndedEvent(msg);
            if (ev) {
                this.dispatchEvent(ev);
            }
            return;
        }
        const fromChatId = filterWebRtcMessage(msg);
        if (fromChatId === undefined) return;

        // this means we have a selected chat but it doesn't mean it's the same as this message
        const parsedMsg = parseWebRtcMessage(fromChatId, msg);
        const { selectedChat, threadEvents, events } = this.#liveState;

        if (
            selectedChat !== undefined &&
            chatIdentifiersEqual(fromChatId, selectedChat.id) &&
            parsedMsg.threadRootMessageIndex === this.#liveState.selectedThreadRootMessageIndex
        ) {
            this.#handleWebRtcMessageInternal(
                fromChatId,
                parsedMsg,
                parsedMsg.threadRootMessageIndex === undefined ? events : threadEvents,
                parsedMsg.threadRootMessageIndex,
            );
        } else {
            if (
                parsedMsg.kind === "remote_user_sent_message" &&
                parsedMsg.threadRootMessageIndex === undefined
            ) {
                unconfirmed.add({ chatId: fromChatId }, parsedMsg.messageEvent);
            }
        }
    }

    #handleWebRtcMessageInternal(
        fromChatId: ChatIdentifier,
        msg: WebRtcMessage,
        events: EventWrapper<ChatEvent>[],
        threadRootMessageIndex: number | undefined,
    ): void {
        switch (msg.kind) {
            case "remote_user_typing":
                typing.startTyping(
                    { chatId: fromChatId, threadRootMessageIndex: msg.threadRootMessageIndex },
                    msg.userId,
                );
                break;
            case "remote_user_stopped_typing":
                typing.stopTyping(msg.userId);
                break;
            case "remote_user_toggled_reaction":
                this.remoteUserToggledReaction(events, msg);
                break;
            case "remote_user_deleted_message":
                localMessageUpdates.markDeleted(msg.messageId, msg.userId);
                break;
            case "remote_user_removed_message":
                this.#removeMessage(fromChatId, msg.messageId, msg.userId, threadRootMessageIndex);
                break;
            case "remote_user_undeleted_message":
                localMessageUpdates.markUndeleted(msg.messageId);
                break;
            case "remote_user_sent_message":
                this.#remoteUserSentMessage(fromChatId, msg, events, threadRootMessageIndex);
                break;
            case "remote_user_read_message":
                unconfirmedReadByThem.add(BigInt(msg.messageId));
                break;
        }
    }

    #remoteUserSentMessage(
        chatId: ChatIdentifier,
        message: RemoteUserSentMessage,
        events: EventWrapper<ChatEvent>[],
        threadRootMessageIndex: number | undefined,
    ) {
        const existing = this.#findMessageById(message.messageEvent.event.messageId, events);
        if (existing !== undefined) {
            return;
        }

        const [eventIndex, messageIndex] =
            threadRootMessageIndex !== undefined
                ? nextEventAndMessageIndexesForThread(events)
                : nextEventAndMessageIndexes();

        const context = { chatId, threadRootMessageIndex };

        this.dispatchEvent(new SendingMessage(context));

        window.setTimeout(() => {
            unconfirmed.add(context, {
                ...message.messageEvent,
                index: eventIndex,
                event: {
                    ...message.messageEvent.event,
                    messageIndex,
                },
            });

            this.dispatchEvent(new SentMessage(context, message.messageEvent));
        }, 0);
    }

    checkUsername(username: string, isBot: boolean): Promise<CheckUsernameResponse> {
        return this.#sendRequest({ kind: "checkUsername", username, isBot });
    }

    searchUsers(searchTerm: string, maxResults = 20): Promise<UserSummary[]> {
        return this.#sendRequest({ kind: "searchUsers", searchTerm, maxResults })
            .then((resp) => {
                userStore.addMany(resp);
                return resp;
            })
            .catch(() => []);
    }

    lookupChatSummary(chatId: ChatIdentifier): ChatSummary | undefined {
        return this.#liveState.allChats.get(chatId);
    }

    searchUsersForInvite(
        searchTerm: string,
        maxResults: number,
        level: Level,
        newGroup: boolean,
        canInviteUsers: boolean,
    ): Promise<[UserSummary[], UserSummary[]]> {
        if (level === "channel") {
            // Put the existing channel members into a map for quick lookup
            const channelMembers = newGroup
                ? undefined
                : new Map(this.#liveState.currentChatMembers.map((m) => [m.userId, m]));

            // First try searching the community members and return immediately if there are already enough matches
            // or if the caller does not have permission to invite users to the community
            const communityMatches = this.#searchCommunityUsersForChannelInvite(
                searchTerm,
                maxResults,
                channelMembers,
            );
            if (!canInviteUsers || communityMatches.length >= maxResults) {
                return Promise.resolve([communityMatches, []]);
            }

            // Search the global user list and overfetch if there are existing members we might need to remove
            const maxToSearch = newGroup ? maxResults : maxResults * 2;
            return this.searchUsers(searchTerm, maxToSearch).then((globalMatches) => {
                if (!newGroup) {
                    // Remove any existing members from the global matches until there are at most `maxResults`
                    // TODO: Ideally we would return the total number of matches from the server and use that
                    const maxToKeep = globalMatches.length < maxToSearch ? 0 : maxResults;
                    keepMax(globalMatches, (u) => !channelMembers?.has(u.userId), maxToKeep);
                }

                const matches = [];

                // Add the global matches to the results, but only if they are not already in the community matches
                for (const match of globalMatches) {
                    if (matches.length >= maxResults) {
                        break;
                    }
                    if (!communityMatches.some((m) => m.userId === match.userId)) {
                        matches.push(match);
                    }
                }

                return [communityMatches, matches];
            });
        } else {
            // Search the global user list and overfetch if there are existing members we might need to remove
            const maxToSearch = newGroup ? maxResults : maxResults * 2;
            return this.searchUsers(searchTerm, maxToSearch).then((matches) => {
                if (!newGroup) {
                    // Put the existing users in a map for easy lookup - for communities the existing members
                    // are already in a map
                    const existing =
                        level === "community"
                            ? this.#liveState.currentCommunityMembers
                            : new Map(this.#liveState.currentChatMembers.map((m) => [m.userId, m]));

                    // Remove any existing members from the global matches until there are at most `maxResults`
                    // TODO: Ideally we would return the total number of matches from the server and use that
                    const maxToKeep = matches.length < maxToSearch ? 0 : maxResults;
                    keepMax(matches, (u) => !existing.has(u.userId), maxToKeep);
                }
                return [[], matches];
            });
        }
    }

    searchCommunityMembersToAdd(
        searchTerm: string,
        maxResults: number,
    ): Promise<[UserSummary[], UserSummary[]]> {
        // Put the existing channel members into a map for quick lookup
        const channelMembers = new Map(
            this.#liveState.currentChatMembers.map((m) => [m.userId, m]),
        );

        // Search the community members excluding the existing channel members
        const communityMatches = this.#searchCommunityUsersForChannelInvite(
            searchTerm,
            maxResults,
            channelMembers,
        );

        return Promise.resolve([communityMatches, []]);
    }

    #searchCommunityUsersForChannelInvite(
        term: string,
        maxResults: number,
        channelMembers: Map<string, Member> | undefined,
    ): UserSummary[] {
        const termLower = term.toLowerCase();
        const matches: UserSummary[] = [];
        for (const [userId, member] of this.#liveState.currentCommunityMembers) {
            let user = this.#liveState.userStore.get(userId);
            if (user?.username !== undefined) {
                const displayName = member.displayName ?? user.displayName;
                if (
                    user.username.toLowerCase().includes(termLower) ||
                    (displayName !== undefined && displayName.toLowerCase().includes(termLower))
                ) {
                    if (channelMembers === undefined || !channelMembers.has(userId)) {
                        if (member.displayName !== undefined) {
                            user = { ...user, displayName: member.displayName };
                        }
                        matches.push(user);
                        if (matches.length >= maxResults) {
                            break;
                        }
                    }
                }
            }
        }
        return matches;
    }

    clearReferralCode(): void {
        localStorage.removeItem("openchat_referredby");
        this.#referralCode = undefined;
    }

    setReferralCode(code: string) {
        localStorage.setItem("openchat_referredby", code);
        this.#referralCode = code;
    }

    #extractReferralCodeFromPath(): string | undefined {
        const qs = new URLSearchParams(window.location.search);
        return qs.get("ref") ?? undefined;
    }

    captureReferralCode(): boolean {
        const code = this.#extractReferralCodeFromPath();
        let captured = false;
        if (code) {
            gaTrack("captured_referral_code", "registration");
            localStorage.setItem("openchat_referredby", code);
            captured = true;
        }
        this.#referralCode = localStorage.getItem("openchat_referredby") ?? undefined;
        return captured;
    }

    getReferringUser(): Promise<UserSummary | undefined> {
        return this.#referralCode === undefined
            ? Promise.resolve(undefined)
            : this.getUser(this.#referralCode);
    }

    registerBot(principal: string, bot: ExternalBot): Promise<boolean> {
        return this.#sendRequest({
            kind: "registerBot",
            principal,
            bot,
        }).catch((err) => {
            this.#logger.error("Failed to register bot: ", err);
            return false;
        });
    }

    removeBot(botId: string): Promise<boolean> {
        return this.#sendRequest({
            kind: "removeBot",
            botId,
        }).catch((err) => {
            this.#logger.error("Failed to register bot: ", err);
            return false;
        });
    }

    updateRegisteredBot(
        id: string,
        principal?: string,
        ownerId?: string,
        avatarUrl?: string,
        endpoint?: string,
        definition?: BotDefinition,
    ): Promise<boolean> {
        return this.#sendRequest({
            kind: "updateRegisteredBot",
            id,
            principal,
            ownerId,
            avatarUrl,
            endpoint,
            definition,
        }).catch((err) => {
            this.#logger.error("Failed to update registered bot: ", err);
            return false;
        });
    }

    registerUser(username: string): Promise<RegisterUserResponse> {
        return this.#sendRequest({
            kind: "registerUser",
            username,
            referralCode: this.#referralCode,
        })
            .then((res) => {
                console.log("register user response: ", res);
                if (res.kind === "success") {
                    gaTrack("registered_user", "registration", res.userId);
                    if (this.#referralCode !== undefined) {
                        gaTrack("registered_user_with_referral_code", "registration");
                    }
                }

                switch (res.kind) {
                    case "success":
                    case "referral_code_invalid":
                    case "referral_code_already_claimed":
                    case "referral_code_expired":
                        this.clearReferralCode();
                }

                return res;
            })
            .catch(() => ({ kind: "internal_error" }));
    }

    getCurrentUser(): Promise<CurrentUserResponse> {
        return new Promise((resolve, reject) => {
            let resolved = false;
            this.#sendStreamRequest({ kind: "getCurrentUser" }).subscribe({
                onResult: (user) => {
                    if (user.kind === "created_user") {
                        userCreatedStore.set(true);
                        currentUser.set(user);
                        this.#setDiamondStatus(user.diamondStatus);
                    }
                    if (!resolved) {
                        // we want to resolve the promise with the first response from the stream so that
                        // we are not waiting unnecessarily
                        resolve(user);
                        resolved = true;
                    }
                },
                onError: (err) => {
                    console.log("Stream error: ", err);
                    reject(err);
                },
            });
        });
    }

    getDisplayNameById(userId: string, communityMembers?: Map<string, Member>): string {
        return this.getDisplayName(this.#liveState.userStore.get(userId), communityMembers);
    }

    getDisplayName(
        user: { userId: string; username: string; displayName?: string } | undefined,
        communityMembers?: Map<string, Member>,
    ): string {
        if (user !== undefined) {
            const member = communityMembers?.get(user.userId);
            const displayName = member?.displayName ?? user.displayName ?? user.username;
            if (displayName?.length > 0) {
                return displayName;
            }
        }

        return this.config.i18nFormatter("unknownUser");
    }

    subscriptionExists(p256dh_key: string): Promise<boolean> {
        return this.#sendRequest({ kind: "subscriptionExists", p256dh_key }).catch(() => false);
    }

    pushSubscription(subscription: PushSubscriptionJSON): Promise<void> {
        return this.#sendRequest({ kind: "pushSubscription", subscription });
    }

    removeSubscription(subscription: PushSubscriptionJSON): Promise<void> {
        return this.#sendRequest({ kind: "removeSubscription", subscription });
    }

    #inviteUsersLocally(
        id: MultiUserChatIdentifier | CommunityIdentifier,
        userIds: string[],
    ): void {
        if (id.kind === "community") {
            communityStateStore.updateProp(id, "invitedUsers", (b) => new Set([...b, ...userIds]));
        } else {
            chatStateStore.updateProp(id, "invitedUsers", (b) => new Set([...b, ...userIds]));
        }
    }

    #uninviteUsersLocally(
        id: MultiUserChatIdentifier | CommunityIdentifier,
        userIds: string[],
    ): void {
        if (id.kind === "community") {
            communityStateStore.updateProp(id, "invitedUsers", (b) => {
                return new Set([...b].filter((u) => !userIds.includes(u)));
            });

            const community = this.#liveState.communities.get({
                kind: "community",
                communityId: id.communityId,
            });

            if (community !== undefined) {
                for (const channel of community.channels) {
                    this.#uninviteUsersLocally(channel.id, userIds);
                }
            }
        } else {
            chatStateStore.updateProp(id, "invitedUsers", (b) => {
                return new Set([...b].filter((u) => !userIds.includes(u)));
            });
        }
    }

    inviteUsers(
        id: MultiUserChatIdentifier | CommunityIdentifier,
        userIds: string[],
    ): Promise<boolean> {
        this.#inviteUsersLocally(id, userIds);
        return this.#sendRequest({
            kind: "inviteUsers",
            id,
            userIds,
            callerUsername: this.#liveState.user.username,
        })
            .then((resp) => {
                if (!resp) {
                    this.#uninviteUsersLocally(id, userIds);
                }
                return resp;
            })
            .catch(() => {
                this.#uninviteUsersLocally(id, userIds);
                return false;
            });
    }

    cancelInvites(
        id: MultiUserChatIdentifier | CommunityIdentifier,
        userIds: string[],
    ): Promise<boolean> {
        this.#uninviteUsersLocally(id, userIds);
        return this.#sendRequest({
            kind: "cancelInvites",
            id,
            userIds,
        })
            .then((resp) => {
                if (!resp) {
                    this.#inviteUsersLocally(id, userIds);
                }
                return resp;
            })
            .catch(() => {
                this.#inviteUsersLocally(id, userIds);
                return false;
            });
    }

    addMembersToChannel(
        chatId: ChannelIdentifier,
        userIds: string[],
    ): Promise<AddMembersToChannelResponse> {
        return this.#sendRequest({
            kind: "addMembersToChannel",
            chatId,
            userIds,
            username: this.#liveState.user.username,
            displayName: this.#liveState.user.displayName,
        }).catch((err) => {
            return { kind: "internal_error", error: err.toString() };
        });
    }

    removeCommunityMember(id: CommunityIdentifier, userId: string): Promise<RemoveMemberResponse> {
        communityStateStore.updateProp(id, "members", (ms) => {
            ms.delete(userId);
            return new Map(ms);
        });
        return this.#sendRequest({ kind: "removeCommunityMember", id, userId }).catch(
            () => "failure",
        );
    }

    removeMember(chatId: MultiUserChatIdentifier, userId: string): Promise<RemoveMemberResponse> {
        chatStateStore.updateProp(chatId, "members", (ps) => ps.filter((p) => p.userId !== userId));
        return this.#sendRequest({ kind: "removeMember", chatId, userId }).catch(() => "failure");
    }

    changeCommunityRole(
        id: CommunityIdentifier,
        userId: string,
        newRole: MemberRole,
        oldRole: MemberRole,
    ): Promise<boolean> {
        if (newRole === oldRole) return Promise.resolve(true);

        // Update the local store
        communityStateStore.updateProp(id, "members", (ms) => {
            const m = ms.get(userId);
            if (m !== undefined) {
                ms.set(userId, { ...m, role: newRole });
                return new Map(ms);
            }
            return ms;
        });

        return this.#sendRequest({ kind: "changeCommunityRole", id, userId, newRole })
            .then((resp) => {
                return resp === "success";
            })
            .catch(() => false)
            .then((success) => {
                if (!success) {
                    // Revert the local store
                    communityStateStore.updateProp(id, "members", (ms) => {
                        const m = ms.get(userId);
                        if (m !== undefined) {
                            ms.set(userId, { ...m, role: oldRole });
                            return new Map(ms);
                        }
                        return ms;
                    });
                }
                return success;
            });
    }

    changeRole(
        chatId: MultiUserChatIdentifier,
        userId: string,
        newRole: MemberRole,
        oldRole: MemberRole,
    ): Promise<boolean> {
        if (newRole === oldRole) return Promise.resolve(true);

        // Update the local store
        chatStateStore.updateProp(chatId, "members", (ps) =>
            ps.map((p) => (p.userId === userId ? { ...p, role: newRole } : p)),
        );
        return this.#sendRequest({ kind: "changeRole", chatId, userId, newRole })
            .then((resp) => {
                return resp === "success";
            })
            .catch(() => false)
            .then((success) => {
                if (!success) {
                    // Revert the local store
                    chatStateStore.updateProp(chatId, "members", (ps) =>
                        ps.map((p) => (p.userId === userId ? { ...p, role: oldRole } : p)),
                    );
                }
                return success;
            });
    }

    registerProposalVote(
        chatId: MultiUserChatIdentifier,
        messageIndex: number,
        adopt: boolean,
    ): Promise<RegisterProposalVoteResponse> {
        return this.#sendRequest(
            {
                kind: "registerProposalVote",
                chatId,
                messageIndex,
                adopt,
            },
            false,
            2 * DEFAULT_WORKER_TIMEOUT,
        ).catch(() => "internal_error");
    }

    getProposalVoteDetails(
        governanceCanisterId: string,
        proposalId: bigint,
        isNns: boolean,
    ): Promise<ProposalVoteDetails> {
        return this.#sendRequest({
            kind: "getProposalVoteDetails",
            governanceCanisterId,
            proposalId,
            isNns,
        }).then((resp) => {
            proposalTallies.setTally(governanceCanisterId, proposalId, resp.latestTally);
            return resp;
        });
    }

    getRecommendedGroups(): Promise<GroupChatSummary[]> {
        // TODO get the list of exclusions from the user canister

        const exclusions = new Set<string>(
            this.#liveState.chatSummariesList
                .filter((c) => c.kind === "group_chat" && c.public)
                .map((g) => chatIdentifierToString(g.id)),
        );

        recommendedGroupExclusions.value().forEach((c) => exclusions.add(c));

        return this.#sendRequest({
            kind: "getRecommendedGroups",
            exclusions: [...exclusions],
        }).catch(() => []);
    }

    searchGroups(searchTerm: string, maxResults = 10): Promise<GroupSearchResponse> {
        return this.#sendRequest({ kind: "searchGroups", searchTerm, maxResults });
    }

    exploreBots(
        searchTerm: string | undefined,
        pageIndex: number,
        pageSize: number,
    ): Promise<ExploreBotsResponse> {
        // return Promise.resolve({
        //     kind: "success",
        //     matches: testMatches,
        //     total: 2,
        // });
        return this.#sendRequest({
            kind: "exploreBots",
            searchTerm,
            pageIndex,
            pageSize,
        });
    }

    exploreCommunities(
        searchTerm: string | undefined,
        pageIndex: number,
        pageSize: number,
        flags: number,
        languages: string[],
    ): Promise<ExploreCommunitiesResponse> {
        return this.#sendRequest({
            kind: "exploreCommunities",
            searchTerm,
            pageIndex,
            pageSize,
            flags,
            languages,
        });
    }

    exploreChannels(
        id: CommunityIdentifier,
        searchTerm: string | undefined,
        pageIndex: number,
        pageSize: number,
    ): Promise<ExploreChannelsResponse> {
        return this.#sendRequest({
            kind: "exploreChannels",
            id,
            searchTerm,
            pageIndex,
            pageSize,
        }).catch(() => ({ kind: "failure" }));
    }

    dismissRecommendation(chatId: GroupChatIdentifier): Promise<void> {
        recommendedGroupExclusions.add(chatIdentifierToString(chatId));
        return this.#sendRequest({ kind: "dismissRecommendation", chatId });
    }

    set groupInvite(value: GroupInvite) {
        this.config.groupInvite = value;
        this.#sendRequest({
            kind: "groupInvite",
            value,
        });
    }

    setCommunityInvite(value: CommunityInvite): Promise<void> {
        return this.#sendRequest({
            kind: "communityInvite",
            value,
        });
    }

    setCommunityReferral(communityId: CommunityIdentifier, referredBy: string) {
        // make sure that we can't refer ourselves
        if (this.#liveState.user.userId !== referredBy) {
            return this.#sendRequest({
                kind: "setCommunityReferral",
                communityId,
                referredBy,
            });
        }
    }

    searchChat(
        chatId: ChatIdentifier,
        searchTerm: string,
        userIds: string[],
        maxResults: number,
    ): Promise<SearchDirectChatResponse | SearchGroupChatResponse> {
        switch (chatId.kind) {
            case "channel":
            case "group_chat":
                return this.#sendRequest({
                    kind: "searchGroupChat",
                    chatId,
                    searchTerm,
                    userIds,
                    maxResults,
                });
            case "direct_chat":
                return this.#sendRequest({
                    kind: "searchDirectChat",
                    chatId,
                    searchTerm,
                    maxResults,
                });
        }
    }

    refreshAccountBalance(ledger: string): Promise<bigint> {
        const user = this.#liveState.user;
        if (user === undefined) {
            return Promise.resolve(0n);
        }

        return this.#sendRequest({
            kind: "refreshAccountBalance",
            ledger,
            principal: user.userId,
        })
            .then((val) => {
                cryptoBalance.set(ledger, val);
                return val;
            })
            .catch(() => 0n);
    }

    refreshTranslationsBalance(): Promise<bigint> {
        return this.#sendRequest({
            kind: "refreshAccountBalance",
            ledger: LEDGER_CANISTER_CHAT,
            principal: this.config.translationsCanister,
        }).catch(() => 0n);
    }

    async getAccountTransactions(
        ledgerIndex: string,
        fromId?: bigint,
    ): Promise<AccountTransactionResult> {
        return this.#sendRequest({
            kind: "getAccountTransactions",
            ledgerIndex: ledgerIndex,
            fromId,
            principal: this.#liveState.user.userId,
        })
            .then(async (resp) => {
                if (resp.kind === "success") {
                    const userIds = userIdsFromTransactions(resp.transactions);
                    await this.getMissingUsers(userIds);
                }
                return resp;
            })
            .catch(() => ({ kind: "failure" }));
    }

    async threadPreviews(
        _chatId: ChatIdentifier | undefined,
        threadsByChat: ChatMap<ThreadSyncDetails[]>,
        serverChatSummaries: ChatMap<ChatSummary>,
    ): Promise<ThreadPreview[]> {
        const request: ChatMap<[ThreadSyncDetails[], bigint | undefined]> = threadsByChat
            .entries()
            .reduce((map, [chatId, threads]) => {
                if (chatId.kind === "group_chat" || chatId.kind === "channel") {
                    const latestKnownUpdate = serverChatSummaries.get(chatId)?.lastUpdated;
                    map.set(chatId, [threads, latestKnownUpdate]);
                }
                return map;
            }, new ChatMap<[ThreadSyncDetails[], bigint | undefined]>());

        return this.#sendRequest({
            kind: "threadPreviews",
            threadsByChat: request.toMap(),
        })
            .then((threads) => {
                const events = threads.flatMap((t) => [t.rootMessage, ...t.latestReplies]);
                const userIds = this.userIdsFromEvents(events);
                this.getMissingUsers(userIds);
                return threads;
            })
            .catch(() => []);
    }

    getMissingUsers(userIds: string[] | Set<string>): Promise<UsersResponse> {
        const userIdsSet = Array.isArray(userIds) ? new Set<string>(userIds) : userIds;
        return this.getUsers(
            {
                userGroups: [
                    {
                        users: this.missingUserIds(this.#liveState.userStore, userIdsSet),
                        updatedSince: BigInt(0),
                    },
                ],
            },
            true,
        );
    }

    getUsers(users: UsersArgs, allowStale = false): Promise<UsersResponse> {
        const userGroups = users.userGroups
            .map((g) => ({ ...g, users: g.users.filter((u) => u !== undefined) }))
            .filter((g) => g.users.length > 0);

        if (userGroups.length === 0) {
            return Promise.resolve({
                users: [],
                deletedUserIds: new Set(),
            });
        }

        return this.#sendRequest({
            kind: "getUsers",
            chitState: this.#liveState.chitState,
            users: { userGroups },
            allowStale,
        })
            .then((resp) => {
                const deletedUsers = [...resp.deletedUserIds].map(deletedUser);
                userStore.addMany([...resp.users, ...deletedUsers]);
                if (resp.serverTimestamp !== undefined) {
                    // If we went to the server, all users not returned are still up to date, so we mark them as such
                    const usersReturned = new Set<string>(resp.users.map((u) => u.userId));
                    const allOtherUsers = users.userGroups.flatMap((g) =>
                        g.users.filter((u) => !usersReturned.has(u)),
                    );
                    userStore.setUpdated(allOtherUsers, resp.serverTimestamp);
                }
                if (resp.currentUser) {
                    currentUser.update((u) => {
                        return resp.currentUser ? updateCreatedUser(u, resp.currentUser) : u;
                    });
                }
                return resp;
            })
            .catch(() => ({ users: [], deletedUserIds: new Set() }));
    }

    getUser(userId: string, allowStale = false): Promise<UserSummary | undefined> {
        return this.#sendRequest({
            kind: "getUser",
            chitState: this.#liveState.chitState,
            userId,
            allowStale,
        })
            .then((resp) => {
                if (resp !== undefined) {
                    userStore.add(resp);
                }
                return resp;
            })
            .catch(() => undefined);
    }

    getUserStatus(userId: string, now: number): Promise<UserStatus> {
        return this.getLastOnlineDate(userId, now).then((lastOnline) =>
            userStatus(lastOnline, Date.now()),
        );
    }

    async getLastOnlineDate(userId: string, now: number): Promise<number | undefined> {
        const user = this.#liveState.userStore.get(userId);
        if (user === undefined || user.kind === "bot") return undefined;

        if (userId === this.#liveState.user.userId) return now;

        const lastOnlineCached = lastOnlineDates.get(userId, now);

        const cacheValid =
            lastOnlineCached !== undefined &&
            (lastOnlineCached.lastOnline < now - 5 * ONE_MINUTE_MILLIS ||
                lastOnlineCached.updated > now - 30 * 1000);

        if (cacheValid) {
            return lastOnlineCached.lastOnline;
        } else {
            const response = await this.#getLastOnlineDatesBatched([userId]);
            return response[userId];
        }
    }

    getPublicProfile(userId?: string): Promise<PublicProfile | undefined> {
        return this.#sendRequest({ kind: "getPublicProfile", userId });
    }

    setUsername(userId: string, username: string): Promise<SetUsernameResponse> {
        return this.#sendRequest({ kind: "setUsername", userId, username }).then((resp) => {
            if (resp === "success") {
                currentUser.update((user) => ({
                    ...user,
                    username,
                }));
                this.#overwriteUserInStore(userId, (user) => ({ ...user, username }));
            }
            return resp;
        });
    }

    setDisplayName(
        userId: string,
        displayName: string | undefined,
    ): Promise<SetDisplayNameResponse> {
        return this.#sendRequest({ kind: "setDisplayName", userId, displayName }).then((resp) => {
            if (resp === "success") {
                currentUser.update((user) => ({
                    ...user,
                    displayName,
                }));
                this.#overwriteUserInStore(userId, (user) => ({ ...user, displayName }));
            }
            return resp;
        });
    }

    setBio(bio: string): Promise<SetBioResponse> {
        return this.#sendRequest({ kind: "setBio", bio });
    }

    getBio(userId?: string): Promise<string> {
        return this.#sendRequest({ kind: "getBio", userId });
    }

    async withdrawCryptocurrency(
        domain: PendingCryptocurrencyWithdrawal,
    ): Promise<WithdrawCryptocurrencyResponse> {
        let pin: string | undefined = undefined;

        if (this.#liveState.pinNumberRequired) {
            pin = await this.#promptForCurrentPin("pinNumber.enterPinInfo");
        }

        return this.#sendRequest({ kind: "withdrawCryptocurrency", domain, pin }).then((resp) => {
            if (
                resp.kind === "pin_incorrect" ||
                resp.kind === "pin_required" ||
                resp.kind === "too_main_failed_pin_attempts"
            ) {
                pinNumberFailureStore.set(resp as PinNumberFailures);
            }

            return resp;
        });
    }

    async getGroupMessagesByMessageIndex(
        chatId: MultiUserChatIdentifier,
        messageIndexes: Set<number>,
    ): Promise<EventsResponse<Message>> {
        const serverChat = this.#liveState.serverChatSummaries.get(chatId);

        try {
            const resp = await this.#sendRequest({
                kind: "getGroupMessagesByMessageIndex",
                chatId,
                messageIndexes,
                latestKnownUpdate: serverChat?.lastUpdated,
            });
            if (resp !== "events_failed") {
                await this.#updateUserStoreFromEvents(chatId, resp.events);
            }
            return resp;
        } catch {
            return "events_failed";
        }
    }

    getInviteCode(id: GroupChatIdentifier | CommunityIdentifier): Promise<InviteCodeResponse> {
        return this.#sendRequest({ kind: "getInviteCode", id }).catch(() => ({ kind: "failure" }));
    }

    enableInviteCode(
        id: GroupChatIdentifier | CommunityIdentifier,
    ): Promise<EnableInviteCodeResponse> {
        return this.#sendRequest({ kind: "enableInviteCode", id }).catch(() => ({
            kind: "failure",
        }));
    }

    disableInviteCode(
        id: GroupChatIdentifier | CommunityIdentifier,
    ): Promise<DisableInviteCodeResponse> {
        return this.#sendRequest({ kind: "disableInviteCode", id }).catch(() => "failure");
    }

    resetInviteCode(
        id: GroupChatIdentifier | CommunityIdentifier,
    ): Promise<ResetInviteCodeResponse> {
        return this.#sendRequest({ kind: "resetInviteCode", id }).catch(() => ({
            kind: "failure",
        }));
    }

    updateGroup(
        chatId: MultiUserChatIdentifier,
        name?: string,
        desc?: string,
        rules?: UpdatedRules,
        permissions?: OptionalChatPermissions,
        avatar?: Uint8Array,
        eventsTimeToLive?: OptionUpdate<bigint>,
        gateConfig?: AccessGateConfig,
        isPublic?: boolean,
        messagesVisibleToNonMembers?: boolean,
        externalUrl?: string,
    ): Promise<UpdateGroupResponse> {
        return this.#sendRequest({
            kind: "updateGroup",
            chatId,
            name,
            desc,
            rules,
            permissions,
            avatar,
            eventsTimeToLive,
            gateConfig,
            isPublic,
            messagesVisibleToNonMembers,
            externalUrl,
        })
            .then((resp) => {
                if (resp.kind === "success") {
                    localChatSummaryUpdates.markUpdated(chatId, {
                        kind: chatId.kind,
                        name,
                        description: desc,
                        permissions,
                        gateConfig: gateConfig,
                        eventsTTL: eventsTimeToLive,
                    });

                    if (rules !== undefined && resp.rulesVersion !== undefined) {
                        chatStateStore.setProp(chatId, "rules", {
                            text: rules.text,
                            enabled: rules.enabled,
                            version: resp.rulesVersion,
                        });
                    }
                } else {
                    this.#logger.error("Update group rules failed: ", resp.kind);
                }
                return resp;
            })
            .catch(() => ({ kind: "failure" }));
    }

    #isMultiUserChat(chat: ChatSummary): chat is MultiUserChat {
        return chat.kind === "group_chat" || chat.kind === "channel";
    }

    maskChatMessages(chat: ChatSummary): boolean {
        // notANonLapsedMember && (private || !messagesVisibleToNonMembers)
        return (
            this.#isMultiUserChat(chat) &&
            (chat.membership.role === "none" || this.isLapsed(chat.id)) &&
            (!chat.public || !chat.messagesVisibleToNonMembers)
        );
    }

    createGroupChat(candidate: CandidateGroupChat): Promise<CreateGroupResponse> {
        return this.#sendRequest({ kind: "createGroupChat", candidate }).then((resp) => {
            if (resp.kind === "success") {
                const group = groupChatFromCandidate(resp.canisterId, candidate);
                localChatSummaryUpdates.markAdded(group);
            }
            return resp;
        });
    }

    markThreadSummaryUpdated(threadRootMessageId: bigint, summary: Partial<ThreadSummary>): void {
        localMessageUpdates.markThreadSummaryUpdated(threadRootMessageId, summary);
    }

    freezeCommunity(id: CommunityIdentifier, reason: string | undefined): Promise<boolean> {
        return this.#sendRequest({ kind: "freezeCommunity", id, reason })
            .then((resp) => resp === "success")
            .catch(() => false);
    }

    unfreezeCommunity(id: CommunityIdentifier): Promise<boolean> {
        return this.#sendRequest({ kind: "unfreezeCommunity", id })
            .then((resp) => resp === "success")
            .catch(() => false);
    }

    freezeGroup(chatId: GroupChatIdentifier, reason: string | undefined): Promise<boolean> {
        return this.#sendRequest({ kind: "freezeGroup", chatId, reason })
            .then((resp) => {
                if (typeof resp !== "string") {
                    this.#onChatFrozen(chatId, resp);
                    return true;
                }
                return false;
            })
            .catch(() => false);
    }

    unfreezeGroup(chatId: GroupChatIdentifier): Promise<boolean> {
        return this.#sendRequest({ kind: "unfreezeGroup", chatId })
            .then((resp) => {
                if (typeof resp !== "string") {
                    this.#onChatFrozen(chatId, resp);
                    return true;
                }
                return false;
            })
            .catch(() => false);
    }

    deleteFrozenGroup(chatId: GroupChatIdentifier): Promise<boolean> {
        return this.#sendRequest({ kind: "deleteFrozenGroup", chatId })
            .then((resp) => resp === "success")
            .catch(() => false);
    }

    addHotGroupExclusion(chatId: GroupChatIdentifier): Promise<boolean> {
        return this.#sendRequest({ kind: "addHotGroupExclusion", chatId })
            .then((resp) => resp === "success")
            .catch(() => false);
    }

    removeHotGroupExclusion(chatId: GroupChatIdentifier): Promise<boolean> {
        return this.#sendRequest({ kind: "removeHotGroupExclusion", chatId })
            .then((resp) => resp === "success")
            .catch(() => false);
    }

    addRemoveSwapProvider(swapProvider: DexId, add: boolean): Promise<boolean> {
        return this.#sendRequest({ kind: "addRemoveSwapProvider", swapProvider, add });
    }

    addMessageFilter(regex: string): Promise<boolean> {
        try {
            new RegExp(regex);
        } catch (e) {
            console.error("Unable to add message filter - invalid regex", regex);
            return Promise.resolve(false);
        }

        return this.#sendRequest({ kind: "addMessageFilter", regex });
    }

    removeMessageFilter(id: bigint): Promise<boolean> {
        return this.#sendRequest({ kind: "removeMessageFilter", id }).catch(() => false);
    }

    suspendUser(userId: string, reason: string): Promise<boolean> {
        return this.#sendRequest({ kind: "suspendUser", userId, reason })
            .then((resp) => resp === "success")
            .catch(() => false);
    }

    unsuspendUser(userId: string): Promise<boolean> {
        return this.#sendRequest({ kind: "unsuspendUser", userId })
            .then((resp) => resp === "success")
            .catch(() => false);
    }

    setCommunityModerationFlags(communityId: string, flags: number): Promise<boolean> {
        return this.#sendRequest({ kind: "setCommunityModerationFlags", communityId, flags })
            .then((resp) => resp === "success")
            .catch(() => false);
    }

    setGroupUpgradeConcurrency(value: number): Promise<boolean> {
        return this.#sendRequest({ kind: "setGroupUpgradeConcurrency", value })
            .then((resp) => resp === "success")
            .catch(() => false);
    }

    setCommunityUpgradeConcurrency(value: number): Promise<boolean> {
        return this.#sendRequest({ kind: "setCommunityUpgradeConcurrency", value })
            .then((resp) => resp === "success")
            .catch(() => false);
    }

    setUserUpgradeConcurrency(value: number): Promise<boolean> {
        return this.#sendRequest({ kind: "setUserUpgradeConcurrency", value })
            .then((resp) => resp === "success")
            .catch(() => false);
    }

    markLocalGroupIndexFull(canisterId: string, full: boolean): Promise<boolean> {
        return this.#sendRequest({ kind: "markLocalGroupIndexFull", canisterId, full }).catch(
            () => false,
        );
    }

    setDiamondMembershipFees(fees: DiamondMembershipFees[]): Promise<boolean> {
        return this.#sendRequest({ kind: "setDiamondMembershipFees", fees }).catch(() => false);
    }

    setTokenEnabled(ledger: string, enabled: boolean): Promise<boolean> {
        return this.#sendRequest({ kind: "setTokenEnabled", ledger, enabled });
    }

    stakeNeuronForSubmittingProposals(
        governanceCanisterId: string,
        stake: bigint,
    ): Promise<boolean> {
        return this.#sendRequest({
            kind: "stakeNeuronForSubmittingProposals",
            governanceCanisterId,
            stake,
        })
            .then((resp) => resp.kind === "success")
            .catch(() => false);
    }

    topUpNeuronForSubmittingProposals(
        governanceCanisterId: string,
        amount: bigint,
    ): Promise<boolean> {
        return this.#sendRequest({
            kind: "topUpNeuronForSubmittingProposals",
            governanceCanisterId,
            amount,
        })
            .then((resp) => resp.kind === "success")
            .catch(() => false);
    }

    #onChatFrozen(
        chatId: MultiUserChatIdentifier,
        event: EventWrapper<ChatFrozenEvent | ChatUnfrozenEvent>,
    ): void {
        const frozen = event.event.kind === "chat_frozen";
        if (this.isPreviewing(chatId)) {
            groupPreviewsStore.update((summaries) => {
                const summary = summaries.get(chatId);
                if (summary === undefined) {
                    return summaries;
                }
                const clone = summaries.clone();
                clone.set(chatId, {
                    ...summary,
                    frozen,
                });
                return clone as ChatMap<GroupChatSummary>;
            });
        } else {
            localChatSummaryUpdates.markUpdated(chatId, { kind: "group_chat", frozen });
            this.#addServerEventsToStores(chatId, [event], undefined, []);
        }
    }

    #userIdsFromChatSummaries(chats: ChatSummary[]): Set<string> {
        const userIds = new Set<string>();
        chats.forEach((chat) => {
            if (chat.kind === "direct_chat") {
                userIds.add(chat.them.userId);
            } else if (chat.latestMessage !== undefined) {
                userIds.add(chat.latestMessage.event.sender);
                this.extractUserIdsFromMentions(
                    getContentAsFormattedText(
                        (k) => k,
                        chat.latestMessage.event.content,
                        get(cryptoLookup),
                    ),
                ).forEach((id) => userIds.add(id));
            }
        });
        return userIds;
    }

    // eslint-disable-next-line @typescript-eslint/ban-ts-comment
    //@ts-ignore
    async #updateUsers() {
        try {
            const now = BigInt(Date.now());
            const allUsers = this.#liveState.userStore;
            const usersToUpdate = new Set<string>();
            if (!this.#liveState.anonUser) {
                usersToUpdate.add(this.#liveState.user.userId);
            }

            const tenMinsAgo = now - BigInt(10 * ONE_MINUTE_MILLIS);
            for (const userId of this.#recentlyActiveUsersTracker.consume()) {
                const current = allUsers.get(userId);
                if (current === undefined || current.updated < tenMinsAgo) {
                    usersToUpdate.add(userId);
                }
                if (usersToUpdate.size >= 100) {
                    break;
                }
            }

            // Update all bot users
            for (const userId of this.#liveState.externalBots.keys()) {
                usersToUpdate.add(userId);
            }

            // Update all users we have direct chats with
            for (const chat of this.#liveState.chatSummariesList) {
                if (chat.kind == "direct_chat") {
                    usersToUpdate.add(chat.them.userId);
                }
            }

            // Also update any users who haven't been updated for at least 24 hours
            const oneDayAgo = now - BigInt(24 * ONE_HOUR);
            for (const user of allUsers.values()) {
                if (user.updated < oneDayAgo) {
                    usersToUpdate.add(user.userId);
                    if (usersToUpdate.size >= MAX_USERS_TO_UPDATE_PER_BATCH) {
                        break;
                    }
                }
            }

            for (const userId of get(specialUsers).keys()) {
                usersToUpdate.delete(userId);
            }

            console.log(`getting updates for ${usersToUpdate.size} user(s)`);
            const userGroups = groupBy<string, bigint>(usersToUpdate, (u) => {
                return allUsers.get(u)?.updated ?? BigInt(0);
            });

            await this.getUsers({
                userGroups: Array.from(userGroups).map(([updatedSince, users]) => ({
                    users,
                    updatedSince,
                })),
            });
        } catch (err) {
            this.#logger.error("Error updating users", err as Error);
        }
    }

    async #handleChatsResponse(
        updateRegistryTask: Promise<void> | undefined,
        initialLoad: boolean,
        chatsResponse: UpdatesResult,
    ): Promise<void> {
        if (initialLoad || chatsResponse.anyUpdates) {
            if (chatsResponse.suspensionChanged !== undefined) {
                this.dispatchEvent(new UserSuspensionChanged());
                return;
            }

            if (updateRegistryTask !== undefined) {
                // We need the registry to be loaded before we attempt to render chats / events
                await updateRegistryTask;
            }

            const chats = (chatsResponse.state.directChats as ChatSummary[])
                .concat(chatsResponse.state.groupChats)
                .concat(chatsResponse.state.communities.flatMap((c) => c.channels));

            this.#updateReadUpToStore(chats);

            if (this.#cachePrimer === undefined && !this.#liveState.anonUser) {
                this.#cachePrimer = new CachePrimer(
                    this,
                    this.#liveState.user.userId,
                    chatsResponse.state.userCanisterLocalUserIndex,
                    (ev) => this.dispatchEvent(ev),
                    (ev) => this.dispatchEvent(ev),
                );
            }
            if (this.#cachePrimer !== undefined) {
                this.#cachePrimer.processChats(chats);
            }

            const userIds = this.#userIdsFromChatSummaries(chats);
            if (chatsResponse.state.referrals !== undefined) {
                for (const userId of chatsResponse.state.referrals.map((r) => r.userId)) {
                    userIds.add(userId);
                }
            }
            if (!this.#liveState.anonUser) {
                userIds.add(this.#liveState.user.userId);
            }
            await this.getMissingUsers(userIds);

            if (chatsResponse.state.blockedUsers !== undefined) {
                blockedUsers.set(new Set(chatsResponse.state.blockedUsers));
            }

            // if the selected community has updates, reload the details
            const selectedCommunity = this.#liveState.selectedCommunity;
            if (selectedCommunity !== undefined) {
                const updatedCommunity = chatsResponse.state.communities.find(
                    (c) => c.id.communityId === selectedCommunity.id.communityId,
                );

                if (
                    updatedCommunity !== undefined &&
                    updatedCommunity.lastUpdated > selectedCommunity.lastUpdated
                ) {
                    this.#loadCommunityDetails(updatedCommunity);
                }
            }

            // If we are still previewing a community we are a member of then remove the preview
            for (const community of chatsResponse.state.communities) {
                if (
                    community?.membership !== undefined &&
                    this.#liveState.communityPreviews.has(community.id)
                ) {
                    removeCommunityPreview(community.id);
                }
            }

            if (this.#liveState.uninitializedDirectChats.size > 0) {
                for (const chat of chats) {
                    if (this.#liveState.uninitializedDirectChats.has(chat.id)) {
                        removeUninitializedDirectChat(chat.id);
                    }
                }
            }

            setGlobalState(
                chatsResponse.state.communities,
                chats,
                chatsResponse.state.favouriteChats,
                new Map<ChatListScope["kind"], ChatIdentifier[]>([
                    ["group_chat", chatsResponse.state.pinnedGroupChats],
                    ["direct_chat", chatsResponse.state.pinnedDirectChats],
                    ["favourite", chatsResponse.state.pinnedFavouriteChats],
                    ["community", chatsResponse.state.pinnedChannels],
                    ["none", []],
                ]),
                chatsResponse.state.achievements,
                chatsResponse.state.chitState,
                chatsResponse.state.referrals,
                chatsResponse.state.walletConfig,
                chatsResponse.state.messageActivitySummary,
                chatsResponse.state.installedBots,
                chatsResponse.state.apiKeys,
            );

            const selectedChatId = this.#liveState.selectedChatId;

            if (selectedChatId !== undefined) {
                if (this.#liveState.chatSummaries.get(selectedChatId) === undefined) {
                    clearSelectedChat();
                    this.dispatchEvent(new SelectedChatInvalid());
                } else {
                    const updatedEvents = ChatMap.fromMap(chatsResponse.updatedEvents);
                    this.#chatUpdated(selectedChatId, updatedEvents.get(selectedChatId) ?? []);
                }
            }

            const currentUser = this.#liveState.userStore.get(this.#liveState.user.userId);
            const avatarId = currentUser?.blobReference?.blobId;
            if (chatsResponse.state.avatarId !== avatarId) {
                const blobReference =
                    chatsResponse.state.avatarId === undefined
                        ? undefined
                        : {
                              canisterId: this.#liveState.user.userId,
                              blobId: chatsResponse.state.avatarId,
                          };
                const dataContent = {
                    blobReference,
                    blobData: undefined,
                    blobUrl: undefined,
                };
                if (currentUser) {
                    const user = {
                        ...currentUser,
                        ...dataContent,
                    };
                    userStore.add(this.#rehydrateDataContent(user, "avatar"));
                }
            }

            // If the latest message in a chat is sent by the current user, then we know they must have read up to
            // that message, so we mark the chat as read up to that message if it isn't already. This happens when a
            // user sends a message on one device then looks at OpenChat on another.
            for (const chat of chats) {
                const latestMessage = chat.latestMessage?.event;
                if (
                    latestMessage !== undefined &&
                    latestMessage.sender === this.#liveState.user.userId &&
                    (chat.membership?.readByMeUpTo ?? -1) < latestMessage.messageIndex &&
                    !unconfirmed.contains({ chatId: chat.id }, latestMessage.messageId)
                ) {
                    messagesRead.markReadUpTo({ chatId: chat.id }, latestMessage.messageIndex);
                }
            }

            pinNumberRequiredStore.set(chatsResponse.state.pinNumberSettings !== undefined);

            chatsInitialised.set(true);

            this.dispatchEvent(new ChatsUpdated());

            if (chatsResponse.newAchievements.length > 0) {
                const filtered = chatsResponse.newAchievements.filter(
                    (a) => a.timestamp > chatsResponse.state.achievementsLastSeen,
                );
                if (filtered.length > 0) {
                    this.dispatchEvent(new ChitEarnedEvent(filtered));
                }
            }

            if (initialLoad) {
                this.#startExchangeRatePoller();
                if (!this.#liveState.anonUser) {
                    this.#initWebRtc();
                    startMessagesReadTracker(this);
                    this.refreshSwappableTokens();
                    window.setTimeout(() => this.#refreshBalancesInSeries(), 0);
                }
            }
        }
    }

    #botsLoaded = false;

    async #loadBots() {
        return new Promise<void>((resolve) => {
            this.#sendStreamRequest({
                kind: "getBots",
                initialLoad: !this.#botsLoaded,
            }).subscribe({
                onResult: async ({ bots }) => {
                    setExternalBots(bots);
                    this.#botsLoaded = true;
                },
                onError: (err) => {
                    console.warn("getBots threw an error: ", err);
                    resolve();
                },
                onEnd: () => {
                    resolve();
                },
            });
        });
    }
    async #loadChats() {
        const initialLoad = !this.#liveState.chatsInitialised;
        chatsLoading.set(initialLoad);

        const updateRegistryTask = initialLoad ? this.#updateRegistry() : undefined;

        return new Promise<void>((resolve) => {
            this.#sendStreamRequest({
                kind: "getUpdates",
                initialLoad,
            }).subscribe({
                onResult: async (resp) => {
                    await this.#handleChatsResponse(
                        updateRegistryTask,
                        !this.#liveState.chatsInitialised,
                        resp as UpdatesResult,
                    );
                    chatsLoading.set(!this.#liveState.chatsInitialised);
                },
                onError: (err) => {
                    console.warn("getUpdates threw an error: ", err);
                    resolve();
                },
                onEnd: () => {
                    resolve();
                },
            });
        });
    }

    async #getLastOnlineDatesBatched(userIds: string[]): Promise<Record<string, number>> {
        userIds.forEach((u) => this.#lastOnlineDatesPending.add(u));
        if (this.#lastOnlineDatesPromise === undefined) {
            // Wait 50ms so that the last online dates can be retrieved in a single batch
            this.#lastOnlineDatesPromise = new Promise((resolve) =>
                window.setTimeout(resolve, 50),
            ).then((_) => this.#processLastOnlineDatesQueue());
        }

        return this.#lastOnlineDatesPromise;
    }

    async #processLastOnlineDatesQueue(): Promise<Record<string, number>> {
        const userIds = [...this.#lastOnlineDatesPending];
        this.#lastOnlineDatesPromise = undefined;
        this.#lastOnlineDatesPending.clear();

        try {
            const response = await this.#sendRequest({ kind: "lastOnline", userIds });
            // for any userIds that did not come back in the response set the lastOnline value to 0
            // we still want to capture a value so that we don't keep trying to look up the same user over and over
            const updates = userIds.reduce(
                (updates, userId) => {
                    updates[userId] = response[userId] ?? 0;
                    return updates;
                },
                {} as Record<string, number>,
            );
            lastOnlineDates.set(Object.entries(updates), Date.now());
            return updates;
        } catch {
            return {};
        }
    }

    #updateReadUpToStore(chatSummaries: ChatSummary[]): void {
        messagesRead.batchUpdate(() => {
            for (const chat of chatSummaries) {
                if (chat.kind === "group_chat" || chat.kind === "channel") {
                    const threads: ThreadRead[] = (chat.membership?.latestThreads ?? []).reduce(
                        (res, next) => {
                            if (next.readUpTo !== undefined) {
                                res.push({
                                    threadRootMessageIndex: next.threadRootMessageIndex,
                                    readUpTo: next.readUpTo,
                                });
                            }
                            return res;
                        },
                        [] as ThreadRead[],
                    );

                    messagesRead.syncWithServer(
                        chat.id,
                        chat.membership?.readByMeUpTo,
                        threads,
                        chat.dateReadPinned,
                    );
                } else {
                    messagesRead.syncWithServer(
                        chat.id,
                        chat.membership.readByMeUpTo,
                        [],
                        undefined,
                    );
                }
            }
        });
    }

    #validMouseEvent(e: MouseEvent) {
        return e instanceof MouseEvent && e.isTrusted && e.type === "click";
    }

    claimPrize(
        chatId: MultiUserChatIdentifier,
        messageId: bigint,
        e: MouseEvent,
    ): Promise<boolean> {
        if (!this.#validMouseEvent(e)) {
            return Promise.resolve(false);
        }

        return this.#sendRequest({ kind: "claimPrize", chatId, messageId })
            .then((resp) => {
                if (resp.kind !== "success") {
                    return false;
                } else {
                    localMessageUpdates.markPrizeClaimed(messageId, this.#liveState.user.userId);
                    return true;
                }
            })
            .catch(() => false);
    }

    async acceptP2PSwap(
        chatId: ChatIdentifier,
        threadRootMessageIndex: number | undefined,
        messageId: bigint,
    ): Promise<AcceptP2PSwapResponse> {
        let pin: string | undefined = undefined;

        if (this.#liveState.pinNumberRequired) {
            pin = await this.#promptForCurrentPin("pinNumber.enterPinInfo");
        }

        localMessageUpdates.setP2PSwapStatus(messageId, {
            kind: "p2p_swap_reserved",
            reservedBy: this.#liveState.user.userId,
        });

        const newAchievement = !this.#liveState.globalState.achievements.has("accepted_swap_offer");

        return this.#sendRequest({
            kind: "acceptP2PSwap",
            chatId,
            threadRootMessageIndex,
            messageId,
            pin,
            newAchievement,
        })
            .then((resp) => {
                localMessageUpdates.setP2PSwapStatus(
                    messageId,
                    mapAcceptP2PSwapResponseToStatus(resp, this.#liveState.user.userId),
                );

                if (
                    resp.kind === "pin_incorrect" ||
                    resp.kind === "pin_required" ||
                    resp.kind === "too_main_failed_pin_attempts"
                ) {
                    pinNumberFailureStore.set(resp as PinNumberFailures);
                }

                return resp;
            })
            .catch((err) => {
                localMessageUpdates.setP2PSwapStatus(messageId, { kind: "p2p_swap_open" });
                return { kind: "internal_error", text: err.toString() };
            });
    }

    cancelP2PSwap(
        chatId: ChatIdentifier,
        threadRootMessageIndex: number | undefined,
        messageId: bigint,
    ): Promise<CancelP2PSwapResponse> {
        localMessageUpdates.setP2PSwapStatus(messageId, {
            kind: "p2p_swap_cancelled",
        });
        return this.#sendRequest({
            kind: "cancelP2PSwap",
            chatId,
            threadRootMessageIndex,
            messageId,
        })
            .then((resp) => {
                localMessageUpdates.setP2PSwapStatus(
                    messageId,
                    mapCancelP2PSwapResponseToStatus(resp),
                );
                return resp;
            })
            .catch((err) => {
                localMessageUpdates.setP2PSwapStatus(messageId, { kind: "p2p_swap_open" });
                return { kind: "internal_error", text: err.toString() };
            });
    }

    joinVideoCall(chatId: ChatIdentifier, messageId: bigint): Promise<JoinVideoCallResponse> {
        const newAchievement = !this.#liveState.globalState.achievements.has("joined_call");

        return this.#sendRequest({
            kind: "joinVideoCall",
            chatId,
            messageId,
            newAchievement,
        });
    }

    setVideoCallPresence(
        chatId: MultiUserChatIdentifier,
        messageId: bigint,
        presence: VideoCallPresence,
    ): Promise<boolean> {
        const newAchievement = !this.#liveState.globalState.achievements.has("joined_call");

        return this.#sendRequest({
            kind: "setVideoCallPresence",
            chatId,
            messageId,
            presence,
            newAchievement,
        })
            .then((resp) => resp === "success")
            .catch(() => false);
    }

    // FIXME - should this input param be a Map
    #mapVideoCallParticipants(
        users: Record<string, UserSummary>,
        participant: VideoCallParticipant,
    ): Record<string, UserSummary> {
        const user = this.#liveState.userStore.get(participant.userId);
        if (user) {
            users[participant.userId] = user;
        }
        return users;
    }

    videoCallParticipants(
        chatId: MultiUserChatIdentifier,
        messageId: bigint,
        updatesSince: bigint,
    ): Promise<{
        participants: Record<string, UserSummary>;
        hidden: Record<string, UserSummary>;
        lastUpdated: bigint;
    }> {
        return this.#sendRequest({
            kind: "videoCallParticipants",
            chatId,
            messageId,
            updatesSince,
        })
            .then(async (resp) => {
                if (resp.kind === "success") {
                    const allUserIds = [
                        ...resp.participants.map((u) => u.userId),
                        ...resp.hidden.map((u) => u.userId),
                    ];
                    await this.getMissingUsers(allUserIds);

                    return {
                        participants: resp.participants.reduce<Record<string, UserSummary>>(
                            (u, p) => this.#mapVideoCallParticipants(u, p),
                            {},
                        ),
                        hidden: resp.hidden.reduce<Record<string, UserSummary>>(
                            (u, p) => this.#mapVideoCallParticipants(u, p),
                            {},
                        ),
                        lastUpdated: resp.lastUpdated,
                    };
                } else {
                    return {
                        participants: {},
                        hidden: {},
                        lastUpdated: updatesSince,
                    };
                }
            })
            .catch((_) => ({
                participants: {},
                hidden: {},
                lastUpdated: updatesSince,
            }));
    }

    #overwriteUserInStore(
        userId: string,
        updater: (user: UserSummary) => UserSummary | undefined,
    ): void {
        const user = this.#liveState.userStore.get(userId);
        if (user !== undefined) {
            const updated = updater(user);
            if (updated !== undefined) {
                userStore.add(updated);
            }
        }
    }

    #updateDiamondStatusInUserStore(status: DiamondMembershipStatus): void {
        this.#overwriteUserInStore(this.#liveState.user.userId, (user) => {
            const changed = status.kind !== user.diamondStatus;
            return changed ? { ...user, diamondStatus: status.kind } : undefined;
        });
    }

    #setDiamondStatus(status: DiamondMembershipStatus): void {
        const now = Date.now();
        this.#updateDiamondStatusInUserStore(status);
        if (status.kind === "active") {
            const expiry = Number(status.expiresAt);
            if (expiry > now) {
                if (this.#membershipCheck !== undefined) {
                    window.clearTimeout(this.#membershipCheck);
                }
                const interval = expiry - now;
                this.#membershipCheck = window.setTimeout(
                    () => {
                        this.getCurrentUser().then((user) => {
                            if (user.kind === "created_user") {
                                currentUser.set(user);
                            } else {
                                this.logout();
                            }
                        });
                        this.#membershipCheck = undefined;
                    },
                    Math.min(MAX_INT32, interval),
                );
            }
        }
    }

    diamondMembershipFees(): Promise<DiamondMembershipFees[]> {
        return this.#sendRequest({
            kind: "diamondMembershipFees",
        }).catch(() => []);
    }

    reportedMessages(userId: string | undefined): Promise<string> {
        return this.#sendRequest({
            kind: "reportedMessages",
            userId,
        });
    }

    payForDiamondMembership(
        token: string,
        duration: DiamondMembershipDuration,
        recurring: boolean,
        expectedPriceE8s: bigint,
    ): Promise<PayForDiamondMembershipResponse> {
        return this.#sendRequest({
            kind: "payForDiamondMembership",
            userId: this.#liveState.user.userId,
            token,
            duration,
            recurring,
            expectedPriceE8s,
        })
            .then((resp) => {
                if (resp.kind === "success") {
                    currentUser.update((user) => ({
                        ...user,
                        diamondStatus: resp.status,
                    }));
                    this.#setDiamondStatus(resp.status);
                }
                return resp;
            })
            .catch(() => ({ kind: "internal_error" }));
    }

    setMessageReminder(
        chatId: ChatIdentifier,
        eventIndex: number,
        remindAt: number,
        notes?: string,
        threadRootMessageIndex?: number,
    ): Promise<boolean> {
        return this.#sendRequest({
            kind: "setMessageReminder",
            chatId,
            eventIndex,
            remindAt,
            notes,
            threadRootMessageIndex,
        })
            .then((res) => {
                return res === "success";
            })
            .catch(() => false);
    }

    cancelMessageReminder(
        messageId: bigint,
        content: MessageReminderCreatedContent,
    ): Promise<boolean> {
        localMessageUpdates.markCancelled(messageId, content);
        return this.#sendRequest({
            kind: "cancelMessageReminder",
            reminderId: content.reminderId,
        }).catch(() => {
            localMessageUpdates.revertCancelled(messageId);
            return false;
        });
    }

    reportMessage(
        chatId: ChatIdentifier,
        threadRootMessageIndex: number | undefined,
        messageId: bigint,
        deleteMessage: boolean,
    ): Promise<boolean> {
        return this.#sendRequest({
            kind: "reportMessage",
            chatId,
            threadRootMessageIndex,
            messageId,
            deleteMessage,
        }).catch(() => false);
    }

    declineInvitation(chatId: MultiUserChatIdentifier): Promise<boolean> {
        return this.#sendRequest({ kind: "declineInvitation", chatId })
            .then((res) => {
                return res === "success";
            })
            .catch(() => false);
    }

    updateMarketMakerConfig(
        config: UpdateMarketMakerConfigArgs,
    ): Promise<UpdateMarketMakerConfigResponse> {
        return this.#sendRequest({ kind: "updateMarketMakerConfig", ...config });
    }

    displayName(user?: UserSummary): string {
        return user !== undefined
            ? `${user?.displayName ?? user?.username}`
            : this.config.i18nFormatter("unknownUser");
    }

    hasModerationFlag(flags: number, flag: ModerationFlag): boolean {
        return hasFlag(flags, flag);
    }

    setModerationFlags(flags: number): Promise<number> {
        const previousValue = this.#liveState.user.moderationFlagsEnabled;
        currentUser.update((user) => ({
            ...user,
            moderationFlagsEnabled: flags,
        }));

        return this.#sendRequest({
            kind: "setModerationFlags",
            flags,
        })
            .then((resp) => (resp === "success" ? flags : previousValue))
            .catch(() => {
                currentUser.update((user) => ({
                    ...user,
                    moderationFlagsEnabled: previousValue,
                }));
                return previousValue;
            });
    }

    async tipMessage(
        messageContext: MessageContext,
        messageId: bigint,
        transfer: PendingCryptocurrencyTransfer,
        currentTip: bigint,
    ): Promise<TipMessageResponse> {
        const chat = this.#liveState.chatSummaries.get(messageContext.chatId);
        if (chat === undefined) {
            return Promise.resolve({ kind: "failure" });
        }

        let pin: string | undefined = undefined;

        if (this.#liveState.pinNumberRequired) {
            pin = await this.#promptForCurrentPin("pinNumber.enterPinInfo");
        }

        const userId = this.#liveState.user.userId;
        const totalTip = transfer.amountE8s + currentTip;
        const decimals = get(cryptoLookup)[transfer.ledger].decimals;

        localMessageUpdates.markTip(messageId, transfer.ledger, userId, totalTip);

        function undoLocally() {
            localMessageUpdates.markTip(messageId, transfer.ledger, userId, -totalTip);
        }

        return this.#sendRequest({
            kind: "tipMessage",
            messageContext,
            messageId,
            transfer,
            decimals,
            pin,
        })
            .then((resp) => {
                if (resp.kind !== "success") {
                    undoLocally();

                    if (
                        resp.kind === "pin_incorrect" ||
                        resp.kind === "pin_required" ||
                        resp.kind === "too_main_failed_pin_attempts"
                    ) {
                        pinNumberFailureStore.set(resp as PinNumberFailures);
                    }
                }

                return resp;
            })
            .catch((_) => {
                undoLocally();
                return { kind: "failure" };
            });
    }

    loadSavedCryptoAccounts(): Promise<NamedAccount[]> {
        return this.#sendRequest({
            kind: "loadSavedCryptoAccounts",
        }).catch(() => []);
    }

    saveCryptoAccount(namedAccount: NamedAccount): Promise<SaveCryptoAccountResponse> {
        return this.#sendRequest({
            kind: "saveCryptoAccount",
            namedAccount,
        }).catch(() => ({ kind: "failure" }));
    }

    isMemberOfAirdropChannel(): boolean {
        if (this.currentAirdropChannel === undefined) return false;
        const airdropChannel = this.#liveState.allChats.get(this.currentAirdropChannel.id);
        return (airdropChannel?.membership.role ?? "none") !== "none";
    }

    async #updateRegistry(): Promise<void> {
        let resolved = false;
        return new Promise((resolve) => {
            this.#sendStreamRequest({
                kind: "updateRegistry",
            }).subscribe({
                onResult: ([registry, updated]) => {
                    if (updated || Object.keys(get(cryptoLookup)).length === 0) {
                        this.currentAirdropChannel = registry.currentAirdropChannel;
                        const cryptoRecord = toRecord(registry.tokenDetails, (t) => t.ledger);

                        nervousSystemLookup.set(
                            toRecord(
                                registry.nervousSystemSummary.map((ns) => ({
                                    ...ns,
                                    token: cryptoRecord[ns.ledgerCanisterId],
                                })),
                                (ns) => ns.governanceCanisterId,
                            ),
                        );

                        cryptoLookup.set(cryptoRecord);

                        messageFiltersStore.set(
                            registry.messageFilters
                                .map((f) => {
                                    try {
                                        return { id: f.id, regex: new RegExp(f.regex, "mi") };
                                    } catch {
                                        return undefined;
                                    }
                                })
                                .filter((f) => f !== undefined) as MessageFilter[],
                        );
                    }

                    // make sure we only resolve once so that we don't end up waiting for the downstream fetch
                    if (!resolved) {
                        resolved = true;
                        resolve();
                    }
                },
                onError: (err) => {
                    console.warn(`Failed to update the registry: ${err}`);
                    resolve();
                },
            });
        });
    }

    #updateExchangeRates(): Promise<void> {
        return this.#sendRequest({ kind: "exchangeRates" })
            .then((exchangeRates) => exchangeRatesLookupStore.set(exchangeRates))
            .catch(() => undefined);
    }

    async #refreshBalancesInSeries() {
        const config = this.#liveState.walletConfig;
        for (const t of Object.values(get(cryptoLookup))) {
            if (config.kind === "auto_wallet" || config.tokens.has(t.ledger)) {
                await this.refreshAccountBalance(t.ledger);
            }
        }
    }

    #getSnsLogo(governanceCanisterId: string): string | undefined {
        return this.tryGetNervousSystem(governanceCanisterId)?.token.logo;
    }

    tryGetNervousSystem(
        governanceCanisterId: string | undefined,
    ): NervousSystemDetails | undefined {
        if (governanceCanisterId !== undefined) {
            const nsLookup = get(nervousSystemLookup);
            if (governanceCanisterId in nsLookup) {
                return nsLookup[governanceCanisterId];
            }
        }
    }

    tryGetCryptocurrency(ledgerCanisterId: string | undefined): CryptocurrencyDetails | undefined {
        if (ledgerCanisterId !== undefined) {
            const lookup = get(cryptoLookup);
            if (ledgerCanisterId in lookup) {
                return lookup[ledgerCanisterId];
            }
        }
    }

    // the key might be a username or it might be a user group name
    getUserLookupForMentions(): Record<string, UserOrUserGroup> {
        if (this.#userLookupForMentions === undefined) {
            const lookup = {} as Record<string, UserOrUserGroup>;
            const userStore = this.#liveState.userStore;
            for (const member of this.#liveState.currentChatMembers) {
                const userId = member.userId;
                let user = userStore.get(userId);
                if (user !== undefined && this.#liveState.selectedChat?.kind === "channel") {
                    user = {
                        ...user,
                        displayName: this.getDisplayName(
                            user,
                            this.#liveState.currentCommunityMembers,
                        ),
                    };
                }
                if (user?.username !== undefined) {
                    lookup[user.username.toLowerCase()] = user as UserSummary;
                }
            }
            if (this.#liveState.selectedCommunity !== undefined) {
                const userGroups = [...this.#liveState.selectedCommunity.userGroups.values()];
                userGroups.forEach((ug) => (lookup[ug.name.toLowerCase()] = ug));
            }
            if (
                this.#liveState.selectedChatId !== undefined &&
                this.canMentionAllMembers(this.#liveState.selectedChatId)
            ) {
                lookup["everyone"] = { kind: "everyone" };
            }
            this.#userLookupForMentions = lookup;
        }
        return this.#userLookupForMentions;
    }

    lookupUserForMention(username: string, includeSelf: boolean): UserOrUserGroup | undefined {
        const lookup = this.getUserLookupForMentions();

        const userOrGroup = lookup[username.toLowerCase()];
        if (userOrGroup === undefined) return undefined;

        switch (userOrGroup.kind) {
            case "user_group":
            case "everyone":
                return userOrGroup;
            default:
                return includeSelf || userOrGroup.userId !== this.#liveState.user.userId
                    ? userOrGroup
                    : undefined;
        }
    }

    getCachePrimerTimestamps(): Promise<Record<string, bigint>> {
        return this.#sendRequest({ kind: "getCachePrimerTimestamps" }).catch(() => ({}));
    }

    submitProposal(governanceCanisterId: string, proposal: CandidateProposal): Promise<boolean> {
        const nervousSystem = this.tryGetNervousSystem(governanceCanisterId);
        if (nervousSystem === undefined) {
            this.#logger.error(
                "Cannot find NervousSystemDetails for governanceCanisterId",
                governanceCanisterId,
            );
            return Promise.resolve(false);
        }

        return this.#sendRequest(
            {
                kind: "submitProposal",
                currentUserId: this.#liveState.user.userId,
                governanceCanisterId,
                proposal,
                ledger: nervousSystem.token.ledger,
                token: nervousSystem.token.symbol,
                proposalRejectionFee: nervousSystem.proposalRejectionFee,
                transactionFee: nervousSystem.token.transferFee,
            },
            false,
            2 * DEFAULT_WORKER_TIMEOUT,
        )
            .then((resp) => {
                if (resp.kind === "success" || resp.kind === "retrying") {
                    return true;
                }

                this.#logger.error("Failed to submit proposal", resp);
                return false;
            })
            .catch(() => false);
    }

    refreshSwappableTokens(): Promise<Set<string>> {
        return this.#sendRequest({
            kind: "canSwap",
            tokenLedgers: new Set(Object.keys(get(cryptoLookup))),
        }).then((tokens) => {
            swappableTokensStore.set(tokens);
            return tokens;
        });
    }

    getTokenSwaps(inputTokenLedger: string): Promise<Record<string, DexId[]>> {
        const outputTokenLedgers = Object.keys(get(cryptoLookup)).filter(
            (t) => t !== inputTokenLedger,
        );

        return this.#sendRequest({
            kind: "getTokenSwaps",
            inputTokenLedger,
            outputTokenLedgers,
        });
    }

    getTokenSwapQuotes(
        inputTokenLedger: string,
        outputTokenLedger: string,
        amountIn: bigint,
    ): Promise<[DexId, bigint][]> {
        return this.#sendRequest({
            kind: "getTokenSwapQuotes",
            inputTokenLedger,
            outputTokenLedger,
            amountIn,
        });
    }

    async swapTokens(
        swapId: bigint,
        inputTokenLedger: string,
        outputTokenLedger: string,
        amountIn: bigint,
        minAmountOut: bigint,
        dex: DexId,
    ): Promise<SwapTokensResponse> {
        let pin: string | undefined = undefined;

        if (this.#liveState.pinNumberRequired) {
            pin = await this.#promptForCurrentPin("pinNumber.enterPinInfo");
        }

        const lookup = get(cryptoLookup);

        return this.#sendRequest(
            {
                kind: "swapTokens",
                swapId,
                inputTokenDetails: lookup[inputTokenLedger],
                outputTokenDetails: lookup[outputTokenLedger],
                amountIn,
                minAmountOut,
                dex,
                pin,
            },
            false,
            1000 * 60 * 3,
        ).then((resp) => {
            if (
                resp.kind === "pin_incorrect" ||
                resp.kind === "pin_required" ||
                resp.kind === "too_main_failed_pin_attempts"
            ) {
                pinNumberFailureStore.set(resp as PinNumberFailures);
            }

            return resp;
        });
    }

    tokenSwapStatus(swapId: bigint): Promise<TokenSwapStatusResponse> {
        return this.#sendRequest({
            kind: "tokenSwapStatus",
            swapId,
        });
    }

    localUserIndexForCommunity(communityId: string): string {
        const community = this.#liveState.communities.get({ kind: "community", communityId });
        if (community === undefined) {
            throw new Error("Community not found");
        }
        return community.localUserIndex;
    }

    // This will pretend that the value is english and apply it to the english i18n dictionary temporarily.
    // This is just so that we have the option to look at it in the UI to check for layout problems
    previewTranslationCorrection(key: string, value: string): void {
        applyTranslationCorrection("en-GB", key, value);
    }

    proposeTranslationCorrection(
        locale: string,
        key: string,
        value: string,
    ): Promise<ProposeResponse> {
        return this.#sendRequest({
            kind: "proposeTranslation",
            locale,
            key,
            value,
        })
            .then((res) => {
                if (res === "success") {
                    applyTranslationCorrection(locale, key, value);
                }
                return res;
            })
            .catch(() => "failure");
    }

    getProposedTranslationCorrections(): Promise<CandidateTranslations[]> {
        return this.#sendRequest({
            kind: "getProposedTranslations",
        })
            .then((res) => (res.kind === "success" ? res.proposed : []))
            .catch(() => []);
    }

    rejectTranslationCorrection(id: bigint, reason: RejectReason): Promise<boolean> {
        return this.#sendRequest({
            kind: "rejectTranslation",
            id,
            reason,
        })
            .then((res) => res === "success")
            .catch(() => false);
    }

    approveTranslationCorrection(id: bigint): Promise<boolean> {
        return this.#sendRequest({
            kind: "approveTranslation",
            id,
        })
            .then((res) => res === "success")
            .catch(() => false);
    }

    async #sendVideoCallUsersWebRtcMessage(msg: WebRtcMessage, chatId: ChatIdentifier) {
        const chat = this.#liveState.allChats.get(chatId);
        if (chat === undefined) {
            throw new Error(`Unknown chat: ${chatId}`);
        }
        let userIds: string[] = [];
        const me = this.#liveState.user.userId;
        if (chat !== undefined) {
            if (chat.kind === "direct_chat") {
                userIds.push(chat.them.userId);
            } else if (this.isChatPrivate(chat)) {
                userIds = this.#liveState.currentChatMembers
                    .map((m) => m.userId)
                    .filter((id) => id !== me);
            }
            if (userIds.length > 0) {
                await Promise.all(
                    userIds.map((id) =>
                        rtcConnectionsManager.create(
                            this.#liveState.user.userId,
                            id,
                            this.config.meteredApiKey,
                        ),
                    ),
                );
                this.#sendRtcMessage(userIds, msg);
            }
        }
    }

    async ringOtherUsers(chatId: ChatIdentifier, messageId: bigint) {
        this.#sendVideoCallUsersWebRtcMessage(
            {
                kind: "remote_video_call_started",
                id: chatId,
                userId: this.#liveState.user.userId,
                messageId,
            },
            chatId,
        );
    }

    #getRoomAccessToken(
        authToken: string,
    ): Promise<{ token: string; roomName: string; messageId: bigint; joining: boolean }> {
        // This will send the OC access JWT to the daily middleware service which will:
        // * validate the jwt
        // * create the room if necessary
        // * obtain an access token for the user
        // * return it to the front end
        const displayName = this.getDisplayName(
            this.#liveState.user,
            this.#liveState.currentCommunityMembers,
        );
        const user = this.#liveState.user;
        const username = user.username;
        const avatarId = this.#liveState.userStore.get(user.userId)?.blobReference?.blobId;
        const headers = new Headers();
        headers.append("x-auth-jwt", authToken);

        let url = `${this.config.videoBridgeUrl}/room/meeting_access_token?initiator-username=${username}&initiator-displayname=${displayName}`;
        if (avatarId) {
            url += `&initiator-avatarid=${avatarId}`;
        }
        return fetch(url, {
            method: "GET",
            headers: headers,
        }).then((res) => {
            if (res.ok) {
                return res.json();
            }
            if (res.status === 401) {
                const msg =
                    "Auth failed trying to obtain room access token. Might be something wrong with your JWT.";
                console.error(msg);
                throw new Error(msg);
            }
            if (res.status === 400) {
                throw new NoMeetingToJoin();
            }
            throw new Error(`Unable to get room access token: ${res.status}, ${res.statusText}`);
        });
    }

    #getLocalUserIndex(chat: ChatSummary, flipDirect: boolean = false): Promise<string> {
        switch (chat.kind) {
            case "group_chat":
                return Promise.resolve(chat.localUserIndex);
            case "channel":
                const community = this.#liveState.communities.get({
                    kind: "community",
                    communityId: chat.id.communityId,
                });
                if (community) {
                    return Promise.resolve(community.localUserIndex);
                } else {
                    throw new Error(`Unable to get the local user index for channel: ${chat.id}`);
                }
            case "direct_chat":
                return this.#sendRequest({
                    kind: "getLocalUserIndexForUser",
                    userId: flipDirect ? this.#liveState.user.userId : chat.them.userId,
                });
        }
    }

    endVideoCallOnBridge(authToken: string) {
        const headers = new Headers();
        headers.append("x-auth-jwt", authToken);
        return fetch(`${this.config.videoBridgeUrl}/room/end_meeting`, {
            method: "POST",
            headers: headers,
        }).then((res) => {
            if (!res.ok) {
                console.error(`Unable to get end meeting: ${res.status}, ${res.statusText}`);
            }
        });
    }

    endVideoCall(chatId: ChatIdentifier, messageId?: bigint) {
        const chat = this.#liveState.allChats.get(chatId);
        if (chat === undefined) {
            throw new Error(`Unknown chat: ${chatId}`);
        }
        if (messageId !== undefined) {
            this.#sendVideoCallUsersWebRtcMessage(
                {
                    kind: "remote_video_call_ended",
                    id: chatId,
                    userId: this.#liveState.user.userId,
                    messageId,
                },
                chatId,
            );
        }
        return this.#getLocalUserIndex(chat).then((localUserIndex) => {
            return this.#sendRequest({
                kind: "getAccessToken",
                accessTokenType: { kind: "join_video_call", chatId }, // TODO - this should have it's own token type really
                localUserIndex,
            })
                .then((token) => {
                    if (token === undefined) {
                        throw new Error("Didn't get an access token");
                    }
                    return token;
                })
                .then((token) => this.endVideoCallOnBridge(token));
        });
    }

    getVideoChatAccessToken(
        chatId: ChatIdentifier,
        accessTokenType: AccessTokenType,
    ): Promise<{ token: string; roomName: string; messageId: bigint; joining: boolean }> {
        const chat = this.#liveState.allChats.get(chatId);
        if (chat === undefined) {
            throw new Error(`Unknown chat: ${chatId}`);
        }

        return this.#getLocalUserIndex(chat).then((localUserIndex) => {
            return this.#sendRequest({
                kind: "getAccessToken",
                chatId,
                accessTokenType,
                localUserIndex,
            })
                .then((token) => {
                    if (token === undefined) {
                        throw new Error("Didn't get an access token");
                    }
                    console.log("TOKEN: ", token);
                    return token;
                })
                .then((token) => this.#getRoomAccessToken(token));
        });
    }

    updateBtcBalance(): Promise<UpdateBtcBalanceResponse> {
        return this.#sendRequest({
            kind: "updateBtcBalance",
            userId: this.#liveState.user.userId,
        });
    }

    async signUpWithWebAuthn(
        assumeIdentity: boolean,
    ): Promise<[ECDSAKeyIdentity, DelegationChain, WebAuthnKey]> {
        const webAuthnOrigin = this.config.webAuthnOrigin;
        if (webAuthnOrigin === undefined) throw new Error("WebAuthn origin not set");

        const webAuthnIdentity = await createWebAuthnIdentity(webAuthnOrigin, (key) => this.#storeWebAuthnKeyInCache(key));

        // We create a temporary key so that the user doesn't have to reauthenticate via WebAuthn, we store this key
        // in IndexedDb, it is valid for 30 days (the same as the other key delegations we use).
        const tempKey = await ECDSAKeyIdentity.generate();

        return await this.#finaliseWebAuthnSignin(
            tempKey,
            () => webAuthnIdentity,
            assumeIdentity,
        );
    }

    async signInWithWebAuthn() {
        const webAuthnOrigin = this.config.webAuthnOrigin;
        if (webAuthnOrigin === undefined) throw new Error("WebAuthn origin not set");

        const webAuthnIdentity = new MultiWebAuthnIdentity(webAuthnOrigin, (credentialId) =>
            this.lookupWebAuthnPubKey(credentialId),
        );
        await this.#finaliseWebAuthnSignin(
            webAuthnIdentity,
            () => webAuthnIdentity.innerIdentity(),
            true,
        );
    }

    async reSignInWithCurrentWebAuthnIdentity(): Promise<
        [ECDSAKeyIdentity, DelegationChain, WebAuthnKey]
    > {
        const webAuthnKey =
            this.#webAuthnKey ?? await this.#sendRequest({
                kind: "currentUserWebAuthnKey",
            });
        if (webAuthnKey === undefined) throw new Error("WebAuthnKey not set");

        const webAuthnIdentity = new WebAuthnIdentity(
            webAuthnKey.credentialId,
            unwrapDER(webAuthnKey.publicKey, DER_COSE_OID),
            undefined,
        );
        return await this.#finaliseWebAuthnSignin(
            webAuthnIdentity,
            () => webAuthnIdentity,
            false,
        );
    }

    async #finaliseWebAuthnSignin(
        initialKey: SignIdentity,
        webAuthnIdentityFn: () => WebAuthnIdentity,
        assumeIdentity: boolean,
    ): Promise<[ECDSAKeyIdentity, DelegationChain, WebAuthnKey]> {
        const sessionKey = await ECDSAKeyIdentity.generate();
        const delegationChain = await DelegationChain.create(
            initialKey,
            sessionKey.getPublicKey(),
            new Date(Date.now() + 30 * ONE_DAY),
        );
        const identity = DelegationIdentity.fromDelegation(sessionKey, delegationChain);
        // In the sign in case, we must defer getting the webAuthnIdentity until after it has been used to sign the
        // delegation, before that point we don't know which identity the user will choose.
        const webAuthnIdentity = webAuthnIdentityFn();
        const webAuthnKey = {
            publicKey: new Uint8Array(webAuthnIdentity.getPublicKey().toDer()),
            credentialId: new Uint8Array(webAuthnIdentity.rawId),
        };
        if (assumeIdentity) {
            this.#webAuthnKey = webAuthnKey;
            this.#authIdentityStorage.set(sessionKey, delegationChain);
            this.#loadedAuthenticationIdentity(identity, AuthProvider.PASSKEY);
        }
        return [sessionKey, delegationChain, webAuthnKey];
    }

    async lookupWebAuthnPubKey(credentialId: Uint8Array): Promise<Uint8Array> {
        const pubKey = await this.#sendRequest({
            kind: "lookupWebAuthnPubKey",
            credentialId,
        });

        if (pubKey === undefined) {
            throw new Error("Failed to lookup WebAuthn PubKey");
        }
        return pubKey;
    }

    #storeWebAuthnKeyInCache(key: WebAuthnKeyFull): Promise<void> {
        return this.#sendRequest({
            kind: "setCachedWebAuthnKey",
            key,
        });
    }

    async generateMagicLink(
        email: string,
        sessionKey: ECDSAKeyIdentity,
    ): Promise<GenerateMagicLinkResponse> {
        const sessionKeyDer = toDer(sessionKey);

        const resp = await this.#sendRequest({
            kind: "generateMagicLink",
            email,
            sessionKey: sessionKeyDer,
        }).catch(
            (error) =>
                ({
                    kind: "failed_to_send_email",
                    error: error.toString(),
                }) as GenerateMagicLinkResponse,
        );

        if (resp.kind === "success") {
            await storeEmailSignInSession(this.#authIdentityStorage.storage, {
                key: sessionKey,
                email,
                userKey: resp.userKey,
                expiration: resp.expiration,
            });
        } else {
            await removeEmailSignInSession(this.#authIdentityStorage.storage);
        }

        return resp;
    }

    getExternalAchievements() {
        return this.#sendRequest({ kind: "getExternalAchievements" }).catch((err) => {
            console.error("getExternalAchievements error", err);
            return [];
        });
    }

    markAchievementsSeen() {
        this.#sendRequest({ kind: "markAchievementsSeen" }).catch((err) => {
            console.error("markAchievementsSeen", err);
        });
    }

    async handleMagicLink(qs: string): Promise<HandleMagicLinkResponse> {
        const signInWithEmailCanister = this.config.signInWithEmailCanister;

        const response = await fetch(`https://${signInWithEmailCanister}.raw.icp0.io/auth${qs}`);

        if (response.ok) {
            const session = await getEmailSignInSession(this.#authIdentityStorage.storage);
            if (session === undefined) {
                return { kind: "session_not_found" };
            }

            await this.getSignInWithEmailDelegation(
                session.email,
                session.userKey,
                session.key,
                session.expiration,
                true,
            ).catch((error) => ({
                kind: "error",
                error: error.toString(),
            }));

            return { kind: "success" };
        } else if (response.status === 400) {
            const body = await response.text();
            if (body === "Link expired") {
                return { kind: "link_expired" };
            }
        }

        return { kind: "link_invalid" };
    }

    async getSignInWithEmailDelegation(
        email: string,
        userKey: Uint8Array,
        sessionKey: ECDSAKeyIdentity,
        expiration: bigint,
        assumeIdentity: boolean,
    ): Promise<
        | { kind: "success"; key: ECDSAKeyIdentity; delegation: DelegationChain }
        | { kind: "error"; error: string }
        | { kind: "not_found" }
    > {
        const sessionKeyDer = toDer(sessionKey);
        const getDelegationResponse = await this.#sendRequest({
            kind: "getSignInWithEmailDelegation",
            email,
            sessionKey: sessionKeyDer,
            expiration,
        });
        if (getDelegationResponse.kind === "success") {
            const identity = buildDelegationIdentity(
                userKey,
                sessionKey,
                getDelegationResponse.delegation,
                getDelegationResponse.signature,
            );
            const delegation = identity.getDelegation();
            if (assumeIdentity) {
                this.#authIdentityStorage.set(sessionKey, delegation);
                this.#loadedAuthenticationIdentity(identity, AuthProvider.EMAIL);
            }
            return {
                kind: "success",
                key: sessionKey,
                delegation,
            };
        }
        return getDelegationResponse;
    }

    siwePrepareLogin(address: string): Promise<SiwePrepareLoginResponse> {
        return this.#sendRequest({
            kind: "siwePrepareLogin",
            address,
        });
    }

    siwsPrepareLogin(address: string): Promise<SiwsPrepareLoginResponse> {
        return this.#sendRequest({
            kind: "siwsPrepareLogin",
            address,
        });
    }

    async signInWithWallet(
        token: "eth" | "sol",
        address: string,
        signature: string,
        assumeIdentity: boolean,
    ): Promise<
        | { kind: "success"; key: ECDSAKeyIdentity; delegation: DelegationChain }
        | { kind: "failure" }
    > {
        const sessionKey = await ECDSAKeyIdentity.generate();
        const sessionKeyDer = toDer(sessionKey);
        const loginResponse = await this.#sendRequest({
            kind: "loginWithWallet",
            token,
            address,
            signature,
            sessionKey: sessionKeyDer,
        });

        if (loginResponse.kind === "success") {
            const getDelegationResponse = await this.#sendRequest({
                kind: "getDelegationWithWallet",
                token,
                address,
                sessionKey: sessionKeyDer,
                expiration: loginResponse.expiration,
            });
            if (getDelegationResponse.kind === "success") {
                const identity = buildDelegationIdentity(
                    loginResponse.userKey,
                    sessionKey,
                    getDelegationResponse.delegation,
                    getDelegationResponse.signature,
                );
                const delegation = identity.getDelegation();
                if (assumeIdentity) {
                    await this.#authIdentityStorage.set(sessionKey, delegation);
                    this.#loadedAuthenticationIdentity(
                        identity,
                        token === "eth" ? AuthProvider.ETH : AuthProvider.SOL,
                    );
                }
                return {
                    kind: "success",
                    key: sessionKey,
                    delegation,
                };
            }
            return { kind: "failure" };
        } else {
            return { kind: "failure" };
        }
    }

    // **** Communities Stuff

    // takes a list of communities that may contain communities that we are a member of and/or preview communities
    // and overwrites them in the correct place
    updateCommunityIndexes(communities: CommunitySummary[]): void {
        const [previews, member] = communities.reduce(
            ([previews, member], c) => {
                if (this.#liveState.communityPreviews.has(c.id)) {
                    previews.push(c);
                } else {
                    member.push(c);
                }
                return [previews, member];
            },
            [[], []] as [CommunitySummary[], CommunitySummary[]],
        );
        if (previews.length > 0) {
            communityPreviewsStore.update((state) => {
                previews.forEach((p) => state.set(p.id, p));
                return state;
            });
        }

        if (member.length > 0) {
            globalStateStore.update((state) => {
                const communities = state.communities.clone();
                member.forEach((m) => communities.set(m.id, m));
                return {
                    ...state,
                    communities,
                };
            });
        }
        this.setCommunityIndexes(
            member.reduce(
                (idxs, c) => {
                    idxs[c.id.communityId] = c.membership.index;
                    return idxs;
                },
                {} as Record<string, number>,
            ),
        );
    }

    async setSelectedCommunity(
        id: CommunityIdentifier,
        inviteCode: string | null,
        clearChat = true,
    ): Promise<boolean> {
        let community = this.#liveState.communities.get(id);
        if (community === undefined) {
            // if we don't have the community it means we're not a member and we need to look it up
            if (inviteCode) {
                await this.setCommunityInvite({ id, code: inviteCode });
            }

            const referredBy = this.#extractReferralCodeFromPath() ?? this.#referralCode;
            if (referredBy) {
                await this.setCommunityReferral(id, referredBy);
            }

            const resp = await this.#sendRequest({
                kind: "getCommunitySummary",
                communityId: id.communityId,
            });
            if ("id" in resp) {
                // Make the community appear at the top of the list
                resp.membership.index = nextCommunityIndex();
                community = resp;
                addCommunityPreview(community);
            } else {
                // if we get here it means we're not a member of the community and we can't look it up
                // it may be private and we may not be invited.
                return false;
            }
        }

        if (clearChat) {
            this.clearSelectedChat();
        }

        if (community !== undefined) {
            this.#loadCommunityDetails(community);
        }
        return true;
    }

    importToCommunity(
        groupId: GroupChatIdentifier,
        communityId: CommunityIdentifier,
    ): Promise<ChannelIdentifier | undefined> {
        const group = this.#liveState.chatSummaries.get(groupId);
        return this.#sendRequest({
            kind: "importGroupToCommunity",
            groupId,
            communityId,
        })
            .then((resp) => {
                if (resp.kind === "success") {
                    if (group !== undefined) {
                        localChatSummaryUpdates.markAdded({
                            ...group,
                            id: resp.channelId,
                            kind: "channel",
                        } as ChannelSummary);
                    }
                    return resp.channelId;
                }
                return undefined;
            })
            .catch(() => undefined);
    }

    submitProofOfUniquePersonhood(
        credential: string,
        iiPrincipal: string,
    ): Promise<SubmitProofOfUniquePersonhoodResponse> {
        return this.#sendRequest({
            kind: "submitProofOfUniquePersonhood",
            iiPrincipal,
            credential,
        })
            .then((resp) => {
                if (resp.kind === "success") {
                    currentUser.update((user) => ({
                        ...user,
                        isUniquePerson: true,
                    }));
                    this.#overwriteUserInStore(this.#liveState.user.userId, (u) => ({
                        ...u,
                        isUniquePerson: true,
                    }));
                }
                return resp;
            })
            .catch((err) => {
                console.error("Failed to submit proof of unique personhood to the user index", err);
                return { kind: "invalid" };
            });
    }

    async joinCommunity(
        community: CommunitySummary,
        credentials: string[],
        paymentApprovals: PaymentGateApprovals,
    ): Promise<ClientJoinCommunityResponse> {
        const approveResponse = await this.approveAccessGatePayments(community, paymentApprovals);
        if (approveResponse.kind !== "success") {
            return approveResponse;
        }

        return this.#sendRequest({
            kind: "joinCommunity",
            id: community.id,
            credentialArgs: this.#buildVerifiedCredentialArgs(credentials),
        })
            .then((resp) => {
                if (resp.kind === "success") {
                    // Make the community appear at the top of the list
                    resp.community.membership.index = nextCommunityIndex();
                    this.#addCommunityLocally(resp.community);
                    removeCommunityPreview(community.id);
                    this.#loadCommunityDetails(resp.community);
                    messagesRead.batchUpdate(() => {
                        resp.community.channels.forEach((c) => {
                            if (c.latestMessage) {
                                messagesRead.markReadUpTo(
                                    { chatId: c.id },
                                    c.latestMessage.event.messageIndex,
                                );
                            }
                        });
                    });
                } else {
                    if (resp.kind === "gate_check_failed") {
                        return resp;
                    }
                    return CommonResponses.failure();
                }
                return CommonResponses.success();
            })
            .catch(() => CommonResponses.failure());
    }

    deleteCommunity(id: CommunityIdentifier): Promise<boolean> {
        const community = this.#liveState.communities.get(id);
        if (community === undefined) return Promise.resolve(false);

        this.#removeCommunityLocally(id);

        return this.#sendRequest({ kind: "deleteCommunity", id })
            .then((resp) => {
                if (resp !== "success") {
                    this.#addCommunityLocally(community);
                }
                return resp === "success";
            })
            .catch(() => false);
    }

    leaveCommunity(id: CommunityIdentifier): Promise<boolean> {
        const community = this.#liveState.communities.get(id);
        if (community === undefined) return Promise.resolve(false);

        this.#removeCommunityLocally(id);

        return this.#sendRequest({ kind: "leaveCommunity", id })
            .then((resp) => {
                if (resp !== "success") {
                    this.#addCommunityLocally(community);
                }
                return resp === "success";
            })
            .catch(() => false);
    }

    createCommunity(
        candidate: CommunitySummary,
        rules: Rules,
        defaultChannels: string[],
    ): Promise<CreateCommunityResponse> {
        return this.#sendRequest({
            kind: "createCommunity",
            community: candidate,
            rules,
            defaultChannels,
            defaultChannelRules: defaultChatRules("channel"),
        })
            .then((resp) => {
                if (resp.kind === "success") {
                    candidate.id = {
                        kind: "community",
                        communityId: resp.id,
                    };
                    this.#addCommunityLocally(candidate);
                }
                return resp;
            })
            .catch(() => ({
                kind: "failure",
            }));
    }

    addToFavourites(chatId: ChatIdentifier): Promise<boolean> {
        localChatSummaryUpdates.favourite(chatId);
        return this.#sendRequest({ kind: "addToFavourites", chatId })
            .then((resp) => {
                if (resp !== "success") {
                    localChatSummaryUpdates.unfavourite(chatId);
                }
                return resp === "success";
            })
            .catch(() => {
                localChatSummaryUpdates.unfavourite(chatId);
                return false;
            });
    }

    removeFromFavourites(chatId: ChatIdentifier): Promise<boolean> {
        localChatSummaryUpdates.unfavourite(chatId);
        if (this.#liveState.chatSummariesList.length === 0) {
            this.dispatchEvent(new SelectedChatInvalid());
        }

        return this.#sendRequest({ kind: "removeFromFavourites", chatId })
            .then((resp) => {
                if (resp !== "success") {
                    localChatSummaryUpdates.favourite(chatId);
                }
                return resp === "success";
            })
            .catch(() => {
                localChatSummaryUpdates.favourite(chatId);
                return false;
            });
    }

    saveCommunity(
        community: CommunitySummary,
        name: string | undefined,
        description: string | undefined,
        rules: UpdatedRules | undefined,
        permissions: CommunityPermissions | undefined,
        avatar: Uint8Array | undefined,
        banner: Uint8Array | undefined,
        gateConfig: AccessGateConfig | undefined,
        isPublic: boolean | undefined,
        primaryLanguage: string | undefined,
    ): Promise<boolean> {
        return this.#sendRequest({
            kind: "updateCommunity",
            communityId: community.id.communityId,
            name,
            description,
            rules,
            permissions,
            avatar,
            banner,
            gateConfig,
            isPublic,
            primaryLanguage,
        })
            .then((resp) => {
                if (resp.kind === "success") {
                    globalStateStore.update((g) => {
                        g.communities.set(community.id, community);
                        return g;
                    });
                    if (rules !== undefined && resp.rulesVersion !== undefined) {
                        communityStateStore.setProp(community.id, "rules", {
                            text: rules.text,
                            enabled: rules.enabled,
                            version: resp.rulesVersion,
                        });
                    }
                    return true;
                }
                return false;
            })
            .catch(() => false);
    }

    convertGroupToCommunity(
        group: GroupChatSummary,
        rules: Rules,
    ): Promise<ChannelIdentifier | undefined> {
        return this.#sendRequest({
            kind: "convertGroupToCommunity",
            chatId: group.id,
            historyVisible: group.historyVisible,
            rules,
        })
            .then((resp) => (resp.kind === "success" ? resp.id : undefined))
            .catch(() => undefined);
    }

    #deleteUserGroupLocally(id: CommunityIdentifier, userGroup: UserGroupDetails) {
        communityStateStore.updateProp(id, "userGroups", (groups) => {
            groups.delete(userGroup.id);
            return new Map(groups);
        });
    }

    #undeleteUserGroupLocally(id: CommunityIdentifier, userGroup: UserGroupDetails) {
        communityStateStore.updateProp(id, "userGroups", (groups) => {
            groups.set(userGroup.id, userGroup);
            return new Map(groups);
        });
    }

    deleteUserGroup(id: CommunityIdentifier, userGroup: UserGroupDetails): Promise<boolean> {
        this.#deleteUserGroupLocally(id, userGroup);
        return this.#sendRequest({
            kind: "deleteUserGroups",
            communityId: id.communityId,
            userGroupIds: [userGroup.id],
        })
            .then((resp) => {
                if (resp.kind !== "success") {
                    this.#undeleteUserGroupLocally(id, userGroup);
                }
                return resp.kind === "success";
            })
            .catch(() => {
                this.#undeleteUserGroupLocally(id, userGroup);
                return false;
            });
    }

    createUserGroup(
        id: CommunityIdentifier,
        userGroup: UserGroupDetails,
    ): Promise<CreateUserGroupResponse> {
        return this.#sendRequest({
            kind: "createUserGroup",
            communityId: id.communityId,
            name: userGroup.name,
            userIds: [...userGroup.members],
        })
            .then((resp) => {
                if (resp.kind === "success") {
                    communityStateStore.updateProp(id, "userGroups", (groups) => {
                        groups.set(resp.userGroupId, { ...userGroup, id: resp.userGroupId });
                        return new Map(groups);
                    });
                }
                return resp;
            })
            .catch(() => CommonResponses.failure());
    }

    getCommunityForChannel(id: ChannelIdentifier): CommunitySummary | undefined {
        return this.#liveState.communities.values().find((c) => {
            return c.channels.findIndex((ch) => chatIdentifiersEqual(ch.id, id)) >= 0;
        });
    }

    updateUserGroup(
        id: CommunityIdentifier,
        userGroup: UserGroupDetails,
        toAdd: Set<string>,
        toRemove: Set<string>,
    ): Promise<UpdateUserGroupResponse> {
        return this.#sendRequest({
            kind: "updateUserGroup",
            communityId: id.communityId,
            userGroupId: userGroup.id,
            name: userGroup.name,
            usersToAdd: [...toAdd],
            usersToRemove: [...toRemove],
        })
            .then((resp) => {
                if (resp.kind === "success") {
                    communityStateStore.updateProp(id, "userGroups", (groups) => {
                        groups.set(userGroup.id, userGroup);
                        return new Map(groups);
                    });
                }
                return resp;
            })
            .catch(() => CommonResponses.failure());
    }

    setChatListScope(scope: ChatListScope): void {
        if (scope.kind === "none") {
            chatListScopeStore.set(this.getDefaultScope());
        } else if (this.#liveState.chatListScope !== scope) {
            chatListScopeStore.set(scope);
        }
    }

    getDefaultScope(): ChatListScope {
        if (this.#liveState.anonUser) return { kind: "group_chat" };

        // sometimes we have to re-direct the user to home route "/"
        // However, with communities enabled it is not clear what this means
        // we actually need to direct the user to one of the global scopes "direct", "group" or "favourites"
        // which one we choose is kind of unclear and probably depends on the state

        const global = this.#liveState.globalState;
        const favourites = this.#liveState.favourites;
        if (favourites.size > 0) return { kind: "favourite" };
        if (global.groupChats.size > 0) return { kind: "group_chat" };
        return { kind: "direct_chat" };
    }

    getUserLocation(): Promise<string | undefined> {
        if (this.#userLocation !== undefined) {
            return Promise.resolve(this.#userLocation);
        }
        return getUserCountryCode()
            .then((country) => {
                this.#userLocation = country;
                console.debug("GEO: derived user's location: ", country);
                return country;
            })
            .catch((err) => {
                console.warn("GEO: Unable to determine user's country location", err);
                return undefined;
            });
    }

    // **** End of Communities stuff
    diamondDurationToMs = diamondDurationToMs;

    swapRestricted(): Promise<boolean> {
        if (this.#liveState.user.isPlatformOperator) {
            return Promise.resolve(false);
        }
        return this.getUserLocation().then((location) => featureRestricted(location, "swap"));
    }

    setPinNumber(
        verification: Verification,
        newPin: string | undefined,
    ): Promise<SetPinNumberResponse> {
        pinNumberFailureStore.set(undefined);

        return this.#sendRequest({ kind: "setPinNumber", verification, newPin }).then((resp) => {
            if (resp.kind === "success") {
                pinNumberRequiredStore.set(newPin !== undefined);
            } else if (
                resp.kind === "pin_incorrect" ||
                resp.kind === "pin_required" ||
                resp.kind === "too_main_failed_pin_attempts"
            ) {
                pinNumberFailureStore.set(resp as PinNumberFailures);
            }

            return resp;
        });
    }

    #promptForCurrentPin(message: string | undefined): Promise<string> {
        pinNumberFailureStore.set(undefined);

        return new Promise((resolve, reject) => {
            capturePinNumberStore.set({
                resolve: (pin: string) => {
                    capturePinNumberStore.set(undefined);
                    resolve(pin);
                },
                reject: () => {
                    capturePinNumberStore.set(undefined);
                    reject("cancelled");
                },
                message,
            });
        });
    }

    #promptForRuleAcceptance(): Promise<AcceptedRules | undefined> {
        return new Promise((resolve, _) => {
            captureRulesAcceptanceStore.set({
                resolve: (accepted: boolean) => {
                    let acceptedRules: AcceptedRules | undefined = undefined;

                    if (accepted) {
                        acceptedRules = {
                            chat: undefined,
                            community: undefined,
                        };

                        if (this.#liveState.currentChatRules?.enabled ?? false) {
                            acceptedRules.chat = this.#liveState.currentChatRules?.version;
                        }

                        if (this.#liveState.currentCommunityRules?.enabled ?? false) {
                            acceptedRules.community =
                                this.#liveState.currentCommunityRules?.version;
                        }
                    }

                    captureRulesAcceptanceStore.set(undefined);
                    resolve(acceptedRules);
                },
            });
        });
    }

    getStreak(userId: string | undefined) {
        if (userId === undefined) return 0;

        if (userId === this.#liveState.user.userId) {
            const now = Date.now();
            return this.#liveState.chitState.streakEnds < now
                ? 0
                : this.#liveState.chitState.streak;
        }

        return this.#liveState.userStore.get(userId)?.streak ?? 0;
    }

    getBotDefinition(endpoint: string): Promise<BotDefinitionResponse> {
        return this.#sendRequest({
            kind: "getBotDefinition",
            endpoint,
        }).catch((err) => {
            this.#logger.error("Failed to get the bot definition", endpoint, err);
            return {
                kind: "bot_definition_failure",
                error: err,
            };
        });
    }

    #callBotCommandEndpoint(endpoint: string, token: string): Promise<BotCommandResponse> {
        return this.#sendRequest({
            kind: "callBotCommandEndpoint",
            endpoint,
            token,
        });
    }

    // #addApiKeyLocally(
    //     id: ChatIdentifier | CommunityIdentifier,
    //     botId: string,
    //     permissions: ExternalBotPermissions,
    // ) {}

    // #removeApiKeyLocally(
    //     id: ChatIdentifier | CommunityIdentifier,
    //     botId: string,
    //     permissions: ExternalBotPermissions,
    // ) {}

    generateBotApiKey(
        id: ChatIdentifier | CommunityIdentifier,
        botId: string,
        permissions: ExternalBotPermissions,
    ): Promise<GenerateBotKeyResponse> {
        return this.#sendRequest({
            kind: "generateBotApiKey",
            id,
            botId,
            permissions,
        }).catch((err) => {
            this.#logger.error("Failed to generate api key", err);
            return { kind: "failure" };
        });
    }

    executeInternalBotCommand(
        bot: InternalBotCommandInstance,
    ): Promise<"success" | "failure" | "too_many_requests"> {
        if (bot.command.name === "witch") {
            this.dispatchEvent(new SummonWitch());
        } else if (bot.command.name === "register_bot") {
            this.dispatchEvent(new RegisterBot());
        } else if (bot.command.name === "update_bot") {
            this.dispatchEvent(new UpdateBot());
        } else if (bot.command.name === "remove_bot") {
            this.dispatchEvent(new RemoveBot());
        } else if (bot.command.name === "poll") {
            this.dispatchEvent(new CreatePoll(bot.command.messageContext));
        } else if (bot.command.name === "gif") {
            const param = bot.command.params[0];
            if (param !== undefined && param.kind === "string" && param.value !== undefined) {
                this.dispatchEvent(new AttachGif([bot.command.messageContext, param.value]));
            }
        } else if (bot.command.name === "crypto") {
            const ev = new TokenTransfer({ context: bot.command.messageContext });
            const [token, amount] = bot.command.params;
            if (
                token !== undefined &&
                token.kind === "string" &&
                amount !== undefined &&
                amount.kind === "decimal" &&
                amount.value !== null
            ) {
                const tokenDetails = Object.values(get(cryptoLookup)).find(
                    (t) => t.symbol.toLowerCase() === token.value?.toLocaleLowerCase(),
                );
                if (tokenDetails !== undefined) {
                    ev.detail.ledger = tokenDetails.ledger;
                    ev.detail.amount = this.validateTokenInput(
                        amount.value.toString(),
                        tokenDetails.decimals,
                    ).amount;
                }
            }
            this.dispatchEvent(ev);
        } else if (bot.command.name === "test-msg") {
            const param = bot.command.params[0];
            if (param !== undefined && param.kind === "decimal" && param.value !== null) {
                this.dispatchEvent(
                    new CreateTestMessages([bot.command.messageContext, param.value]),
                );
            }
        } else if (bot.command.name === "diamond") {
            const url = addQueryStringParam("diamond", "");
            const msg = `[${this.config.i18nFormatter("upgrade.message")}](${url})`;
            this.sendMessageWithAttachment(bot.command.messageContext, msg, false, undefined, []);
        } else if (bot.command.name === "faq") {
            const topic =
                bot.command.params[0]?.kind === "string" ? bot.command.params[0]?.value : undefined;
            const url = topic === undefined || topic === "" ? "/faq" : `/faq?q=${topic}`;
            const msg =
                topic === undefined
                    ? `[🤔 FAQs](/faq)`
                    : `[🤔 FAQ: ${this.config.i18nFormatter(`faq.${topic}_q`)}](${url})`;
            this.sendMessageWithAttachment(bot.command.messageContext, msg, false, undefined, []);
        } else if (bot.command.name === "search" && bot.command.params[0]?.kind === "string") {
            this.dispatchEvent(new SearchChat(bot.command.params[0]?.value ?? ""));
        }
        return Promise.resolve("success");
    }

    #getChatIdForBotCommandScope(chatId: ChatIdentifier): ChatIdentifier {
        if (chatId.kind === "direct_chat") {
            return { kind: "direct_chat", userId: this.#liveState.user.userId };
        }
        return chatId;
    }

    #getAuthTokenForBotCommand(
        chat: ChatSummary,
        threadRootMessageIndex: number | undefined,
        bot: ExternalBotCommandInstance,
    ): Promise<[string, bigint]> {
        const messageId = random64();
        return this.#getLocalUserIndex(chat, true).then((localUserIndex) => {
            return this.#sendRequest({
                kind: "getAccessToken",
                chatId: chat.id,
                accessTokenType: {
                    kind: "bot_action_by_command",
                    botId: bot.id,
                    scope: {
                        kind: "chat_scope",
                        chatId: this.#getChatIdForBotCommandScope(chat.id),
                        threadRootMessageIndex,
                        messageId,
                    },
                    command: {
                        initiator: this.#liveState.user.userId,
                        commandName: bot.command.name,
                        arguments: bot.command.params,
                    },
                },
                localUserIndex,
            }).then((token) => {
                if (token === undefined) {
                    throw new Error("Didn't get an access token");
                }
                console.log("TOKEN: ", token, messageId);
                return [token, messageId];
            });
        });
    }

    installBot(
        id: BotInstallationLocation,
        botId: string,
        grantedPermissions: ExternalBotPermissions,
    ): Promise<boolean> {
        this.#installBotLocally(id, botId, grantedPermissions);
        return this.#sendRequest({
            kind: "installBot",
            id,
            botId,
            grantedPermissions,
        })
            .then((success) => {
                if (!success) {
                    this.#uninstallBotLocally(id, botId);
                }
                return success;
            })
            .catch((err) => {
                this.#logger.error("Error adding bot to group or community", err);
                return false;
            });
    }

    updateInstalledBot(
        id: BotInstallationLocation,
        botId: string,
        grantedPermissions: ExternalBotPermissions,
    ): Promise<boolean> {
        const prev = this.#installBotLocally(id, botId, grantedPermissions);
        return this.#sendRequest({
            kind: "updateInstalledBot",
            id,
            botId,
            grantedPermissions,
        })
            .then((success) => {
                if (!success) {
                    this.#installBotLocally(id, botId, prev);
                }
                return success;
            })
            .catch((err) => {
                this.#logger.error("Error adding bot to group or community", err);
                this.#installBotLocally(id, botId, prev);
                return false;
            });
    }

    #uninstallBotLocally(
        id: BotInstallationLocation,
        botId: string,
    ): ExternalBotPermissions | undefined {
        let perm: ExternalBotPermissions | undefined;
        switch (id.kind) {
            case "community":
                perm = this.#liveState.currentCommunityBots.get(botId);
                localCommunitySummaryUpdates.removeBot(id, botId);
                break;
            case "group_chat":
                perm = this.#liveState.currentChatBots.get(botId);
                localChatSummaryUpdates.removeBot(id, botId);
                break;
            case "direct_chat":
                perm = this.#liveState.installedDirectBots.get(botId);
                localGlobalUpdates.removeBot(botId);
                this.removeChat({ kind: "direct_chat", userId: botId });
                this.archiveChat({ kind: "direct_chat", userId: botId });
                break;
        }
        return perm;
    }

    #installBotLocally(
        id: BotInstallationLocation,
        botId: string,
        perm: ExternalBotPermissions | undefined,
    ): ExternalBotPermissions | undefined {
        let previousPermissions: ExternalBotPermissions | undefined = undefined;
        switch (id.kind) {
            case "community":
                if (perm === undefined) return perm;
                previousPermissions = this.#liveState.currentCommunityBots.get(botId);
                localCommunitySummaryUpdates.installBot(id, botId, perm);
                break;
            case "group_chat":
                if (perm === undefined) return perm;
                previousPermissions = this.#liveState.currentChatBots.get(botId);
                localChatSummaryUpdates.installBot(id, botId, perm);
                break;
            case "direct_chat":
                if (perm === undefined) return perm;
                previousPermissions = this.#liveState.installedDirectBots.get(botId);
                localGlobalUpdates.installBot(botId, perm);
                this.unarchiveChat({ kind: "direct_chat", userId: botId });
                break;
        }
        return previousPermissions;
    }

    uninstallBot(id: BotInstallationLocation, botId: string): Promise<boolean> {
        const perm = this.#uninstallBotLocally(id, botId);
        return this.#sendRequest({
            kind: "uninstallBot",
            id,
            botId,
        })
            .then((success) => {
                if (!success) {
                    this.#installBotLocally(id, botId, perm);
                }
                return success;
            })
            .catch((err) => {
                this.#logger.error("Error removing bot from group or community", err);
                return false;
            });
    }

    #sendPlaceholderMessage(
        msgContext: MessageContext,
        botContext: BotMessageContext,
        content: MessageContent,
        msgId: bigint,
        senderId: string,
        blockLevelMarkdown: boolean,
    ): () => void {
        if (unconfirmed.contains(msgContext, msgId)) {
            unconfirmed.overwriteContent(
                msgContext,
                msgId,
                content,
                botContext,
                blockLevelMarkdown,
            );
        } else {
            const currentEvents = this.#eventsForMessageContext(msgContext);
            const [eventIndex, messageIndex] =
                msgContext.threadRootMessageIndex !== undefined
                    ? nextEventAndMessageIndexesForThread(currentEvents)
                    : nextEventAndMessageIndexes();
            this.dispatchEvent(new SendingMessage(msgContext));
            const event: EventWrapper<Message> = {
                index: eventIndex,
                timestamp: BigInt(Date.now()),
                event: {
                    content,
                    messageIndex,
                    kind: "message",
                    sender: senderId,
                    messageId: msgId,
                    reactions: [],
                    tips: {},
                    edited: false,
                    forwarded: false,
                    deleted: false,
                    blockLevelMarkdown: blockLevelMarkdown,
                    botContext,
                },
            };
            unconfirmed.add(msgContext, event);
            this.dispatchEvent(new SentMessage(msgContext, event));
        }
        return () => unconfirmed.delete(msgContext, msgId);
    }

    executeBotCommand(
        chat: ChatSummary,
        threadRootMessageIndex: number | undefined,
        bot: BotCommandInstance,
    ): Promise<"success" | "failure" | "too_many_requests"> {
        const botContext = {
            finalised: false,
            command: {
                name: bot.command.name,
                args: bot.command.params,
                initiator: this.#liveState.user.userId,
            },
        };
        let removePlaceholder: (() => void) | undefined = undefined;
        switch (bot.kind) {
            case "external_bot":
                return this.#getAuthTokenForBotCommand(chat, threadRootMessageIndex, bot)
                    .then(([token, msgId]) => {
                        removePlaceholder = this.#sendPlaceholderMessage(
                            bot.command.messageContext,
                            botContext,
                            bot.command.placeholder !== undefined
                                ? { kind: "text_content", text: bot.command.placeholder }
                                : { kind: "bot_placeholder_content" },
                            msgId,
                            bot.id,
                            false,
                        );
                        return this.#callBotCommandEndpoint(bot.endpoint, token);
                    })
                    .then((resp) => {
                        if (resp.kind !== "success") {
                            console.error("Bot command failed with: ", resp);
                            removePlaceholder?.();
                            if (resp.kind === "too_many_requests") {
                                console.log("Too many requests");
                                return "too_many_requests";
                            } else {
                                return "failure";
                            }
                        } else {
                            if (resp.message !== undefined) {
                                removePlaceholder = this.#sendPlaceholderMessage(
                                    bot.command.messageContext,
                                    { ...botContext, finalised: resp.message.finalised },
                                    resp.message.messageContent,
                                    resp.message.messageId,
                                    bot.id,
                                    resp.message.blockLevelMarkdown,
                                );
                            } else {
                                removePlaceholder?.();
                            }
                            return "success";
                        }
                    })
                    .catch((err) => {
                        console.log("Bot command failed with", err);
                        removePlaceholder?.();
                        return "failure";
                    });
            case "internal_bot":
                return this.executeInternalBotCommand(bot);
        }
    }

    contentTypeSupportsEdit(contentType: MessageContent["kind"]): boolean {
        return isEditableContent(contentType);
    }

    claimDailyChit(): Promise<ClaimDailyChitResponse> {
        const userId = this.#liveState.user.userId;

        return this.#sendRequest({ kind: "claimDailyChit" }).then((resp) => {
            if (resp.kind === "success") {
                chitStateStore.update((state) => ({
                    chitBalance: resp.chitBalance,
                    streakEnds: resp.nextDailyChitClaim + BigInt(1000 * 60 * 60 * 24),
                    streak: resp.streak,
                    nextDailyChitClaim: resp.nextDailyChitClaim,
                    totalChitEarned: state.totalChitEarned + resp.chitEarned,
                }));
                this.#overwriteUserInStore(userId, (user) => ({
                    ...user,
                    chitBalance: resp.chitBalance,
                    streak: resp.streak,
                }));
            } else if (resp.kind === "already_claimed") {
                chitStateStore.update((state) => ({
                    ...state,
                    nextDailyChitClaim: resp.nextDailyChitClaim,
                }));
            }

            return resp;
        });
    }

    chitLeaderboard(): Promise<ChitLeaderboardResponse> {
        return this.#sendRequest({ kind: "chitLeaderboard" });
    }

    chitEvents(req: ChitEventsRequest): Promise<ChitEventsResponse> {
        return this.#sendRequest(req).catch((err) => {
            this.logError("Failed to load chit events", err);
            return {
                events: [],
                total: 0,
            };
        });
    }

    #authProviderFromAuthPrincipal(principal: AuthenticationPrincipal): AuthProvider {
        if (principal.originatingCanister === WEBAUTHN_ORIGINATING_CANISTER) {
            return AuthProvider.PASSKEY;
        } else if (principal.originatingCanister === this.config.signInWithEthereumCanister) {
            return AuthProvider.ETH;
        } else if (principal.originatingCanister === this.config.signInWithSolanaCanister) {
            return AuthProvider.SOL;
        } else if (principal.originatingCanister === this.config.signInWithEmailCanister) {
            return AuthProvider.EMAIL;
        } else if (
            principal.originatingCanister === import.meta.env.OC_INTERNET_IDENTITY_CANISTER_ID
        ) {
            if (principal.isIIPrincipal) {
                return AuthProvider.II;
            } else {
                return AuthProvider.NFID;
            }
        }
        return AuthProvider.II;
    }

    getAuthenticationPrincipals(): Promise<
        (AuthenticationPrincipal & { provider: AuthProvider })[]
    > {
        return this.#sendRequest({
            kind: "getAuthenticationPrincipals",
        }).then((principals) => {
            return principals.map((p) => {
                return {
                    ...p,
                    provider: this.#authProviderFromAuthPrincipal(p),
                };
            });
        });
    }

    getLinkedIIPrincipal(): Promise<string | undefined> {
        return this.#sendRequest({
            kind: "getAuthenticationPrincipals",
        })
            .then((resp) => {
                const iiPrincipals = resp
                    .filter(
                        ({ originatingCanister, isIIPrincipal }) =>
                            originatingCanister ===
                                import.meta.env.OC_INTERNET_IDENTITY_CANISTER_ID && isIIPrincipal,
                    )
                    .map((p) => p.principal);
                if (iiPrincipals.length === 0) {
                    console.debug(
                        "No II principals found, we will have to ask the user to link one",
                    );
                }
                if (
                    this.#authPrincipal !== undefined &&
                    iiPrincipals.includes(this.#authPrincipal)
                ) {
                    return this.#authPrincipal;
                }
                return iiPrincipals[0];
            })
            .catch((err) => {
                console.log("Error loading authentication principals: ", err);
                return undefined;
            });
    }

    linkIdentities(
        initiatorKey: ECDSAKeyIdentity,
        initiatorDelegation: DelegationChain,
        initiatorIsIIPrincipal: boolean,
        initiatorWebAuthnKey: WebAuthnKey | undefined,
        approverKey: ECDSAKeyIdentity,
        approverDelegation: DelegationChain,
    ): Promise<LinkIdentitiesResponse> {
        return this.#sendRequest({
            kind: "linkIdentities",
            initiatorKey: initiatorKey.getKeyPair(),
            initiatorDelegation: initiatorDelegation.toJSON(),
            initiatorIsIIPrincipal,
            initiatorWebAuthnKey,
            approverKey: approverKey.getKeyPair(),
            approverDelegation: approverDelegation.toJSON(),
        });
    }

    removeIdentityLink(linked_principal: string): Promise<RemoveIdentityLinkResponse> {
        return this.#sendRequest({
            kind: "removeIdentityLink",
            linked_principal,
        });
    }

    removeTokenFromWallet(ledger: string) {
        const config = this.#liveState.walletConfig;
        if (config.kind === "manual_wallet") {
            if (config.tokens.delete(ledger)) {
                return this.setWalletConfig(config);
            }
        }
    }

    setsAreEqual<T>(a: Set<T>, b: Set<T>): boolean {
        if (a.size !== b.size) return false;
        for (const item of a) {
            if (!b.has(item)) {
                return false;
            }
        }
        return true;
    }

    walletConfigChanged(a: WalletConfig, b: WalletConfig): boolean {
        if (a.kind !== b.kind) return true;
        if (a.kind === "auto_wallet" && b.kind === "auto_wallet")
            return a.minDollarValue !== b.minDollarValue;
        if (a.kind === "manual_wallet" && b.kind === "manual_wallet")
            return !this.setsAreEqual(a.tokens, b.tokens);
        return false;
    }

    setWalletConfig(config: WalletConfig): Promise<boolean> {
        localGlobalUpdates.updateWallet(config);
        return this.#sendRequest({
            kind: "configureWallet",
            config,
        })
            .then(() => true)
            .catch(() => false);
    }

    withdrawFromIcpSwap(
        userId: string,
        swapId: bigint,
        inputToken: boolean,
        amount: bigint | undefined,
        fee: bigint | undefined,
    ): Promise<boolean> {
        return this.#sendRequest({
            kind: "withdrawFromIcpSwap",
            userId,
            swapId,
            inputToken,
            amount,
            fee,
        });
    }

    isEventKindHidden = isEventKindHidden;
    mergeCombinedUnreadCounts = mergeCombinedUnreadCounts;

    // This is stuff that used to be in agentWorker

    #connectToWorker(
        authPrincipal: string,
        authProvider: AuthProvider | undefined,
    ): Promise<ConnectToWorkerResponse> {
        console.debug("WORKER_CLIENT: loading worker with version: ", this.config.websiteVersion);
        const workerUrl = `/worker.js?v=${this.config.websiteVersion}`;
        this.#worker = new Worker(new URL(workerUrl, import.meta.url), {
            type: "module",
        });
        const initResponse = new Promise<ConnectToWorkerResponse>((resolve) => {
            this.#sendRequest(
                {
                    kind: "init",
                    authPrincipal,
                    authProvider,
                    icUrl: this.config.icUrl ?? window.location.origin,
                    iiDerivationOrigin: this.config.iiDerivationOrigin,
                    openStorageIndexCanister: this.config.openStorageIndexCanister,
                    groupIndexCanister: this.config.groupIndexCanister,
                    notificationsCanister: this.config.notificationsCanister,
                    identityCanister: this.config.identityCanister,
                    onlineCanister: this.config.onlineCanister,
                    userIndexCanister: this.config.userIndexCanister,
                    translationsCanister: this.config.translationsCanister,
                    registryCanister: this.config.registryCanister,
                    internetIdentityUrl: this.config.internetIdentityUrl,
                    nfidUrl: this.config.nfidUrl,
                    userGeekApiKey: this.config.userGeekApiKey,
                    enableMultiCrypto: this.config.enableMultiCrypto,
                    blobUrlPattern: this.config.blobUrlPattern,
                    achievementUrlPath: this.config.achievementUrlPath,
                    proposalBotCanister: this.config.proposalBotCanister,
                    marketMakerCanister: this.config.marketMakerCanister,
                    signInWithEmailCanister: this.config.signInWithEmailCanister,
                    signInWithEthereumCanister: this.config.signInWithEthereumCanister,
                    signInWithSolanaCanister: this.config.signInWithSolanaCanister,
                    websiteVersion: this.config.websiteVersion,
                    rollbarApiKey: this.config.rollbarApiKey,
                    env: this.config.env,
                    groupInvite: this.config.groupInvite,
                },
                true,
            ).then((resp) => {
                resolve(resp);
                this.#connectedToWorker = true;
            });
        });

        this.#worker.onmessage = (ev: MessageEvent<FromWorker>) => {
            if (!ev.data) {
                console.debug("WORKER_CLIENT: event message with no data received");
                return;
            }

            const data = ev.data;

            if (data.kind === "worker_event") {
                if (data.event.subkind === "messages_read_from_server") {
                    messagesRead.syncWithServer(
                        data.event.chatId,
                        data.event.readByMeUpTo,
                        data.event.threadsRead,
                        data.event.dateReadPinned,
                    );
                }
                if (data.event.subkind === "storage_updated") {
                    storageStore.set(data.event.status);
                }
                if (data.event.subkind === "users_loaded") {
                    userStore.addMany(data.event.users);
                }
            } else if (data.kind === "worker_response") {
                console.debug("WORKER_CLIENT: response: ", ev);
                this.#resolveResponse(data);
            } else if (data.kind === "worker_error") {
                console.debug("WORKER_CLIENT: error: ", ev);
                this.#resolveError(data);
            } else {
                console.debug("WORKER_CLIENT: unknown message: ", ev);
            }
        };
        return initResponse;
    }

    #logUnexpected(correlationId: string): void {
        const unresolved = this.#unresolved.get(correlationId);
        const timedOut =
            unresolved === undefined
                ? ""
                : `Timed-out req of kind: ${unresolved.kind} received after ${
                      Date.now() - unresolved.sentAt
                  }ms`;
        console.error(
            `WORKER_CLIENT: unexpected correlationId received (${correlationId}). ${timedOut}`,
        );
    }

    #resolveResponse(data: WorkerResponse): void {
        const promise = this.#pending.get(data.correlationId);
        if (promise !== undefined) {
            promise.resolve(data.response, data.final);
            if (data.final) {
                window.clearTimeout(promise.timeout);
                this.#pending.delete(data.correlationId);
            }
        } else {
            this.#logUnexpected(data.correlationId);
        }
        this.#unresolved.delete(data.correlationId);
    }

    #resolveError(data: WorkerError): void {
        const promise = this.#pending.get(data.correlationId);
        if (promise !== undefined) {
            promise.reject(JSON.parse(data.error));
            window.clearTimeout(promise.timeout);
            this.#pending.delete(data.correlationId);
        } else {
            this.#logUnexpected(data.correlationId);
        }
        this.#unresolved.delete(data.correlationId);
    }

    responseHandler<Req extends WorkerRequest, T>(
        req: Req,
        correlationId: string,
        timeout: number,
    ): (resolve: (val: T, final: boolean) => void, reject: (reason?: unknown) => void) => void {
        return (resolve, reject) => {
            const sentAt = Date.now();
            this.#pending.set(correlationId, {
                resolve,
                reject,
                timeout: window.setTimeout(() => {
                    reject(
                        `WORKER_CLIENT: Request of kind ${req.kind} with correlationId ${correlationId} did not receive a response withing the ${DEFAULT_WORKER_TIMEOUT}ms timeout`,
                    );
                    this.#unresolved.set(correlationId, {
                        kind: req.kind,
                        sentAt,
                    });
                    this.#pending.delete(correlationId);
                }, timeout),
            });
        };
    }

    #sendStreamRequest<Req extends WorkerRequest>(
        req: Req,
        connecting = false,
        timeout: number = DEFAULT_WORKER_TIMEOUT,
    ): Stream<WorkerResult<Req>> {
        //eslint-disable-next-line @typescript-eslint/ban-ts-comment
        //@ts-ignore
        return new Stream<WorkerResult<Req>>(this.#sendRequestInternal(req, connecting, timeout));
    }

    async #sendRequest<Req extends WorkerRequest>(
        req: Req,
        connecting = false,
        timeout: number = DEFAULT_WORKER_TIMEOUT,
    ): Promise<WorkerResult<Req>> {
        //eslint-disable-next-line @typescript-eslint/ban-ts-comment
        //@ts-ignore
        return new Promise<WorkerResult<Req>>(this.#sendRequestInternal(req, connecting, timeout));
    }

    #sendRequestInternal<Req extends WorkerRequest, T>(
        req: Req,
        connecting: boolean,
        timeout: number,
    ): (resolve: (val: T, final: boolean) => void, reject: (reason?: unknown) => void) => void {
        if (!connecting && !this.#connectedToWorker) {
            throw new Error("WORKER_CLIENT: the client is not yet connected to the worker");
        }
        const correlationId = random128().toString();
        try {
            this.#worker.postMessage({
                ...req,
                correlationId,
            });
        } catch (err) {
            console.error("Error sending postMessage to worker", err);
            throw err;
        }
        return this.responseHandler(req, correlationId, timeout);
    }

    getBotConfig(): Promise<BotClientConfigData> {
        const metricsUrl =
            import.meta.env.OC_NODE_ENV === "production"
                ? `https://${this.config.userIndexCanister}.raw.ic0.app/metrics`
                : `http://${this.config.userIndexCanister}.localhost:8080/metrics`;
        return fetch(metricsUrl, {
            headers: { "Content-Type": "application/json" },
        })
            .then((res) => {
                if (res.ok) {
                    return res.json();
                }
            })
            .then((metrics: UserIndexMetrics) => {
                return {
                    ocPublicKey: metrics.oc_public_key,
                    openStorageIndexCanister: this.config.openStorageIndexCanister,
                    icHost: this.config.icUrl ?? window.location.origin,
                };
            });
    }
}

type UserIndexMetrics = {
    oc_public_key: string;
};<|MERGE_RESOLUTION|>--- conflicted
+++ resolved
@@ -407,11 +407,8 @@
     CompletedCryptocurrencyTransfer,
     GenerateBotKeyResponse,
     WebAuthnKey,
-<<<<<<< HEAD
     BotInstallationLocation,
-=======
     WebAuthnKeyFull,
->>>>>>> cc7f034b
 } from "openchat-shared";
 import {
     Stream,
@@ -7130,17 +7127,15 @@
         const webAuthnOrigin = this.config.webAuthnOrigin;
         if (webAuthnOrigin === undefined) throw new Error("WebAuthn origin not set");
 
-        const webAuthnIdentity = await createWebAuthnIdentity(webAuthnOrigin, (key) => this.#storeWebAuthnKeyInCache(key));
+        const webAuthnIdentity = await createWebAuthnIdentity(webAuthnOrigin, (key) =>
+            this.#storeWebAuthnKeyInCache(key),
+        );
 
         // We create a temporary key so that the user doesn't have to reauthenticate via WebAuthn, we store this key
         // in IndexedDb, it is valid for 30 days (the same as the other key delegations we use).
         const tempKey = await ECDSAKeyIdentity.generate();
 
-        return await this.#finaliseWebAuthnSignin(
-            tempKey,
-            () => webAuthnIdentity,
-            assumeIdentity,
-        );
+        return await this.#finaliseWebAuthnSignin(tempKey, () => webAuthnIdentity, assumeIdentity);
     }
 
     async signInWithWebAuthn() {
@@ -7161,9 +7156,10 @@
         [ECDSAKeyIdentity, DelegationChain, WebAuthnKey]
     > {
         const webAuthnKey =
-            this.#webAuthnKey ?? await this.#sendRequest({
+            this.#webAuthnKey ??
+            (await this.#sendRequest({
                 kind: "currentUserWebAuthnKey",
-            });
+            }));
         if (webAuthnKey === undefined) throw new Error("WebAuthnKey not set");
 
         const webAuthnIdentity = new WebAuthnIdentity(
@@ -7171,11 +7167,7 @@
             unwrapDER(webAuthnKey.publicKey, DER_COSE_OID),
             undefined,
         );
-        return await this.#finaliseWebAuthnSignin(
-            webAuthnIdentity,
-            () => webAuthnIdentity,
-            false,
-        );
+        return await this.#finaliseWebAuthnSignin(webAuthnIdentity, () => webAuthnIdentity, false);
     }
 
     async #finaliseWebAuthnSignin(
