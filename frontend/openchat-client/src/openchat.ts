--- conflicted
+++ resolved
@@ -666,13 +666,10 @@
     #locale!: string;
     #vapidPublicKey: string;
     #getBtcAddressPromise: Promise<string> | undefined = undefined;
-<<<<<<< HEAD
+    #getOneSecAddressPromise: Promise<string> | undefined = undefined;
     #evmContractAddresses: EvmContractAddress[] = [];
     #oneSecMinterNotificationTimestamps: { chain: EvmChain; token: string; timestamp: number }[] =
         [];
-=======
-    #getOneSecAddressPromise: Promise<string> | undefined = undefined;
->>>>>>> 791b8e8d
 
     currentAirdropChannel: AirdropChannelDetails | undefined = undefined;
 
