/* eslint-disable no-case-declarations */
import { gaTrack } from "./utils/ga";
import { type Identity } from "@dfinity/agent";
import { AuthClient, type AuthClientStorage, IdbStorage } from "@dfinity/auth-client";
import { get, writable, type Readable } from "svelte/store";
import DRange from "drange";
import {
    canChangeRoles as canChangeCommunityRoles,
    canBlockUsers as canBlockCommunityUsers,
    canUnblockUsers as canUnblockCommunityUsers,
    canInviteUsers as canInviteCommunityUsers,
    canRemoveMembers as canRemoveCommunityMembers,
    canDeleteCommunity,
    canEditCommunity,
    canChangeCommunityPermissions,
    canCreatePublicChannel,
    canCreatePrivateChannel,
    canManageUserGroups,
} from "./utils/community";
import {
    buildUserAvatarUrl,
    canBlockUsers,
    canChangePermissions,
    canChangeRoles,
    canDeleteGroup,
    canDeleteOtherUsersMessages,
    canEditGroupDetails,
    canForward,
    canInviteUsers,
    canLeaveGroup,
    canChangeVisibility,
    canPinMessages,
    canReactToMessages,
    canRemoveMembers,
    canMentionAllMembers,
    canUnblockUsers,
    containsReaction,
    createMessage,
    findMessageById,
    getMembersString,
    groupBySender,
    groupChatFromCandidate,
    groupEvents,
    groupMessagesByDate,
    makeRtcConnections,
    mergeServerEvents,
    messageIsReadByThem,
    metricsEqual,
    sameUser,
    isFrozen,
    isPreviewing,
    buildTransactionLink,
    buildTransactionUrlByIndex,
    buildCryptoTransferText,
    mergeSendMessageResponse,
    serialiseMessageForRtc,
    canConvertToCommunity,
    canImportToCommunity,
    buildIdenticonUrl,
    isEventKindHidden,
    getMessageText,
    diffGroupPermissions,
    canSendDirectMessage,
    canSendGroupMessage,
    permittedMessagesInDirectChat,
    permittedMessagesInGroup,
    activeUserIdFromEvent,
    doesMessageFailFilter,
    canStartVideoCalls,
    buildBlobUrl,
} from "./utils/chat";
import {
    buildUsernameList,
    compareIsNotYouThenUsername,
    compareUsername,
    formatLastOnlineDate,
    nullUser,
    userAvatarUrl,
} from "./utils/user";
import { rtcConnectionsManager } from "./utils/rtcConnectionsManager";
import { showTrace } from "./utils/profiling";
import { CachePrimer } from "./utils/cachePrimer";
import { Poller } from "./utils/poller";
import { RecentlyActiveUsersTracker } from "./utils/recentlyActiveUsersTracker";
import { selectedAuthProviderStore } from "./stores/authProviders";
import { blockedUsers } from "./stores/blockedUsers";
import { undeletingMessagesStore } from "./stores/undeletingMessages";
import {
    chatsInitialised,
    chatsLoading,
    chatStateStore,
    chatSummariesListStore,
    chatSummariesStore,
    clearSelectedChat,
    userMetrics,
    createDirectChat,
    currentChatBlockedUsers,
    currentChatInvitedUsers,
    currentChatDraftMessage,
    currentChatEditingEvent,
    currentChatAttachment,
    currentChatMembers,
    currentChatPinnedMessages,
    currentChatReplyingTo,
    currentChatRules,
    currentChatTextContent,
    eventsStore,
    focusMessageIndex,
    expandedDeletedMessages,
    isProposalGroup,
    nextEventAndMessageIndexes,
    numberOfThreadsStore,
    proposalTopicsStore,
    selectedChatId,
    selectedChatStore,
    selectedServerChatStore,
    serverChatSummariesStore,
    setSelectedChat,
    threadsByChatStore,
    threadsFollowedByMeStore,
    userGroupKeys,
    threadServerEventsStore,
    threadEvents,
    nextEventAndMessageIndexesForThread,
    selectedThreadRootMessageIndex,
    clearServerEvents,
    confirmedEventIndexesLoaded,
    addGroupPreview,
    removeUninitializedDirectChat,
    removeGroupPreview,
    groupPreviewsStore,
    isContiguous,
    confirmedThreadEventIndexesLoadedStore,
    isContiguousInThread,
    focusThreadMessageIndex,
    selectedMessageContext,
    currentChatMembersMap,
    hideMessagesFromDirectBlocked,
} from "./stores/chat";
import {
    cryptoBalance,
    cryptoLookup,
    cryptoTokensSorted,
    enhancedCryptoLookup,
    exchangeRatesLookupStore,
    lastCryptoSent,
    nervousSystemLookup,
} from "./stores/crypto";
import {
    disableAllProposalFilters,
    enableAllProposalFilters,
    filteredProposalsStore,
    toggleProposalFilter,
    toggleProposalFilterMessageExpansion,
} from "./stores/filteredProposals";
import { lastOnlineDates } from "./stores/lastOnlineDates";
import { localChatSummaryUpdates } from "./stores/localChatSummaryUpdates";
import { localMessageUpdates } from "./stores/localMessageUpdates";
import { messagesRead, startMessagesReadTracker } from "./stores/markRead";
import {
    askForNotificationPermission,
    initNotificationStores,
    notificationStatus,
    setSoftDisabled,
} from "./stores/notifications";
import { profileStore } from "./stores/profiling";
import { recommendedGroupExclusions } from "./stores/recommendedGroupExclusions";
import { proposalTallies } from "./stores/proposalTallies";
import {
    percentageStorageRemaining,
    percentageStorageUsed,
    storageInGb,
    storageStore,
    updateStorageLimit,
} from "./stores/storage";
import { translationStore } from "./stores/translation";
import { byContext, isTyping, typing } from "./stores/typing";
import { unconfirmed, unconfirmedReadByThem } from "./stores/unconfirmed";
import {
    openChatBotUser,
    OPENCHAT_BOT_USER_ID,
    proposalsBotUser,
    specialUsers,
    userStore,
    currentUser,
    anonymousUserSummary,
    anonUser,
    suspendedUser,
    platformModerator,
    platformOperator,
    videoCallBotUser,
} from "./stores/user";
import { userCreatedStore } from "./stores/userCreated";
import { dataToBlobUrl } from "./utils/blob";
import { formatTokens, parseBigInt, validateTokenInput } from "./utils/cryptoFormatter";
import {
    formatMessageDate,
    toDateString,
    toDatetimeString,
    toLongDateString,
    toShortTimeString,
    toMonthString,
} from "./utils/date";
import formatFileSize from "./utils/fileSize";
import { calculateMediaDimensions } from "./utils/layout";
import { findLast, groupBy, groupWhile, keepMax, toRecord, toRecord2 } from "./utils/list";
import {
    audioRecordingMimeType,
    containsSocialVideoLink,
    DIAMOND_MAX_SIZES,
    fillMessage,
    FREE_MAX_SIZES,
    isSocialVideoLink,
    type MaxMediaSizes,
    messageContentFromFile,
    twitterLinkRegex,
    youtubeRegex,
    spotifyRegex,
} from "./utils/media";
import { mergeKeepingOnlyChanged } from "./utils/object";
import {
    createRemoteVideoStartedEvent,
    filterWebRtcMessage,
    parseWebRtcMessage,
} from "./utils/rtc";
import {
    durationFromMilliseconds,
    formatDisappearingMessageTime,
    formatDuration,
    formatRelativeTime,
    formatTimeRemaining,
} from "./utils/time";
import { initialiseTracking, startTrackingSession, trackEvent } from "./utils/tracking";
import { startSwCheckPoller } from "./utils/updateSw";
import type { OpenChatConfig } from "./config";
import {
    ChatsUpdated,
    ChatUpdated,
    LoadedMessageWindow,
    LoadedNewMessages,
    LoadedPreviousMessages,
    ReactionSelected,
    RemoteVideoCallStartedEvent,
    SelectedChatInvalid,
    SendingMessage,
    SendMessageFailed,
    SentMessage,
    ThreadClosed,
    ThreadSelected,
    UserLoggedIn,
    UserSuspensionChanged,
    VideoCallMessageUpdated,
} from "./events";
import { LiveState } from "./liveState";
import { getTypingString, startTyping, stopTyping } from "./utils/chat";
import { indexIsInRanges } from "./utils/range";
import { DEFAULT_WORKER_TIMEOUT, OpenChatAgentWorker } from "./agentWorker";
import type {
    CreatedUser,
    IdentityState,
    ThreadSyncDetails,
    WebRtcMessage,
    ChatSummary,
    EventWrapper,
    Message,
    GroupChatSummary,
    MemberRole,
    Rules,
    EventsResponse,
    ChatEvent,
    ThreadSummary,
    DataContent,
    SendMessageSuccess,
    TransferSuccess,
    User,
    RemoteUserToggledReaction,
    RemoteUserSentMessage,
    CheckUsernameResponse,
    UserSummary,
    RegisterUserResponse,
    CurrentUserResponse,
    RemoveMemberResponse,
    RegisterProposalVoteResponse,
    GroupInvite,
    SearchDirectChatResponse,
    SearchGroupChatResponse,
    ThreadPreview,
    UsersArgs,
    UsersResponse,
    PublicProfile,
    SetUsernameResponse,
    SetBioResponse,
    PendingCryptocurrencyWithdrawal,
    WithdrawCryptocurrencyResponse,
    InviteCodeResponse,
    EnableInviteCodeResponse,
    DisableInviteCodeResponse,
    ResetInviteCodeResponse,
    UpdateGroupResponse,
    CandidateGroupChat,
    CreateGroupResponse,
    Notification,
    Logger,
    ChatFrozenEvent,
    ChatUnfrozenEvent,
    UserStatus,
    ThreadRead,
    DiamondMembershipDuration,
    DiamondMembershipFees,
    UpdateMarketMakerConfigArgs,
    UpdateMarketMakerConfigResponse,
    UpdatedEvent,
    AccessGate,
    ProposalVoteDetails,
    MessageReminderCreatedContent,
    InviteUsersResponse,
    ReferralLeaderboardRange,
    ReferralLeaderboardResponse,
    CommunityPermissions,
    CommunitySummary,
    CreateCommunityResponse,
    GroupSearchResponse,
    ChatPermissions,
    ChatIdentifier,
    GroupChatIdentifier,
    DirectChatIdentifier,
    CommunityIdentifier,
    ExploreCommunitiesResponse,
    MultiUserChatIdentifier,
    MultiUserChat,
    ChatListScope,
    ChannelIdentifier,
    ExploreChannelsResponse,
    CommunityInvite,
    ModerationFlag,
    ChannelSummary,
    GroupMoved,
    CryptocurrencyContent,
    CryptocurrencyDetails,
    CryptocurrencyTransfer,
    Mention,
    SetDisplayNameResponse,
    UserGroupDetails,
    CreateUserGroupResponse,
    UpdateUserGroupResponse,
    SetMemberDisplayNameResponse,
    UserOrUserGroup,
    AttachmentContent,
    MessageContent,
    MessageContext,
    UpdatedRules,
    PendingCryptocurrencyTransfer,
    TipMessageResponse,
    NamedAccount,
    SaveCryptoAccountResponse,
    CandidateProposal,
    GroupSubtype,
    NervousSystemDetails,
    OptionUpdate,
    AccountTransactionResult,
    MessagePermission,
    OptionalChatPermissions,
    ExpiredEventsRange,
    UpdatesResult,
    DexId,
    SwapTokensResponse,
    TokenSwapStatusResponse,
    Member,
    Level,
    VersionedRules,
    DiamondMembershipStatus,
    Success,
    Failure,
    AcceptP2PSwapResponse,
    CancelP2PSwapResponse,
    CommunityDetailsResponse,
    GroupChatDetailsResponse,
    CandidateTranslations,
    ProposeResponse,
    RejectReason,
    JoinVideoCallResponse,
    AccessTokenType,
    UpdateBtcBalanceResponse,
    ApproveAccessGatePaymentResponse,
    ClientJoinGroupResponse,
    ClientJoinCommunityResponse,
    GenerateMagicLinkResponse,
    HandleMagicLinkResponse,
    SiwePrepareLoginResponse,
    SiwsPrepareLoginResponse,
    GetDelegationResponse,
    VideoCallPresence,
    VideoCallParticipant,
    AcceptedRules,
    ClaimDailyChitResponse,
    VerifiedCredentialArgs,
    VideoCallContent,
    GenerateChallengeResponse,
<<<<<<< HEAD
    ChallengeAttempt,
=======
>>>>>>> f81f3cbf
} from "openchat-shared";
import {
    AuthProvider,
    missingUserIds,
    getTimeUntilSessionExpiryMs,
    userIdsFromEvents,
    getContentAsFormattedText,
    indexRangeForChat,
    getDisplayDate,
    MessagesReadFromServer,
    StorageUpdated,
    UsersLoaded,
    userStatus,
    compareRoles,
    E8S_PER_TOKEN,
    ChatMap,
    chatIdentifiersEqual,
    chatIdentifierToString,
    MessageContextMap,
    messageContextsEqual,
    communityRoles,
    isNeuronGate,
    toTitleCase,
    CommonResponses,
    defaultChatRules,
    userOrUserGroupName,
    userOrUserGroupId,
    extractUserIdsFromMentions,
    isMessageNotification,
    userIdsFromTransactions,
    contentTypeToPermission,
    mapAcceptP2PSwapResponseToStatus,
    mapCancelP2PSwapResponseToStatus,
    anonymousUser,
    ANON_USER_ID,
    isPaymentGate,
    ONE_MINUTE_MILLIS,
    ONE_HOUR,
    LEDGER_CANISTER_CHAT,
    OPENCHAT_VIDEO_CALL_USER_ID,
    IdentityStorage,
    NoMeetingToJoin,
    featureRestricted,
    buildDelegationIdentity,
    toDer,
    storeIdentity,
    updateCreatedUser,
} from "openchat-shared";
import { failedMessagesStore } from "./stores/failedMessages";
import {
    canExtendDiamond,
    diamondStatus,
    isDiamond,
    diamondDurationToMs,
    isLifetimeDiamond,
} from "./stores/diamond";
import {
    addCommunityPreview,
    communities,
    communitiesList,
    communityPreviewsStore,
    communityStateStore,
    currentCommunityBlockedUsers,
    currentCommunityInvitedUsers,
    currentCommunityMembers,
    currentCommunityRules,
    currentCommunityUserGroups,
    nextCommunityIndex,
    removeCommunityPreview,
    selectedCommunity,
    userGroupSummaries,
} from "./stores/community";
import {
    globalStateStore,
    favouritesStore,
    setGlobalState,
    updateSummaryWithConfirmedMessage,
    chatListScopeStore,
    unreadGroupCounts,
    unreadDirectCounts,
    unreadFavouriteCounts,
    unreadCommunityChannelCounts,
    globalUnreadCount,
    mergeCombinedUnreadCounts,
    groupVideoCallCounts,
    directVideoCallCounts,
    favouritesVideoCallCounts,
    communityChannelVideoCallCounts,
} from "./stores/global";
import { localCommunitySummaryUpdates } from "./stores/localCommunitySummaryUpdates";
import { hasFlag, moderationFlags } from "./stores/flagStore";
import { hasOwnerRights } from "./utils/permissions";
import { isDisplayNameValid, isUsernameValid } from "./utils/validation";
import { verifyCredential } from "./utils/credentials";
import { offlineStore } from "./stores/network";
import { messageFiltersStore, type MessageFilter } from "./stores/messageFilters";
import { draftMessagesStore } from "./stores/draftMessages";
import {
    disableLinksInText,
    extractDisabledLinks,
    extractEnabledLinks,
    stripLinkDisabledMarker,
} from "./utils/linkPreviews";
import type { SendMessageResponse } from "openchat-shared";
import { applyTranslationCorrection } from "./stores/i18n";
import { getUserCountryCode } from "./utils/location";
import { isBalanceGate, isCredentialGate } from "openchat-shared";
import { ECDSAKeyIdentity } from "@dfinity/identity";
import {
    capturePinNumberStore,
    pinNumberFailureStore,
    pinNumberRequiredStore,
} from "./stores/pinNumber";
import { captureRulesAcceptanceStore } from "./stores/rules";
import type { SetPinNumberResponse } from "openchat-shared";
import type { PinNumberFailures, MessageFormatter } from "openchat-shared";
import { canRetryMessage, isTransfer } from "openchat-shared";
import type { ChitUserBalance } from "openchat-shared";
import {
    initialiseMostRecentSentMessageTimes,
    shouldThrottle,
    throttleDeadline,
} from "./stores/throttling";

const MARK_ONLINE_INTERVAL = 61 * 1000;
const SESSION_TIMEOUT_NANOS = BigInt(30 * 24 * 60 * 60 * 1000 * 1000 * 1000); // 30 days
const MAX_TIMEOUT_MS = Math.pow(2, 31) - 1;
const CHAT_UPDATE_INTERVAL = 5000;
const CHAT_UPDATE_IDLE_INTERVAL = ONE_MINUTE_MILLIS;
const USER_UPDATE_INTERVAL = ONE_MINUTE_MILLIS;
const REGISTRY_UPDATE_INTERVAL = 2 * ONE_MINUTE_MILLIS;
const EXCHANGE_RATE_UPDATE_INTERVAL = 5 * ONE_MINUTE_MILLIS;
const MAX_USERS_TO_UPDATE_PER_BATCH = 500;
const MAX_INT32 = Math.pow(2, 31) - 1;

export class OpenChat extends OpenChatAgentWorker {
    private _ocIdentityStorage: IdentityStorage;
    private _userLocation: string | undefined;
    private _authClientStorage: AuthClientStorage = new IdbStorage();
    private _authClient: Promise<AuthClient>;
    private _authPrincipal: string | undefined;
    private _ocIdentity: Identity | undefined;
    private _liveState: LiveState;
    private _identityState = writable<IdentityState>({ kind: "loading_user" });
    private _logger: Logger;
    private _lastOnlineDatesPending = new Set<string>();
    private _lastOnlineDatesPromise: Promise<Record<string, number>> | undefined;
    private _cachePrimer: CachePrimer | undefined = undefined;
    private _membershipCheck: number | undefined;
    private _referralCode: string | undefined = undefined;
    private _userLookupForMentions: Record<string, UserOrUserGroup> | undefined = undefined;
    private _chatsPoller: Poller | undefined = undefined;
    private _registryPoller: Poller | undefined = undefined;
    private _userUpdatePoller: Poller | undefined = undefined;
    private _exchangeRatePoller: Poller | undefined = undefined;
    private _recentlyActiveUsersTracker: RecentlyActiveUsersTracker =
        new RecentlyActiveUsersTracker();

    user = currentUser;
    anonUser = anonUser;
    suspendedUser = suspendedUser;
    platformModerator = platformModerator;
    platformOperator = platformOperator;

    constructor(config: OpenChatConfig) {
        super(config);

        this.addEventListener("openchat_event", (ev) => this.handleAgentEvent(ev));

        this._logger = config.logger;
        this._liveState = new LiveState();

        console.log("OpenChatConfig: ", config);

        specialUsers.set({
            [OPENCHAT_BOT_USER_ID]: openChatBotUser,
            [OPENCHAT_VIDEO_CALL_USER_ID]: videoCallBotUser,
            [ANON_USER_ID]: anonymousUserSummary,
            [config.proposalBotCanister]: proposalsBotUser(config.proposalBotCanister),
        });

        localStorage.removeItem("ic-delegation");
        localStorage.removeItem("ic-identity");
        initialiseTracking(config);

        this._ocIdentityStorage = new IdentityStorage();
        this._authClient = AuthClient.create({
            idleOptions: {
                disableIdle: true,
                disableDefaultIdleCallback: true,
            },
            storage: this._authClientStorage,
        });

        this._authClient
            .then((c) => c.getIdentity())
            .then((authIdentity) => this.loadedAuthenticationIdentity(authIdentity));
    }

    private chatUpdated(chatId: ChatIdentifier, updatedEvents: UpdatedEvent[]): void {
        if (
            this._liveState.selectedChatId === undefined ||
            !chatIdentifiersEqual(chatId, this._liveState.selectedChatId)
        ) {
            return;
        }

        const serverChat = this._liveState.selectedServerChat;
        if (serverChat === undefined) return;
        // The chat summary has been updated which means the latest message may be new
        const latestMessage = serverChat.latestMessage;
        if (
            latestMessage !== undefined &&
            latestMessage.event.sender !== this._liveState.user.userId
        ) {
            this.handleConfirmedMessageSentByOther(serverChat, latestMessage, undefined);
        }

        this.refreshUpdatedEvents(serverChat, updatedEvents);
        this.loadChatDetails(serverChat);
        this.dispatchEvent(new ChatUpdated({ chatId, threadRootMessageIndex: undefined }));
    }

<<<<<<< HEAD
    private async loadedAuthenticationIdentity(id: Identity) {
=======
    clearPostLoginState() {
        this._identityState.update((state) => ({ ...state, postLogin: undefined }));
    }

    updateIdentityState(newState: IdentityState) {
        this._identityState.update((previous) => {
            return {
                ...newState,
                postLogin: newState.postLogin ?? previous.postLogin,
            };
        });
    }

    get identityState(): Readable<IdentityState> {
        return this._identityState;
    }

    private loadedAuthenticationIdentity(id: Identity) {
>>>>>>> f81f3cbf
        currentUser.set(anonymousUser());
        chatsInitialised.set(false);
        const anon = id.getPrincipal().isAnonymous();
        this._authPrincipal = anon ? undefined : id.getPrincipal().toString();
<<<<<<< HEAD
        this.identityState.set(anon ? { kind: "anon" } : { kind: "loading_user" });

        const connectToWorkerResponse = await this.connectToWorker();

        if (this._authPrincipal !== undefined) {
            if (connectToWorkerResponse === "oc_identity_not_found") {
                if (this._liveState.selectedAuthProvider === AuthProvider.II) {
                    this.identityState.set({ kind: "challenging" });
                    return;
                }

                await this.sendRequest({
                    kind: "createOpenChatIdentity",
                    challengeAttempt: undefined,
                });
            }

            this._ocIdentity = await this._ocIdentityStorage.get(this._authPrincipal);
        } else {
            await this._ocIdentityStorage.remove();
        }

=======
        this.updateIdentityState(anon ? { kind: "anon" } : { kind: "loading_user" });
>>>>>>> f81f3cbf
        this.loadUser();
    }

    logError(message?: unknown, ...optionalParams: unknown[]): void {
        this._logger.error(message, ...optionalParams);
    }

    logMessage(message?: unknown, ...optionalParams: unknown[]): void {
        this._logger.log(message, ...optionalParams);
    }

    logDebug(message?: unknown, ...optionalParams: unknown[]): void {
        this._logger.debug(message, ...optionalParams);
    }

    login(): void {
        this.updateIdentityState({ kind: "logging_in" });
        const authProvider = this._liveState.selectedAuthProvider!;
        this._authClient.then((c) => {
            c.login({
                identityProvider: this.buildAuthProviderUrl(authProvider),
                maxTimeToLive: SESSION_TIMEOUT_NANOS,
                derivationOrigin: this.config.iiDerivationOrigin,
                onSuccess: () => this.loadedAuthenticationIdentity(c.getIdentity()),
                onError: (err) => {
                    this.updateIdentityState({ kind: "anon" });
                    console.warn("Login error from auth client: ", err);
                },
            });
        });
    }

    private buildAuthProviderUrl(authProvider: AuthProvider): string | undefined {
        switch (authProvider) {
            case AuthProvider.II:
                return this.config.internetIdentityUrl;
            case AuthProvider.NFID:
                return (
                    this.config.nfidUrl +
                    "&applicationLogo=" +
                    encodeURIComponent("https://oc.app/apple-touch-icon.png") +
                    "#authorize"
                );
        }
    }

    // function buildWindowOpenerFeatures(authProvider: AuthProvider): string {
    //     const isII = authProvider === AuthProvider.II;
    //     const screenWidth = window.innerWidth;
    //     const screenHeight = window.innerHeight;
    //     const width = Math.min(screenWidth, isII ? 525 : 465);
    //     const height = Math.min(screenHeight, isII ? 800 : 705);
    //     const left = (screenWidth - width) / 2;
    //     const top = (screenHeight - height) / 2;

    //     return `popup=1,toolbar=0,location=0,menubar=0,width=${width},height=${height},left=${left},top=${top}`;
    // }

    private startSession(identity: Identity): Promise<void> {
        if (this._liveState.anonUser) {
            return new Promise((_) => {
                console.debug("ANON: creating an anon session which will never expire");
            });
        }

        startTrackingSession(identity);

        return new Promise((resolve) => {
            const durationUntilSessionExpireMS = getTimeUntilSessionExpiryMs(identity);
            const durationUntilLogoutMs = durationUntilSessionExpireMS - ONE_MINUTE_MILLIS;
            // eslint-disable-next-line @typescript-eslint/no-this-alias
            const self = this;
            function timeout() {
                console.debug(
                    "SESSION: session has timed out after ",
                    durationUntilLogoutMs,
                    " based on expiry after ",
                    durationUntilSessionExpireMS,
                );
                self.logout().then(resolve);
            }
            if (durationUntilLogoutMs <= 5 * ONE_MINUTE_MILLIS) {
                timeout();
            } else {
                console.debug(
                    "SESSION: session started and set to expire in ",
                    durationUntilLogoutMs,
                    " based on expiry in ",
                    durationUntilSessionExpireMS,
                );
                window.setTimeout(timeout, Math.min(MAX_TIMEOUT_MS, durationUntilLogoutMs));
            }
        });
    }

    private handleAgentEvent(ev: Event): void {
        if (ev instanceof MessagesReadFromServer) {
            messagesRead.syncWithServer(
                ev.detail.chatId,
                ev.detail.readByMeUpTo,
                ev.detail.threadsRead,
                ev.detail.dateReadPinned,
            );
        }
        if (ev instanceof StorageUpdated) {
            storageStore.set(ev.detail);
        }
        if (ev instanceof UsersLoaded) {
            userStore.addMany(ev.detail);
        }
    }

<<<<<<< HEAD
    async submitChallenge(challengeAttempt: ChallengeAttempt): Promise<boolean> {
        if (this._authPrincipal === undefined) {
            return false;
        }

        let resp = await this.sendRequest({
            kind: "createOpenChatIdentity",
            challengeAttempt,
        });

        if (resp !== "success") {
            return false;
=======
    private async loadUser() {
        const connectToWorkerResponse = await this.connectToWorker();

        if (this._authPrincipal !== undefined) {
            if (connectToWorkerResponse === "oc_identity_not_found") {
                await this.sendRequest({
                    kind: "createOpenChatIdentity",
                    challengeAttempt: undefined,
                });
            }

            this._ocIdentity = await this._ocIdentityStorage.get(this._authPrincipal);
        } else {
            await this._ocIdentityStorage.remove();
>>>>>>> f81f3cbf
        }

        this._ocIdentity = await this._ocIdentityStorage.get(this._authPrincipal);
        this.loadUser();
        return true;
    }

<<<<<<< HEAD
    private async loadUser() {
        this.startRegistryPoller();

=======
>>>>>>> f81f3cbf
        if (this._ocIdentity === undefined) {
            // short-circuit if we *know* that the user is anonymous
            this.onCreatedUser(anonymousUser());
            return;
        }

        this.sendRequest({ kind: "loadFailedMessages" }).then((res) =>
            failedMessagesStore.initialise(MessageContextMap.fromMap(res)),
        );

        this.getCurrentUser()
            .then((user) => {
                switch (user.kind) {
                    case "unknown_user":
                        this.onCreatedUser(anonymousUser());
                        this.updateIdentityState({ kind: "registering" });
                        break;
                    case "created_user":
                        this.onCreatedUser(user);
                        break;
                }
            })
            .catch((e) => {
                if (e.code === 403) {
                    // This happens locally if you run a new instance of the IC and have an identity based on the
                    // previous version's root key in the cache
                    this.logout();
                }
            });
        this.sendRequest({ kind: "getAllCachedUsers" }).then((users) => userStore.set(users));
    }

    userIsDiamond(userId: string): boolean {
        const user = this._liveState.userStore[userId];
        if (user === undefined || user.kind === "bot") return false;

        if (userId === this._liveState.user.userId) return this._liveState.isDiamond;

        return user.diamondStatus !== "inactive";
    }

    userIsLifetimeDiamond(userId: string): boolean {
        const user = this._liveState.userStore[userId];
        if (user === undefined || user.kind === "bot") return false;

        if (userId === this._liveState.user.userId) return this._liveState.isLifetimeDiamond;

        return user.diamondStatus === "lifetime";
    }

    diamondExpiresIn(now: number, locale: string | null | undefined): string | undefined {
        if (this._liveState.diamondStatus.kind === "active") {
            return formatRelativeTime(now, locale, this._liveState.diamondStatus.expiresAt);
        }
    }

    maxMediaSizes(): MaxMediaSizes {
        return this._liveState.isDiamond ? DIAMOND_MAX_SIZES : FREE_MAX_SIZES;
    }

    onCreatedUser(user: CreatedUser): void {
        this.user.set(user);
        this.setDiamondStatus(user.diamondStatus);
        initialiseMostRecentSentMessageTimes(this._liveState.isDiamond);
        const id = this._ocIdentity;

        this.sendRequest({ kind: "createUserClient", userId: user.userId });
        startSwCheckPoller();
        if (id !== undefined) {
            this.startSession(id).then(() => this.logout());
        }

        this.startChatsPoller();
        this.startUserUpdatePoller();

        initNotificationStores();
        if (!this._liveState.anonUser) {
            this.startOnlinePoller();
            this.sendRequest({ kind: "getUserStorageLimits" })
                .then(storageStore.set)
                .catch((err) => {
                    console.warn("Unable to retrieve user storage limits", err);
                });
            this.updateIdentityState({ kind: "logged_in" });
            this.dispatchEvent(new UserLoggedIn(user.userId));
        }
    }

    private startUserUpdatePoller() {
        this._userUpdatePoller?.stop();
        this._userUpdatePoller = new Poller(
            () => this.updateUsers(),
            USER_UPDATE_INTERVAL,
            USER_UPDATE_INTERVAL,
        );
    }

    pauseEventLoop() {
        this._chatsPoller?.stop();
    }

    resumeEventLoop() {
        this.startChatsPoller();
    }

    private startChatsPoller() {
        this._chatsPoller?.stop();
        this._chatsPoller = new Poller(
            () => this.loadChats(),
            CHAT_UPDATE_INTERVAL,
            CHAT_UPDATE_IDLE_INTERVAL,
            true,
        );

        // we need to load chats at least once if we are completely offline
        if (this._liveState.offlineStore) {
            this.loadChats();
        }
    }

    private startOnlinePoller() {
        if (!this._liveState.anonUser) {
            new Poller(
                () => this.sendRequest({ kind: "markAsOnline" }) ?? Promise.resolve(),
                MARK_ONLINE_INTERVAL,
                undefined,
                true,
            );
        }
    }

    private startRegistryPoller() {
        this._registryPoller?.stop();
        this._registryPoller = new Poller(
            () => this.updateRegistry(),
            REGISTRY_UPDATE_INTERVAL,
            REGISTRY_UPDATE_INTERVAL,
            false,
        );
    }

    private startExchangeRatePoller() {
        this._exchangeRatePoller?.stop();
        this._exchangeRatePoller = new Poller(
            () => this.updateExchangeRates(),
            EXCHANGE_RATE_UPDATE_INTERVAL,
            EXCHANGE_RATE_UPDATE_INTERVAL,
            true,
        );
    }

    async logout(): Promise<void> {
        await Promise.all([
            this._ocIdentityStorage.remove(),
            this._authClient.then((c) => c.logout()),
        ]).then(() => window.location.replace("/"));
    }

    async previouslySignedIn(): Promise<boolean> {
        const KEY_STORAGE_IDENTITY = "identity";
        const identity = await this._authClientStorage.get(KEY_STORAGE_IDENTITY);
        return this._liveState.userCreated && identity !== null;
    }

    generateIdentityChallenge(): Promise<GenerateChallengeResponse> {
        return this.sendRequest({
            kind: "generateIdentityChallenge",
            identityCanister: this.config.identityCanister,
            icUrl: this.config.icUrl ?? window.location.origin,
        });
    }

    unreadThreadMessageCount(
        chatId: ChatIdentifier,
        threadRootMessageIndex: number,
        latestMessageIndex: number,
    ): number {
        return this.messagesRead.unreadThreadMessageCount(
            chatId,
            threadRootMessageIndex,
            latestMessageIndex,
        );
    }

    unreadMessageCount(chatId: ChatIdentifier, latestMessageIndex: number | undefined): number {
        return this.messagesRead.unreadMessageCount(chatId, latestMessageIndex);
    }

    unreadPinned(chatId: MultiUserChatIdentifier, dateLastPinned: bigint | undefined): boolean {
        return this.messagesRead.unreadPinned(chatId, dateLastPinned);
    }

    markThreadRead(chatId: ChatIdentifier, threadRootMessageIndex: number, readUpTo: number): void {
        this.messagesRead.markReadUpTo({ chatId, threadRootMessageIndex }, readUpTo);
    }

    markMessageRead(
        context: MessageContext,
        messageIndex: number,
        messageId: bigint | undefined,
    ): void {
        if (this.messagesRead.isRead(context, messageIndex, messageId)) {
            return;
        }

        this.messagesRead.markMessageRead(context, messageIndex, messageId);

        const selectedChat = this._liveState.selectedChat;
        if (
            selectedChat?.id === context.chatId &&
            messageId !== undefined &&
            selectedChat.kind === "direct_chat"
        ) {
            const rtc: WebRtcMessage = {
                kind: "remote_user_read_message",
                messageId: messageId,
                id: selectedChat.id,
                userId: this._liveState.user.userId,
            };
            this.sendRtcMessage([selectedChat.id.userId], rtc);
        }
    }

    markPinnedMessagesRead(chatId: ChatIdentifier, dateLastPinned: bigint): void {
        this.messagesRead.markPinnedMessagesRead(chatId, dateLastPinned);
    }

    isMessageRead(
        context: MessageContext,
        messageIndex: number,
        messageId: bigint | undefined,
    ): boolean {
        return this.messagesRead.isRead(context, messageIndex, messageId);
    }

    private sendRtcMessage(userIds: string[], message: WebRtcMessage): void {
        rtcConnectionsManager.sendMessage(userIds, message);
    }

    private initWebRtc(): void {
        rtcConnectionsManager
            .init(this._liveState.user.userId, this.config.meteredApiKey)
            .then((_) => {
                rtcConnectionsManager.subscribe((msg) =>
                    this.handleWebRtcMessage(msg as WebRtcMessage),
                );
            });
    }

    previewChat(chatId: MultiUserChatIdentifier): Promise<Success | Failure | GroupMoved> {
        switch (chatId.kind) {
            case "group_chat":
                return this.sendRequest({ kind: "getPublicGroupSummary", chatId })
                    .then((resp) => {
                        if (resp.kind === "success" && !resp.group.frozen) {
                            addGroupPreview(resp.group);
                            return CommonResponses.success();
                        } else if (resp.kind === "group_moved") {
                            return resp;
                        }
                        return CommonResponses.failure();
                    })
                    .catch(() => {
                        return CommonResponses.failure();
                    });
            case "channel":
                return this.sendRequest({ kind: "getChannelSummary", chatId })
                    .then((resp) => {
                        if (resp.kind === "channel") {
                            addGroupPreview(resp);
                            return CommonResponses.success();
                        }
                        return CommonResponses.failure();
                    })
                    .catch(() => CommonResponses.failure());
        }
    }

    toggleMuteNotifications(chatId: ChatIdentifier, muted: boolean): Promise<boolean> {
        localChatSummaryUpdates.markUpdated(chatId, { notificationsMuted: muted });
        return this.sendRequest({ kind: "toggleMuteNotifications", chatId, muted })
            .then((resp) => {
                if (resp !== "success") {
                    localChatSummaryUpdates.markUpdated(chatId, { notificationsMuted: undefined });
                }
                return resp === "success";
            })
            .catch(() => {
                localChatSummaryUpdates.markUpdated(chatId, { notificationsMuted: undefined });
                return false;
            });
    }

    archiveChat(chatId: ChatIdentifier): Promise<boolean> {
        localChatSummaryUpdates.markUpdated(chatId, { archived: true });
        return this.sendRequest({ kind: "archiveChat", chatId })
            .then((resp) => {
                return resp === "success";
            })
            .catch(() => {
                localChatSummaryUpdates.markUpdated(chatId, { archived: undefined });
                return false;
            });
    }

    unarchiveChat(chatId: ChatIdentifier): Promise<boolean> {
        localChatSummaryUpdates.markUpdated(chatId, { archived: false });
        return this.sendRequest({ kind: "unarchiveChat", chatId })
            .then((resp) => resp === "success")
            .catch(() => {
                localChatSummaryUpdates.markUpdated(chatId, { archived: undefined });
                return false;
            });
    }

    private pinLocally(chatId: ChatIdentifier, scope: ChatListScope["kind"]): void {
        globalStateStore.update((state) => {
            const ids = state.pinnedChats[scope];
            if (!ids.find((id) => chatIdentifiersEqual(id, chatId))) {
                return {
                    ...state,
                    pinnedChats: {
                        ...state.pinnedChats,
                        [scope]: [chatId, ...ids],
                    },
                };
            }
            return state;
        });
    }

    private unpinLocally(chatId: ChatIdentifier, scope: ChatListScope["kind"]): void {
        globalStateStore.update((state) => {
            const ids = state.pinnedChats[scope];
            const index = ids.findIndex((id) => chatIdentifiersEqual(id, chatId));
            if (index >= 0) {
                const ids_clone = [...ids];
                ids_clone.splice(index, 1);
                return {
                    ...state,
                    pinnedChats: {
                        ...state.pinnedChats,
                        [scope]: ids_clone,
                    },
                };
            }
            return state;
        });
    }

    pinned(scope: ChatListScope["kind"], chatId: ChatIdentifier): boolean {
        const pinned = this._liveState.globalState.pinnedChats;
        return pinned[scope].find((id) => chatIdentifiersEqual(id, chatId)) !== undefined;
    }

    pinChat(chatId: ChatIdentifier): Promise<boolean> {
        const scope = this._liveState.chatListScope.kind;
        this.pinLocally(chatId, scope);
        return this.sendRequest({
            kind: "pinChat",
            chatId,
            favourite: scope === "favourite",
        })
            .then((resp) => resp === "success")
            .catch(() => {
                this.unpinLocally(chatId, scope);
                return false;
            });
    }

    unpinChat(chatId: ChatIdentifier): Promise<boolean> {
        const scope = this._liveState.chatListScope.kind;
        this.unpinLocally(chatId, scope);
        return this.sendRequest({
            kind: "unpinChat",
            chatId,
            favourite: scope === "favourite",
        })
            .then((resp) => resp === "success")
            .catch(() => {
                this.pinLocally(chatId, scope);
                return false;
            });
    }

    blockUserFromDirectChat(userId: string): Promise<boolean> {
        blockedUsers.add(userId);
        return this.sendRequest({ kind: "blockUserFromDirectChat", userId })
            .then((resp) => {
                return resp === "success";
            })
            .catch(() => {
                blockedUsers.delete(userId);
                return false;
            });
    }

    unblockUserFromDirectChat(userId: string): Promise<boolean> {
        blockedUsers.delete(userId);
        return this.sendRequest({ kind: "unblockUserFromDirectChat", userId })
            .then((resp) => {
                return resp === "success";
            })
            .catch(() => {
                blockedUsers.add(userId);
                return false;
            });
    }

    setUserAvatar(data: Uint8Array, url: string): Promise<boolean> {
        const partialUser = this._liveState.userStore[this._liveState.user.userId];
        if (partialUser) {
            userStore.add({
                ...partialUser,
                blobData: data,
                blobUrl: url,
            });
        }

        return this.sendRequest({ kind: "setUserAvatar", data })
            .then((_resp) => true)
            .catch(() => false);
    }

    deleteGroup(chatId: MultiUserChatIdentifier): Promise<boolean> {
        // TODO we don't use the local updates mechnism here at the moment for some reason. Probably should.
        return this.sendRequest({ kind: "deleteGroup", chatId })
            .then((resp) => {
                if (resp === "success") {
                    this.removeChat(chatId);
                    return true;
                } else {
                    return false;
                }
            })
            .catch(() => false);
    }

    deleteDirectChat(userId: string, blockUser: boolean): Promise<boolean> {
        const chatId: ChatIdentifier = { kind: "direct_chat", userId };
        localChatSummaryUpdates.markRemoved(chatId);
        return this.sendRequest({ kind: "deleteDirectChat", userId, blockUser })
            .then((success) => {
                if (!success) {
                    const chat = this._liveState.chatSummaries.get(chatId);
                    if (chat !== undefined) {
                        localChatSummaryUpdates.markAdded(chat);
                    }
                }
                return success;
            })
            .catch(() => false);
    }

    leaveGroup(
        chatId: MultiUserChatIdentifier,
    ): Promise<"success" | "failure" | "owner_cannot_leave"> {
        localChatSummaryUpdates.markRemoved(chatId);
        return this.sendRequest({ kind: "leaveGroup", chatId })
            .then((resp) => {
                if (resp === "success") {
                    return "success";
                } else {
                    const chat = this._liveState.chatSummaries.get(chatId);
                    if (chat) {
                        localChatSummaryUpdates.markAdded(chat);
                    }
                    if (resp === "owner_cannot_leave") {
                        return "owner_cannot_leave";
                    } else {
                        return "failure";
                    }
                }
            })
            .catch(() => "failure");
    }

    private addCommunityLocally(community: CommunitySummary): void {
        localCommunitySummaryUpdates.markAdded(community);
        community.channels.forEach((c) => localChatSummaryUpdates.markAdded(c));
    }

    private removeCommunityLocally(id: CommunityIdentifier): void {
        if (this._liveState.communityPreviews.has(id)) {
            removeCommunityPreview(id);
        }
        localCommunitySummaryUpdates.markRemoved(id);
        const community = this._liveState.communities.get(id);
        if (community !== undefined) {
            community.channels.forEach((c) => localChatSummaryUpdates.markRemoved(c.id));
        }
    }

    verifyAccessGate(gate: AccessGate): Promise<string | undefined> {
        if (gate.kind !== "credential_gate" || this._authPrincipal === undefined) {
            return Promise.resolve(undefined);
        }

        return verifyCredential(
            this.config.internetIdentityUrl,
            this._authPrincipal,
            gate.credential.issuerOrigin,
            gate.credential.credentialType,
            gate.credential.credentialArguments,
            this.config.iiDerivationOrigin,
        );
    }

    async approveAccessGatePayment(
        group: MultiUserChat | CommunitySummary,
    ): Promise<ApproveAccessGatePaymentResponse> {
        // If there is no payment gate then do nothing
        if (!isPaymentGate(group.gate)) {
            // If this is a channel there might still be a payment gate on the community
            if (group.kind === "channel") {
                return this.approveAccessGatePayment(
                    this._liveState.communities.get({
                        kind: "community",
                        communityId: group.id.communityId,
                    })!,
                );
            } else {
                return CommonResponses.success();
            }
        }

        // If there is a payment gateway then first call the user's canister to get an
        // approval for the group/community to transfer the payment
        const spender = group.kind === "group_chat" ? group.id.groupId : group.id.communityId;

        const token = this.getTokenDetailsForAccessGate(group.gate);

        if (token === undefined) {
            return CommonResponses.failure();
        }

        let pin: string | undefined = undefined;

        if (this._liveState.pinNumberRequired) {
            pin = await this.promptForCurrentPin("pinNumber.enterPinInfo");
        }

        return this.sendRequest({
            kind: "approveTransfer",
            spender,
            ledger: group.gate.ledgerCanister,
            amount: group.gate.amount - token.transferFee, // The user should pay only the amount not amount+fee so it is a round number
            expiresIn: BigInt(5 * 60 * 1000), // Allow 5 mins for the join_group call before the approval expires
            pin,
        })
            .then((response) => {
                if (response.kind === "approve_error" || response.kind === "internal_error") {
                    this._logger.error("Unable to approve transfer", response.error);
                    return CommonResponses.failure();
                } else if (
                    response.kind === "pin_incorrect" ||
                    response.kind === "pin_required" ||
                    response.kind === "too_main_failed_pin_attempts"
                ) {
                    pinNumberFailureStore.set(response as PinNumberFailures);
                }

                return response;
            })
            .catch(() => CommonResponses.failure());
    }

    async joinGroup(
        chat: MultiUserChat,
        credentialJwt: string | undefined,
    ): Promise<ClientJoinGroupResponse> {
        const approveResponse = await this.approveAccessGatePayment(chat);
        if (approveResponse.kind !== "success") {
            return approveResponse;
        }

        const localUserIndex =
            chat.kind === "group_chat"
                ? chat.localUserIndex
                : this.localUserIndexForCommunity(chat.id.communityId);

        return this.sendRequest({
            kind: "joinGroup",
            chatId: chat.id,
            localUserIndex,
            credentialArgs: this.buildVerifiedCredentialArgs(credentialJwt),
        })
            .then((resp) => {
                if (resp.kind === "success") {
                    localChatSummaryUpdates.markAdded(resp.group);
                    this.loadChatDetails(resp.group);
                    messagesRead.syncWithServer(
                        resp.group.id,
                        resp.group.membership?.readByMeUpTo,
                        [],
                        undefined,
                    );
                } else if (resp.kind === "success_joined_community") {
                    this.addCommunityLocally(resp.community);
                    messagesRead.batchUpdate(() =>
                        resp.community.channels.forEach((c) => {
                            if (chatIdentifiersEqual(c.id, chat.id)) {
                                localChatSummaryUpdates.markAdded(c);
                                this.loadChatDetails(c);
                            }
                            if (c.latestMessage) {
                                messagesRead.markReadUpTo(
                                    { chatId: c.id },
                                    c.latestMessage.event.messageIndex,
                                );
                            }
                        }),
                    );
                    if (this._liveState.communityPreviews.has(resp.community.id)) {
                        removeCommunityPreview(resp.community.id);
                    }
                } else {
                    if (resp.kind === "user_blocked") {
                        return CommonResponses.blocked();
                    } else if (resp.kind === "gate_check_failed") {
                        return resp;
                    }
                    return CommonResponses.failure();
                }
                return CommonResponses.success();
            })
            .then((resp) => {
                if (resp.kind === "success") {
                    if (this._liveState.groupPreviews.has(chat.id)) {
                        removeGroupPreview(chat.id);
                    }
                }
                return resp;
            })
            .catch(() => CommonResponses.failure());
    }

    private buildVerifiedCredentialArgs(
        credentialJwt: string | undefined,
    ): VerifiedCredentialArgs | undefined {
        return credentialJwt !== undefined && this._authPrincipal !== undefined
            ? {
                  userIIPrincipal: this._authPrincipal,
                  iiOrigin: new URL(this.config.internetIdentityUrl).origin,
                  credentialJwt,
              }
            : undefined;
    }

    setCommunityIndexes(indexes: Record<string, number>): Promise<boolean> {
        Object.entries(indexes).forEach(([k, v]) =>
            localCommunitySummaryUpdates.updateIndex({ kind: "community", communityId: k }, v),
        );
        return this.sendRequest({ kind: "setCommunityIndexes", indexes }).catch(() => false);
    }

    setMemberDisplayName(
        id: CommunityIdentifier,
        displayName: string | undefined,
    ): Promise<SetMemberDisplayNameResponse> {
        return this.sendRequest({
            kind: "setMemberDisplayName",
            communityId: id.communityId,
            displayName,
        }).then((resp) => {
            if (resp === "success") {
                communityStateStore.updateProp(id, "members", (ms) => {
                    const userId = this._liveState.user.userId;
                    if (userId !== undefined) {
                        const m = ms.get(userId);
                        if (m !== undefined) {
                            ms.set(userId, { ...m, displayName });
                            return new Map(ms);
                        }
                    }
                    return ms;
                });

                localCommunitySummaryUpdates.updateDisplayName(id, displayName);
            }
            return resp;
        });
    }

    followThread(chatId: ChatIdentifier, message: Message, follow: boolean): Promise<boolean> {
        const threadRootMessageIndex = message.messageIndex;

        // Assume it will succeed
        localMessageUpdates.markThreadSummaryUpdated(message.messageId, {
            followedByMe: follow,
        });

        return this.sendRequest({
            kind: "followThread",
            chatId,
            threadRootMessageIndex,
            follow,
        })
            .then((resp) => {
                if (resp === "failed") {
                    localMessageUpdates.markThreadSummaryUpdated(message.messageId, {
                        followedByMe: !follow,
                    });
                    return false;
                }
                if (message.thread !== undefined && message.thread.numberOfReplies > 0) {
                    const readUpTo = message.thread.numberOfReplies - 1;
                    this.markThreadRead(chatId, threadRootMessageIndex, readUpTo);
                }
                return true;
            })
            .catch(() => false);
    }

    getContentAsText(formatter: MessageFormatter, content: MessageContent): string {
        return getContentAsFormattedText(formatter, content, get(cryptoLookup));
    }

    groupAvatarUrl<T extends { blobUrl?: string; subtype?: GroupSubtype }>(chat?: T): string {
        if (chat?.blobUrl !== undefined) {
            return chat.blobUrl;
        } else if (chat?.subtype?.kind === "governance_proposals") {
            // If this is a governance proposals chat and no avatar has been set, use the default one for the SNS
            const snsLogo = this.getSnsLogo(chat.subtype.governanceCanisterId);
            if (snsLogo !== undefined) {
                return snsLogo;
            }
        }
        return "/assets/group.svg";
    }

    toShortTimeString(date: Date): string {
        return toShortTimeString(date, this._liveState.locale);
    }

    toMonthString(date: Date): string {
        return toMonthString(date, this._liveState.locale);
    }

    formatMessageDate(
        timestamp: bigint,
        today: string,
        yesterday: string,
        timeIfToday = false,
        short = false,
    ): string {
        return formatMessageDate(
            timestamp,
            today,
            yesterday,
            this._liveState.locale,
            timeIfToday,
            short,
        );
    }

    toDatetimeString(date: Date): string {
        return toDatetimeString(date, this._liveState.locale);
    }

    toDateString(date: Date): string {
        return toDateString(date, this._liveState.locale);
    }

    toLongDateString(date: Date): string {
        return toLongDateString(date, this._liveState.locale);
    }

    /**
     * Wrap a bunch of pure utility functions
     */
    showTrace = showTrace;
    userAvatarUrl = userAvatarUrl;
    updateStorageLimit = updateStorageLimit;
    formatTokens = formatTokens;
    validateTokenInput = validateTokenInput;
    parseBigInt = parseBigInt;
    userIdsFromEvents = userIdsFromEvents;
    missingUserIds = missingUserIds;
    userOrUserGroupName = userOrUserGroupName;
    userOrUserGroupId = userOrUserGroupId;
    extractUserIdsFromMentions = extractUserIdsFromMentions;
    toRecord2 = toRecord2;
    toRecord = toRecord;
    groupBySender = groupBySender;
    groupBy = groupBy;
    getTypingString = getTypingString;
    getMessageText = getMessageText;
    contentTypeToPermission = contentTypeToPermission;
    stripLinkDisabledMarker = stripLinkDisabledMarker;
    extractEnabledLinks = extractEnabledLinks;
    disableLinksInText = disableLinksInText;

    communityAvatarUrl(id: string, avatar: DataContent): string {
        return avatar?.blobUrl ?? buildIdenticonUrl(id);
    }

    communityBannerUrl<T extends { blobUrl?: string }>(dataContent?: T): string {
        return dataContent?.blobUrl ?? "/assets/landscape.png";
    }

    canBlockUsers(chatId: ChatIdentifier | CommunityIdentifier): boolean {
        switch (chatId.kind) {
            case "community":
                return this.communityPredicate(chatId, canBlockCommunityUsers);
            case "channel":
                return false;
            default:
                return this.chatPredicate(chatId, canBlockUsers);
        }
    }

    canSendMessage(
        chatId: ChatIdentifier,
        mode: "message" | "thread" | "any",
        permission?: MessagePermission,
    ): boolean {
        return this.chatPredicate(chatId, (chat) => {
            if (chat.kind === "direct_chat") {
                const recipient = this._liveState.userStore[chat.them.userId];
                if (recipient !== undefined) {
                    return canSendDirectMessage(
                        recipient,
                        mode,
                        this.config.proposalBotCanister,
                        permission,
                    );
                } else {
                    return false;
                }
            } else {
                return canSendGroupMessage(this._liveState.user, chat, mode, permission);
            }
        });
    }

    permittedMessages(
        chatId: ChatIdentifier,
        mode: "message" | "thread",
    ): Map<MessagePermission, boolean> {
        const chat = this._liveState.allChats.get(chatId);
        if (chat !== undefined) {
            if (chat.kind === "direct_chat") {
                const recipient = this._liveState.userStore[chat.them.userId];
                if (recipient !== undefined) {
                    return permittedMessagesInDirectChat(
                        recipient,
                        mode,
                        this.config.proposalBotCanister,
                    );
                }
            } else {
                return permittedMessagesInGroup(this._liveState.user, chat, mode);
            }
        }

        return new Map();
    }

    canDeleteOtherUsersMessages(chatId: ChatIdentifier): boolean {
        return this.chatPredicate(chatId, canDeleteOtherUsersMessages);
    }

    canStartVideoCalls(chatId: ChatIdentifier): boolean {
        return this.chatPredicate(chatId, (chat) => canStartVideoCalls(chat));
    }

    isChatPrivate(chat: ChatSummary): boolean {
        switch (chat.kind) {
            case "channel": {
                const community = this.getCommunityForChannel(chat.id);
                return !(community?.public ?? true) || !chat.public;
            }
            case "group_chat":
                return !chat.public;
            default:
                return true;
        }
    }

    canPinMessages(chatId: ChatIdentifier): boolean {
        return this.chatPredicate(chatId, canPinMessages);
    }

    canReactToMessages(chatId: ChatIdentifier): boolean {
        return this.chatPredicate(chatId, canReactToMessages);
    }

    canMentionAllMembers(chatId: ChatIdentifier): boolean {
        return this.chatPredicate(chatId, canMentionAllMembers);
    }

    canChangeRoles(
        id: ChatIdentifier | CommunityIdentifier,
        currentRole: MemberRole,
        newRole: MemberRole,
    ): boolean {
        switch (id.kind) {
            case "community":
                const found = communityRoles.find((r) => r === newRole);
                if (!found) return false;
                return this.communityPredicate(id, (community) =>
                    canChangeCommunityRoles(community, currentRole, newRole),
                );
            default:
                return this.chatPredicate(id, (chat) => canChangeRoles(chat, currentRole, newRole));
        }
    }

    canPromote(
        chatId: ChatIdentifier | CommunityIdentifier,
        currentRole: MemberRole,
        newRole: MemberRole,
    ): boolean {
        return (
            compareRoles(newRole, currentRole) > 0 &&
            this.canChangeRoles(chatId, currentRole, newRole)
        );
    }

    canDemote(
        chatId: ChatIdentifier | CommunityIdentifier,
        currentRole: MemberRole,
        newRole: MemberRole,
    ): boolean {
        return (
            compareRoles(newRole, currentRole) < 0 &&
            this.canChangeRoles(chatId, currentRole, newRole)
        );
    }

    canUnblockUsers(identifier: ChatIdentifier | CommunityIdentifier): boolean {
        switch (identifier.kind) {
            case "community":
                return this.communityPredicate(identifier, canUnblockCommunityUsers);
            default:
                return this.chatPredicate(identifier, canUnblockUsers);
        }
    }

    canRemoveMembers(id: ChatIdentifier | CommunityIdentifier): boolean {
        switch (id.kind) {
            case "community":
                return this.communityPredicate(id, canRemoveCommunityMembers);
            default:
                return this.chatPredicate(id, canRemoveMembers);
        }
    }

    canEditGroupDetails(chatId: ChatIdentifier): boolean {
        return this.chatPredicate(chatId, canEditGroupDetails);
    }

    canImportToCommunity(chatId: ChatIdentifier): boolean {
        return this.chatPredicate(chatId, canImportToCommunity);
    }

    canChangePermissions(chatId: ChatIdentifier): boolean {
        return this.chatPredicate(chatId, canChangePermissions);
    }

    canInviteUsers(id: ChatIdentifier | CommunityIdentifier): boolean {
        switch (id.kind) {
            case "community":
                return this.communityPredicate(id, canInviteCommunityUsers);
            default:
                return this.chatPredicate(id, canInviteUsers);
        }
    }

    canCreateChannel(id: CommunityIdentifier): boolean {
        return this.canCreatePrivateChannel(id) || this.canCreatePublicChannel(id);
    }

    canCreatePublicChannel(id: CommunityIdentifier): boolean {
        return this.communityPredicate(id, canCreatePublicChannel);
    }

    canCreatePrivateChannel(id: CommunityIdentifier): boolean {
        return this.communityPredicate(id, canCreatePrivateChannel);
    }

    canManageUserGroups(id: CommunityIdentifier): boolean {
        return this.communityPredicate(id, canManageUserGroups);
    }

    canChangeCommunityPermissions(id: CommunityIdentifier): boolean {
        return this.communityPredicate(id, canChangeCommunityPermissions);
    }

    canEditCommunity(id: CommunityIdentifier): boolean {
        return this.communityPredicate(id, canEditCommunity);
    }

    canDeleteCommunity(id: CommunityIdentifier): boolean {
        return this.communityPredicate(id, canDeleteCommunity);
    }

    canDeleteGroup(chatId: MultiUserChatIdentifier): boolean {
        return this.multiUserChatPredicate(chatId, canDeleteGroup);
    }

    canChangeVisibility = canChangeVisibility;
    hasOwnerRights = hasOwnerRights;

    canConvertGroupToCommunity(chatId: GroupChatIdentifier): boolean {
        return this.multiUserChatPredicate(chatId, canConvertToCommunity);
    }

    canLeaveGroup(chatId: MultiUserChatIdentifier): boolean {
        return this.multiUserChatPredicate(chatId, canLeaveGroup);
    }

    isPreviewing(chatId: ChatIdentifier): boolean {
        if (chatId.kind === "direct_chat") return false;
        return this.multiUserChatPredicate(chatId, isPreviewing);
    }

    isFrozen(chatId: ChatIdentifier): boolean {
        if (chatId.kind === "direct_chat") return false;
        return this.multiUserChatPredicate(chatId, isFrozen);
    }

    isOpenChatBot(userId: string): boolean {
        return userId === OPENCHAT_BOT_USER_ID;
    }

    isVideoCallBot(userId: string): boolean {
        return userId === OPENCHAT_VIDEO_CALL_USER_ID;
    }

    isChatReadOnly(chatId: ChatIdentifier): boolean {
        if (chatId.kind === "direct_chat") return false;
        return this._liveState.suspendedUser || this.isPreviewing(chatId);
    }

    private chatPredicate(
        chatId: ChatIdentifier,
        predicate: (chat: ChatSummary) => boolean,
    ): boolean {
        const chat = this._liveState.allChats.get(chatId);
        return chat !== undefined && predicate(chat);
    }

    private communityPredicate(
        communityId: CommunityIdentifier,
        predicate: (community: CommunitySummary) => boolean,
    ): boolean {
        const community = this._liveState.communities.get(communityId);
        return community !== undefined && predicate(community);
    }

    private multiUserChatPredicate(
        chatId: MultiUserChatIdentifier,
        predicate: (chat: MultiUserChat) => boolean,
    ): boolean {
        const chat = this._liveState.chatSummaries.get(chatId);
        return (
            chat !== undefined &&
            (chat.kind === "group_chat" || chat.kind === "channel") &&
            predicate(chat)
        );
    }

    private createMessage = createMessage;
    private findMessageById = findMessageById;
    canForward = canForward;
    containsReaction = containsReaction;
    groupEvents = groupEvents;
    startTyping = startTyping;
    stopTyping = stopTyping;

    registerPollVote(
        chatId: MultiUserChatIdentifier,
        threadRootMessageIndex: number | undefined,
        messageId: bigint,
        messageIdx: number,
        answerIdx: number,
        type: "register" | "delete",
    ): Promise<boolean> {
        const userId = this._liveState.user.userId;

        localMessageUpdates.markPollVote(messageId, {
            answerIndex: answerIdx,
            type,
            userId,
        });

        return this.sendRequest({
            kind: "registerPollVote",
            chatId,
            messageIdx,
            answerIdx,
            voteType: type,
            threadRootMessageIndex,
        })
            .then((resp) => resp === "success")
            .catch(() => false);
    }

    deleteMessage(
        id: ChatIdentifier,
        threadRootMessageIndex: number | undefined,
        messageId: bigint,
        asPlatformModerator?: boolean,
    ): Promise<boolean> {
        const chat = this._liveState.chatSummaries.get(id);

        if (chat === undefined) {
            return Promise.resolve(false);
        }

        const userId = this._liveState.user.userId;
        localMessageUpdates.markDeleted(messageId, userId);
        undeletingMessagesStore.delete(messageId);

        const recipients = [...chatStateStore.getProp(id, "userIds")];

        rtcConnectionsManager.sendMessage(recipients, {
            kind: "remote_user_deleted_message",
            id,
            messageId,
            userId,
            threadRootMessageIndex,
        });

        function _undelete() {
            rtcConnectionsManager.sendMessage(recipients, {
                kind: "remote_user_undeleted_message",
                id,
                messageId,
                userId,
                threadRootMessageIndex,
            });
            localMessageUpdates.markUndeleted(messageId);
        }

        return this.sendRequest({
            kind: "deleteMessage",
            chatId: id,
            messageId,
            threadRootMessageIndex,
            asPlatformModerator,
        })
            .then((resp) => {
                const success = resp === "success";
                if (!success) {
                    _undelete();
                }
                return success;
            })
            .catch(() => {
                _undelete();
                return false;
            });
    }

    undeleteMessage(
        chatId: ChatIdentifier,
        threadRootMessageIndex: number | undefined,
        msg: Message,
    ): Promise<boolean> {
        const chat = this._liveState.chatSummaries.get(chatId);

        if (chat === undefined || !msg.deleted) {
            return Promise.resolve(false);
        }

        undeletingMessagesStore.add(msg.messageId);

        return this.sendRequest({
            kind: "undeleteMessage",
            chatType: chat.kind,
            chatId,
            messageId: msg.messageId,
            threadRootMessageIndex,
        })
            .then((resp) => {
                const success = resp.kind === "success";
                if (success) {
                    localMessageUpdates.markUndeleted(msg.messageId, resp.message.content);
                }
                return success;
            })
            .catch(() => false)
            .finally(() => {
                undeletingMessagesStore.delete(msg.messageId);
            });
    }

    revealDeletedMessage(
        chatId: ChatIdentifier,
        messageId: bigint,
        threadRootMessageIndex: number | undefined,
    ): Promise<boolean> {
        const chat = this._liveState.chatSummaries.get(chatId);

        if (chat === undefined) {
            return Promise.resolve(false);
        }

        const result =
            chatId.kind === "group_chat" || chatId.kind === "channel"
                ? this.sendRequest({
                      kind: "getDeletedGroupMessage",
                      chatId,
                      messageId,
                      threadRootMessageIndex,
                  })
                : this.sendRequest({
                      kind: "getDeletedDirectMessage",
                      userId: chatId.userId,
                      messageId,
                  });

        return result
            .then((resp) => {
                const success = resp.kind === "success";
                if (success) {
                    localMessageUpdates.markContentRevealed(messageId, resp.content);
                }
                return success;
            })
            .catch(() => false);
    }

    revealBlockedMessage(messageId: bigint) {
        localMessageUpdates.markBlockedMessageRevealed(messageId);
    }

    selectReaction(
        chatId: ChatIdentifier,
        userId: string,
        threadRootMessageIndex: number | undefined,
        messageId: bigint,
        reaction: string,
        username: string,
        displayName: string | undefined,
        kind: "add" | "remove",
    ): Promise<boolean> {
        const chat = this._liveState.chatSummaries.get(chatId);

        if (chat === undefined) {
            return Promise.resolve(false);
        }

        localMessageUpdates.markReaction(messageId, {
            reaction,
            kind,
            userId,
        });

        function undoLocally() {
            localMessageUpdates.markReaction(messageId, {
                reaction,
                kind: kind === "add" ? "remove" : "add",
                userId,
            });
        }

        this.dispatchEvent(new ReactionSelected(messageId, kind));

        const result = (
            kind == "add"
                ? this.sendRequest({
                      kind: "addReaction",
                      chatId,
                      messageId,
                      reaction,
                      username,
                      displayName,
                      threadRootMessageIndex,
                  })
                : this.sendRequest({
                      kind: "removeReaction",
                      chatId,
                      messageId,
                      reaction,
                      threadRootMessageIndex,
                  })
        )
            .then((resp) => {
                if (resp.kind !== "success") {
                    undoLocally();
                    return false;
                }
                return true;
            })
            .catch((_) => {
                undoLocally();
                return false;
            });

        this.sendRtcMessage([...this._liveState.currentChatUserIds], {
            kind: "remote_user_toggled_reaction",
            id: chatId,
            messageId: messageId,
            reaction,
            userId,
            added: kind === "add",
            threadRootMessageIndex,
        });
        return result;
    }

    private async loadThreadEventWindow(
        chat: ChatSummary,
        messageIndex: number,
        threadRootEvent: EventWrapper<Message>,
        initialLoad = false,
    ): Promise<number | undefined> {
        if (threadRootEvent.event.thread === undefined) return undefined;

        const chatId = chat.id;
        const threadRootMessageIndex = threadRootEvent.event.messageIndex;

        const eventsResponse: EventsResponse<ChatEvent> = await this.sendRequest({
            kind: "chatEventsWindow",
            eventIndexRange: [0, threadRootEvent.event.thread.latestEventIndex],
            chatId,
            messageIndex,
            threadRootMessageIndex: threadRootEvent.event.messageIndex,
            latestKnownUpdate: chat.lastUpdated,
        }).catch(() => "events_failed");

        if (eventsResponse === undefined || eventsResponse === "events_failed") {
            return undefined;
        }

        this.clearThreadEvents();
        await this.handleThreadEventsResponse(chatId, threadRootMessageIndex, eventsResponse);

        this.dispatchEvent(
            new LoadedMessageWindow(
                { chatId, threadRootMessageIndex: threadRootEvent.event.messageIndex },
                messageIndex,
                initialLoad,
            ),
        );

        return messageIndex;
    }

    async loadEventWindow(
        chatId: ChatIdentifier,
        messageIndex: number,
        threadRootEvent?: EventWrapper<Message>,
        initialLoad = false,
    ): Promise<number | undefined> {
        const clientChat = this._liveState.chatSummaries.get(chatId);
        const serverChat = this._liveState.serverChatSummaries.get(chatId);

        if (clientChat === undefined || this.isPrivatePreview(clientChat)) {
            return Promise.resolve(undefined);
        }

        if (messageIndex >= 0) {
            if (threadRootEvent !== undefined && threadRootEvent.event.thread !== undefined) {
                return this.loadThreadEventWindow(
                    serverChat ?? clientChat,
                    messageIndex,
                    threadRootEvent,
                    initialLoad,
                );
            }

            const latestMessageIndex = clientChat.latestMessage?.event.messageIndex ?? 0;
            if (messageIndex > latestMessageIndex) {
                messageIndex = latestMessageIndex;
            }

            const range = indexRangeForChat(clientChat);
            const eventsResponse: EventsResponse<ChatEvent> = await this.sendRequest({
                kind: "chatEventsWindow",
                eventIndexRange: range,
                chatId,
                messageIndex,
                threadRootMessageIndex: undefined,
                latestKnownUpdate: serverChat?.lastUpdated,
            }).catch(() => "events_failed");

            if (eventsResponse === undefined || eventsResponse === "events_failed") {
                return undefined;
            }

            if (await this.handleEventsResponse(clientChat, eventsResponse, false)) {
                this.dispatchEvent(
                    new LoadedMessageWindow(
                        {
                            chatId: clientChat.id,
                            threadRootMessageIndex: threadRootEvent?.event.messageIndex,
                        },
                        messageIndex,
                        initialLoad,
                    ),
                );
            }

            return messageIndex;
        }
    }

    private async handleEventsResponse(
        chat: ChatSummary,
        resp: EventsResponse<ChatEvent>,
        keepCurrentEvents = true,
    ): Promise<boolean> {
        if (resp === "events_failed") return false;

        if (!keepCurrentEvents) {
            clearServerEvents(chat.id);
            chatStateStore.setProp(chat.id, "userGroupKeys", new Set<string>());
        }

        const userIds = userIdsFromEvents(resp.events);
        await this.updateUserStore(chat.id, userIds);

        this.addServerEventsToStores(chat.id, resp.events, undefined, resp.expiredEventRanges);

        if (!this._liveState.offlineStore) {
            makeRtcConnections(
                this._liveState.user.userId,
                chat,
                resp.events,
                this._liveState.userStore,
                this.config.meteredApiKey,
            );
        }

        return true;
    }

    private async updateUserStoreFromCommunityState(id: CommunityIdentifier): Promise<void> {
        const allUserIds = new Set<string>();
        communityStateStore.getProp(id, "members").forEach((m) => allUserIds.add(m.userId));
        communityStateStore.getProp(id, "blockedUsers").forEach((u) => allUserIds.add(u));
        communityStateStore.getProp(id, "invitedUsers").forEach((u) => allUserIds.add(u));
        await this.getMissingUsers(allUserIds);
    }

    private async updateUserStore(
        chatId: ChatIdentifier,
        userIdsFromEvents: Iterable<string>,
    ): Promise<void> {
        const userId = this._liveState.user.userId;
        const allUserIds = new Set<string>();
        chatStateStore.getProp(chatId, "members").forEach((m) => allUserIds.add(m.userId));
        chatStateStore.getProp(chatId, "blockedUsers").forEach((u) => allUserIds.add(u));
        chatStateStore.getProp(chatId, "invitedUsers").forEach((u) => allUserIds.add(u));
        for (const u of userIdsFromEvents) {
            allUserIds.add(u);
        }

        chatStateStore.updateProp(chatId, "userIds", (userIds) => {
            allUserIds.forEach((u) => {
                if (u !== userId) {
                    userIds.add(u);
                }
            });
            return userIds;
        });

        await this.getMissingUsers(allUserIds);
    }
    isTyping = isTyping;
    trackEvent = trackEvent;
    twitterLinkRegex = twitterLinkRegex;
    youtubeRegex = youtubeRegex;
    spotifyRegex = spotifyRegex;
    metricsEqual = metricsEqual;
    getMembersString = getMembersString;
    compareIsNotYouThenUsername = compareIsNotYouThenUsername;
    compareUsername = compareUsername;

    private blockCommunityUserLocally(id: CommunityIdentifier, userId: string): void {
        communityStateStore.updateProp(id, "blockedUsers", (b) => new Set([...b, userId]));
        communityStateStore.updateProp(id, "members", (ms) => {
            ms.delete(userId);
            return new Map(ms);
        });
    }

    private unblockCommunityUserLocally(
        id: CommunityIdentifier,
        userId: string,
        addToMembers: boolean,
    ): void {
        communityStateStore.updateProp(id, "blockedUsers", (b) => {
            return new Set([...b].filter((u) => u !== userId));
        });
        if (addToMembers) {
            communityStateStore.updateProp(id, "members", (ms) => {
                ms.set(userId, {
                    role: "member",
                    userId,
                    displayName: undefined,
                });
                return new Map(ms);
                return ms;
            });
        }
    }

    private blockUserLocally(chatId: ChatIdentifier, userId: string): void {
        chatStateStore.updateProp(chatId, "blockedUsers", (b) => new Set([...b, userId]));
        chatStateStore.updateProp(chatId, "members", (p) => p.filter((p) => p.userId !== userId));
    }

    private unblockUserLocally(
        chatId: ChatIdentifier,
        userId: string,
        addToMembers: boolean,
    ): void {
        chatStateStore.updateProp(chatId, "blockedUsers", (b) => {
            return new Set([...b].filter((u) => u !== userId));
        });
        if (addToMembers) {
            chatStateStore.updateProp(chatId, "members", (p) => [
                ...p,
                {
                    role: "member",
                    userId,
                    displayName: undefined,
                },
            ]);
        }
    }
    blockCommunityUser(id: CommunityIdentifier, userId: string): Promise<boolean> {
        this.blockCommunityUserLocally(id, userId);
        return this.sendRequest({ kind: "blockCommunityUser", id, userId })
            .then((resp) => {
                console.log("blockUser result", resp);
                if (resp.kind !== "success") {
                    this.unblockCommunityUserLocally(id, userId, true);
                    return false;
                }
                return true;
            })
            .catch(() => {
                this.unblockCommunityUserLocally(id, userId, true);
                return false;
            });
    }

    unblockCommunityUser(id: CommunityIdentifier, userId: string): Promise<boolean> {
        this.unblockCommunityUserLocally(id, userId, false);
        return this.sendRequest({ kind: "unblockCommunityUser", id, userId })
            .then((resp) => {
                if (resp.kind !== "success") {
                    this.blockCommunityUserLocally(id, userId);
                    return false;
                }
                return true;
            })
            .catch(() => {
                this.blockCommunityUserLocally(id, userId);
                return false;
            });
    }

    blockUser(chatId: MultiUserChatIdentifier, userId: string): Promise<boolean> {
        this.blockUserLocally(chatId, userId);
        return this.sendRequest({ kind: "blockUserFromGroupChat", chatId, userId })
            .then((resp) => {
                console.log("blockUser result", resp);
                if (resp !== "success") {
                    this.unblockUserLocally(chatId, userId, true);
                    return false;
                }
                return true;
            })
            .catch(() => {
                this.unblockUserLocally(chatId, userId, true);
                return false;
            });
    }

    unblockUser(chatId: MultiUserChatIdentifier, userId: string): Promise<boolean> {
        this.unblockUserLocally(chatId, userId, false);
        return this.sendRequest({ kind: "unblockUserFromGroupChat", chatId, userId })
            .then((resp) => {
                if (resp !== "success") {
                    this.blockUserLocally(chatId, userId);
                    return false;
                }
                return true;
            })
            .catch(() => {
                this.blockUserLocally(chatId, userId);
                return false;
            });
    }

    formatDisappearingMessageTime(
        milliseconds: number,
        formatter: MessageFormatter = this.config.i18nFormatter,
    ): string {
        return formatDisappearingMessageTime(milliseconds, formatter);
    }

    formatDuration = formatDuration;
    durationFromMilliseconds = durationFromMilliseconds;
    nullUser = nullUser;
    toTitleCase = toTitleCase;
    enableAllProposalFilters = enableAllProposalFilters;
    disableAllProposalFilters = disableAllProposalFilters;
    toggleProposalFilter = toggleProposalFilter;
    formatTimeRemaining = formatTimeRemaining;
    formatLastOnlineDate = formatLastOnlineDate;
    buildUserAvatarUrl = buildUserAvatarUrl;
    buildUsernameList = buildUsernameList;
    groupMessagesByDate = groupMessagesByDate;
    fillMessage = fillMessage;
    audioRecordingMimeType = audioRecordingMimeType;
    isDisplayNameValid = isDisplayNameValid;
    isUsernameValid = isUsernameValid;

    async createDirectChat(chatId: DirectChatIdentifier): Promise<boolean> {
        if (this._liveState.userStore[chatId.userId] === undefined) {
            const user = await this.getUser(chatId.userId);
            if (user === undefined) {
                return false;
            }
        }
        createDirectChat(chatId);
        return true;
    }

    private isPrivatePreview(chat: ChatSummary): boolean {
        return chat.kind === "group_chat" && chat.membership === undefined && !chat.public;
    }

    setSelectedChat(
        chatId: ChatIdentifier,
        messageIndex?: number,
        threadMessageIndex?: number,
    ): void {
        const clientChat = this._liveState.chatSummaries.get(chatId);
        const serverChat = this._liveState.serverChatSummaries.get(chatId);

        if (clientChat === undefined) {
            return;
        }

        setSelectedChat(this, clientChat, serverChat, messageIndex, threadMessageIndex);

        this._userLookupForMentions = undefined;

        const { selectedChat, focusMessageIndex } = this._liveState;
        if (selectedChat !== undefined) {
            if (focusMessageIndex !== undefined) {
                this.loadEventWindow(chatId, focusMessageIndex, undefined, true).then(() => {
                    if (serverChat !== undefined) {
                        this.loadChatDetails(serverChat);
                    }
                });
            } else {
                this.loadPreviousMessages(chatId, undefined, true).then(() => {
                    if (serverChat !== undefined) {
                        this.loadChatDetails(serverChat);
                    }
                });
            }
            if (selectedChat.kind === "direct_chat") {
                const them = this._liveState.userStore[selectedChat.them.userId];
                // Refresh user details if they are more than 5 minutes out of date
                if (
                    them === undefined ||
                    Date.now() - Number(them.updated) > 5 * ONE_MINUTE_MILLIS
                ) {
                    this.getUser(selectedChat.them.userId);
                }
            }
        }
    }

    openThreadFromMessageIndex(_chatId: ChatIdentifier, messageIndex: number): void {
        const event = this._liveState.events.find(
            (ev) => ev.event.kind === "message" && ev.event.messageIndex === messageIndex,
        ) as EventWrapper<Message> | undefined;
        if (event !== undefined) {
            this.openThread(event, event.event.thread === undefined);
        }
    }

    openThread(threadRootEvent: EventWrapper<Message>, initiating: boolean): void {
        this.clearThreadEvents();
        selectedMessageContext.update((context) => {
            if (context) {
                return {
                    ...context,
                    threadRootMessageIndex: threadRootEvent.event.messageIndex,
                };
            }
            return context;
        });

        const context = this._liveState.selectedMessageContext;
        if (context) {
            if (!initiating) {
                if (this._liveState.focusThreadMessageIndex !== undefined) {
                    this.loadEventWindow(
                        context.chatId,
                        this._liveState.focusThreadMessageIndex,
                        threadRootEvent,
                        true,
                    );
                } else {
                    this.loadPreviousMessages(context.chatId, threadRootEvent, true);
                }
            }
            this.dispatchEvent(new ThreadSelected(threadRootEvent, initiating));
        }
    }

    closeThread(): void {
        selectedMessageContext.update((context) => {
            if (context) {
                return { chatId: context.chatId };
            }
        });
        this.dispatchEvent(new ThreadClosed());
    }

    clearThreadEvents(): void {
        threadServerEventsStore.set([]);
    }

    async loadThreadMessages(
        chatId: ChatIdentifier,
        range: [number, number],
        startIndex: number,
        ascending: boolean,
        threadRootMessageIndex: number,
        clearEvents: boolean,
        initialLoad = false,
    ): Promise<void> {
        const chat = this._liveState.chatSummaries.get(chatId);

        if (chat === undefined) {
            return Promise.resolve();
        }

        const context = { chatId, threadRootMessageIndex };

        if (!messageContextsEqual(context, this._liveState.selectedMessageContext)) return;

        const eventsResponse: EventsResponse<ChatEvent> = await this.sendRequest({
            kind: "chatEvents",
            chatType: chat.kind,
            chatId,
            eventIndexRange: range,
            startIndex,
            ascending,
            threadRootMessageIndex,
            latestKnownUpdate: chat.lastUpdated,
        }).catch(() => "events_failed");

        if (!messageContextsEqual(context, this._liveState.selectedMessageContext)) {
            // the selected thread has changed while we were loading the messages
            return;
        }

        if (eventsResponse !== undefined && eventsResponse !== "events_failed") {
            if (clearEvents) {
                threadServerEventsStore.set([]);
            }
            await this.handleThreadEventsResponse(chatId, threadRootMessageIndex, eventsResponse);

            if (!this._liveState.offlineStore) {
                makeRtcConnections(
                    this._liveState.user.userId,
                    chat,
                    this._liveState.threadEvents,
                    this._liveState.userStore,
                    this.config.meteredApiKey,
                );
            }

            if (ascending) {
                this.dispatchEvent(new LoadedNewMessages({ chatId, threadRootMessageIndex }));
            } else {
                this.dispatchEvent(
                    new LoadedPreviousMessages({ chatId, threadRootMessageIndex }, initialLoad),
                );
            }
        }
    }

    private async handleThreadEventsResponse(
        chatId: ChatIdentifier,
        threadRootMessageIndex: number,
        resp: EventsResponse<ChatEvent>,
    ): Promise<[EventWrapper<ChatEvent>[], Set<string>]> {
        if (resp === "events_failed") return [[], new Set()];

        const context = { chatId, threadRootMessageIndex };

        // make sure that the message context (chatId or threadRootMessageIndex) has not changed
        if (!messageContextsEqual(context, this._liveState.selectedMessageContext))
            return [[], new Set()];

        const userIds = this.userIdsFromEvents(resp.events);
        await this.updateUserStore(chatId, userIds);

        this.addServerEventsToStores(chatId, resp.events, threadRootMessageIndex, []);

        for (const event of resp.events) {
            if (event.event.kind === "message") {
                unconfirmed.delete(context, event.event.messageId);
            }
        }
        return [resp.events, userIds];
    }

    removeChat(chatId: ChatIdentifier): void {
        if (this._liveState.uninitializedDirectChats.has(chatId)) {
            removeUninitializedDirectChat(chatId);
        }
        if (this._liveState.groupPreviews.has(chatId)) {
            removeGroupPreview(chatId);
        }
        if (this._liveState.chatSummaries.has(chatId)) {
            localChatSummaryUpdates.markRemoved(chatId);
        }
    }

    removeCommunity(id: CommunityIdentifier): void {
        this.removeCommunityLocally(id);
    }

    clearSelectedChat = clearSelectedChat;
    diffGroupPermissions = diffGroupPermissions;

    messageContentFromFile(file: File): Promise<AttachmentContent> {
        return messageContentFromFile(file, this._liveState.isDiamond);
    }
    formatFileSize = formatFileSize;

    haveCommunityPermissionsChanged(p1: CommunityPermissions, p2: CommunityPermissions): boolean {
        const args = mergeKeepingOnlyChanged(p1, p2);
        return Object.keys(args).length > 0;
    }

    haveGroupPermissionsChanged(p1: ChatPermissions, p2: ChatPermissions): boolean {
        return this.diffGroupPermissions(p1, p2) !== undefined;
    }

    hasAccessGateChanged(current: AccessGate, original: AccessGate): boolean {
        if (current === original) return false;
        if (current.kind !== original.kind) return true;
        if (isNeuronGate(current) && isNeuronGate(original)) {
            return (
                current.governanceCanister !== original.governanceCanister ||
                current.minDissolveDelay !== original.minDissolveDelay ||
                current.minStakeE8s !== original.minStakeE8s
            );
        }
        if (isPaymentGate(current) && isPaymentGate(original)) {
            return (
                current.ledgerCanister !== original.ledgerCanister ||
                current.amount !== original.amount
            );
        }
        if (isBalanceGate(current) && isBalanceGate(original)) {
            return (
                current.ledgerCanister !== original.ledgerCanister ||
                current.minBalance !== original.minBalance
            );
        }
        if (isCredentialGate(current) && isCredentialGate(original)) {
            return JSON.stringify(current.credential) !== JSON.stringify(original.credential);
        }
        return false;
    }

    getTokenDetailsForAccessGate(gate: AccessGate): CryptocurrencyDetails | undefined {
        if (gate.kind === "neuron_gate") {
            return this.tryGetNervousSystem(gate.governanceCanister)?.token;
        } else if (gate.kind === "payment_gate" || gate.kind === "token_balance_gate") {
            return this.tryGetCryptocurrency(gate.ledgerCanister);
        }
    }

    getMinDissolveDelayDays(gate: AccessGate): number | undefined {
        if (isNeuronGate(gate)) {
            return gate.minDissolveDelay
                ? gate.minDissolveDelay / (24 * 60 * 60 * 1000)
                : undefined;
        }
    }

    getPaymentAmount(gate: AccessGate): bigint | undefined {
        return isPaymentGate(gate) ? gate.amount : undefined;
    }

    getMinStakeInTokens(gate: AccessGate): number | undefined {
        if (isNeuronGate(gate)) {
            return gate.minStakeE8s ? gate.minStakeE8s / E8S_PER_TOKEN : undefined;
        }
    }

    earliestLoadedThreadIndex(): number | undefined {
        return this._liveState.threadEvents.length === 0
            ? undefined
            : this._liveState.threadEvents[0].index;
    }

    previousThreadMessagesCriteria(thread: ThreadSummary): [number, boolean] {
        const minLoadedEventIndex = this.earliestLoadedThreadIndex();
        if (minLoadedEventIndex === undefined) {
            return [thread.latestEventIndex, false];
        }
        return [minLoadedEventIndex - 1, false];
    }

    async loadPreviousMessages(
        chatId: ChatIdentifier,
        threadRootEvent?: EventWrapper<Message>,
        initialLoad = false,
    ): Promise<void> {
        const serverChat = this._liveState.serverChatSummaries.get(chatId);

        if (serverChat === undefined || this.isPrivatePreview(serverChat)) {
            return Promise.resolve();
        }

        if (threadRootEvent !== undefined && threadRootEvent.event.thread !== undefined) {
            const thread = threadRootEvent.event.thread;
            const [index, ascending] = this.previousThreadMessagesCriteria(thread);
            return this.loadThreadMessages(
                chatId,
                [0, thread.latestEventIndex],
                index,
                ascending,
                threadRootEvent.event.messageIndex,
                false,
                initialLoad,
            );
        }

        const criteria = this.previousMessagesCriteria(serverChat);

        const eventsResponse = criteria
            ? await this.loadEvents(serverChat, criteria[0], criteria[1])
            : undefined;

        if (eventsResponse === undefined || eventsResponse === "events_failed") {
            return;
        }

        if (await this.handleEventsResponse(serverChat, eventsResponse)) {
            this.dispatchEvent(
                new LoadedPreviousMessages(
                    { chatId, threadRootMessageIndex: threadRootEvent?.event.messageIndex },
                    initialLoad,
                ),
            );
        }
    }

    private loadEvents(
        serverChat: ChatSummary,
        startIndex: number,
        ascending: boolean,
    ): Promise<EventsResponse<ChatEvent>> {
        return this.sendRequest({
            kind: "chatEvents",
            chatType: serverChat.kind,
            chatId: serverChat.id,
            eventIndexRange: indexRangeForChat(serverChat),
            startIndex,
            ascending,
            threadRootMessageIndex: undefined,
            latestKnownUpdate: serverChat.lastUpdated,
        }).catch(() => "events_failed");
    }

    private previousMessagesCriteria(serverChat: ChatSummary): [number, boolean] | undefined {
        if (serverChat.latestEventIndex < 0) {
            return undefined;
        }

        const minLoadedEventIndex = this.earliestLoadedIndex(serverChat.id);
        if (minLoadedEventIndex === undefined) {
            return [serverChat.latestEventIndex, false];
        }
        const minVisibleEventIndex = this.earliestAvailableEventIndex(serverChat);
        return minLoadedEventIndex !== undefined && minLoadedEventIndex > minVisibleEventIndex
            ? [minLoadedEventIndex - 1, false]
            : undefined;
    }

    earliestAvailableEventIndex(chat: ChatSummary): number {
        return chat.kind === "direct_chat" ? 0 : chat.minVisibleEventIndex;
    }

    private earliestLoadedIndex(chatId: ChatIdentifier): number | undefined {
        const confirmedLoaded = confirmedEventIndexesLoaded(chatId);
        return confirmedLoaded.length > 0 ? confirmedLoaded.index(0) : undefined;
    }

    async loadNewMessages(
        chatId: ChatIdentifier,
        threadRootEvent?: EventWrapper<Message>,
    ): Promise<boolean> {
        const serverChat = this._liveState.serverChatSummaries.get(chatId);

        if (serverChat === undefined || this.isPrivatePreview(serverChat)) {
            return Promise.resolve(false);
        }

        if (threadRootEvent !== undefined && threadRootEvent.event.thread !== undefined) {
            const thread = threadRootEvent.event.thread;
            const [index, ascending] = this.newThreadMessageCriteria(thread);
            return this.loadThreadMessages(
                chatId,
                [0, thread.latestEventIndex],
                index,
                ascending,
                threadRootEvent.event.messageIndex,
                false,
            ).then(() => false);
        }

        const criteria = this.newMessageCriteria(serverChat);

        const eventsResponse = criteria
            ? await this.loadEvents(serverChat, criteria[0], criteria[1])
            : undefined;

        if (eventsResponse === undefined || eventsResponse === "events_failed") {
            return false;
        }

        await this.handleEventsResponse(serverChat, eventsResponse);
        // We may have loaded messages which are more recent than what the chat summary thinks is the latest message,
        // if so, we update the chat summary to show the correct latest message.
        const latestMessage = findLast(eventsResponse.events, (e) => e.event.kind === "message");
        const newLatestMessage =
            latestMessage !== undefined && latestMessage.index > serverChat.latestEventIndex;

        if (newLatestMessage) {
            updateSummaryWithConfirmedMessage(
                serverChat.id,
                latestMessage as EventWrapper<Message>,
            );
        }

        this.dispatchEvent(
            new LoadedNewMessages({
                chatId,
                threadRootMessageIndex: threadRootEvent?.event.messageIndex,
            }),
        );
        return newLatestMessage;
    }

    morePreviousMessagesAvailable(
        chatId: ChatIdentifier,
        threadRootEvent?: EventWrapper<Message>,
    ): boolean {
        if (threadRootEvent !== undefined) {
            const earliestIndex = this.earliestLoadedThreadIndex();
            return earliestIndex === undefined || earliestIndex > 0;
        }

        const chat = this._liveState.chatSummaries.get(chatId);

        return (
            chat !== undefined &&
            chat.latestEventIndex >= 0 &&
            (this.earliestLoadedIndex(chatId) ?? Number.MAX_VALUE) >
                this.earliestAvailableEventIndex(chat)
        );
    }

    moreNewMessagesAvailable(
        chatId: ChatIdentifier,
        threadRootEvent?: EventWrapper<Message>,
    ): boolean {
        if (threadRootEvent !== undefined && threadRootEvent.event.thread !== undefined) {
            return (
                (this.confirmedThreadUpToEventIndex() ?? -1) <
                threadRootEvent.event.thread.latestEventIndex
            );
        }
        const serverChat = this._liveState.serverChatSummaries.get(chatId);

        return (
            serverChat !== undefined &&
            (this.confirmedUpToEventIndex(serverChat.id) ?? -1) < serverChat.latestEventIndex
        );
    }

    private async loadCommunityDetails(community: CommunitySummary): Promise<void> {
        const resp: CommunityDetailsResponse = await this.sendRequest({
            kind: "getCommunityDetails",
            id: community.id,
            communityLastUpdated: community.lastUpdated,
        }).catch(() => "failure");
        if (resp !== "failure") {
            communityStateStore.setProp(
                community.id,
                "members",
                new Map(resp.members.map((m) => [m.userId, m])),
            );
            communityStateStore.setProp(community.id, "blockedUsers", resp.blockedUsers);
            communityStateStore.setProp(community.id, "invitedUsers", resp.invitedUsers);
            communityStateStore.setProp(community.id, "rules", resp.rules);
            communityStateStore.setProp(community.id, "userGroups", resp.userGroups);
        }
        await this.updateUserStoreFromCommunityState(community.id);
    }

    private async loadChatDetails(serverChat: ChatSummary): Promise<void> {
        // currently this is only meaningful for group chats, but we'll set it up generically just in case
        if (serverChat.kind === "group_chat" || serverChat.kind === "channel") {
            const resp: GroupChatDetailsResponse = await this.sendRequest({
                kind: "getGroupDetails",
                chatId: serverChat.id,
                chatLastUpdated: serverChat.lastUpdated,
            }).catch(() => "failure");
            if (resp !== "failure") {
                chatStateStore.setProp(serverChat.id, "members", resp.members);
                chatStateStore.setProp(
                    serverChat.id,
                    "membersMap",
                    resp.members.reduce((all, m) => {
                        all.set(m.userId, m);
                        return all;
                    }, new Map()),
                );
                chatStateStore.setProp(serverChat.id, "blockedUsers", resp.blockedUsers);
                chatStateStore.setProp(serverChat.id, "invitedUsers", resp.invitedUsers);
                chatStateStore.setProp(serverChat.id, "pinnedMessages", resp.pinnedMessages);
                chatStateStore.setProp(serverChat.id, "rules", resp.rules);
            }
            await this.updateUserStore(serverChat.id, []);
        }
    }

    // this is unavoidably duplicated from the agent
    private rehydrateDataContent<T extends DataContent>(
        dataContent: T,
        blobType: "blobs" | "avatar" = "blobs",
    ): T {
        const ref = dataContent.blobReference;
        return ref !== undefined
            ? {
                  ...dataContent,
                  blobData: undefined,
                  blobUrl: buildBlobUrl(
                      this.config.blobUrlPattern,
                      ref.canisterId,
                      ref.blobId,
                      blobType,
                  ),
              }
            : dataContent;
    }

    private async refreshUpdatedEvents(
        serverChat: ChatSummary,
        updatedEvents: UpdatedEvent[],
    ): Promise<void> {
        const confirmedLoaded = confirmedEventIndexesLoaded(serverChat.id);
        const confirmedThreadLoaded = this._liveState.confirmedThreadEventIndexesLoaded;
        const selectedThreadRootMessageIndex =
            this._liveState.selectedMessageContext?.threadRootMessageIndex;
        const selectedChatId = this._liveState.selectedChatId;

        // Partition the updated events into those that belong to the currently selected thread and those that don't
        const [currentChatEvents, currentThreadEvents] = updatedEvents.reduce(
            ([chat, thread], e) => {
                if (e.threadRootMessageIndex !== undefined) {
                    if (
                        e.threadRootMessageIndex === selectedThreadRootMessageIndex &&
                        chatIdentifiersEqual(serverChat.id, selectedChatId) &&
                        indexIsInRanges(e.eventIndex, confirmedThreadLoaded)
                    ) {
                        thread.push(e.eventIndex);
                    }
                } else {
                    if (indexIsInRanges(e.eventIndex, confirmedLoaded)) {
                        chat.push(e.eventIndex);
                    }
                }
                return [chat, thread];
            },
            [[], []] as [number[], number[]],
        );

        const chatEventsPromise =
            currentChatEvents.length === 0
                ? Promise.resolve()
                : (serverChat.kind === "direct_chat"
                      ? this.sendRequest({
                            kind: "chatEventsByEventIndex",
                            chatId: serverChat.them,
                            eventIndexes: currentChatEvents,
                            threadRootMessageIndex: undefined,
                            latestKnownUpdate: serverChat.lastUpdated,
                        }).catch(() => "events_failed" as EventsResponse<ChatEvent>)
                      : this.sendRequest({
                            kind: "chatEventsByEventIndex",
                            chatId: serverChat.id,
                            eventIndexes: currentChatEvents,
                            threadRootMessageIndex: undefined,
                            latestKnownUpdate: serverChat.lastUpdated,
                        }).catch(() => "events_failed" as EventsResponse<ChatEvent>)
                  ).then((resp) => {
                      if (resp !== "events_failed") {
                          resp.events.forEach((e) => {
                              if (
                                  e.event.kind === "message" &&
                                  e.event.content.kind === "video_call_content"
                              ) {
                                  this.dispatchEvent(
                                      new VideoCallMessageUpdated(serverChat.id, e.event.messageId),
                                  );
                              }
                          });
                      }
                      return this.handleEventsResponse(serverChat, resp);
                  });

        const threadEventPromise =
            currentThreadEvents.length === 0
                ? Promise.resolve()
                : this.sendRequest({
                      kind: "chatEventsByEventIndex",
                      chatId: serverChat.id,
                      eventIndexes: currentThreadEvents,
                      threadRootMessageIndex: selectedThreadRootMessageIndex,
                      latestKnownUpdate: serverChat.lastUpdated,
                  })
                      .catch(() => "events_failed" as EventsResponse<ChatEvent>)
                      .then((resp) =>
                          this.handleThreadEventsResponse(
                              serverChat.id,
                              // eslint-disable-next-line @typescript-eslint/no-non-null-assertion
                              selectedThreadRootMessageIndex!,
                              resp,
                          ),
                      );

        await Promise.all([chatEventsPromise, threadEventPromise]);
        return;
    }

    private newThreadMessageCriteria(thread: ThreadSummary): [number, boolean] {
        const loadedUpTo = this.confirmedThreadUpToEventIndex();

        if (loadedUpTo === undefined) {
            return [thread.latestEventIndex, false];
        }

        return [loadedUpTo + 1, true];
    }

    private newMessageCriteria(serverChat: ChatSummary): [number, boolean] | undefined {
        if (serverChat.latestEventIndex < 0) {
            return undefined;
        }

        const loadedUpTo = this.confirmedUpToEventIndex(serverChat.id);

        if (loadedUpTo === undefined) {
            return [serverChat.latestEventIndex, false];
        }

        return loadedUpTo < serverChat.latestEventIndex ? [loadedUpTo + 1, true] : undefined;
    }
    private confirmedUpToEventIndex(chatId: ChatIdentifier): number | undefined {
        const ranges = confirmedEventIndexesLoaded(chatId).subranges();
        if (ranges.length > 0) {
            return ranges[0].high;
        }
        return undefined;
    }
    private confirmedThreadUpToEventIndex(): number | undefined {
        const ranges = get(confirmedThreadEventIndexesLoadedStore).subranges();
        if (ranges.length > 0) {
            return ranges[0].high;
        }
        return undefined;
    }

    messageIsReadByThem(chatId: ChatIdentifier, messageIndex: number): boolean {
        const chat = this._liveState.chatSummaries.get(chatId);
        return chat !== undefined && messageIsReadByThem(chat, messageIndex);
    }

    private addPinnedMessage(chatId: ChatIdentifier, messageIndex: number): void {
        chatStateStore.updateProp(chatId, "pinnedMessages", (s) => {
            return new Set([...s, messageIndex]);
        });
    }

    private removePinnedMessage(chatId: ChatIdentifier, messageIndex: number): void {
        chatStateStore.updateProp(chatId, "pinnedMessages", (s) => {
            return new Set([...s].filter((idx) => idx !== messageIndex));
        });
    }

    unpinMessage(chatId: MultiUserChatIdentifier, messageIndex: number): Promise<boolean> {
        this.removePinnedMessage(chatId, messageIndex);
        return this.sendRequest({ kind: "unpinMessage", chatId, messageIndex })
            .then((resp) => {
                if (resp !== "success") {
                    this.addPinnedMessage(chatId, messageIndex);
                    return false;
                }
                return true;
            })
            .catch(() => {
                this.addPinnedMessage(chatId, messageIndex);
                return false;
            });
    }

    pinMessage(chatId: MultiUserChatIdentifier, messageIndex: number): Promise<boolean> {
        this.addPinnedMessage(chatId, messageIndex);
        return this.sendRequest({
            kind: "pinMessage",
            chatId,
            messageIndex,
        })
            .then((resp) => {
                if (resp.kind !== "success" && resp.kind !== "no_change") {
                    this.removePinnedMessage(chatId, messageIndex);
                    return false;
                }
                if (resp.kind === "success") {
                    this.markPinnedMessagesRead(chatId, resp.timestamp);
                }
                return true;
            })
            .catch(() => {
                this.removePinnedMessage(chatId, messageIndex);
                return false;
            });
    }

    private removeMessage(
        chatId: ChatIdentifier,
        messageId: bigint,
        userId: string,
        threadRootMessageIndex: number | undefined,
    ): void {
        if (userId === this._liveState.user.userId) {
            const userIds = chatStateStore.getProp(chatId, "userIds");
            rtcConnectionsManager.sendMessage([...userIds], {
                kind: "remote_user_removed_message",
                id: chatId,
                messageId: messageId,
                userId: userId,
                threadRootMessageIndex,
            });
        }
        const context = { chatId, threadRootMessageIndex };
        unconfirmed.delete(context, messageId);
        messagesRead.removeUnconfirmedMessage(context, messageId);
    }
    toggleProposalFilterMessageExpansion = toggleProposalFilterMessageExpansion;
    groupWhile = groupWhile;
    sameUser = sameUser;

    forwardMessage(messageContext: MessageContext, msg: Message): void {
        this.sendMessageWithContent(
            messageContext,
            { ...msg.content },
            msg.blockLevelMarkdown,
            [],
            true,
        );
    }

    private onSendMessageSuccess(
        chatId: ChatIdentifier,
        resp: SendMessageSuccess | TransferSuccess,
        msg: Message,
        threadRootMessageIndex: number | undefined,
    ) {
        const event = mergeSendMessageResponse(msg, resp);
        this.addServerEventsToStores(chatId, [event], threadRootMessageIndex, []);
        if (threadRootMessageIndex === undefined) {
            updateSummaryWithConfirmedMessage(chatId, event);
        }
    }

    private addServerEventsToStores(
        chatId: ChatIdentifier,
        newEvents: EventWrapper<ChatEvent>[],
        threadRootMessageIndex: number | undefined,
        expiredEventRanges: ExpiredEventsRange[],
    ): void {
        if (newEvents.length === 0 && expiredEventRanges.length === 0) {
            return;
        }

        if (
            threadRootMessageIndex === undefined &&
            !isContiguous(chatId, newEvents, expiredEventRanges)
        ) {
            return;
        }

        if (threadRootMessageIndex !== undefined && !isContiguousInThread(newEvents)) {
            return;
        }

        const context = { chatId, threadRootMessageIndex };
        const myUserId = this._liveState.user.userId;
        const now = BigInt(Date.now());
        const recentlyActiveCutOff = now - BigInt(12 * ONE_HOUR);

        // To ensure we keep the chat summary up to date, if these events are in the main event list, check if there is
        // now a new latest message and if so, mark it as a local chat summary update.
        let latestMessageIndex =
            threadRootMessageIndex === undefined
                ? this._liveState.serverChatSummaries.get(chatId)?.latestMessageIndex ?? -1
                : undefined;
        let newLatestMessage: EventWrapper<Message> | undefined = undefined;

        for (const event of newEvents) {
            if (event.event.kind === "message") {
                const { messageIndex, messageId } = event.event;
                if (failedMessagesStore.delete(context, messageId)) {
                    this.sendRequest({
                        kind: "deleteFailedMessage",
                        chatId,
                        messageId,
                        threadRootMessageIndex,
                    });
                }
                if (unconfirmed.delete(context, messageId)) {
                    messagesRead.confirmMessage(context, messageIndex, messageId);
                }
                // If the message was sent by the current user, mark it as read
                if (
                    event.event.sender === myUserId &&
                    !messagesRead.isRead(context, messageIndex, messageId)
                ) {
                    messagesRead.markMessageRead(context, messageIndex, messageId);
                }
                if (latestMessageIndex !== undefined && messageIndex > latestMessageIndex) {
                    newLatestMessage = event as EventWrapper<Message>;
                    latestMessageIndex = messageIndex;
                }
            }
            if (event.timestamp > recentlyActiveCutOff) {
                const userId = activeUserIdFromEvent(event.event);
                if (userId !== undefined && userId !== myUserId) {
                    this._recentlyActiveUsersTracker.track(userId, event.timestamp);
                }
            }
        }

        if (threadRootMessageIndex === undefined) {
            chatStateStore.updateProp(chatId, "serverEvents", (events) =>
                mergeServerEvents(events, newEvents, context),
            );
            if (newLatestMessage !== undefined) {
                localChatSummaryUpdates.markUpdated(chatId, { latestMessage: newLatestMessage });
            }
            const selectedThreadRootMessageIndex = this._liveState.selectedThreadRootMessageIndex;
            if (selectedThreadRootMessageIndex !== undefined) {
                const threadRootEvent = newEvents.find(
                    (e) =>
                        e.event.kind === "message" &&
                        e.event.messageIndex === selectedThreadRootMessageIndex,
                );
                if (threadRootEvent !== undefined) {
                    this.dispatchEvent(
                        new ChatUpdated({
                            chatId,
                            threadRootMessageIndex: selectedThreadRootMessageIndex,
                        }),
                    );
                }
            }
        } else if (messageContextsEqual(context, this._liveState.selectedMessageContext)) {
            threadServerEventsStore.update((events) =>
                mergeServerEvents(events, newEvents, context),
            );
        }

        if (expiredEventRanges.length > 0) {
            chatStateStore.updateProp(chatId, "expiredEventRanges", (ranges) => {
                const merged = new DRange();
                merged.add(ranges);
                expiredEventRanges.forEach((r) => merged.add(r.start, r.end));
                return merged;
            });
        }
    }

    private async sendMessageWebRtc(
        clientChat: ChatSummary,
        messageEvent: EventWrapper<Message>,
        threadRootMessageIndex: number | undefined,
    ): Promise<void> {
        rtcConnectionsManager.sendMessage([...chatStateStore.getProp(clientChat.id, "userIds")], {
            kind: "remote_user_sent_message",
            id: clientChat.id,
            messageEvent: serialiseMessageForRtc(messageEvent),
            userId: this._liveState.user.userId,
            threadRootMessageIndex,
        });
    }

    deleteFailedMessage(
        chatId: ChatIdentifier,
        event: EventWrapper<Message>,
        threadRootMessageIndex?: number,
    ): Promise<void> {
        failedMessagesStore.delete({ chatId, threadRootMessageIndex }, event.event.messageId);
        return this.sendRequest({
            kind: "deleteFailedMessage",
            chatId,
            messageId: event.event.messageId,
            threadRootMessageIndex,
        });
    }

    async retrySendMessage(
        messageContext: MessageContext,
        event: EventWrapper<Message>,
    ): Promise<void> {
        const { chatId, threadRootMessageIndex } = messageContext;
        const chat = this._liveState.chatSummaries.get(chatId);
        if (chat === undefined) {
            return;
        }

        const currentEvents = this.eventsForMessageContext(messageContext);
        const [nextEventIndex, nextMessageIndex] =
            threadRootMessageIndex !== undefined
                ? nextEventAndMessageIndexesForThread(currentEvents)
                : nextEventAndMessageIndexes();

        // remove the *original* event from the failed store
        await this.deleteFailedMessage(chatId, event, threadRootMessageIndex);

        // regenerate the indexes for the retry message
        const retryEvent = {
            ...event,
            index: nextEventIndex,
            timestamp: BigInt(Date.now()),
            event: {
                ...event.event,
                messageIndex: nextMessageIndex,
            },
        };

        // add the *new* event to unconfirmed
        unconfirmed.add(messageContext, retryEvent);

        // TODO - what about mentions?
        this.sendMessageCommon(chat, messageContext, retryEvent, [], true);
    }

    private async sendMessageCommon(
        chat: ChatSummary,
        messageContext: MessageContext,
        eventWrapper: EventWrapper<Message>,
        mentioned: User[] = [],
        retrying: boolean,
    ): Promise<SendMessageResponse> {
        const { chatId, threadRootMessageIndex } = messageContext;

        let acceptedRules: AcceptedRules | undefined = undefined;
        if (this.rulesNeedAccepting()) {
            acceptedRules = await this.promptForRuleAcceptance();
            if (acceptedRules === undefined) {
                return CommonResponses.failure();
            }
        }

        let pin: string | undefined = undefined;

        if (this._liveState.pinNumberRequired && isTransfer(eventWrapper.event.content)) {
            pin = await this.promptForCurrentPin("pinNumber.enterPinInfo");
        }

        if (this.throttleSendMessage()) {
            return Promise.resolve({ kind: "message_throttled" });
        }

        if (!retrying) {
            this.postSendMessage(chat, eventWrapper, threadRootMessageIndex);
        }

        const canRetry = canRetryMessage(eventWrapper.event.content);

        const messageFilterFailed = doesMessageFailFilter(
            eventWrapper.event,
            get(messageFiltersStore),
        );

        return this.sendRequest({
            kind: "sendMessage",
            chatType: chat.kind,
            messageContext,
            user: this._liveState.user,
            mentioned,
            event: eventWrapper,
            acceptedRules,
            messageFilterFailed,
            pin,
        })
            .then(([resp, msg]) => {
                if (resp.kind === "success" || resp.kind === "transfer_success") {
                    this.onSendMessageSuccess(chatId, resp, msg, threadRootMessageIndex);
                    if (msg.kind === "message" && msg.content.kind === "crypto_content") {
                        this.refreshAccountBalance(msg.content.transfer.ledger);
                    }
                    if (threadRootMessageIndex !== undefined) {
                        trackEvent("sent_threaded_message");
                    } else {
                        if (chat.kind === "direct_chat") {
                            trackEvent("sent_direct_message");
                        } else {
                            if (chat.public) {
                                trackEvent("sent_public_group_message");
                            } else {
                                trackEvent("sent_private_group_message");
                            }
                        }
                    }
                    if (msg.repliesTo !== undefined) {
                        // double counting here which I think is OK since we are limited to string events
                        trackEvent("replied_to_message");
                    }

                    if (acceptedRules?.chat !== undefined) {
                        this.markChatRulesAcceptedLocally(true);
                    }
                    if (acceptedRules?.community !== undefined) {
                        this.markCommunityRulesAcceptedLocally(true);
                    }
                } else {
                    if (resp.kind == "rules_not_accepted") {
                        this.markChatRulesAcceptedLocally(false);
                    } else if (resp.kind == "community_rules_not_accepted") {
                        this.markCommunityRulesAcceptedLocally(false);
                    } else if (
                        resp.kind === "pin_incorrect" ||
                        resp.kind === "pin_required" ||
                        resp.kind === "too_main_failed_pin_attempts"
                    ) {
                        pinNumberFailureStore.set(resp as PinNumberFailures);
                    }

                    this.onSendMessageFailure(
                        chatId,
                        msg.messageId,
                        threadRootMessageIndex,
                        eventWrapper,
                        canRetry,
                        resp,
                    );
                }

                return resp;
            })
            .catch(() => {
                this.onSendMessageFailure(
                    chatId,
                    eventWrapper.event.messageId,
                    threadRootMessageIndex,
                    eventWrapper,
                    canRetry,
                    undefined,
                );

                return CommonResponses.failure();
            });
    }

    private rulesNeedAccepting(): boolean {
        const chatRules = this._liveState.currentChatRules;
        const chat = this._liveState.selectedChat;
        if (chat === undefined || chatRules === undefined) {
            return false;
        }

        const communityRules = this._liveState.currentCommunityRules;
        const community = this._liveState.selectedCommunity;

        console.debug(
            "RULES: rulesNeedAccepting",
            chatRules.enabled,
            chat.membership?.rulesAccepted,
            communityRules?.enabled,
            community?.membership?.rulesAccepted,
        );

        return (
            (chatRules.enabled && !(chat.membership?.rulesAccepted ?? false)) ||
            ((communityRules?.enabled ?? true) && !(community?.membership?.rulesAccepted ?? false))
        );
    }

    combineRulesText(
        chatRules: VersionedRules | undefined,
        communityRules: VersionedRules | undefined,
    ): string {
        const chatRulesEnabled = chatRules?.enabled ?? false;
        const communityRulesEnabled = communityRules?.enabled ?? false;
        const chatRulesText = chatRulesEnabled ? chatRules?.text : "";
        const communityRulesText = communityRulesEnabled ? communityRules?.text : "";
        const lineBreak = chatRulesEnabled && communityRulesEnabled ? "\n" : "";
        return chatRulesText + lineBreak + communityRulesText;
    }

    private markChatRulesAcceptedLocally(rulesAccepted: boolean) {
        const selectedChatId = this._liveState.selectedChatId;
        if (selectedChatId !== undefined) {
            localChatSummaryUpdates.markUpdated(selectedChatId, { rulesAccepted });
        }
    }

    private markCommunityRulesAcceptedLocally(rulesAccepted: boolean) {
        const selectedCommunityId = this._liveState.selectedCommunity?.id;
        if (selectedCommunityId !== undefined) {
            localCommunitySummaryUpdates.updateRulesAccepted(selectedCommunityId, rulesAccepted);
        }
    }

    private eventsForMessageContext({
        threadRootMessageIndex,
    }: MessageContext): EventWrapper<ChatEvent>[] {
        if (threadRootMessageIndex === undefined) return this._liveState.events;
        return this._liveState.threadEvents;
    }

    eventExpiry(chat: ChatSummary, timestamp: number): number | undefined {
        if (chat.kind === "group_chat" || chat.kind === "channel") {
            if (chat.eventsTTL !== undefined) {
                return timestamp + Number(chat.eventsTTL);
            }
        }
        return undefined;
    }

    async sendMessageWithContent(
        messageContext: MessageContext,
        content: MessageContent,
        blockLevelMarkdown: boolean,
        mentioned: User[] = [],
        forwarded: boolean = false,
    ): Promise<SendMessageResponse> {
        const { chatId, threadRootMessageIndex } = messageContext;
        const chat = this._liveState.chatSummaries.get(chatId);
        if (chat === undefined) {
            return Promise.resolve(CommonResponses.failure());
        }

        const draftMessage = this._liveState.draftMessages.get(messageContext);
        const currentEvents = this.eventsForMessageContext(messageContext);
        const [nextEventIndex, nextMessageIndex] =
            threadRootMessageIndex !== undefined
                ? nextEventAndMessageIndexesForThread(currentEvents)
                : nextEventAndMessageIndexes();

        const msg = this.createMessage(
            this._liveState.user.userId,
            nextMessageIndex,
            content,
            blockLevelMarkdown,
            draftMessage?.replyingTo,
            forwarded,
        );
        const timestamp = Date.now();
        const event = {
            event: msg,
            index: nextEventIndex,
            timestamp: BigInt(timestamp),
            expiresAt: threadRootMessageIndex ? undefined : this.eventExpiry(chat, timestamp),
        };

        return this.sendMessageCommon(chat, messageContext, event, mentioned, false);
    }

    private throttleSendMessage(): boolean {
        return shouldThrottle(this._liveState.isDiamond);
    }

    sendMessageWithAttachment(
        messageContext: MessageContext,
        textContent: string | undefined,
        blockLevelMarkdown: boolean,
        attachment: AttachmentContent | undefined,
        mentioned: User[] = [],
    ): void {
        this.sendMessageWithContent(
            messageContext,
            this.getMessageContent(textContent, attachment),
            blockLevelMarkdown,
            mentioned,
            false,
        );
    }

    private getMessageContent(
        text: string | undefined,
        attachment: AttachmentContent | undefined,
    ): MessageContent {
        return attachment
            ? { ...attachment, caption: text }
            : ({
                  kind: "text_content",
                  text: text ?? "",
              } as MessageContent);
    }

    private onSendMessageFailure(
        chatId: ChatIdentifier,
        messageId: bigint,
        threadRootMessageIndex: number | undefined,
        event: EventWrapper<Message>,
        canRetry: boolean,
        response?: SendMessageResponse,
    ) {
        this.removeMessage(chatId, messageId, this._liveState.user.userId, threadRootMessageIndex);

        if (canRetry) {
            failedMessagesStore.add({ chatId, threadRootMessageIndex }, event);
        }

        if (response !== undefined) {
            console.error("Error sending message", JSON.stringify(response));
        }

        if (!isTransfer(event.event.content)) {
            this.dispatchEvent(new SendMessageFailed(!canRetry));
        }
    }

    private postSendMessage(
        chat: ChatSummary,
        messageEvent: EventWrapper<Message>,
        threadRootMessageIndex: number | undefined,
    ) {
        const context = { chatId: chat.id, threadRootMessageIndex };
        this.dispatchEvent(new SendingMessage(context));

        // HACK - we need to defer this very slightly so that we can guarantee that we handle SendingMessage events
        // *before* the new message is added to the unconfirmed store. Is this nice? No it is not.
        window.setTimeout(() => {
            if (!isTransfer(messageEvent.event.content)) {
                unconfirmed.add(context, messageEvent);
            }

            failedMessagesStore.delete(context, messageEvent.event.messageId);

            // mark our own messages as read manually since we will not be observing them
            messagesRead.markMessageRead(
                context,
                messageEvent.event.messageIndex,
                messageEvent.event.messageId,
            );
            // Mark all existing messages as read
            if (messageEvent.event.messageIndex > 0) {
                messagesRead.markReadUpTo(context, messageEvent.event.messageIndex - 1);
            }

            draftMessagesStore.delete(context);

            if (!isTransfer(messageEvent.event.content)) {
                this.sendMessageWebRtc(chat, messageEvent, threadRootMessageIndex).then(() => {
                    this.dispatchEvent(new SentMessage(context, messageEvent));
                });
            }
        }, 0);
    }

    buildCryptoTransferText(
        formatter: MessageFormatter,
        myUserId: string,
        senderId: string,
        content: CryptocurrencyContent,
        me: boolean,
    ): string | undefined {
        return buildCryptoTransferText(
            formatter,
            myUserId,
            senderId,
            content,
            me,
            get(cryptoLookup),
        );
    }

    buildTransactionLink(
        formatter: MessageFormatter,
        transfer: CryptocurrencyTransfer,
    ): string | undefined {
        return buildTransactionLink(formatter, transfer, get(cryptoLookup));
    }

    buildTransactionUrl(transactionIndex: bigint, ledger: string): string | undefined {
        return buildTransactionUrlByIndex(transactionIndex, ledger, get(cryptoLookup));
    }

    getFirstUnreadMention(chat: ChatSummary): Mention | undefined {
        return messagesRead.getFirstUnreadMention(chat);
    }

    markAllRead(chat: ChatSummary) {
        messagesRead.markAllRead(chat);
    }

    getDisplayDate = getDisplayDate;
    isSocialVideoLink = isSocialVideoLink;
    containsSocialVideoLink = containsSocialVideoLink;
    calculateMediaDimensions = calculateMediaDimensions;
    dataToBlobUrl = dataToBlobUrl;
    askForNotificationPermission = askForNotificationPermission;
    setSoftDisabled = setSoftDisabled;
    gaTrack = gaTrack;

    editMessageWithAttachment(
        messageContext: MessageContext,
        textContent: string | undefined,
        blockLevelMarkdown: boolean,
        attachment: AttachmentContent | undefined,
        editingEvent: EventWrapper<Message>,
    ): Promise<boolean> {
        const chat = this._liveState.chatSummaries.get(messageContext.chatId);

        if (chat === undefined) {
            return Promise.resolve(false);
        }

        if (textContent || attachment) {
            if (textContent && editingEvent.event.content.kind === "text_content") {
                const disabledLinks = extractDisabledLinks(editingEvent.event.content.text);
                textContent = disableLinksInText(textContent, disabledLinks);
            }

            const msg = {
                ...editingEvent.event,
                edited: true,
                content: this.getMessageContent(textContent ?? undefined, attachment),
            };
            localMessageUpdates.markContentEdited(msg.messageId, msg.content);
            draftMessagesStore.delete(messageContext);

            const updatedBlockLevelMarkdown =
                msg.blockLevelMarkdown === blockLevelMarkdown ? undefined : blockLevelMarkdown;
            if (updatedBlockLevelMarkdown !== undefined) {
                localMessageUpdates.setBlockLevelMarkdown(msg.messageId, updatedBlockLevelMarkdown);
            }

            return this.sendRequest({
                kind: "editMessage",
                chatId: chat.id,
                msg,
                threadRootMessageIndex: messageContext.threadRootMessageIndex,
                blockLevelMarkdown: updatedBlockLevelMarkdown,
            })
                .then((resp) => {
                    if (resp !== "success") {
                        localMessageUpdates.revertEditedContent(msg.messageId);
                        return false;
                    }
                    return true;
                })
                .catch(() => {
                    localMessageUpdates.revertEditedContent(msg.messageId);
                    return false;
                });
        }
        return Promise.resolve(false);
    }

    hideLinkPreview(
        messageContext: MessageContext,
        event: EventWrapper<Message>,
        link: string,
    ): Promise<boolean> {
        if (event.event.content.kind !== "text_content") {
            return Promise.resolve(false);
        }

        const text = disableLinksInText(event.event.content.text, [link]);

        const msg = {
            ...event.event,
            content: this.getMessageContent(text, undefined),
        };
        localMessageUpdates.markLinkRemoved(msg.messageId, msg.content);

        return this.sendRequest({
            kind: "editMessage",
            chatId: messageContext.chatId,
            msg,
            threadRootMessageIndex: messageContext.threadRootMessageIndex,
        })
            .then((resp) => {
                if (resp !== "success") {
                    localMessageUpdates.revertLinkRemoved(msg.messageId);
                    return false;
                }
                return true;
            })
            .catch(() => {
                localMessageUpdates.revertEditedContent(msg.messageId);
                return false;
            });
    }

    notificationReceived(notification: Notification): void {
        let chatId: ChatIdentifier;
        let threadRootMessageIndex: number | undefined = undefined;
        let eventIndex: number;
        switch (notification.kind) {
            case "direct_notification":
            case "direct_reaction":
            case "direct_message_tipped":
            case "group_notification":
            case "group_reaction":
            case "group_message_tipped":
            case "channel_notification":
            case "channel_reaction":
            case "channel_message_tipped": {
                chatId = notification.chatId;
                eventIndex = notification.messageEventIndex;
                if ("threadRootMessageIndex" in notification) {
                    threadRootMessageIndex = notification.threadRootMessageIndex;
                }
                break;
            }

            case "added_to_channel_notification":
                return;
        }

        const serverChat = this._liveState.serverChatSummaries.get(chatId);
        if (serverChat === undefined) {
            return;
        }

        if (!isMessageNotification(notification)) {
            // TODO first clear the existing cache entry
            return;
        }

        const minVisibleEventIndex =
            serverChat.kind === "direct_chat" ? 0 : serverChat.minVisibleEventIndex;
        const latestEventIndex = Math.max(eventIndex, serverChat.latestEventIndex);

        // Load the event
        this.sendRequest({
            kind: "chatEvents",
            chatType: serverChat.kind,
            chatId,
            eventIndexRange: [minVisibleEventIndex, latestEventIndex],
            startIndex: eventIndex,
            ascending: false,
            threadRootMessageIndex,
            latestKnownUpdate: serverChat.lastUpdated,
        })
            .then((resp) => {
                if (resp === "events_failed") return resp;
                if (!this.isChatPrivate(serverChat)) return resp;

                const ev = resp.events.find((e) => e.index === eventIndex);
                if (ev !== undefined) {
                    if (
                        ev.event.kind === "message" &&
                        ev.event.content.kind === "video_call_content"
                    ) {
                        this.dispatchEvent(
                            RemoteVideoCallStartedEvent.create(
                                chatId,
                                this._liveState.user.userId,
                                ev.event as Message<VideoCallContent>,
                            ),
                        );
                    }
                }
                return resp;
            })
            .catch(() => {
                console.warn("Failed to load event from notification");
            });
    }

    private handleConfirmedMessageSentByOther(
        serverChat: ChatSummary,
        messageEvent: EventWrapper<Message>,
        threadRootMessageIndex: number | undefined,
    ) {
        const confirmedLoaded = confirmedEventIndexesLoaded(serverChat.id);

        if (indexIsInRanges(messageEvent.index, confirmedLoaded)) {
            // We already have this confirmed message
            return;
        }

        const isAdjacentToAlreadyLoadedEvents =
            indexIsInRanges(messageEvent.index - 1, confirmedLoaded) ||
            indexIsInRanges(messageEvent.index + 1, confirmedLoaded);

        if (!isAdjacentToAlreadyLoadedEvents) {
            return;
        }

        this.sendRequest({
            kind: "rehydrateMessage",
            chatId: serverChat.id,
            message: messageEvent,
            threadRootMessageIndex,
            latestKnownUpdate: serverChat.lastUpdated,
        }).then((m) => {
            this.handleEventsResponse(serverChat, {
                events: [m],
                expiredEventRanges: [],
                expiredMessageRanges: [],
                latestEventIndex: undefined,
            });
        });
    }

    setFocusMessageIndex(chatId: ChatIdentifier, messageIndex: number | undefined): void {
        chatStateStore.setProp(chatId, "focusMessageIndex", messageIndex);
    }

    setFocusThreadMessageIndex(chatId: ChatIdentifier, messageIndex: number | undefined): void {
        chatStateStore.setProp(chatId, "focusThreadMessageIndex", messageIndex);
    }

    expandDeletedMessages(chatId: ChatIdentifier, messageIndexes: Set<number>): void {
        chatStateStore.updateProp(chatId, "expandedDeletedMessages", (data) => {
            return new Set([...messageIndexes, ...data]);
        });
    }

    remoteUserToggledReaction(
        events: EventWrapper<ChatEvent>[],
        message: RemoteUserToggledReaction,
    ): void {
        const matchingMessage = this.findMessageById(message.messageId, events);
        const kind = message.added ? "add" : "remove";

        if (matchingMessage !== undefined) {
            this.dispatchEvent(new ReactionSelected(message.messageId, kind));

            localMessageUpdates.markReaction(message.messageId, {
                reaction: message.reaction,
                kind: message.added ? "add" : "remove",
                userId: message.userId,
            });
        }
    }

    private handleWebRtcMessage(msg: WebRtcMessage): void {
        if (msg.kind === "remote_video_call_started") {
            const ev = createRemoteVideoStartedEvent(msg);
            if (ev) {
                this.dispatchEvent(ev);
            }
            return;
        }
        const fromChatId = filterWebRtcMessage(msg);
        if (fromChatId === undefined) return;

        // this means we have a selected chat but it doesn't mean it's the same as this message
        const parsedMsg = parseWebRtcMessage(fromChatId, msg);
        const { selectedChat, threadEvents, events } = this._liveState;

        if (
            selectedChat !== undefined &&
            chatIdentifiersEqual(fromChatId, selectedChat.id) &&
            parsedMsg.threadRootMessageIndex === this._liveState.selectedThreadRootMessageIndex
        ) {
            this.handleWebRtcMessageInternal(
                fromChatId,
                parsedMsg,
                parsedMsg.threadRootMessageIndex === undefined ? events : threadEvents,
                parsedMsg.threadRootMessageIndex,
            );
        } else {
            if (
                parsedMsg.kind === "remote_user_sent_message" &&
                parsedMsg.threadRootMessageIndex === undefined
            ) {
                unconfirmed.add({ chatId: fromChatId }, parsedMsg.messageEvent);
            }
        }
    }

    private handleWebRtcMessageInternal(
        fromChatId: ChatIdentifier,
        msg: WebRtcMessage,
        events: EventWrapper<ChatEvent>[],
        threadRootMessageIndex: number | undefined,
    ): void {
        switch (msg.kind) {
            case "remote_user_typing":
                typing.startTyping(
                    { chatId: fromChatId, threadRootMessageIndex: msg.threadRootMessageIndex },
                    msg.userId,
                );
                break;
            case "remote_user_stopped_typing":
                typing.stopTyping(msg.userId);
                break;
            case "remote_user_toggled_reaction":
                this.remoteUserToggledReaction(events, msg);
                break;
            case "remote_user_deleted_message":
                localMessageUpdates.markDeleted(msg.messageId, msg.userId);
                break;
            case "remote_user_removed_message":
                this.removeMessage(fromChatId, msg.messageId, msg.userId, threadRootMessageIndex);
                break;
            case "remote_user_undeleted_message":
                localMessageUpdates.markUndeleted(msg.messageId);
                break;
            case "remote_user_sent_message":
                this.remoteUserSentMessage(fromChatId, msg, events, threadRootMessageIndex);
                break;
            case "remote_user_read_message":
                unconfirmedReadByThem.add(BigInt(msg.messageId));
                break;
        }
    }

    private remoteUserSentMessage(
        chatId: ChatIdentifier,
        message: RemoteUserSentMessage,
        events: EventWrapper<ChatEvent>[],
        threadRootMessageIndex: number | undefined,
    ) {
        const existing = this.findMessageById(message.messageEvent.event.messageId, events);
        if (existing !== undefined) {
            return;
        }

        const [eventIndex, messageIndex] =
            threadRootMessageIndex !== undefined
                ? nextEventAndMessageIndexesForThread(events)
                : nextEventAndMessageIndexes();

        const context = { chatId, threadRootMessageIndex };

        this.dispatchEvent(new SendingMessage(context));

        window.setTimeout(() => {
            unconfirmed.add(context, {
                ...message.messageEvent,
                index: eventIndex,
                event: {
                    ...message.messageEvent.event,
                    messageIndex,
                },
            });

            this.dispatchEvent(new SentMessage(context, message.messageEvent));
        }, 0);
    }

    checkUsername(username: string): Promise<CheckUsernameResponse> {
        return this.sendRequest({ kind: "checkUsername", username });
    }

    searchUsers(searchTerm: string, maxResults = 20): Promise<UserSummary[]> {
        return this.sendRequest({ kind: "searchUsers", searchTerm, maxResults })
            .then((resp) => {
                userStore.addMany(resp);
                return resp;
            })
            .catch(() => []);
    }

    lookupChatSummary(chatId: ChatIdentifier): ChatSummary | undefined {
        return this._liveState.allChats.get(chatId);
    }

    searchUsersForInvite(
        searchTerm: string,
        maxResults: number,
        level: Level,
        newGroup: boolean,
        canInviteUsers: boolean,
    ): Promise<[UserSummary[], UserSummary[]]> {
        if (level === "channel") {
            // Put the existing channel members into a map for quick lookup
            const channelMembers = newGroup
                ? undefined
                : new Map(this._liveState.currentChatMembers.map((m) => [m.userId, m]));

            // First try searching the community members and return immediately if there are already enough matches
            // or if the caller does not have permission to invite users to the community
            const communityMatches = this.searchCommunityUsersForChannelInvite(
                searchTerm,
                maxResults,
                channelMembers,
            );
            if (!canInviteUsers || communityMatches.length >= maxResults) {
                return Promise.resolve([communityMatches, []]);
            }

            // Search the global user list and overfetch if there are existing members we might need to remove
            const maxToSearch = newGroup ? maxResults : maxResults * 2;
            return this.searchUsers(searchTerm, maxToSearch).then((globalMatches) => {
                if (!newGroup) {
                    // Remove any existing members from the global matches until there are at most `maxResults`
                    // TODO: Ideally we would return the total number of matches from the server and use that
                    const maxToKeep = globalMatches.length < maxToSearch ? 0 : maxResults;
                    keepMax(globalMatches, (u) => !channelMembers?.has(u.userId), maxToKeep);
                }

                const matches = [];

                // Add the global matches to the results, but only if they are not already in the community matches
                for (const match of globalMatches) {
                    if (matches.length >= maxResults) {
                        break;
                    }
                    if (!communityMatches.some((m) => m.userId === match.userId)) {
                        matches.push(match);
                    }
                }

                return [communityMatches, matches];
            });
        } else {
            // Search the global user list and overfetch if there are existing members we might need to remove
            const maxToSearch = newGroup ? maxResults : maxResults * 2;
            return this.searchUsers(searchTerm, maxToSearch).then((matches) => {
                if (!newGroup) {
                    // Put the existing users in a map for easy lookup - for communities the existing members
                    // are already in a map
                    const existing =
                        level === "community"
                            ? this._liveState.currentCommunityMembers
                            : new Map(this._liveState.currentChatMembers.map((m) => [m.userId, m]));

                    // Remove any existing members from the global matches until there are at most `maxResults`
                    // TODO: Ideally we would return the total number of matches from the server and use that
                    const maxToKeep = matches.length < maxToSearch ? 0 : maxResults;
                    keepMax(matches, (u) => !existing.has(u.userId), maxToKeep);
                }
                return [[], matches];
            });
        }
    }

    private searchCommunityUsersForChannelInvite(
        term: string,
        maxResults: number,
        channelMembers: Map<string, Member> | undefined,
    ): UserSummary[] {
        const termLower = term.toLowerCase();
        const matches: UserSummary[] = [];
        for (const [userId, member] of this._liveState.currentCommunityMembers) {
            let user = this._liveState.userStore[userId];
            if (user?.username !== undefined) {
                const displayName = member.displayName ?? user.displayName;
                if (
                    user.username.toLowerCase().includes(termLower) ||
                    (displayName !== undefined && displayName.toLowerCase().includes(termLower))
                ) {
                    if (channelMembers === undefined || !channelMembers.has(userId)) {
                        if (member.displayName !== undefined) {
                            user = { ...user, displayName: member.displayName };
                        }
                        matches.push(user);
                        if (matches.length >= maxResults) {
                            break;
                        }
                    }
                }
            }
        }
        return matches;
    }

    clearReferralCode(): void {
        localStorage.removeItem("openchat_referredby");
        this._referralCode = undefined;
    }

    captureReferralCode(): boolean {
        const qs = new URLSearchParams(window.location.search);
        const code = qs.get("ref") ?? undefined;
        let captured = false;
        if (code) {
            gaTrack("captured_referral_code", "registration");
            localStorage.setItem("openchat_referredby", code);
            captured = true;
        }
        this._referralCode = localStorage.getItem("openchat_referredby") ?? undefined;
        return captured;
    }

    registerUser(username: string): Promise<RegisterUserResponse> {
        return this.sendRequest({
            kind: "registerUser",
            username,
            referralCode: this._referralCode,
        })
            .then((res) => {
                console.log("register user response: ", res);
                if (res.kind === "success") {
                    gaTrack("registered_user", "registration");
                    if (this._referralCode !== undefined) {
                        gaTrack("registered_user_with_referral_code", "registration");
                    }
                    this.clearReferralCode();
                }
                return res;
            })
            .catch(() => ({ kind: "internal_error" }));
    }

    getCurrentUser(): Promise<CurrentUserResponse> {
        return new Promise((resolve, reject) => {
            let resolved = false;
            this.sendStreamRequest({ kind: "getCurrentUser" })
                .subscribe((user) => {
                    if (user.kind === "created_user") {
                        userCreatedStore.set(true);
                        this.user.set(user);
                        this.setDiamondStatus(user.diamondStatus);
                    }
                    if (!resolved) {
                        // we want to resolve the promise with the first response from the stream so that
                        // we are not waiting unnecessarily
                        resolve(user);
                        resolved = true;
                    }
                })
                .catch(reject);
        });
    }

    getDisplayNameById(userId: string, communityMembers?: Map<string, Member>): string {
        const user = this._liveState.userStore[userId];
        return this.getDisplayName(user, communityMembers);
    }

    getDisplayName(
        user: { userId: string; username: string; displayName?: string } | undefined,
        communityMembers?: Map<string, Member>,
    ): string {
        if (user !== undefined) {
            const member = communityMembers?.get(user.userId);
            const displayName = member?.displayName ?? user.displayName ?? user.username;
            if (displayName?.length > 0) {
                return displayName;
            }
        }

        return this.config.i18nFormatter("unknownUser");
    }

    subscriptionExists(p256dh_key: string): Promise<boolean> {
        return this.sendRequest({ kind: "subscriptionExists", p256dh_key }).catch(() => false);
    }

    pushSubscription(subscription: PushSubscriptionJSON): Promise<void> {
        return this.sendRequest({ kind: "pushSubscription", subscription });
    }

    removeSubscription(subscription: PushSubscriptionJSON): Promise<void> {
        return this.sendRequest({ kind: "removeSubscription", subscription });
    }

    private inviteUsersLocally(chatId: ChatIdentifier, userIds: string[]): void {
        chatStateStore.updateProp(chatId, "invitedUsers", (b) => new Set([...b, ...userIds]));
    }

    private uninviteUsersLocally(chatId: ChatIdentifier, userIds: string[]): void {
        chatStateStore.updateProp(chatId, "invitedUsers", (b) => {
            return new Set([...b].filter((u) => !userIds.includes(u)));
        });
    }

    inviteUsers(chatId: MultiUserChatIdentifier, userIds: string[]): Promise<InviteUsersResponse> {
        this.inviteUsersLocally(chatId, userIds);
        const localUserIndex = this.localUserIndexForChat(chatId);
        return this.sendRequest({
            kind: "inviteUsers",
            chatId,
            localUserIndex,
            userIds,
            callerUsername: this._liveState.user.username,
        })
            .then((resp) => {
                if (resp !== "success") {
                    this.uninviteUsersLocally(chatId, userIds);
                }
                return resp;
            })
            .catch(() => {
                this.uninviteUsersLocally(chatId, userIds);
                return "failure";
            });
    }

    private inviteUsersToCommunityLocally(id: CommunityIdentifier, userIds: string[]): void {
        communityStateStore.updateProp(id, "invitedUsers", (b) => new Set([...b, ...userIds]));
    }

    private uninviteUsersToCommunityLocally(id: CommunityIdentifier, userIds: string[]): void {
        communityStateStore.updateProp(id, "invitedUsers", (b) => {
            return new Set([...b].filter((u) => !userIds.includes(u)));
        });
    }

    inviteUsersToCommunity(
        id: CommunityIdentifier,
        userIds: string[],
    ): Promise<InviteUsersResponse> {
        this.inviteUsersToCommunityLocally(id, userIds);
        const localUserIndex = this.localUserIndexForCommunity(id.communityId);
        return this.sendRequest({
            kind: "inviteUsersToCommunity",
            id,
            localUserIndex,
            userIds,
            callerUsername: this._liveState.user.username,
        })
            .then((resp) => {
                if (resp !== "success") {
                    this.uninviteUsersToCommunityLocally(id, userIds);
                }
                return resp;
            })
            .catch(() => {
                this.uninviteUsersToCommunityLocally(id, userIds);
                return "failure";
            });
    }

    removeCommunityMember(id: CommunityIdentifier, userId: string): Promise<RemoveMemberResponse> {
        communityStateStore.updateProp(id, "members", (ms) => {
            ms.delete(userId);
            return new Map(ms);
        });
        return this.sendRequest({ kind: "removeCommunityMember", id, userId }).catch(
            () => "failure",
        );
    }

    removeMember(chatId: MultiUserChatIdentifier, userId: string): Promise<RemoveMemberResponse> {
        chatStateStore.updateProp(chatId, "members", (ps) => ps.filter((p) => p.userId !== userId));
        return this.sendRequest({ kind: "removeMember", chatId, userId }).catch(() => "failure");
    }

    changeCommunityRole(
        id: CommunityIdentifier,
        userId: string,
        newRole: MemberRole,
        oldRole: MemberRole,
    ): Promise<boolean> {
        if (newRole === oldRole) return Promise.resolve(true);

        // Update the local store
        communityStateStore.updateProp(id, "members", (ms) => {
            const m = ms.get(userId);
            if (m !== undefined) {
                ms.set(userId, { ...m, role: newRole });
                return new Map(ms);
            }
            return ms;
        });

        return this.sendRequest({ kind: "changeCommunityRole", id, userId, newRole })
            .then((resp) => {
                return resp === "success";
            })
            .catch(() => false)
            .then((success) => {
                if (!success) {
                    // Revert the local store
                    communityStateStore.updateProp(id, "members", (ms) => {
                        const m = ms.get(userId);
                        if (m !== undefined) {
                            ms.set(userId, { ...m, role: oldRole });
                            return new Map(ms);
                        }
                        return ms;
                    });
                }
                return success;
            });
    }

    changeRole(
        chatId: MultiUserChatIdentifier,
        userId: string,
        newRole: MemberRole,
        oldRole: MemberRole,
    ): Promise<boolean> {
        if (newRole === oldRole) return Promise.resolve(true);

        // Update the local store
        chatStateStore.updateProp(chatId, "members", (ps) =>
            ps.map((p) => (p.userId === userId ? { ...p, role: newRole } : p)),
        );
        return this.sendRequest({ kind: "changeRole", chatId, userId, newRole })
            .then((resp) => {
                return resp === "success";
            })
            .catch(() => false)
            .then((success) => {
                if (!success) {
                    // Revert the local store
                    chatStateStore.updateProp(chatId, "members", (ps) =>
                        ps.map((p) => (p.userId === userId ? { ...p, role: oldRole } : p)),
                    );
                }
                return success;
            });
    }

    registerProposalVote(
        chatId: MultiUserChatIdentifier,
        messageIndex: number,
        adopt: boolean,
    ): Promise<RegisterProposalVoteResponse> {
        return this.sendRequest({
            kind: "registerProposalVote",
            chatId,
            messageIndex,
            adopt,
        }).catch(() => "internal_error");
    }

    getProposalVoteDetails(
        governanceCanisterId: string,
        proposalId: bigint,
        isNns: boolean,
    ): Promise<ProposalVoteDetails> {
        return this.sendRequest({
            kind: "getProposalVoteDetails",
            governanceCanisterId,
            proposalId,
            isNns,
        }).then((resp) => {
            proposalTallies.setTally(governanceCanisterId, proposalId, resp.latestTally);
            return resp;
        });
    }

    getRecommendedGroups(): Promise<GroupChatSummary[]> {
        // TODO get the list of exclusions from the user canister

        const exclusions = new Set<string>(
            this._liveState.chatSummariesList
                .filter((c) => c.kind === "group_chat" && c.public)
                .map((g) => chatIdentifierToString(g.id)),
        );

        recommendedGroupExclusions.value().forEach((c) => exclusions.add(c));

        return this.sendRequest({
            kind: "getRecommendedGroups",
            exclusions: [...exclusions],
        }).catch(() => []);
    }

    searchGroups(searchTerm: string, maxResults = 10): Promise<GroupSearchResponse> {
        return this.sendRequest({ kind: "searchGroups", searchTerm, maxResults });
    }

    exploreCommunities(
        searchTerm: string | undefined,
        pageIndex: number,
        pageSize: number,
        flags: number,
        languages: string[],
    ): Promise<ExploreCommunitiesResponse> {
        return this.sendRequest({
            kind: "exploreCommunities",
            searchTerm,
            pageIndex,
            pageSize,
            flags,
            languages,
        });
    }

    exploreChannels(
        id: CommunityIdentifier,
        searchTerm: string | undefined,
        pageIndex: number,
        pageSize: number,
    ): Promise<ExploreChannelsResponse> {
        return this.sendRequest({
            kind: "exploreChannels",
            id,
            searchTerm,
            pageIndex,
            pageSize,
        }).catch(() => ({ kind: "failure" }));
    }

    dismissRecommendation(chatId: GroupChatIdentifier): Promise<void> {
        recommendedGroupExclusions.add(chatIdentifierToString(chatId));
        return this.sendRequest({ kind: "dismissRecommendation", chatId });
    }

    set groupInvite(value: GroupInvite) {
        this.config.groupInvite = value;
        this.sendRequest({
            kind: "groupInvite",
            value,
        });
    }

    setCommunityInvite(value: CommunityInvite): Promise<void> {
        return this.sendRequest({
            kind: "communityInvite",
            value,
        });
    }

    searchChat(
        chatId: ChatIdentifier,
        searchTerm: string,
        userIds: string[],
        maxResults = 10,
    ): Promise<SearchDirectChatResponse | SearchGroupChatResponse> {
        switch (chatId.kind) {
            case "channel":
            case "group_chat":
                return this.sendRequest({
                    kind: "searchGroupChat",
                    chatId,
                    searchTerm,
                    userIds,
                    maxResults,
                });
            case "direct_chat":
                return this.sendRequest({
                    kind: "searchDirectChat",
                    chatId,
                    searchTerm,
                    maxResults,
                });
        }
    }

    refreshAccountBalance(ledger: string): Promise<bigint> {
        const user = this._liveState.user;
        if (user === undefined) {
            return Promise.resolve(0n);
        }

        return this.sendRequest({
            kind: "refreshAccountBalance",
            ledger,
            principal: user.userId,
        })
            .then((val) => {
                cryptoBalance.set(ledger, val);
                return val;
            })
            .catch(() => 0n);
    }

    refreshTranslationsBalance(): Promise<bigint> {
        return this.sendRequest({
            kind: "refreshAccountBalance",
            ledger: LEDGER_CANISTER_CHAT,
            principal: this.config.translationsCanister,
        }).catch(() => 0n);
    }

    async getAccountTransactions(
        ledgerIndex: string,
        fromId?: bigint,
    ): Promise<AccountTransactionResult> {
        return this.sendRequest({
            kind: "getAccountTransactions",
            ledgerIndex: ledgerIndex,
            fromId,
            principal: this._liveState.user.userId,
        })
            .then(async (resp) => {
                if (resp.kind === "success") {
                    const userIds = userIdsFromTransactions(resp.transactions);
                    await this.getMissingUsers(userIds);
                }
                return resp;
            })
            .catch(() => ({ kind: "failure" }));
    }

    async threadPreviews(
        _chatId: ChatIdentifier | undefined,
        threadsByChat: ChatMap<ThreadSyncDetails[]>,
        serverChatSummaries: ChatMap<ChatSummary>,
    ): Promise<ThreadPreview[]> {
        const request: ChatMap<[ThreadSyncDetails[], bigint | undefined]> = threadsByChat
            .entries()
            .reduce((map, [chatId, threads]) => {
                if (chatId.kind === "group_chat" || chatId.kind === "channel") {
                    const latestKnownUpdate = serverChatSummaries.get(chatId)?.lastUpdated;
                    map.set(chatId, [threads, latestKnownUpdate]);
                }
                return map;
            }, new ChatMap<[ThreadSyncDetails[], bigint | undefined]>());

        return this.sendRequest({
            kind: "threadPreviews",
            threadsByChat: request.toMap(),
        })
            .then((threads) => {
                const events = threads.flatMap((t) => [t.rootMessage, ...t.latestReplies]);
                const userIds = this.userIdsFromEvents(events);
                this.getMissingUsers(userIds);
                return threads;
            })
            .catch(() => []);
    }

    getMissingUsers(userIds: string[] | Set<string>): Promise<UsersResponse> {
        const userIdsSet = Array.isArray(userIds) ? new Set<string>(userIds) : userIds;
        return this.getUsers(
            {
                userGroups: [
                    {
                        users: this.missingUserIds(this._liveState.userStore, userIdsSet),
                        updatedSince: BigInt(0),
                    },
                ],
            },
            true,
        );
    }

    getUsers(users: UsersArgs, allowStale = false): Promise<UsersResponse> {
        const userGroups = users.userGroups
            .map((g) => ({ ...g, users: g.users.filter((u) => u !== undefined) }))
            .filter((g) => g.users.length > 0);

        if (userGroups.length === 0) {
            return Promise.resolve({
                users: [],
            });
        }

        return this.sendRequest({ kind: "getUsers", users: { userGroups }, allowStale })
            .then((resp) => {
                userStore.addMany(resp.users);
                if (resp.serverTimestamp !== undefined) {
                    // If we went to the server, all users not returned are still up to date, so we mark them as such
                    const usersReturned = new Set<string>(resp.users.map((u) => u.userId));
                    const allOtherUsers = users.userGroups.flatMap((g) =>
                        g.users.filter((u) => !usersReturned.has(u)),
                    );
                    userStore.setUpdated(allOtherUsers, resp.serverTimestamp);
                }
                if (resp.currentUser) {
                    this.user.update((u) => {
                        return resp.currentUser ? updateCreatedUser(u, resp.currentUser) : u;
                    });
                }
                return resp;
            })
            .catch(() => ({ users: [] }));
    }

    getUser(userId: string, allowStale = false): Promise<UserSummary | undefined> {
        return this.sendRequest({ kind: "getUser", userId, allowStale })
            .then((resp) => {
                if (resp !== undefined) {
                    userStore.add(resp);
                }
                return resp;
            })
            .catch(() => undefined);
    }

    getUserStatus(userId: string, now: number): Promise<UserStatus> {
        return this.getLastOnlineDate(userId, now).then((lastOnline) =>
            userStatus(lastOnline, Date.now()),
        );
    }

    async getLastOnlineDate(userId: string, now: number): Promise<number | undefined> {
        const user = this._liveState.userStore[userId];
        if (user === undefined || user.kind === "bot") return undefined;

        if (userId === this._liveState.user.userId) return now;

        let lastOnline = lastOnlineDates.get(userId, now);
        if (lastOnline === undefined) {
            const response = await this.getLastOnlineDatesBatched([userId]);
            lastOnline = response[userId];
        }
        return lastOnline;
    }

    getPublicProfile(userId?: string): Promise<PublicProfile> {
        return this.sendRequest({ kind: "getPublicProfile", userId });
    }

    setUsername(userId: string, username: string): Promise<SetUsernameResponse> {
        return this.sendRequest({ kind: "setUsername", userId, username }).then((resp) => {
            if (resp === "success") {
                this.user.update((user) => ({
                    ...user,
                    username,
                }));
                this.overwriteUserInStore(userId, (user) => ({ ...user, username }));
            }
            return resp;
        });
    }

    setDisplayName(
        userId: string,
        displayName: string | undefined,
    ): Promise<SetDisplayNameResponse> {
        return this.sendRequest({ kind: "setDisplayName", userId, displayName }).then((resp) => {
            if (resp === "success") {
                this.user.update((user) => ({
                    ...user,
                    displayName,
                }));
                this.overwriteUserInStore(userId, (user) => ({ ...user, displayName }));
            }
            return resp;
        });
    }

    setBio(bio: string): Promise<SetBioResponse> {
        return this.sendRequest({ kind: "setBio", bio });
    }

    getBio(userId?: string): Promise<string> {
        return this.sendRequest({ kind: "getBio", userId });
    }

    async withdrawCryptocurrency(
        domain: PendingCryptocurrencyWithdrawal,
    ): Promise<WithdrawCryptocurrencyResponse> {
        let pin: string | undefined = undefined;

        if (this._liveState.pinNumberRequired) {
            pin = await this.promptForCurrentPin("pinNumber.enterPinInfo");
        }

        return this.sendRequest({ kind: "withdrawCryptocurrency", domain, pin }).then((resp) => {
            if (
                resp.kind === "pin_incorrect" ||
                resp.kind === "pin_required" ||
                resp.kind === "too_main_failed_pin_attempts"
            ) {
                pinNumberFailureStore.set(resp as PinNumberFailures);
            }

            return resp;
        });
    }

    getGroupMessagesByMessageIndex(
        chatId: MultiUserChatIdentifier,
        messageIndexes: Set<number>,
    ): Promise<EventsResponse<Message>> {
        const serverChat = this._liveState.serverChatSummaries.get(chatId);

        return this.sendRequest({
            kind: "getGroupMessagesByMessageIndex",
            chatId,
            messageIndexes,
            latestKnownUpdate: serverChat?.lastUpdated,
        }).catch(() => "events_failed");
    }

    getInviteCode(id: GroupChatIdentifier | CommunityIdentifier): Promise<InviteCodeResponse> {
        return this.sendRequest({ kind: "getInviteCode", id }).catch(() => ({ kind: "failure" }));
    }

    enableInviteCode(
        id: GroupChatIdentifier | CommunityIdentifier,
    ): Promise<EnableInviteCodeResponse> {
        return this.sendRequest({ kind: "enableInviteCode", id }).catch(() => ({
            kind: "failure",
        }));
    }

    disableInviteCode(
        id: GroupChatIdentifier | CommunityIdentifier,
    ): Promise<DisableInviteCodeResponse> {
        return this.sendRequest({ kind: "disableInviteCode", id }).catch(() => "failure");
    }

    resetInviteCode(
        id: GroupChatIdentifier | CommunityIdentifier,
    ): Promise<ResetInviteCodeResponse> {
        return this.sendRequest({ kind: "resetInviteCode", id }).catch(() => ({ kind: "failure" }));
    }

    updateGroup(
        chatId: MultiUserChatIdentifier,
        name?: string,
        desc?: string,
        rules?: UpdatedRules,
        permissions?: OptionalChatPermissions,
        avatar?: Uint8Array,
        eventsTimeToLive?: OptionUpdate<bigint>,
        gate?: AccessGate,
        isPublic?: boolean,
    ): Promise<UpdateGroupResponse> {
        return this.sendRequest({
            kind: "updateGroup",
            chatId,
            name,
            desc,
            rules,
            permissions,
            avatar,
            eventsTimeToLive,
            gate,
            isPublic,
        })
            .then((resp) => {
                if (resp.kind === "success") {
                    localChatSummaryUpdates.markUpdated(chatId, {
                        kind: "group_chat",
                        name,
                        description: desc,
                        permissions,
                        gate,
                        eventsTTL: eventsTimeToLive,
                    });

                    if (rules !== undefined && resp.rulesVersion !== undefined) {
                        chatStateStore.setProp(chatId, "rules", {
                            text: rules.text,
                            enabled: rules.enabled,
                            version: resp.rulesVersion,
                        });
                    }
                } else {
                    this._logger.error("Update group rules failed: ", resp.kind);
                }
                return resp;
            })
            .catch(() => ({ kind: "failure" }));
    }

    createGroupChat(candidate: CandidateGroupChat): Promise<CreateGroupResponse> {
        return this.sendRequest({ kind: "createGroupChat", candidate }).then((resp) => {
            if (resp.kind === "success") {
                const group = groupChatFromCandidate(resp.canisterId, candidate);
                localChatSummaryUpdates.markAdded(group);
            }
            return resp;
        });
    }

    markThreadSummaryUpdated(threadRootMessageId: bigint, summary: Partial<ThreadSummary>): void {
        localMessageUpdates.markThreadSummaryUpdated(threadRootMessageId, summary);
    }

    freezeGroup(chatId: GroupChatIdentifier, reason: string | undefined): Promise<boolean> {
        return this.sendRequest({ kind: "freezeGroup", chatId, reason })
            .then((resp) => {
                if (typeof resp !== "string") {
                    this.onChatFrozen(chatId, resp);
                    return true;
                }
                return false;
            })
            .catch(() => false);
    }

    unfreezeGroup(chatId: GroupChatIdentifier): Promise<boolean> {
        return this.sendRequest({ kind: "unfreezeGroup", chatId })
            .then((resp) => {
                if (typeof resp !== "string") {
                    this.onChatFrozen(chatId, resp);
                    return true;
                }
                return false;
            })
            .catch(() => false);
    }

    deleteFrozenGroup(chatId: GroupChatIdentifier): Promise<boolean> {
        return this.sendRequest({ kind: "deleteFrozenGroup", chatId })
            .then((resp) => resp === "success")
            .catch(() => false);
    }

    addHotGroupExclusion(chatId: GroupChatIdentifier): Promise<boolean> {
        return this.sendRequest({ kind: "addHotGroupExclusion", chatId })
            .then((resp) => resp === "success")
            .catch(() => false);
    }

    removeHotGroupExclusion(chatId: GroupChatIdentifier): Promise<boolean> {
        return this.sendRequest({ kind: "removeHotGroupExclusion", chatId })
            .then((resp) => resp === "success")
            .catch(() => false);
    }

    addMessageFilter(regex: string): Promise<boolean> {
        try {
            new RegExp(regex);
        } catch (e) {
            console.error("Unable to add message filter - invalid regex", regex);
            return Promise.resolve(false);
        }

        return this.sendRequest({ kind: "addMessageFilter", regex });
    }

    removeMessageFilter(id: bigint): Promise<boolean> {
        return this.sendRequest({ kind: "removeMessageFilter", id }).catch(() => false);
    }

    suspendUser(userId: string, reason: string): Promise<boolean> {
        return this.sendRequest({ kind: "suspendUser", userId, reason })
            .then((resp) => resp === "success")
            .catch(() => false);
    }

    unsuspendUser(userId: string): Promise<boolean> {
        return this.sendRequest({ kind: "unsuspendUser", userId })
            .then((resp) => resp === "success")
            .catch(() => false);
    }

    setCommunityModerationFlags(communityId: string, flags: number): Promise<boolean> {
        return this.sendRequest({ kind: "setCommunityModerationFlags", communityId, flags })
            .then((resp) => resp === "success")
            .catch(() => false);
    }

    setGroupUpgradeConcurrency(value: number): Promise<boolean> {
        return this.sendRequest({ kind: "setGroupUpgradeConcurrency", value })
            .then((resp) => resp === "success")
            .catch(() => false);
    }

    setCommunityUpgradeConcurrency(value: number): Promise<boolean> {
        return this.sendRequest({ kind: "setCommunityUpgradeConcurrency", value })
            .then((resp) => resp === "success")
            .catch(() => false);
    }

    setUserUpgradeConcurrency(value: number): Promise<boolean> {
        return this.sendRequest({ kind: "setUserUpgradeConcurrency", value })
            .then((resp) => resp === "success")
            .catch(() => false);
    }

    setDiamondMembershipFees(fees: DiamondMembershipFees[]): Promise<boolean> {
        return this.sendRequest({ kind: "setDiamondMembershipFees", fees }).catch(() => false);
    }

    stakeNeuronForSubmittingProposals(
        governanceCanisterId: string,
        stake: bigint,
    ): Promise<boolean> {
        return this.sendRequest({
            kind: "stakeNeuronForSubmittingProposals",
            governanceCanisterId,
            stake,
        })
            .then((resp) => resp.kind === "success")
            .catch(() => false);
    }

    private onChatFrozen(
        chatId: MultiUserChatIdentifier,
        event: EventWrapper<ChatFrozenEvent | ChatUnfrozenEvent>,
    ): void {
        const frozen = event.event.kind === "chat_frozen";
        if (this.isPreviewing(chatId)) {
            groupPreviewsStore.update((summaries) => {
                const summary = summaries.get(chatId);
                if (summary === undefined) {
                    return summaries;
                }
                const clone = summaries.clone();
                clone.set(chatId, {
                    ...summary,
                    frozen,
                });
                return clone as ChatMap<GroupChatSummary>;
            });
        } else {
            localChatSummaryUpdates.markUpdated(chatId, { kind: "group_chat", frozen });
            this.addServerEventsToStores(chatId, [event], undefined, []);
        }
    }

    private userIdsFromChatSummaries(chats: ChatSummary[]): Set<string> {
        const userIds = new Set<string>();
        chats.forEach((chat) => {
            if (chat.kind === "direct_chat") {
                userIds.add(chat.them.userId);
            } else if (chat.latestMessage !== undefined) {
                userIds.add(chat.latestMessage.event.sender);
                this.extractUserIdsFromMentions(
                    getContentAsFormattedText(
                        (k) => k,
                        chat.latestMessage.event.content,
                        get(cryptoLookup),
                    ),
                ).forEach((id) => userIds.add(id));
            }
        });
        return userIds;
    }

    // eslint-disable-next-line @typescript-eslint/ban-ts-comment
    //@ts-ignore
    private async updateUsers() {
        try {
            const now = BigInt(Date.now());
            const allUsers = this._liveState.userStore;
            const usersToUpdate = new Set<string>();
            if (!this._liveState.anonUser) {
                usersToUpdate.add(this._liveState.user.userId);
            }

            const tenMinsAgo = now - BigInt(10 * ONE_MINUTE_MILLIS);
            for (const userId of this._recentlyActiveUsersTracker.consume()) {
                const current = allUsers[userId];
                if (current === undefined || current.updated < tenMinsAgo) {
                    usersToUpdate.add(userId);
                }
                if (usersToUpdate.size >= 100) {
                    break;
                }
            }

            // Update all users we have direct chats with
            for (const chat of this._liveState.chatSummariesList) {
                if (chat.kind == "direct_chat") {
                    usersToUpdate.add(chat.them.userId);
                }
            }

            // Also update any users who haven't been updated for at least 24 hours
            const oneDayAgo = now - BigInt(24 * ONE_HOUR);
            for (const user of Object.values(allUsers)) {
                if (user.updated < oneDayAgo) {
                    usersToUpdate.add(user.userId);
                    if (usersToUpdate.size >= MAX_USERS_TO_UPDATE_PER_BATCH) {
                        break;
                    }
                }
            }

            for (const userId of Object.keys(get(specialUsers))) {
                usersToUpdate.delete(userId);
            }

            console.log(`getting updates for ${usersToUpdate.size} user(s)`);
            const userGroups = groupBy<string, bigint>(usersToUpdate, (u) => {
                return allUsers[u]?.updated ?? BigInt(0);
            });

            await this.getUsers({
                userGroups: Array.from(userGroups).map(([updatedSince, users]) => ({
                    users,
                    updatedSince,
                })),
            });
        } catch (err) {
            this._logger.error("Error updating users", err as Error);
        }
    }

    private async handleChatsResponse(
        updateRegistryTask: Promise<void> | undefined,
        initialLoad: boolean,
        chatsResponse: UpdatesResult,
    ): Promise<void> {
        if (initialLoad || chatsResponse.anyUpdates) {
            if (chatsResponse.suspensionChanged !== undefined) {
                this.dispatchEvent(new UserSuspensionChanged());
                return;
            }

            if (updateRegistryTask !== undefined) {
                // We need the registry to be loaded before we attempt to render chats / events
                await updateRegistryTask;
            }

            const chats = (chatsResponse.state.directChats as ChatSummary[])
                .concat(chatsResponse.state.groupChats)
                .concat(chatsResponse.state.communities.flatMap((c) => c.channels));

            this.updateReadUpToStore(chats);

            if (this._cachePrimer === undefined && !this._liveState.anonUser) {
                this._cachePrimer = new CachePrimer(
                    this,
                    this._liveState.user.userId,
                    chatsResponse.state.userCanisterLocalUserIndex,
                    (ev) => this.dispatchEvent(ev),
                );
            }
            if (this._cachePrimer !== undefined) {
                this._cachePrimer.processChats(chats);
            }

            const userIds = this.userIdsFromChatSummaries(chats);
            if (initialLoad) {
                for (const userId of this._liveState.user.referrals) {
                    userIds.add(userId);
                }
            }
            if (!this._liveState.anonUser) {
                userIds.add(this._liveState.user.userId);
            }
            await this.getMissingUsers(userIds);

            if (chatsResponse.state.blockedUsers !== undefined) {
                blockedUsers.set(new Set(chatsResponse.state.blockedUsers));
            }

            // if the selected community has updates, reload the details
            const selectedCommunity = this._liveState.selectedCommunity;
            if (selectedCommunity !== undefined) {
                const updatedCommunity = chatsResponse.state.communities.find(
                    (c) => c.id.communityId === selectedCommunity.id.communityId,
                );
                if (
                    updatedCommunity !== undefined &&
                    updatedCommunity.latestEventIndex > selectedCommunity.latestEventIndex
                ) {
                    this.loadCommunityDetails(updatedCommunity);
                }
            }

            // If we are still previewing a community we are a member of then remove the preview
            for (const community of chatsResponse.state.communities) {
                if (
                    community?.membership !== undefined &&
                    this._liveState.communityPreviews.has(community.id)
                ) {
                    removeCommunityPreview(community.id);
                }
            }

            if (this._liveState.uninitializedDirectChats.size > 0) {
                for (const chat of chats) {
                    if (this._liveState.uninitializedDirectChats.has(chat.id)) {
                        removeUninitializedDirectChat(chat.id);
                    }
                }
            }

            setGlobalState(
                chatsResponse.state.communities,
                chats,
                chatsResponse.state.favouriteChats,
                {
                    group_chat: chatsResponse.state.pinnedGroupChats,
                    direct_chat: chatsResponse.state.pinnedDirectChats,
                    favourite: chatsResponse.state.pinnedFavouriteChats,
                    community: chatsResponse.state.pinnedChannels,
                    none: [],
                },
            );

            const selectedChatId = this._liveState.selectedChatId;

            if (selectedChatId !== undefined) {
                if (this._liveState.chatSummaries.get(selectedChatId) === undefined) {
                    clearSelectedChat();
                    this.dispatchEvent(new SelectedChatInvalid());
                } else {
                    const updatedEvents = ChatMap.fromMap(chatsResponse.updatedEvents);
                    this.chatUpdated(selectedChatId, updatedEvents.get(selectedChatId) ?? []);
                }
            }

            const avatarId =
                this._liveState.userStore[this._liveState.user.userId]?.blobReference?.blobId;
            if (chatsResponse.state.avatarId !== avatarId) {
                const blobReference =
                    chatsResponse.state.avatarId === undefined
                        ? undefined
                        : {
                              canisterId: this._liveState.user.userId,
                              blobId: chatsResponse.state.avatarId,
                          };
                const dataContent = {
                    blobReference,
                    blobData: undefined,
                    blobUrl: undefined,
                };
                const user = {
                    ...this._liveState.userStore[this._liveState.user.userId],
                    ...dataContent,
                };
                userStore.add(this.rehydrateDataContent(user, "avatar"));
            }

            // If the latest message in a chat is sent by the current user, then we know they must have read up to
            // that message, so we mark the chat as read up to that message if it isn't already. This happens when a
            // user sends a message on one device then looks at OpenChat on another.
            for (const chat of chats) {
                const latestMessage = chat.latestMessage?.event;
                if (
                    latestMessage !== undefined &&
                    latestMessage.sender === this._liveState.user.userId &&
                    (chat.membership?.readByMeUpTo ?? -1) < latestMessage.messageIndex &&
                    !unconfirmed.contains({ chatId: chat.id }, latestMessage.messageId)
                ) {
                    messagesRead.markReadUpTo({ chatId: chat.id }, latestMessage.messageIndex);
                }
            }

            pinNumberRequiredStore.set(chatsResponse.state.pinNumberSettings !== undefined);

            chatsInitialised.set(true);

            this.dispatchEvent(new ChatsUpdated());

            if (initialLoad) {
                this.startExchangeRatePoller();
                if (!this._liveState.anonUser) {
                    this.initWebRtc();
                    startMessagesReadTracker(this);
                    window.setTimeout(() => this.refreshBalancesInSeries(), 0);
                }
            }
        }
    }

    private async loadChats() {
        const initialLoad = !this._liveState.chatsInitialised;
        chatsLoading.set(initialLoad);

        const updateRegistryTask = initialLoad ? this.updateRegistry() : undefined;

        return new Promise<void>((resolve) => {
            this.sendStreamRequest({
                kind: "getUpdates",
                initialLoad,
            })
                .subscribe(async (resp) => {
                    await this.handleChatsResponse(
                        updateRegistryTask,
                        initialLoad,
                        resp as UpdatesResult,
                    );
                    chatsLoading.set(!this._liveState.chatsInitialised);
                })
                .catch((err) => {
                    console.warn("getUpdates threw an error: ", err);
                    resolve();
                })
                .finally(() => {
                    resolve();
                });
        });
    }

    private async getLastOnlineDatesBatched(userIds: string[]): Promise<Record<string, number>> {
        userIds.forEach((u) => this._lastOnlineDatesPending.add(u));
        if (this._lastOnlineDatesPromise === undefined) {
            // Wait 50ms so that the last online dates can be retrieved in a single batch
            this._lastOnlineDatesPromise = new Promise((resolve) =>
                window.setTimeout(resolve, 50),
            ).then((_) => this.processLastOnlineDatesQueue());
        }

        return this._lastOnlineDatesPromise;
    }

    private async processLastOnlineDatesQueue(): Promise<Record<string, number>> {
        const userIds = [...this._lastOnlineDatesPending];
        this._lastOnlineDatesPromise = undefined;
        this._lastOnlineDatesPending.clear();

        try {
            const response = await this.sendRequest({ kind: "lastOnline", userIds });
            // for any userIds that did not come back in the response set the lastOnline value to 0
            // we still want to capture a value so that we don't keep trying to look up the same user over and over
            const updates = userIds.reduce(
                (updates, userId) => {
                    updates[userId] = response[userId] ?? 0;
                    return updates;
                },
                {} as Record<string, number>,
            );
            lastOnlineDates.set(Object.entries(updates), Date.now());
            return updates;
        } catch {
            return {};
        }
    }

    private updateReadUpToStore(chatSummaries: ChatSummary[]): void {
        messagesRead.batchUpdate(() => {
            for (const chat of chatSummaries) {
                if (chat.kind === "group_chat" || chat.kind === "channel") {
                    const threads: ThreadRead[] = (chat.membership?.latestThreads ?? []).reduce(
                        (res, next) => {
                            if (next.readUpTo !== undefined) {
                                res.push({
                                    threadRootMessageIndex: next.threadRootMessageIndex,
                                    readUpTo: next.readUpTo,
                                });
                            }
                            return res;
                        },
                        [] as ThreadRead[],
                    );

                    messagesRead.syncWithServer(
                        chat.id,
                        chat.membership?.readByMeUpTo,
                        threads,
                        chat.dateReadPinned,
                    );
                } else {
                    messagesRead.syncWithServer(
                        chat.id,
                        chat.membership.readByMeUpTo,
                        [],
                        undefined,
                    );
                }
            }
        });
    }

    claimPrize(chatId: MultiUserChatIdentifier, messageId: bigint): Promise<boolean> {
        return this.sendRequest({ kind: "claimPrize", chatId, messageId })
            .then((resp) => {
                if (resp.kind !== "success") {
                    return false;
                } else {
                    localMessageUpdates.markPrizeClaimed(messageId, this._liveState.user.userId);
                    return true;
                }
            })
            .catch(() => false);
    }

    async acceptP2PSwap(
        chatId: ChatIdentifier,
        threadRootMessageIndex: number | undefined,
        messageId: bigint,
    ): Promise<AcceptP2PSwapResponse> {
        let pin: string | undefined = undefined;

        if (this._liveState.pinNumberRequired) {
            pin = await this.promptForCurrentPin("pinNumber.enterPinInfo");
        }

        localMessageUpdates.setP2PSwapStatus(messageId, {
            kind: "p2p_swap_reserved",
            reservedBy: this._liveState.user.userId,
        });

        return this.sendRequest({
            kind: "acceptP2PSwap",
            chatId,
            threadRootMessageIndex,
            messageId,
            pin,
        })
            .then((resp) => {
                localMessageUpdates.setP2PSwapStatus(
                    messageId,
                    mapAcceptP2PSwapResponseToStatus(resp, this._liveState.user.userId),
                );

                if (
                    resp.kind === "pin_incorrect" ||
                    resp.kind === "pin_required" ||
                    resp.kind === "too_main_failed_pin_attempts"
                ) {
                    pinNumberFailureStore.set(resp as PinNumberFailures);
                }

                return resp;
            })
            .catch((err) => {
                localMessageUpdates.setP2PSwapStatus(messageId, { kind: "p2p_swap_open" });
                return { kind: "internal_error", text: err.toString() };
            });
    }

    cancelP2PSwap(
        chatId: ChatIdentifier,
        threadRootMessageIndex: number | undefined,
        messageId: bigint,
    ): Promise<CancelP2PSwapResponse> {
        localMessageUpdates.setP2PSwapStatus(messageId, {
            kind: "p2p_swap_cancelled",
        });
        return this.sendRequest({
            kind: "cancelP2PSwap",
            chatId,
            threadRootMessageIndex,
            messageId,
        })
            .then((resp) => {
                localMessageUpdates.setP2PSwapStatus(
                    messageId,
                    mapCancelP2PSwapResponseToStatus(resp),
                );
                return resp;
            })
            .catch((err) => {
                localMessageUpdates.setP2PSwapStatus(messageId, { kind: "p2p_swap_open" });
                return { kind: "internal_error", text: err.toString() };
            });
    }

    joinVideoCall(chatId: ChatIdentifier, messageId: bigint): Promise<JoinVideoCallResponse> {
        return this.sendRequest({
            kind: "joinVideoCall",
            chatId,
            messageId,
        });
    }

    setVideoCallPresence(
        chatId: MultiUserChatIdentifier,
        messageId: bigint,
        presence: VideoCallPresence,
    ): Promise<boolean> {
        return this.sendRequest({
            kind: "setVideoCallPresence",
            chatId,
            messageId,
            presence,
        })
            .then((resp) => resp === "success")
            .catch(() => false);
    }

    private mapVideoCallParticipants(
        users: Record<string, UserSummary>,
        participant: VideoCallParticipant,
    ): Record<string, UserSummary> {
        if (this._liveState.userStore[participant.userId]) {
            users[participant.userId] = this._liveState.userStore[participant.userId];
        }
        return users;
    }

    videoCallParticipants(
        chatId: MultiUserChatIdentifier,
        messageId: bigint,
        updatesSince: bigint,
    ): Promise<{
        participants: Record<string, UserSummary>;
        hidden: Record<string, UserSummary>;
        lastUpdated: bigint;
    }> {
        return this.sendRequest({
            kind: "videoCallParticipants",
            chatId,
            messageId,
            updatesSince,
        })
            .then(async (resp) => {
                if (resp.kind === "success") {
                    const allUserIds = [
                        ...resp.participants.map((u) => u.userId),
                        ...resp.hidden.map((u) => u.userId),
                    ];
                    await this.getMissingUsers(allUserIds);

                    return {
                        participants: resp.participants.reduce<Record<string, UserSummary>>(
                            (u, p) => this.mapVideoCallParticipants(u, p),
                            {},
                        ),
                        hidden: resp.hidden.reduce<Record<string, UserSummary>>(
                            (u, p) => this.mapVideoCallParticipants(u, p),
                            {},
                        ),
                        lastUpdated: resp.lastUpdated,
                    };
                } else {
                    return {
                        participants: {},
                        hidden: {},
                        lastUpdated: updatesSince,
                    };
                }
            })
            .catch((_) => ({
                participants: {},
                hidden: {},
                lastUpdated: updatesSince,
            }));
    }

    private overwriteUserInStore(
        userId: string,
        updater: (user: UserSummary) => UserSummary | undefined,
    ): void {
        const user = this._liveState.userStore[userId];
        if (user !== undefined) {
            const updated = updater(user);
            if (updated !== undefined) {
                userStore.add(updated);
            }
        }
    }

    private updateDiamondStatusInUserStore(status: DiamondMembershipStatus): void {
        this.overwriteUserInStore(this._liveState.user.userId, (user) => {
            const changed = status.kind !== user.diamondStatus;
            return changed ? { ...user, diamondStatus: status.kind } : undefined;
        });
    }

    private setDiamondStatus(status: DiamondMembershipStatus): void {
        const now = Date.now();
        this.updateDiamondStatusInUserStore(status);
        if (status.kind === "active") {
            const expiry = Number(status.expiresAt);
            if (expiry > now) {
                if (this._membershipCheck !== undefined) {
                    window.clearTimeout(this._membershipCheck);
                }
                const interval = expiry - now;
                this._membershipCheck = window.setTimeout(
                    () => {
                        this.getCurrentUser().then((user) => {
                            if (user.kind === "created_user") {
                                this.user.set(user);
                            } else {
                                this.logout();
                            }
                        });
                        this._membershipCheck = undefined;
                    },
                    Math.min(MAX_INT32, interval),
                );
            }
        }
    }

    diamondMembershipFees(): Promise<DiamondMembershipFees[]> {
        return this.sendRequest({
            kind: "diamondMembershipFees",
        }).catch(() => []);
    }

    reportedMessages(userId: string | undefined): Promise<string> {
        return this.sendRequest({
            kind: "reportedMessages",
            userId,
        });
    }

    payForDiamondMembership(
        token: string,
        duration: DiamondMembershipDuration,
        recurring: boolean,
        expectedPriceE8s: bigint,
    ): Promise<boolean> {
        return this.sendRequest({
            kind: "payForDiamondMembership",
            userId: this._liveState.user.userId,
            token,
            duration,
            recurring,
            expectedPriceE8s,
        })
            .then((resp) => {
                if (resp.kind !== "success") {
                    return false;
                } else {
                    this.user.update((user) => ({
                        ...user,
                        diamondStatus: resp.status,
                    }));
                    this.setDiamondStatus(resp.status);
                    return true;
                }
            })
            .catch(() => false);
    }

    setMessageReminder(
        chatId: ChatIdentifier,
        eventIndex: number,
        remindAt: number,
        notes?: string,
        threadRootMessageIndex?: number,
    ): Promise<boolean> {
        return this.sendRequest({
            kind: "setMessageReminder",
            chatId,
            eventIndex,
            remindAt,
            notes,
            threadRootMessageIndex,
        })
            .then((res) => {
                return res === "success";
            })
            .catch(() => false);
    }

    cancelMessageReminder(
        messageId: bigint,
        content: MessageReminderCreatedContent,
    ): Promise<boolean> {
        localMessageUpdates.markCancelled(messageId, content);
        return this.sendRequest({
            kind: "cancelMessageReminder",
            reminderId: content.reminderId,
        }).catch(() => {
            localMessageUpdates.revertCancelled(messageId);
            return false;
        });
    }

    reportMessage(
        chatId: ChatIdentifier,
        threadRootMessageIndex: number | undefined,
        messageId: bigint,
        deleteMessage: boolean,
    ): Promise<boolean> {
        return this.sendRequest({
            kind: "reportMessage",
            chatId,
            threadRootMessageIndex,
            messageId,
            deleteMessage,
        }).catch(() => false);
    }

    declineInvitation(chatId: MultiUserChatIdentifier): Promise<boolean> {
        return this.sendRequest({ kind: "declineInvitation", chatId })
            .then((res) => {
                return res === "success";
            })
            .catch(() => false);
    }

    updateMarketMakerConfig(
        config: UpdateMarketMakerConfigArgs,
    ): Promise<UpdateMarketMakerConfigResponse> {
        return this.sendRequest({ kind: "updateMarketMakerConfig", ...config });
    }

    getReferralLeaderboard(args?: ReferralLeaderboardRange): Promise<ReferralLeaderboardResponse> {
        return this.sendRequest({ kind: "getReferralLeaderboard", args });
    }

    displayName(user?: UserSummary): string {
        return user !== undefined
            ? `${user?.displayName ?? user?.username}`
            : this.config.i18nFormatter("unknownUser");
    }

    hasModerationFlag(flags: number, flag: ModerationFlag): boolean {
        return hasFlag(flags, flag);
    }

    setModerationFlags(flags: number): Promise<number> {
        const previousValue = this._liveState.user.moderationFlagsEnabled;
        this.user.update((user) => ({
            ...user,
            moderationFlagsEnabled: flags,
        }));

        return this.sendRequest({
            kind: "setModerationFlags",
            flags,
        })
            .then((resp) => (resp === "success" ? flags : previousValue))
            .catch(() => {
                this.user.update((user) => ({
                    ...user,
                    moderationFlagsEnabled: previousValue,
                }));
                return previousValue;
            });
    }

    async tipMessage(
        messageContext: MessageContext,
        messageId: bigint,
        transfer: PendingCryptocurrencyTransfer,
        currentTip: bigint,
    ): Promise<TipMessageResponse> {
        const chat = this._liveState.chatSummaries.get(messageContext.chatId);
        if (chat === undefined) {
            return Promise.resolve({ kind: "failure" });
        }

        let pin: string | undefined = undefined;

        if (this._liveState.pinNumberRequired) {
            pin = await this.promptForCurrentPin("pinNumber.enterPinInfo");
        }

        const userId = this._liveState.user.userId;
        const totalTip = transfer.amountE8s + currentTip;
        const decimals = get(cryptoLookup)[transfer.ledger].decimals;

        localMessageUpdates.markTip(messageId, transfer.ledger, userId, totalTip);

        function undoLocally() {
            localMessageUpdates.markTip(messageId, transfer.ledger, userId, -totalTip);
        }

        return this.sendRequest({
            kind: "tipMessage",
            messageContext,
            messageId,
            transfer,
            decimals,
            pin,
        })
            .then((resp) => {
                if (resp.kind !== "success") {
                    undoLocally();

                    if (
                        resp.kind === "pin_incorrect" ||
                        resp.kind === "pin_required" ||
                        resp.kind === "too_main_failed_pin_attempts"
                    ) {
                        pinNumberFailureStore.set(resp as PinNumberFailures);
                    }
                }

                return resp;
            })
            .catch((_) => {
                undoLocally();
                return { kind: "failure" };
            });
    }

    loadSavedCryptoAccounts(): Promise<NamedAccount[]> {
        return this.sendRequest({
            kind: "loadSavedCryptoAccounts",
        }).catch(() => []);
    }

    saveCryptoAccount(namedAccount: NamedAccount): Promise<SaveCryptoAccountResponse> {
        return this.sendRequest({
            kind: "saveCryptoAccount",
            namedAccount,
        }).catch(() => ({ kind: "failure" }));
    }

    private async updateRegistry(): Promise<void> {
        return new Promise((resolve) => {
            this.sendStreamRequest({
                kind: "updateRegistry",
            })
                .subscribe(([registry, updated], final) => {
                    if (updated || Object.keys(get(cryptoLookup)).length === 0) {
                        const cryptoRecord = toRecord(registry.tokenDetails, (t) => t.ledger);

                        nervousSystemLookup.set(
                            toRecord(
                                registry.nervousSystemSummary.map((ns) => ({
                                    ...ns,
                                    token: cryptoRecord[ns.ledgerCanisterId],
                                })),
                                (ns) => ns.governanceCanisterId,
                            ),
                        );

                        cryptoLookup.set(cryptoRecord);

                        messageFiltersStore.set(
                            registry.messageFilters
                                .map((f) => {
                                    try {
                                        return { id: f.id, regex: new RegExp(f.regex, "mi") };
                                    } catch {
                                        return undefined;
                                    }
                                })
                                .filter((f) => f !== undefined) as MessageFilter[],
                        );
                    }

                    if (final) {
                        resolve();
                    }
                })
                .catch((err) => {
                    console.warn(`Failed to update the registry: ${err}`);
                    resolve();
                });
        });
    }

    private updateExchangeRates(): Promise<void> {
        return this.sendRequest({ kind: "exchangeRates" })
            .then((exchangeRates) => exchangeRatesLookupStore.set(exchangeRates))
            .catch(() => undefined);
    }

    private async refreshBalancesInSeries() {
        for (const t of Object.values(get(cryptoLookup))) {
            await this.refreshAccountBalance(t.ledger);
        }
    }

    private getSnsLogo(governanceCanisterId: string): string | undefined {
        return this.tryGetNervousSystem(governanceCanisterId)?.token.logo;
    }

    tryGetNervousSystem(
        governanceCanisterId: string | undefined,
    ): NervousSystemDetails | undefined {
        if (governanceCanisterId !== undefined) {
            const nsLookup = get(nervousSystemLookup);
            if (governanceCanisterId in nsLookup) {
                return nsLookup[governanceCanisterId];
            }
        }
    }

    tryGetCryptocurrency(ledgerCanisterId: string | undefined): CryptocurrencyDetails | undefined {
        if (ledgerCanisterId !== undefined) {
            const lookup = get(cryptoLookup);
            if (ledgerCanisterId in lookup) {
                return lookup[ledgerCanisterId];
            }
        }
    }

    // the key might be a username or it might be a user group name
    getUserLookupForMentions(): Record<string, UserOrUserGroup> {
        if (this._userLookupForMentions === undefined) {
            const lookup = {} as Record<string, UserOrUserGroup>;
            const userStore = this._liveState.userStore;
            for (const member of this._liveState.currentChatMembers) {
                const userId = member.userId;
                let user = userStore[userId];
                if (this._liveState.selectedChat?.kind === "channel") {
                    user = {
                        ...user,
                        displayName: this.getDisplayName(
                            user,
                            this._liveState.currentCommunityMembers,
                        ),
                    };
                }
                if (user !== undefined && user.username !== undefined) {
                    lookup[user.username.toLowerCase()] = user as UserSummary;
                }
            }
            if (this._liveState.selectedCommunity !== undefined) {
                const userGroups = [...this._liveState.selectedCommunity.userGroups.values()];
                userGroups.forEach((ug) => (lookup[ug.name.toLowerCase()] = ug));
            }
            if (
                this._liveState.selectedChatId !== undefined &&
                this.canMentionAllMembers(this._liveState.selectedChatId)
            ) {
                lookup["everyone"] = { kind: "everyone" };
            }
            this._userLookupForMentions = lookup;
        }
        return this._userLookupForMentions;
    }

    lookupUserForMention(username: string, includeSelf: boolean): UserOrUserGroup | undefined {
        const lookup = this.getUserLookupForMentions();

        const userOrGroup = lookup[username.toLowerCase()];
        if (userOrGroup === undefined) return undefined;

        switch (userOrGroup.kind) {
            case "user_group":
            case "everyone":
                return userOrGroup;
            default:
                return includeSelf || userOrGroup.userId !== this._liveState.user.userId
                    ? userOrGroup
                    : undefined;
        }
    }

    getCachePrimerTimestamps(): Promise<Record<string, bigint>> {
        return this.sendRequest({ kind: "getCachePrimerTimestamps" }).catch(() => ({}));
    }

    submitProposal(governanceCanisterId: string, proposal: CandidateProposal): Promise<boolean> {
        const nervousSystem = this.tryGetNervousSystem(governanceCanisterId);
        if (nervousSystem === undefined) {
            this._logger.error(
                "Cannot find NervousSystemDetails for governanceCanisterId",
                governanceCanisterId,
            );
            return Promise.resolve(false);
        }

        return this.sendRequest(
            {
                kind: "submitProposal",
                governanceCanisterId,
                proposal,
                ledger: nervousSystem.token.ledger,
                token: nervousSystem.token.symbol,
                proposalRejectionFee: nervousSystem.proposalRejectionFee,
                transactionFee: nervousSystem.token.transferFee,
            },
            false,
            2 * DEFAULT_WORKER_TIMEOUT,
        )
            .then((resp) => {
                if (resp.kind === "success" || resp.kind === "retrying") {
                    return true;
                }

                this._logger.error("Failed to submit proposal", resp);
                return false;
            })
            .catch(() => false);
    }

    swappableTokens(): Promise<Set<string>> {
        return this.sendRequest({
            kind: "canSwap",
            tokenLedgers: new Set(Object.keys(get(cryptoLookup))),
        });
    }

    getTokenSwaps(inputTokenLedger: string): Promise<Record<string, DexId[]>> {
        const outputTokenLedgers = Object.keys(get(cryptoLookup)).filter(
            (t) => t !== inputTokenLedger,
        );

        return this.sendRequest({
            kind: "getTokenSwaps",
            inputTokenLedger,
            outputTokenLedgers,
        });
    }

    getTokenSwapQuotes(
        inputTokenLedger: string,
        outputTokenLedger: string,
        amountIn: bigint,
    ): Promise<[DexId, bigint][]> {
        return this.sendRequest({
            kind: "getTokenSwapQuotes",
            inputTokenLedger,
            outputTokenLedger,
            amountIn,
        });
    }

    async swapTokens(
        swapId: bigint,
        inputTokenLedger: string,
        outputTokenLedger: string,
        amountIn: bigint,
        minAmountOut: bigint,
        dex: DexId,
    ): Promise<SwapTokensResponse> {
        let pin: string | undefined = undefined;

        if (this._liveState.pinNumberRequired) {
            pin = await this.promptForCurrentPin("pinNumber.enterPinInfo");
        }

        const lookup = get(cryptoLookup);

        return this.sendRequest(
            {
                kind: "swapTokens",
                swapId,
                inputTokenDetails: lookup[inputTokenLedger],
                outputTokenDetails: lookup[outputTokenLedger],
                amountIn,
                minAmountOut,
                dex,
                pin,
            },
            false,
            1000 * 60 * 3,
        ).then((resp) => {
            if (
                resp.kind === "pin_incorrect" ||
                resp.kind === "pin_required" ||
                resp.kind === "too_main_failed_pin_attempts"
            ) {
                pinNumberFailureStore.set(resp as PinNumberFailures);
            }

            return resp;
        });
    }

    tokenSwapStatus(swapId: bigint): Promise<TokenSwapStatusResponse> {
        return this.sendRequest({
            kind: "tokenSwapStatus",
            swapId,
        });
    }

    private localUserIndexForChat(chatId: MultiUserChatIdentifier): string {
        const chat = this._liveState.allChats.get(chatId);
        if (chat?.kind === "group_chat") {
            return chat.localUserIndex;
        } else if (chat?.kind === "channel") {
            return this.localUserIndexForCommunity(chat.id.communityId);
        }
        throw new Error("Chat not found");
    }

    localUserIndexForCommunity(communityId: string): string {
        const community = this._liveState.communities.get({ kind: "community", communityId });
        if (community === undefined) {
            throw new Error("Community not found");
        }
        return community.localUserIndex;
    }

    // This will pretend that the value is english and apply it to the english i18n dictionary temporarily.
    // This is just so that we have the option to look at it in the UI to check for layout problems
    previewTranslationCorrection(key: string, value: string): void {
        applyTranslationCorrection("en-GB", key, value);
    }

    proposeTranslationCorrection(
        locale: string,
        key: string,
        value: string,
    ): Promise<ProposeResponse> {
        return this.sendRequest({
            kind: "proposeTranslation",
            locale,
            key,
            value,
        })
            .then((res) => {
                if (res === "success") {
                    applyTranslationCorrection(locale, key, value);
                }
                return res;
            })
            .catch(() => "failure");
    }

    getProposedTranslationCorrections(): Promise<CandidateTranslations[]> {
        return this.sendRequest({
            kind: "getProposedTranslations",
        })
            .then((res) => (res.kind === "success" ? res.proposed : []))
            .catch(() => []);
    }

    rejectTranslationCorrection(id: bigint, reason: RejectReason): Promise<boolean> {
        return this.sendRequest({
            kind: "rejectTranslation",
            id,
            reason,
        })
            .then((res) => res === "success")
            .catch(() => false);
    }

    approveTranslationCorrection(id: bigint): Promise<boolean> {
        return this.sendRequest({
            kind: "approveTranslation",
            id,
        })
            .then((res) => res === "success")
            .catch(() => false);
    }

    async ringOtherUsers(messageId: bigint) {
        const chat = this._liveState.selectedChat;
        let userIds: string[] = [];
        const me = this._liveState.user.userId;
        if (chat !== undefined) {
            if (chat.kind === "direct_chat") {
                userIds.push(chat.them.userId);
            } else if (this.isChatPrivate(chat)) {
                userIds = this._liveState.currentChatMembers
                    .map((m) => m.userId)
                    .filter((id) => id !== me);
            }
            if (userIds.length > 0) {
                await Promise.all(
                    userIds.map((id) =>
                        rtcConnectionsManager.create(
                            this._liveState.user.userId,
                            id,
                            this.config.meteredApiKey,
                        ),
                    ),
                );
                this.sendRtcMessage(userIds, {
                    kind: "remote_video_call_started",
                    id: chat.id,
                    userId: me,
                    messageId,
                });
            }
        }
    }

    private getRoomAccessToken(
        authToken: string,
    ): Promise<{ token: string; roomName: string; messageId: bigint; joining: boolean }> {
        // This will send the OC access JWT to the daily middleware service which will:
        // * validate the jwt
        // * create the room if necessary
        // * obtain an access token for the user
        // * return it to the front end
        const displayName = this.getDisplayName(
            this._liveState.user,
            this._liveState.currentCommunityMembers,
        );
        const user = this._liveState.user;
        const username = user.username;
        const avatarId = this._liveState.userStore[user.userId]?.blobReference?.blobId;
        const headers = new Headers();
        headers.append("x-auth-jwt", authToken);

        let url = `${this.config.videoBridgeUrl}/room/meeting_access_token?initiator-username=${username}&initiator-displayname=${displayName}`;
        if (avatarId) {
            url += `&initiator-avatarid=${avatarId}`;
        }
        return fetch(url, {
            method: "GET",
            headers: headers,
        }).then((res) => {
            if (res.ok) {
                return res.json();
            }
            if (res.status === 401) {
                const msg =
                    "Auth failed trying to obtain room access token. Might be something wrong with your JWT.";
                console.error(msg);
                throw new Error(msg);
            }
            if (res.status === 400) {
                throw new NoMeetingToJoin();
            }
            throw new Error(`Unable to get room access token: ${res.status}, ${res.statusText}`);
        });
    }

    private getLocalUserIndex(chat: ChatSummary): Promise<string> {
        switch (chat.kind) {
            case "group_chat":
                return Promise.resolve(chat.localUserIndex);
            case "channel":
                const community = this._liveState.communities.get({
                    kind: "community",
                    communityId: chat.id.communityId,
                });
                if (community) {
                    return Promise.resolve(community.localUserIndex);
                } else {
                    throw new Error(`Unable to get the local user index for channel: ${chat.id}`);
                }
            case "direct_chat":
                return this.sendRequest({
                    kind: "getLocalUserIndexForUser",
                    userId: chat.them.userId,
                });
        }
    }

    endVideoCallOnBridge(authToken: string) {
        const headers = new Headers();
        headers.append("x-auth-jwt", authToken);
        return fetch(`${this.config.videoBridgeUrl}/room/end_meeting`, {
            method: "POST",
            headers: headers,
        }).then((res) => {
            if (!res.ok) {
                console.error(`Unable to get end meeting: ${res.status}, ${res.statusText}`);
            }
        });
    }

    endVideoCall(chatId: ChatIdentifier) {
        const chat = this._liveState.allChats.get(chatId);
        if (chat === undefined) {
            throw new Error(`Unknown chat: ${chatId}`);
        }
        return this.getLocalUserIndex(chat).then((localUserIndex) => {
            return this.sendRequest({
                kind: "getAccessToken",
                chatId,
                accessTokenType: { kind: "join_video_call" }, // TODO - this should have it's own token type really
                localUserIndex,
            })
                .then((token) => {
                    if (token === undefined) {
                        throw new Error("Didn't get an access token");
                    }
                    return token;
                })
                .then((token) => this.endVideoCallOnBridge(token));
        });
    }

    getVideoChatAccessToken(
        chatId: ChatIdentifier,
        accessTokenType: AccessTokenType,
    ): Promise<{ token: string; roomName: string; messageId: bigint; joining: boolean }> {
        const chat = this._liveState.allChats.get(chatId);
        if (chat === undefined) {
            throw new Error(`Unknown chat: ${chatId}`);
        }

        return this.getLocalUserIndex(chat).then((localUserIndex) => {
            return this.sendRequest({
                kind: "getAccessToken",
                chatId,
                accessTokenType,
                localUserIndex,
            })
                .then((token) => {
                    if (token === undefined) {
                        throw new Error("Didn't get an access token");
                    }
                    console.log("TOKEN: ", token);
                    return token;
                })
                .then((token) => this.getRoomAccessToken(token));
        });
    }

    updateBtcBalance(): Promise<UpdateBtcBalanceResponse> {
        return this.sendRequest({ kind: "updateBtcBalance", userId: this._liveState.user.userId });
    }

    generateMagicLink(
        email: string,
        sessionKey: ECDSAKeyIdentity,
    ): Promise<GenerateMagicLinkResponse> {
        const sessionKeyDer = toDer(sessionKey);
        return this.sendRequest({ kind: "generateMagicLink", email, sessionKey: sessionKeyDer });
    }

    async handleMagicLink(qs: string): Promise<HandleMagicLinkResponse> {
        const signInWithEmailCanister = this.config.signInWithEmailCanister;

        const response = await fetch(`https://${signInWithEmailCanister}.raw.icp0.io/auth${qs}`);

        if (response.ok) {
            return { kind: "success" } as HandleMagicLinkResponse;
        } else if (response.status === 400) {
            const body = await response.text();
            if (body === "Link expired") {
                return { kind: "link_expired" } as HandleMagicLinkResponse;
            }
        }

        return { kind: "link_invalid" } as HandleMagicLinkResponse;
    }

    async getSignInWithEmailDelegation(
        email: string,
        userKey: Uint8Array,
        sessionKey: ECDSAKeyIdentity,
        expiration: bigint,
    ): Promise<GetDelegationResponse> {
        const sessionKeyDer = toDer(sessionKey);
        const getDelegationResponse = await this.sendRequest({
            kind: "getSignInWithEmailDelegation",
            email,
            sessionKey: sessionKeyDer,
            expiration,
        });
        if (getDelegationResponse.kind === "success") {
            const identity = buildDelegationIdentity(
                userKey,
                sessionKey,
                getDelegationResponse.delegation,
                getDelegationResponse.signature,
            );
            await storeIdentity(this._authClientStorage, sessionKey, identity.getDelegation());
            this.loadedAuthenticationIdentity(identity);
        }
        return getDelegationResponse;
    }

    siwePrepareLogin(address: string): Promise<SiwePrepareLoginResponse> {
        return this.sendRequest({
            kind: "siwePrepareLogin",
            address,
        });
    }

    siwsPrepareLogin(address: string): Promise<SiwsPrepareLoginResponse> {
        return this.sendRequest({
            kind: "siwsPrepareLogin",
            address,
        });
    }

    async signInWithWallet(
        token: "eth" | "sol",
        address: string,
        signature: string,
    ): Promise<GetDelegationResponse> {
        const sessionKey = await ECDSAKeyIdentity.generate();
        const sessionKeyDer = toDer(sessionKey);
        const loginResponse = await this.sendRequest({
            kind: "loginWithWallet",
            token,
            address,
            signature,
            sessionKey: sessionKeyDer,
        });

        if (loginResponse.kind === "success") {
            const getDelegationResponse = await this.sendRequest({
                kind: "getDelegationWithWallet",
                token,
                address,
                sessionKey: sessionKeyDer,
                expiration: loginResponse.expiration,
            });
            if (getDelegationResponse.kind === "success") {
                const identity = buildDelegationIdentity(
                    loginResponse.userKey,
                    sessionKey,
                    getDelegationResponse.delegation,
                    getDelegationResponse.signature,
                );
                await storeIdentity(this._authClientStorage, sessionKey, identity.getDelegation());
                this.loadedAuthenticationIdentity(identity);
            }
            return getDelegationResponse;
        } else {
            return loginResponse;
        }
    }

    // **** Communities Stuff

    // takes a list of communities that may contain communities that we are a member of and/or preview communities
    // and overwrites them in the correct place
    updateCommunityIndexes(communities: CommunitySummary[]): void {
        const [previews, member] = communities.reduce(
            ([previews, member], c) => {
                if (this._liveState.communityPreviews.has(c.id)) {
                    previews.push(c);
                } else {
                    member.push(c);
                }
                return [previews, member];
            },
            [[], []] as [CommunitySummary[], CommunitySummary[]],
        );
        if (previews.length > 0) {
            communityPreviewsStore.update((state) => {
                previews.forEach((p) => state.set(p.id, p));
                return state;
            });
        }

        if (member.length > 0) {
            globalStateStore.update((state) => {
                const communities = state.communities.clone();
                member.forEach((m) => communities.set(m.id, m));
                return {
                    ...state,
                    communities,
                };
            });
        }
        this.setCommunityIndexes(
            member.reduce(
                (idxs, c) => {
                    idxs[c.id.communityId] = c.membership.index;
                    return idxs;
                },
                {} as Record<string, number>,
            ),
        );
    }

    async setSelectedCommunity(
        id: CommunityIdentifier,
        inviteCode: string | null,
        clearChat = true,
    ): Promise<boolean> {
        let community = this._liveState.communities.get(id);
        if (community === undefined) {
            // if we don't have the community it means we're not a member and we need to look it up
            if (inviteCode) {
                await this.setCommunityInvite({ id, code: inviteCode });
            }

            const resp = await this.sendRequest({
                kind: "getCommunitySummary",
                communityId: id.communityId,
            });
            if ("id" in resp) {
                // Make the community appear at the top of the list
                resp.membership.index = nextCommunityIndex();
                community = resp;
                addCommunityPreview(community);
            } else {
                // if we get here it means we're not a member of the community and we can't look it up
                // it may be private and we may not be invited.
                return false;
            }
        }

        if (clearChat) {
            this.clearSelectedChat();
        }

        if (community !== undefined) {
            this.loadCommunityDetails(community);
        }
        return true;
    }

    importToCommunity(
        groupId: GroupChatIdentifier,
        communityId: CommunityIdentifier,
    ): Promise<ChannelIdentifier | undefined> {
        const group = this._liveState.chatSummaries.get(groupId);
        return this.sendRequest({
            kind: "importGroupToCommunity",
            groupId,
            communityId,
        })
            .then((resp) => {
                if (resp.kind === "success") {
                    if (group !== undefined) {
                        localChatSummaryUpdates.markAdded({
                            ...group,
                            id: resp.channelId,
                            kind: "channel",
                        } as ChannelSummary);
                    }
                    return resp.channelId;
                }
                return undefined;
            })
            .catch(() => undefined);
    }

    async joinCommunity(
        community: CommunitySummary,
        credentialJwt: string | undefined,
    ): Promise<ClientJoinCommunityResponse> {
        const approveResponse = await this.approveAccessGatePayment(community);
        if (approveResponse.kind !== "success") {
            return approveResponse;
        }

        return this.sendRequest({
            kind: "joinCommunity",
            id: community.id,
            localUserIndex: community.localUserIndex,
            credentialArgs: this.buildVerifiedCredentialArgs(credentialJwt),
        })
            .then((resp) => {
                if (resp.kind === "success") {
                    // Make the community appear at the top of the list
                    resp.community.membership.index = nextCommunityIndex();
                    this.addCommunityLocally(resp.community);
                    removeCommunityPreview(community.id);
                    this.loadCommunityDetails(resp.community);
                    messagesRead.batchUpdate(() => {
                        resp.community.channels.forEach((c) => {
                            if (c.latestMessage) {
                                messagesRead.markReadUpTo(
                                    { chatId: c.id },
                                    c.latestMessage.event.messageIndex,
                                );
                            }
                        });
                    });
                } else {
                    if (resp.kind === "gate_check_failed") {
                        return resp;
                    }
                    return CommonResponses.failure();
                }
                return CommonResponses.success();
            })
            .catch(() => CommonResponses.failure());
    }

    deleteCommunity(id: CommunityIdentifier): Promise<boolean> {
        const community = this._liveState.communities.get(id);
        if (community === undefined) return Promise.resolve(false);

        this.removeCommunityLocally(id);

        return this.sendRequest({ kind: "deleteCommunity", id })
            .then((resp) => {
                if (resp !== "success") {
                    this.addCommunityLocally(community);
                }
                return resp === "success";
            })
            .catch(() => false);
    }

    leaveCommunity(id: CommunityIdentifier): Promise<boolean> {
        const community = this._liveState.communities.get(id);
        if (community === undefined) return Promise.resolve(false);

        this.removeCommunityLocally(id);

        return this.sendRequest({ kind: "leaveCommunity", id })
            .then((resp) => {
                if (resp !== "success") {
                    this.addCommunityLocally(community);
                }
                return resp === "success";
            })
            .catch(() => false);
    }

    createCommunity(
        candidate: CommunitySummary,
        rules: Rules,
        defaultChannels: string[],
    ): Promise<CreateCommunityResponse> {
        return this.sendRequest({
            kind: "createCommunity",
            community: candidate,
            rules,
            defaultChannels,
            defaultChannelRules: defaultChatRules("channel"),
        })
            .then((resp) => {
                if (resp.kind === "success") {
                    candidate.id = {
                        kind: "community",
                        communityId: resp.id,
                    };
                    this.addCommunityLocally(candidate);
                }
                return resp;
            })
            .catch(() => ({
                kind: "failure",
            }));
    }

    private addToFavouritesLocally(chatId: ChatIdentifier): void {
        globalStateStore.update((state) => {
            state.favourites.add(chatId);
            return state;
        });
    }

    private removeFromFavouritesLocally(chatId: ChatIdentifier): void {
        globalStateStore.update((state) => {
            state.favourites.delete(chatId);
            return state;
        });
    }

    addToFavourites(chatId: ChatIdentifier): Promise<boolean> {
        this.addToFavouritesLocally(chatId);
        return this.sendRequest({ kind: "addToFavourites", chatId })
            .then((resp) => {
                if (resp !== "success") {
                    this.removeFromFavouritesLocally(chatId);
                }
                return resp === "success";
            })
            .catch(() => {
                this.removeFromFavouritesLocally(chatId);
                return false;
            });
    }

    removeFromFavourites(chatId: ChatIdentifier): Promise<boolean> {
        this.removeFromFavouritesLocally(chatId);
        return this.sendRequest({ kind: "removeFromFavourites", chatId })
            .then((resp) => {
                if (resp !== "success") {
                    this.addToFavouritesLocally(chatId);
                }
                return resp === "success";
            })
            .catch(() => {
                this.addToFavouritesLocally(chatId);
                return false;
            });
    }

    saveCommunity(
        community: CommunitySummary,
        name: string | undefined,
        description: string | undefined,
        rules: UpdatedRules | undefined,
        permissions: CommunityPermissions | undefined,
        avatar: Uint8Array | undefined,
        banner: Uint8Array | undefined,
        gate: AccessGate | undefined,
        isPublic: boolean | undefined,
        primaryLanguage: string | undefined,
    ): Promise<boolean> {
        return this.sendRequest({
            kind: "updateCommunity",
            communityId: community.id.communityId,
            name,
            description,
            rules,
            permissions,
            avatar,
            banner,
            gate,
            isPublic,
            primaryLanguage,
        })
            .then((resp) => {
                if (resp.kind === "success") {
                    globalStateStore.update((g) => {
                        g.communities.set(community.id, community);
                        return g;
                    });
                    if (rules !== undefined && resp.rulesVersion !== undefined) {
                        communityStateStore.setProp(community.id, "rules", {
                            text: rules.text,
                            enabled: rules.enabled,
                            version: resp.rulesVersion,
                        });
                    }
                    return true;
                }
                return false;
            })
            .catch(() => false);
    }

    convertGroupToCommunity(
        group: GroupChatSummary,
        rules: Rules,
    ): Promise<ChannelIdentifier | undefined> {
        return this.sendRequest({
            kind: "convertGroupToCommunity",
            chatId: group.id,
            historyVisible: group.historyVisible,
            rules,
        })
            .then((resp) => (resp.kind === "success" ? resp.id : undefined))
            .catch(() => undefined);
    }

    private deleteUserGroupLocally(id: CommunityIdentifier, userGroup: UserGroupDetails) {
        communityStateStore.updateProp(id, "userGroups", (groups) => {
            groups.delete(userGroup.id);
            return new Map(groups);
        });
    }

    private undeleteUserGroupLocally(id: CommunityIdentifier, userGroup: UserGroupDetails) {
        communityStateStore.updateProp(id, "userGroups", (groups) => {
            groups.set(userGroup.id, userGroup);
            return new Map(groups);
        });
    }

    deleteUserGroup(id: CommunityIdentifier, userGroup: UserGroupDetails): Promise<boolean> {
        this.deleteUserGroupLocally(id, userGroup);
        return this.sendRequest({
            kind: "deleteUserGroups",
            communityId: id.communityId,
            userGroupIds: [userGroup.id],
        })
            .then((resp) => {
                if (resp.kind !== "success") {
                    this.undeleteUserGroupLocally(id, userGroup);
                }
                return resp.kind === "success";
            })
            .catch(() => {
                this.undeleteUserGroupLocally(id, userGroup);
                return false;
            });
    }

    createUserGroup(
        id: CommunityIdentifier,
        userGroup: UserGroupDetails,
    ): Promise<CreateUserGroupResponse> {
        return this.sendRequest({
            kind: "createUserGroup",
            communityId: id.communityId,
            name: userGroup.name,
            userIds: [...userGroup.members],
        })
            .then((resp) => {
                if (resp.kind === "success") {
                    communityStateStore.updateProp(id, "userGroups", (groups) => {
                        groups.set(resp.userGroupId, { ...userGroup, id: resp.userGroupId });
                        return new Map(groups);
                    });
                }
                return resp;
            })
            .catch(() => CommonResponses.failure());
    }

    getCommunityForChannel(id: ChannelIdentifier): CommunitySummary | undefined {
        return this._liveState.communities.values().find((c) => {
            return c.channels.findIndex((ch) => chatIdentifiersEqual(ch.id, id)) >= 0;
        });
    }

    updateUserGroup(
        id: CommunityIdentifier,
        userGroup: UserGroupDetails,
        toAdd: Set<string>,
        toRemove: Set<string>,
    ): Promise<UpdateUserGroupResponse> {
        return this.sendRequest({
            kind: "updateUserGroup",
            communityId: id.communityId,
            userGroupId: userGroup.id,
            name: userGroup.name,
            usersToAdd: [...toAdd],
            usersToRemove: [...toRemove],
        })
            .then((resp) => {
                if (resp.kind === "success") {
                    communityStateStore.updateProp(id, "userGroups", (groups) => {
                        groups.set(userGroup.id, userGroup);
                        return new Map(groups);
                    });
                }
                return resp;
            })
            .catch(() => CommonResponses.failure());
    }

    setChatListScope(scope: ChatListScope): void {
        if (scope.kind === "none") {
            chatListScopeStore.set(this.getDefaultScope());
        } else if (this._liveState.chatListScope !== scope) {
            chatListScopeStore.set(scope);
        }
    }

    getDefaultScope(): ChatListScope {
        if (this._liveState.anonUser) return { kind: "group_chat" };

        // sometimes we have to re-direct the user to home route "/"
        // However, with communities enabled it is not clear what this means
        // we actually need to direct the user to one of the global scopes "direct", "group" or "favourites"
        // which one we choose is kind of unclear and probably depends on the state
        const global = this._liveState.globalState;
        if (global.favourites.size > 0) return { kind: "favourite" };
        if (global.groupChats.size > 0) return { kind: "group_chat" };
        return { kind: "direct_chat" };
    }

    getUserLocation(): Promise<string | undefined> {
        if (this._userLocation !== undefined) {
            return Promise.resolve(this._userLocation);
        }
        return getUserCountryCode()
            .then((country) => {
                this._userLocation = country;
                console.debug("GEO: derived user's location: ", country);
                return country;
            })
            .catch((err) => {
                console.warn("GEO: Unable to determine user's country location", err);
                return undefined;
            });
    }

    // **** End of Communities stuff
    diamondDurationToMs = diamondDurationToMs;
    swapRestricted(): Promise<boolean> {
        return this.getUserLocation().then((location) => featureRestricted(location, "swap"));
    }

    setPinNumber(
        currentPin: string | undefined,
        newPin: string | undefined,
    ): Promise<SetPinNumberResponse> {
        pinNumberFailureStore.set(undefined);

        return this.sendRequest({ kind: "setPinNumber", currentPin, newPin }).then((resp) => {
            if (resp.kind === "success") {
                this.pinNumberRequiredStore.set(newPin !== undefined);
            } else if (
                resp.kind === "pin_incorrect" ||
                resp.kind === "pin_required" ||
                resp.kind === "too_main_failed_pin_attempts"
            ) {
                pinNumberFailureStore.set(resp as PinNumberFailures);
            }

            return resp;
        });
    }

    private promptForCurrentPin(message: string | undefined): Promise<string> {
        pinNumberFailureStore.set(undefined);

        return new Promise((resolve, reject) => {
            capturePinNumberStore.set({
                resolve: (pin: string) => {
                    capturePinNumberStore.set(undefined);
                    resolve(pin);
                },
                reject: () => {
                    capturePinNumberStore.set(undefined);
                    reject("cancelled");
                },
                message,
            });
        });
    }

    private promptForRuleAcceptance(): Promise<AcceptedRules | undefined> {
        return new Promise((resolve, _) => {
            captureRulesAcceptanceStore.set({
                resolve: (accepted: boolean) => {
                    let acceptedRules: AcceptedRules | undefined = undefined;

                    if (accepted) {
                        acceptedRules = {
                            chat: undefined,
                            community: undefined,
                        };

                        if (this._liveState.currentChatRules?.enabled ?? false) {
                            acceptedRules.chat = this._liveState.currentChatRules?.version;
                        }

                        if (this._liveState.currentCommunityRules?.enabled ?? false) {
                            acceptedRules.community = this._liveState.currentChatRules?.version;
                        }
                    }

                    captureRulesAcceptanceStore.set(undefined);
                    resolve(acceptedRules);
                },
            });
        });
    }

    claimDailyChit(): Promise<ClaimDailyChitResponse> {
        const userId = this._liveState.user.userId;

        return this.sendRequest({ kind: "claimDailyChit", userId }).then((resp) => {
            if (resp.kind === "success") {
                this.user.update((user) => ({
                    ...user,
                    chitBalance: resp.chitBalance,
                    streak: resp.streak,
                    nextDailyChitClaim: resp.nextDailyChitClaim,
                }));
                this.overwriteUserInStore(userId, (user) => ({
                    ...user,
                    chitBalance: resp.chitBalance,
                    streak: resp.streak,
                }));
            } else if (resp.kind === "already_claimed") {
                this.user.update((user) => ({
                    ...user,
                    nextDailyChitClaim: resp.nextDailyChitClaim,
                }));
            }

            return resp;
        });
    }

    chitLeaderboard(): Promise<ChitUserBalance[]> {
        return this.sendRequest({ kind: "chitLeaderboard" });
    }

    /**
     * Reactive state provided in the form of svelte stores
     */
    profileStore = profileStore;
    percentageStorageRemaining = percentageStorageRemaining;
    percentageStorageUsed = percentageStorageUsed;
    storageStore = storageStore;
    storageInGb = storageInGb;
    userStore = userStore;
    userCreatedStore = userCreatedStore;
    selectedAuthProviderStore = selectedAuthProviderStore;
    messagesRead = messagesRead;
    threadsFollowedByMeStore = threadsFollowedByMeStore;
    threadsByChatStore = threadsByChatStore;
    serverChatSummariesStore = serverChatSummariesStore;
    chatSummariesStore = chatSummariesStore;
    typersByContext = byContext;
    typing = typing;
    selectedChatId = selectedChatId;
    currentChatMembers = currentChatMembers;
    currentChatMembersMap = currentChatMembersMap;
    currentChatBlockedUsers = currentChatBlockedUsers;
    currentChatInvitedUsers = currentChatInvitedUsers;
    hideMessagesFromDirectBlocked = hideMessagesFromDirectBlocked;
    chatStateStore = chatStateStore;
    unconfirmed = unconfirmed;
    failedMessagesStore = failedMessagesStore;
    cryptoLookup = cryptoLookup;
    cryptoTokensSorted = cryptoTokensSorted;
    enhancedCryptoLookup = enhancedCryptoLookup;
    nervousSystemLookup = nervousSystemLookup;
    exchangeRatesLookupStore = exchangeRatesLookupStore;
    lastCryptoSent = lastCryptoSent;
    draftMessagesStore = draftMessagesStore;
    translationStore = translationStore;
    eventsStore = eventsStore;
    selectedChatStore = selectedChatStore;
    currentChatPinnedMessages = currentChatPinnedMessages;
    currentChatRules = currentChatRules;
    proposalTopicsStore = proposalTopicsStore;
    filteredProposalsStore = filteredProposalsStore;
    cryptoBalance = cryptoBalance;
    selectedServerChatStore = selectedServerChatStore;
    chatSummariesListStore = chatSummariesListStore;
    chatsLoading = chatsLoading;
    chatsInitialised = chatsInitialised;
    currentChatDraftMessage = currentChatDraftMessage;
    blockedUsers = blockedUsers;
    undeletingMessagesStore = undeletingMessagesStore;
    focusMessageIndex = focusMessageIndex;
    focusThreadMessageIndex = focusThreadMessageIndex;
    expandedDeletedMessages = expandedDeletedMessages;
    userGroupKeys = userGroupKeys;
    unconfirmedReadByThem = unconfirmedReadByThem;
    currentChatReplyingTo = currentChatReplyingTo;
    currentChatEditingEvent = currentChatEditingEvent;
    isProposalGroup = isProposalGroup;
    currentChatAttachment = currentChatAttachment;
    currentChatTextContent = currentChatTextContent;
    numberOfThreadsStore = numberOfThreadsStore;
    notificationStatus = notificationStatus;
    userMetrics = userMetrics;
    threadEvents = threadEvents;
    isDiamond = isDiamond;
    isLifetimeDiamond = isLifetimeDiamond;
    canExtendDiamond = canExtendDiamond;
    diamondStatus = diamondStatus;
    selectedThreadRootMessageIndex = selectedThreadRootMessageIndex;
    selectedMessageContext = selectedMessageContext;
    userGroupSummaries = userGroupSummaries;
    offlineStore = offlineStore;
    pinNumberRequiredStore = pinNumberRequiredStore;
    capturePinNumberStore = capturePinNumberStore;
    captureRulesAcceptanceStore = captureRulesAcceptanceStore;
    throttleDeadline = throttleDeadline;

    // current community stores
    chatListScope = chatListScopeStore;
    selectedCommunity = selectedCommunity;
    communities = communities;
    communitiesList = communitiesList;
    currentCommunityMembers = currentCommunityMembers;
    currentCommunityRules = currentCommunityRules;
    currentCommunityBlockedUsers = currentCommunityBlockedUsers;
    currentCommunityInvitedUsers = currentCommunityInvitedUsers;
    currentCommunityUserGroups = currentCommunityUserGroups;
    communityStateStore = communityStateStore;
    favouritesStore = favouritesStore;
    globalStateStore = globalStateStore;
    unreadGroupCounts = unreadGroupCounts;
    groupVideoCallCounts = groupVideoCallCounts;
    unreadDirectCounts = unreadDirectCounts;
    directVideoCallCounts = directVideoCallCounts;
    favouritesVideoCallCounts = favouritesVideoCallCounts;
    unreadFavouriteCounts = unreadFavouriteCounts;
    unreadCommunityChannelCounts = unreadCommunityChannelCounts;
    communityChannelVideoCallCounts = communityChannelVideoCallCounts;
    globalUnreadCount = globalUnreadCount;
    mergeCombinedUnreadCounts = mergeCombinedUnreadCounts;
    moderationFlags = moderationFlags;
    isEventKindHidden = isEventKindHidden;
}<|MERGE_RESOLUTION|>--- conflicted
+++ resolved
@@ -396,10 +396,7 @@
     VerifiedCredentialArgs,
     VideoCallContent,
     GenerateChallengeResponse,
-<<<<<<< HEAD
     ChallengeAttempt,
-=======
->>>>>>> f81f3cbf
 } from "openchat-shared";
 import {
     AuthProvider,
@@ -623,9 +620,6 @@
         this.dispatchEvent(new ChatUpdated({ chatId, threadRootMessageIndex: undefined }));
     }
 
-<<<<<<< HEAD
-    private async loadedAuthenticationIdentity(id: Identity) {
-=======
     clearPostLoginState() {
         this._identityState.update((state) => ({ ...state, postLogin: undefined }));
     }
@@ -643,21 +637,19 @@
         return this._identityState;
     }
 
-    private loadedAuthenticationIdentity(id: Identity) {
->>>>>>> f81f3cbf
+    private async loadedAuthenticationIdentity(id: Identity) {
         currentUser.set(anonymousUser());
         chatsInitialised.set(false);
         const anon = id.getPrincipal().isAnonymous();
         this._authPrincipal = anon ? undefined : id.getPrincipal().toString();
-<<<<<<< HEAD
-        this.identityState.set(anon ? { kind: "anon" } : { kind: "loading_user" });
+        this.updateIdentityState(anon ? { kind: "anon" } : { kind: "loading_user" });
 
         const connectToWorkerResponse = await this.connectToWorker();
 
         if (this._authPrincipal !== undefined) {
             if (connectToWorkerResponse === "oc_identity_not_found") {
                 if (this._liveState.selectedAuthProvider === AuthProvider.II) {
-                    this.identityState.set({ kind: "challenging" });
+                    this.updateIdentityState({ kind: "challenging" });
                     return;
                 }
 
@@ -672,9 +664,6 @@
             await this._ocIdentityStorage.remove();
         }
 
-=======
-        this.updateIdentityState(anon ? { kind: "anon" } : { kind: "loading_user" });
->>>>>>> f81f3cbf
         this.loadUser();
     }
 
@@ -787,7 +776,6 @@
         }
     }
 
-<<<<<<< HEAD
     async submitChallenge(challengeAttempt: ChallengeAttempt): Promise<boolean> {
         if (this._authPrincipal === undefined) {
             return false;
@@ -800,22 +788,6 @@
 
         if (resp !== "success") {
             return false;
-=======
-    private async loadUser() {
-        const connectToWorkerResponse = await this.connectToWorker();
-
-        if (this._authPrincipal !== undefined) {
-            if (connectToWorkerResponse === "oc_identity_not_found") {
-                await this.sendRequest({
-                    kind: "createOpenChatIdentity",
-                    challengeAttempt: undefined,
-                });
-            }
-
-            this._ocIdentity = await this._ocIdentityStorage.get(this._authPrincipal);
-        } else {
-            await this._ocIdentityStorage.remove();
->>>>>>> f81f3cbf
         }
 
         this._ocIdentity = await this._ocIdentityStorage.get(this._authPrincipal);
@@ -823,12 +795,9 @@
         return true;
     }
 
-<<<<<<< HEAD
     private async loadUser() {
         this.startRegistryPoller();
 
-=======
->>>>>>> f81f3cbf
         if (this._ocIdentity === undefined) {
             // short-circuit if we *know* that the user is anonymous
             this.onCreatedUser(anonymousUser());
