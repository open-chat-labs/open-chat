--- conflicted
+++ resolved
@@ -427,11 +427,8 @@
     WalletConfig,
     AirdropChannelDetails,
     ChitLeaderboardResponse,
-<<<<<<< HEAD
+    AuthenticationPrincipal,
     AccessGateConfig,
-=======
-    AuthenticationPrincipal,
->>>>>>> f72b51d1
     Verification,
     EnhancedAccessGate,
 } from "openchat-shared";
