/* eslint-disable no-case-declarations */
import { gaTrack } from "./utils/ga";
import {
    AnonymousIdentity,
    DER_COSE_OID,
    type Identity,
    type SignIdentity,
    unwrapDER,
} from "@dfinity/agent";
import { AuthClient, type AuthClientLoginOptions } from "@dfinity/auth-client";
import { get } from "svelte/store";
import DRange from "drange";
import {
    canChangeRoles as canChangeCommunityRoles,
    canBlockUsers as canBlockCommunityUsers,
    canUnblockUsers as canUnblockCommunityUsers,
    canInviteUsers as canInviteCommunityUsers,
    canRemoveMembers as canRemoveCommunityMembers,
    canDeleteCommunity,
    canEditCommunity,
    canChangeCommunityPermissions,
    canCreatePublicChannel,
    canCreatePrivateChannel,
    canManageUserGroups,
    isCommunityLapsed,
} from "./utils/community";
import {
    buildUserAvatarUrl,
    canBlockUsers,
    canAddMembers,
    canChangePermissions,
    canChangeRoles,
    canDeleteGroup,
    canDeleteOtherUsersMessages,
    canEditGroupDetails,
    canForward,
    canInviteUsers,
    canLeaveGroup,
    canChangeVisibility,
    canPinMessages,
    canReactToMessages,
    canRemoveMembers,
    canMentionAllMembers,
    canUnblockUsers,
    containsReaction,
    createMessage,
    findMessageById,
    getMembersString,
    groupBySender,
    groupChatFromCandidate,
    groupEvents,
    groupMessagesByDate,
    makeRtcConnections,
    mergeServerEvents,
    messageIsReadByThem,
    metricsEqual,
    sameUser,
    isFrozen,
    isPreviewing,
    buildTransactionLink,
    buildTransactionUrlByIndex,
    buildCryptoTransferText,
    mergeSendMessageResponse,
    serialiseMessageForRtc,
    canConvertToCommunity,
    canImportToCommunity,
    buildIdenticonUrl,
    getMessageText,
    diffGroupPermissions,
    canSendDirectMessage,
    canSendGroupMessage,
    permittedMessagesInDirectChat,
    permittedMessagesInGroup,
    activeUserIdFromEvent,
    doesMessageFailFilter,
    canStartVideoCalls,
    buildBlobUrl,
    isLapsed,
    isEventKindHidden,
} from "./utils/chat";
import {
    buildUsernameList,
    compareIsNotYouThenUsername,
    compareUsername,
    formatLastOnlineDate,
    nullUser,
    userAvatarUrl,
} from "./utils/user";
import { rtcConnectionsManager } from "./utils/rtcConnectionsManager";
import { showTrace } from "./utils/profiling";
import { CachePrimer } from "./utils/cachePrimer";
import { Poller } from "./utils/poller";
import { RecentlyActiveUsersTracker } from "./utils/recentlyActiveUsersTracker";
import { blockedUsers } from "./stores/blockedUsers";
import { undeletingMessagesStore } from "./stores/undeletingMessages";
import {
    chatsInitialised,
    chatsLoading,
    chatStateStore,
    clearSelectedChat,
    createDirectChat,
    nextEventAndMessageIndexes,
    setSelectedChat,
    threadServerEventsStore,
    nextEventAndMessageIndexesForThread,
    clearServerEvents,
    confirmedEventIndexesLoaded,
    addGroupPreview,
    removeUninitializedDirectChat,
    removeGroupPreview,
    groupPreviewsStore,
    isContiguous,
    confirmedThreadEventIndexesLoadedStore,
    isContiguousInThread,
    selectedMessageContext,
} from "./stores/chat";
import {
    cryptoBalance,
    cryptoLookup,
    exchangeRatesLookupStore,
    lastCryptoSent,
    nervousSystemLookup,
    swappableTokensStore,
} from "./stores/crypto";
import {
    disableAllProposalFilters,
    enableAllProposalFilters,
    toggleProposalFilter,
    toggleProposalFilterMessageExpansion,
} from "./stores/filteredProposals";
import { lastOnlineDates } from "./stores/lastOnlineDates";
import { localChatSummaryUpdates } from "./stores/localChatSummaryUpdates";
import { localMessageUpdates } from "./stores/localMessageUpdates";
import {
    messageActivityFeedReadUpToLocally,
    messagesRead,
    startMessagesReadTracker,
} from "./stores/markRead";
import {
    askForNotificationPermission,
    initNotificationStores,
    setSoftDisabled,
} from "./stores/notifications";
import { recommendedGroupExclusions } from "./stores/recommendedGroupExclusions";
import { proposalTallies } from "./stores/proposalTallies";
import { storageStore, updateStorageLimit } from "./stores/storage";
import { isTyping, typing } from "./stores/typing";
import { unconfirmed, unconfirmedReadByThem } from "./stores/unconfirmed";
import {
    openChatBotUser,
    proposalsBotUser,
    specialUsers,
    userStore,
    currentUser,
    anonymousUserSummary,
    videoCallBotUser,
    airdropBotUser,
} from "./stores/user";
import { userCreatedStore } from "./stores/userCreated";
import { dataToBlobUrl } from "./utils/blob";
import { formatTokens, validateTokenInput } from "./utils/cryptoFormatter";
import {
    formatMessageDate,
    toDateString,
    toDatetimeString,
    toLongDateString,
    toShortTimeString,
    toMonthString,
} from "./utils/date";
import formatFileSize from "./utils/fileSize";
import { calculateMediaDimensions } from "./utils/layout";
import { groupBy, groupWhile, keepMax, partition, toRecord, toRecord2 } from "./utils/list";
import {
    audioRecordingMimeType,
    containsSocialVideoLink,
    DIAMOND_MAX_SIZES,
    fillMessage,
    FREE_MAX_SIZES,
    isSocialVideoLink,
    type MaxMediaSizes,
    messageContentFromFile,
    twitterLinkRegex,
    youtubeRegex,
    spotifyRegex,
} from "./utils/media";
import { mergeKeepingOnlyChanged } from "./utils/object";
import {
    createRemoteVideoEndedEvent,
    createRemoteVideoStartedEvent,
    filterWebRtcMessage,
    parseWebRtcMessage,
} from "./utils/rtc";
import {
    durationFromMilliseconds,
    formatDisappearingMessageTime,
    formatDuration,
    formatRelativeTime,
    formatTimeRemaining,
} from "./utils/time";
import { initialiseTracking, startTrackingSession, trackEvent } from "./utils/tracking";
import { startSwCheckPoller } from "./utils/updateSw";
import type { OpenChatConfig } from "./config";
import {
    AttachGif,
    ChatsUpdated,
    ChatUpdated,
    ChitEarnedEvent,
    CreatePoll,
    CreateTestMessages,
    LoadedMessageWindow,
    LoadedNewMessages,
    LoadedPreviousMessages,
    ReactionSelected,
    RegisterBot,
    RemoteVideoCallStartedEvent,
    RemoveBot,
    SearchChat,
    SelectedChatInvalid,
    SendingMessage,
    SendMessageFailed,
    SentMessage,
    SummonWitch,
    ThreadClosed,
    ThreadSelected,
    TokenTransfer,
    UpdateBot,
    UserLoggedIn,
    UserSuspensionChanged,
    VideoCallMessageUpdated,
} from "./events";
import { LiveState } from "./liveState";
import { getTypingString, startTyping, stopTyping } from "./utils/chat";
import { indexIsInRanges } from "./utils/range";
import type {
    CreatedUser,
    IdentityState,
    ThreadSyncDetails,
    WebRtcMessage,
    ChatSummary,
    EventWrapper,
    Message,
    GroupChatSummary,
    MemberRole,
    Rules,
    EventsResponse,
    ChatEvent,
    ThreadSummary,
    DataContent,
    SendMessageSuccess,
    TransferSuccess,
    User,
    RemoteUserToggledReaction,
    RemoteUserSentMessage,
    CheckUsernameResponse,
    UserSummary,
    RegisterUserResponse,
    CurrentUserResponse,
    RemoveMemberResponse,
    RegisterProposalVoteResponse,
    GroupInvite,
    SearchDirectChatResponse,
    SearchGroupChatResponse,
    ThreadPreview,
    UsersArgs,
    UsersResponse,
    PublicProfile,
    SetUsernameResponse,
    SetBioResponse,
    PendingCryptocurrencyWithdrawal,
    WithdrawCryptocurrencyResponse,
    InviteCodeResponse,
    EnableInviteCodeResponse,
    DisableInviteCodeResponse,
    ResetInviteCodeResponse,
    UpdateGroupResponse,
    CandidateGroupChat,
    CreateGroupResponse,
    Notification,
    Logger,
    ChatFrozenEvent,
    ChatUnfrozenEvent,
    UserStatus,
    ThreadRead,
    DiamondMembershipDuration,
    DiamondMembershipFees,
    UpdateMarketMakerConfigArgs,
    UpdateMarketMakerConfigResponse,
    UpdatedEvent,
    AccessGate,
    ProposalVoteDetails,
    MessageReminderCreatedContent,
    CommunityPermissions,
    CommunitySummary,
    CreateCommunityResponse,
    GroupSearchResponse,
    ChatPermissions,
    ChatIdentifier,
    GroupChatIdentifier,
    DirectChatIdentifier,
    CommunityIdentifier,
    ExploreCommunitiesResponse,
    MultiUserChatIdentifier,
    MultiUserChat,
    ChatListScope,
    ChannelIdentifier,
    ExploreChannelsResponse,
    CommunityInvite,
    ModerationFlag,
    ChannelSummary,
    GroupMoved,
    CryptocurrencyContent,
    CryptocurrencyDetails,
    CryptocurrencyTransfer,
    Mention,
    SetDisplayNameResponse,
    UserGroupDetails,
    CreateUserGroupResponse,
    UpdateUserGroupResponse,
    SetMemberDisplayNameResponse,
    UserOrUserGroup,
    AttachmentContent,
    MessageContent,
    MessageContext,
    UpdatedRules,
    PendingCryptocurrencyTransfer,
    TipMessageResponse,
    NamedAccount,
    SaveCryptoAccountResponse,
    CandidateProposal,
    GroupSubtype,
    NervousSystemDetails,
    OptionUpdate,
    AccountTransactionResult,
    MessagePermission,
    OptionalChatPermissions,
    ExpiredEventsRange,
    UpdatesResult,
    DexId,
    SwapTokensResponse,
    TokenSwapStatusResponse,
    Member,
    Level,
    VersionedRules,
    DiamondMembershipStatus,
    Success,
    Failure,
    AcceptP2PSwapResponse,
    CancelP2PSwapResponse,
    CommunityDetailsResponse,
    GroupChatDetailsResponse,
    CandidateTranslations,
    ProposeResponse,
    RejectReason,
    JoinVideoCallResponse,
    AccessTokenType,
    UpdateBtcBalanceResponse,
    ApproveAccessGatePaymentResponse,
    ClientJoinGroupResponse,
    ClientJoinCommunityResponse,
    GenerateMagicLinkResponse,
    HandleMagicLinkResponse,
    SiwePrepareLoginResponse,
    SiwsPrepareLoginResponse,
    VideoCallPresence,
    VideoCallParticipant,
    AcceptedRules,
    ClaimDailyChitResponse,
    VerifiedCredentialArgs,
    VideoCallContent,
    ChitEventsRequest,
    ChitEventsResponse,
    GenerateChallengeResponse,
    ChallengeAttempt,
    PreprocessedGate,
    SubmitProofOfUniquePersonhoodResponse,
    Achievement,
    PayForDiamondMembershipResponse,
    LinkIdentitiesResponse,
    RemoveIdentityLinkResponse,
    AddMembersToChannelResponse,
    WalletConfig,
    AirdropChannelDetails,
    ChitLeaderboardResponse,
    AuthenticationPrincipal,
    AccessGateConfig,
    Verification,
    EnhancedAccessGate,
    PaymentGateApproval,
    PaymentGateApprovals,
    MessageActivityFeedResponse,
    ApproveTransferResponse,
    BotCommandInstance,
    InternalBotCommandInstance,
    ExternalBotCommandInstance,
    CaptionedContent,
    ExploreBotsResponse,
    ExternalBot,
    ExternalBotPermissions,
    ConnectToWorkerResponse,
    FromWorker,
    WorkerResponse,
    WorkerError,
    WorkerRequest,
    WorkerResult,
    MarkReadRequest,
    ChatEventsArgs,
    ChatEventsResponse,
    BotDefinitionResponse,
    BotCommandResponse,
    BotDefinition,
    BotMessageContext,
    BotClientConfigData,
    CompletedCryptocurrencyTransfer,
    GenerateBotKeyResponse,
    WebAuthnKey,
} from "openchat-shared";
import {
    Stream,
    AuthProvider,
    missingUserIds,
    getTimeUntilSessionExpiryMs,
    userIdsFromEvents,
    getContentAsFormattedText,
    indexRangeForChat,
    getDisplayDate,
    userStatus,
    compareRoles,
    E8S_PER_TOKEN,
    ChatMap,
    chatIdentifiersEqual,
    chatIdentifierToString,
    MessageContextMap,
    messageContextsEqual,
    communityRoles,
    isNeuronGate,
    toTitleCase,
    CommonResponses,
    defaultChatRules,
    userOrUserGroupName,
    userOrUserGroupId,
    extractUserIdsFromMentions,
    isMessageNotification,
    userIdsFromTransactions,
    contentTypeToPermission,
    mapAcceptP2PSwapResponseToStatus,
    mapCancelP2PSwapResponseToStatus,
    anonymousUser,
    ANON_USER_ID,
    isPaymentGate,
    ONE_DAY,
    ONE_MINUTE_MILLIS,
    ONE_HOUR,
    LEDGER_CANISTER_CHAT,
    OPENCHAT_VIDEO_CALL_USER_ID,
    IdentityStorage,
    NoMeetingToJoin,
    featureRestricted,
    buildDelegationIdentity,
    toDer,
    updateCreatedUser,
    LARGE_GROUP_THRESHOLD,
    isCompositeGate,
    shouldPreprocessGate,
    deletedUser,
    OPENCHAT_BOT_USER_ID,
    isEditableContent,
    isCaptionedContent,
    parseBigInt,
    random64,
    random128,
    WEBAUTHN_ORIGINATING_CANISTER,
} from "openchat-shared";
import { AIRDROP_BOT_USER_ID } from "./constants";
import { failedMessagesStore } from "./stores/failedMessages";
import { diamondDurationToMs } from "./stores/diamond";
import {
    addCommunityPreview,
    communityPreviewsStore,
    communityStateStore,
    nextCommunityIndex,
    removeCommunityPreview,
} from "./stores/community";
import {
    globalStateStore,
    setGlobalState,
    updateSummaryWithConfirmedMessage,
    chatListScopeStore,
    chitStateStore,
    mergeCombinedUnreadCounts,
} from "./stores/global";
import { localCommunitySummaryUpdates } from "./stores/localCommunitySummaryUpdates";
import { hasFlag } from "./stores/flagStore";
import { hasOwnerRights } from "./utils/permissions";
import { isDisplayNameValid, isUsernameValid } from "./utils/validation";
import { verifyCredential } from "./utils/credentials";
import { messageFiltersStore, type MessageFilter } from "./stores/messageFilters";
import { draftMessagesStore } from "./stores/draftMessages";
import {
    disableLinksInText,
    extractDisabledLinks,
    extractEnabledLinks,
    stripLinkDisabledMarker,
} from "./utils/linkPreviews";
import type { SendMessageResponse } from "openchat-shared";
import { applyTranslationCorrection } from "./stores/i18n";
import { getUserCountryCode } from "./utils/location";
import { isBalanceGate, isCredentialGate } from "openchat-shared";
import {
    DelegationChain,
    DelegationIdentity,
    ECDSAKeyIdentity,
    WebAuthnIdentity,
} from "@dfinity/identity";
import {
    capturePinNumberStore,
    pinNumberFailureStore,
    pinNumberRequiredStore,
} from "./stores/pinNumber";
import { captureRulesAcceptanceStore } from "./stores/rules";
import type { SetPinNumberResponse } from "openchat-shared";
import type { PinNumberFailures, MessageFormatter } from "openchat-shared";
import { canRetryMessage, isTransfer } from "openchat-shared";
import { initialiseMostRecentSentMessageTimes, shouldThrottle } from "./stores/throttling";
import { storeEmailSignInSession } from "openchat-shared";
import { getEmailSignInSession } from "openchat-shared";
import { removeEmailSignInSession } from "openchat-shared";
import { localGlobalUpdates } from "./stores/localGlobalUpdates";
import { identityState } from "./stores/identity";
import { addQueryStringParam } from "./utils/url";
import { setExternalBots } from "./stores";
import { createWebAuthnIdentity, MultiWebAuthnIdentity } from "./utils/webAuthn";

export const DEFAULT_WORKER_TIMEOUT = 1000 * 90;
const MARK_ONLINE_INTERVAL = 61 * 1000;
const SESSION_TIMEOUT_NANOS = BigInt(30 * 24 * 60 * 60 * 1000 * 1000 * 1000); // 30 days
const MAX_TIMEOUT_MS = Math.pow(2, 31) - 1;
const CHAT_UPDATE_INTERVAL = 5000;
const CHAT_UPDATE_IDLE_INTERVAL = ONE_MINUTE_MILLIS;
const BOT_UPDATE_INTERVAL = ONE_MINUTE_MILLIS;
const BOT_UPDATE_IDLE_INTERVAL = 5 * ONE_MINUTE_MILLIS;
const USER_UPDATE_INTERVAL = ONE_MINUTE_MILLIS;
const REGISTRY_UPDATE_INTERVAL = 2 * ONE_MINUTE_MILLIS;
const EXCHANGE_RATE_UPDATE_INTERVAL = 5 * ONE_MINUTE_MILLIS;
const MAX_USERS_TO_UPDATE_PER_BATCH = 500;
const MAX_INT32 = Math.pow(2, 31) - 1;

type UnresolvedRequest = {
    kind: string;
    sentAt: number;
};

type PromiseResolver<T> = {
    resolve: (val: T | PromiseLike<T>, final: boolean) => void;
    // eslint-disable-next-line @typescript-eslint/no-explicit-any
    reject: (reason?: any) => void;
    timeout: number;
};

export class OpenChat extends EventTarget {
    #worker!: Worker;
    // eslint-disable-next-line @typescript-eslint/no-explicit-any
    #pending: Map<string, PromiseResolver<any>> = new Map(); // in-flight requests
    #unresolved: Map<string, UnresolvedRequest> = new Map(); // requests that never resolved
    #connectedToWorker = false;
    #authIdentityStorage: IdentityStorage;
    #authPrincipal: string | undefined;
    #ocIdentityStorage: IdentityStorage;
    #webAuthnKey: WebAuthnKey | undefined = undefined;
    #ocIdentity: Identity | undefined;
    #userLocation: string | undefined;
    #liveState: LiveState;
    #logger: Logger;
    #lastOnlineDatesPending = new Set<string>();
    #lastOnlineDatesPromise: Promise<Record<string, number>> | undefined;
    #cachePrimer: CachePrimer | undefined = undefined;
    #membershipCheck: number | undefined;
    #referralCode: string | undefined = undefined;
    #userLookupForMentions: Record<string, UserOrUserGroup> | undefined = undefined;
    #chatsPoller: Poller | undefined = undefined;
    #botsPoller: Poller | undefined = undefined;
    #registryPoller: Poller | undefined = undefined;
    #userUpdatePoller: Poller | undefined = undefined;
    #exchangeRatePoller: Poller | undefined = undefined;
    #recentlyActiveUsersTracker: RecentlyActiveUsersTracker = new RecentlyActiveUsersTracker();
    #inflightMessagePromises: Map<
        bigint,
        (response: SendMessageSuccess | TransferSuccess) => void
    > = new Map();

    currentAirdropChannel: AirdropChannelDetails | undefined = undefined;

    constructor(private config: OpenChatConfig) {
        super();

        this.#logger = config.logger;
        this.#liveState = new LiveState();

        console.log("OpenChatConfig: ", config);

        specialUsers.set(
            new Map([
                [OPENCHAT_BOT_USER_ID, openChatBotUser],
                [OPENCHAT_VIDEO_CALL_USER_ID, videoCallBotUser],
                [AIRDROP_BOT_USER_ID, airdropBotUser],
                [ANON_USER_ID, anonymousUserSummary],
                [config.proposalBotCanister, proposalsBotUser(config.proposalBotCanister)],
            ]),
        );

        initialiseTracking(config);

        this.#authIdentityStorage = IdentityStorage.createForAuthIdentity();
        this.#ocIdentityStorage = IdentityStorage.createForOcIdentity();

        this.#authIdentityStorage.get().then((authIdentity) => {
            this.#loadedAuthenticationIdentity(authIdentity ?? new AnonymousIdentity(), undefined);
        });
    }

    public get AuthPrincipal(): string {
        if (this.#authPrincipal === undefined) {
            throw new Error("Trying to access the _authPrincipal before it has been set up");
        }
        return this.#authPrincipal;
    }

    clearCachedData() {
        return this.#sendRequest({
            kind: "clearCachedData",
        });
    }

    deleteCurrentUser(delegation: DelegationChain): Promise<boolean> {
        if (!this.#liveState.anonUser) {
            return this.#sendRequest({
                kind: "deleteUser",
                userId: this.#liveState.user.userId,
                delegation,
            }).then((success) => {
                if (success) {
                    this.clearCachedData().finally(() => this.logout());
                }
                return success;
            });
        } else {
            return Promise.resolve(false);
        }
    }

    #chatUpdated(chatId: ChatIdentifier, updatedEvents: UpdatedEvent[]): void {
        if (
            this.#liveState.selectedChatId === undefined ||
            !chatIdentifiersEqual(chatId, this.#liveState.selectedChatId)
        ) {
            return;
        }

        const serverChat = this.#liveState.selectedServerChat;
        if (serverChat === undefined) return;
        // The chat summary has been updated which means the latest message may be new
        const latestMessage = serverChat.latestMessage;
        if (
            latestMessage !== undefined &&
            latestMessage.event.sender !== this.#liveState.user.userId
        ) {
            this.#handleConfirmedMessageSentByOther(serverChat, latestMessage, undefined);
        }

        this.#refreshUpdatedEvents(serverChat, updatedEvents);
        this.#loadChatDetails(serverChat);
        this.dispatchEvent(new ChatUpdated({ chatId, threadRootMessageIndex: undefined }));
    }

    clearPostLoginState() {
        identityState.update((state) => ({ ...state, postLogin: undefined }));
    }

    updateIdentityState(newState: IdentityState) {
        identityState.update((previous) => {
            return {
                ...newState,
                postLogin: newState.postLogin ?? previous.postLogin,
            };
        });
    }

    async #loadedAuthenticationIdentity(id: Identity, authProvider: AuthProvider | undefined) {
        currentUser.set(anonymousUser());
        chatsInitialised.set(false);
        const anon = id.getPrincipal().isAnonymous();
        const authPrincipal = id.getPrincipal().toString();
        this.#authPrincipal = anon ? undefined : authPrincipal;
        this.updateIdentityState(anon ? { kind: "anon" } : { kind: "loading_user" });

        const connectToWorkerResponse = await this.#connectToWorker(authPrincipal, authProvider);

        if (!anon) {
            if (connectToWorkerResponse === "oc_identity_not_found") {
                if (
                    authProvider !== AuthProvider.II &&
                    authProvider !== AuthProvider.EMAIL &&
                    authProvider !== AuthProvider.PASSKEY
                ) {
                    this.updateIdentityState({ kind: "challenging" });
                    return;
                }

                await this.#sendRequest({
                    kind: "createOpenChatIdentity",
                    webAuthnKey: this.#webAuthnKey,
                    challengeAttempt: undefined,
                });
            }

            this.#ocIdentity = await this.#ocIdentityStorage.get(authPrincipal);
        } else {
            await this.#ocIdentityStorage.remove();
        }

        this.#loadUser();
    }

    logError(message: unknown, error: unknown, ...optionalParams: unknown[]): void {
        this.#logger.error(message, error, ...optionalParams);
    }

    logMessage(message?: unknown, ...optionalParams: unknown[]): void {
        this.#logger.log(message, ...optionalParams);
    }

    logDebug(message?: unknown, ...optionalParams: unknown[]): void {
        this.#logger.debug(message, ...optionalParams);
    }

    getAuthClientOptions(provider: AuthProvider): AuthClientLoginOptions {
        return {
            identityProvider: this.buildAuthProviderUrl(provider),
            maxTimeToLive: SESSION_TIMEOUT_NANOS,
            derivationOrigin: this.config.iiDerivationOrigin,
        };
    }

    login(): void {
        this.updateIdentityState({ kind: "logging_in" });
        const authProvider = this.#liveState.selectedAuthProvider!;
        const authClient = AuthClient.create({
            idleOptions: {
                disableIdle: true,
                disableDefaultIdleCallback: true,
            },
            storage: this.#authIdentityStorage.storage,
        });
        authClient.then((c) => {
            c.login({
                ...this.getAuthClientOptions(authProvider),
                onSuccess: () => this.#loadedAuthenticationIdentity(c.getIdentity(), authProvider),
                onError: (err) => {
                    this.updateIdentityState({ kind: "anon" });
                    console.warn("Login error from auth client: ", err);
                },
            });
        });
    }

    buildAuthProviderUrl(authProvider: AuthProvider): string | undefined {
        switch (authProvider) {
            case AuthProvider.II:
                return this.config.internetIdentityUrl;
            case AuthProvider.NFID:
                return (
                    this.config.nfidUrl +
                    "&applicationLogo=" +
                    encodeURIComponent("https://oc.app/apple-touch-icon.png") +
                    "#authorize"
                );
        }
    }

    // function buildWindowOpenerFeatures(authProvider: AuthProvider): string {
    //     const isII = authProvider === AuthProvider.II;
    //     const screenWidth = window.innerWidth;
    //     const screenHeight = window.innerHeight;
    //     const width = Math.min(screenWidth, isII ? 525 : 465);
    //     const height = Math.min(screenHeight, isII ? 800 : 705);
    //     const left = (screenWidth - width) / 2;
    //     const top = (screenHeight - height) / 2;

    //     return `popup=1,toolbar=0,location=0,menubar=0,width=${width},height=${height},left=${left},top=${top}`;
    // }

    #startSession(identity: Identity): Promise<void> {
        if (this.#liveState.anonUser) {
            return new Promise((_) => {
                console.debug("ANON: creating an anon session which will never expire");
            });
        }

        startTrackingSession(identity);

        return new Promise((resolve) => {
            const durationUntilSessionExpireMS = getTimeUntilSessionExpiryMs(identity);
            const durationUntilLogoutMs = durationUntilSessionExpireMS - ONE_MINUTE_MILLIS;
            // eslint-disable-next-line @typescript-eslint/no-this-alias
            const self = this;

            function timeout() {
                console.debug(
                    "SESSION: session has timed out after ",
                    durationUntilLogoutMs,
                    " based on expiry after ",
                    durationUntilSessionExpireMS,
                );
                self.logout().then(resolve);
            }

            if (durationUntilLogoutMs <= 5 * ONE_MINUTE_MILLIS) {
                timeout();
            } else {
                console.debug(
                    "SESSION: session started and set to expire in ",
                    durationUntilLogoutMs,
                    " based on expiry in ",
                    durationUntilSessionExpireMS,
                );
                window.setTimeout(timeout, Math.min(MAX_TIMEOUT_MS, durationUntilLogoutMs));
            }
        });
    }

    async submitChallenge(challengeAttempt: ChallengeAttempt): Promise<boolean> {
        if (this.#authPrincipal === undefined) {
            return false;
        }

        const resp = await this.#sendRequest({
            kind: "createOpenChatIdentity",
            webAuthnKey: this.#webAuthnKey,
            challengeAttempt,
        }).catch(() => "challenge_failed");

        if (resp !== "success") {
            return false;
        }

        this.#ocIdentity = await this.#ocIdentityStorage
            .get(this.#authPrincipal)
            .catch(() => undefined);

        this.#loadUser();
        return true;
    }

    async #loadUser() {
        this.#startRegistryPoller();

        if (this.#ocIdentity === undefined) {
            // short-circuit if we *know* that the user is anonymous
            this.onCreatedUser(anonymousUser());
            return;
        }

        this.#sendRequest({ kind: "loadFailedMessages" }).then((res) =>
            failedMessagesStore.initialise(MessageContextMap.fromMap(res)),
        );

        this.getCurrentUser()
            .then((user) => {
                switch (user.kind) {
                    case "unknown_user":
                        this.onCreatedUser(anonymousUser());
                        this.updateIdentityState({ kind: "registering" });
                        break;
                    case "created_user":
                        this.onCreatedUser(user);
                        break;
                }
            })
            .catch((e) => {
                if (e.code === 403) {
                    // This happens locally if you run a new instance of the IC and have an identity based on the
                    // previous version's root key in the cache
                    this.logout();
                }
            });
        this.#sendRequest({ kind: "getAllCachedUsers" }).then((users) => userStore.set(users));
    }

    userIsDiamond(userId: string): boolean {
        const user = this.#liveState.userStore.get(userId);
        if (user === undefined || user.kind === "bot") return false;

        if (userId === this.#liveState.user.userId) return this.#liveState.isDiamond;

        return user.diamondStatus !== "inactive";
    }

    userIsLifetimeDiamond(userId: string): boolean {
        const user = this.#liveState.userStore.get(userId);
        if (user === undefined || user.kind === "bot") return false;

        if (userId === this.#liveState.user.userId) return this.#liveState.isLifetimeDiamond;

        return user.diamondStatus === "lifetime";
    }

    diamondExpiresIn(now: number, locale: string | null | undefined): string | undefined {
        if (this.#liveState.diamondStatus.kind === "active") {
            return formatRelativeTime(now, locale, this.#liveState.diamondStatus.expiresAt);
        }
    }

    listNervousSystemFunctions(governanceCanisterId: string) {
        return this.#sendRequest({
            kind: "listNervousSystemFunctions",
            snsGovernanceCanisterId: governanceCanisterId,
        });
    }

    sendMarkReadRequest(req: MarkReadRequest) {
        return this.#sendRequest({ kind: "markMessagesRead", payload: req });
    }

    chatEventsBatch(
        localUserIndex: string,
        requests: ChatEventsArgs[],
    ): Promise<ChatEventsResponse[]> {
        return this.#sendRequest({
            kind: "chatEventsBatch",
            localUserIndex,
            requests,
            cachePrimer: true,
        });
    }

    maxMediaSizes(): MaxMediaSizes {
        return this.#liveState.isDiamond ? DIAMOND_MAX_SIZES : FREE_MAX_SIZES;
    }

    onCreatedUser(user: CreatedUser): void {
        currentUser.set(user);
        this.#setDiamondStatus(user.diamondStatus);
        initialiseMostRecentSentMessageTimes(this.#liveState.isDiamond);
        const id = this.#ocIdentity;

        this.#sendRequest({ kind: "createUserClient", userId: user.userId });
        startSwCheckPoller();
        if (id !== undefined) {
            this.#startSession(id).then(() => this.logout());
        }

        this.#startChatsPoller();
        this.#startBotsPoller();
        this.#startUserUpdatePoller();

        initNotificationStores();
        if (!this.#liveState.anonUser) {
            this.#startOnlinePoller();
            this.#sendRequest({ kind: "getUserStorageLimits" })
                .then(storageStore.set)
                .catch((err) => {
                    console.warn("Unable to retrieve user storage limits", err);
                });
            this.updateIdentityState({ kind: "logged_in" });
            this.dispatchEvent(new UserLoggedIn(user.userId));
        }
    }

    #startUserUpdatePoller() {
        this.#userUpdatePoller?.stop();
        this.#userUpdatePoller = new Poller(
            () => this.#updateUsers(),
            USER_UPDATE_INTERVAL,
            USER_UPDATE_INTERVAL,
        );
    }

    pauseEventLoop() {
        this.#chatsPoller?.stop();
    }

    resumeEventLoop() {
        this.#startChatsPoller();
    }

    #startBotsPoller() {
        this.#botsPoller?.stop();
        this.#botsPoller = new Poller(
            () => this.#loadBots(),
            BOT_UPDATE_INTERVAL,
            BOT_UPDATE_IDLE_INTERVAL,
            true,
        );
    }

    #startChatsPoller() {
        this.#chatsPoller?.stop();
        this.#chatsPoller = new Poller(
            () => this.#loadChats(),
            CHAT_UPDATE_INTERVAL,
            CHAT_UPDATE_IDLE_INTERVAL,
            true,
        );

        // we need to load chats at least once if we are completely offline
        if (this.#liveState.offlineStore) {
            this.#loadChats();
        }
    }

    #startOnlinePoller() {
        if (!this.#liveState.anonUser) {
            new Poller(
                () => this.#sendRequest({ kind: "markAsOnline" }) ?? Promise.resolve(),
                MARK_ONLINE_INTERVAL,
                undefined,
                true,
            );
        }
    }

    #startRegistryPoller() {
        this.#registryPoller?.stop();
        this.#registryPoller = new Poller(
            () => this.#updateRegistry(),
            REGISTRY_UPDATE_INTERVAL,
            REGISTRY_UPDATE_INTERVAL,
            false,
        );
    }

    #startExchangeRatePoller() {
        this.#exchangeRatePoller?.stop();
        this.#exchangeRatePoller = new Poller(
            () => this.#updateExchangeRates(),
            EXCHANGE_RATE_UPDATE_INTERVAL,
            EXCHANGE_RATE_UPDATE_INTERVAL,
            true,
        );
    }

    async logout(): Promise<void> {
        await Promise.all([
            this.#authIdentityStorage.remove(),
            this.#ocIdentityStorage.remove(),
        ]).then(() => window.location.replace("/"));
    }

    async previouslySignedIn(): Promise<boolean> {
        const KEY_STORAGE_IDENTITY = "identity";
        const identity = await this.#authIdentityStorage.storage.get(KEY_STORAGE_IDENTITY);
        return this.#liveState.userCreated && identity !== null;
    }

    generateIdentityChallenge(): Promise<GenerateChallengeResponse> {
        return this.#sendRequest({
            kind: "generateIdentityChallenge",
            identityCanister: this.config.identityCanister,
            icUrl: this.config.icUrl ?? window.location.origin,
        }).catch(() => ({ kind: "failed" }));
    }

    unreadThreadMessageCount(
        chatId: ChatIdentifier,
        threadRootMessageIndex: number,
        latestMessageIndex: number,
    ): number {
        return messagesRead.unreadThreadMessageCount(
            chatId,
            threadRootMessageIndex,
            latestMessageIndex,
        );
    }

    unreadMessageCount(chatId: ChatIdentifier, latestMessageIndex: number | undefined): number {
        return messagesRead.unreadMessageCount(chatId, latestMessageIndex);
    }

    unreadPinned(chatId: MultiUserChatIdentifier, dateLastPinned: bigint | undefined): boolean {
        return messagesRead.unreadPinned(chatId, dateLastPinned);
    }

    markThreadRead(chatId: ChatIdentifier, threadRootMessageIndex: number, readUpTo: number): void {
        messagesRead.markReadUpTo({ chatId, threadRootMessageIndex }, readUpTo);
    }

    markMessageRead(
        context: MessageContext,
        messageIndex: number,
        messageId: bigint | undefined,
    ): void {
        if (messagesRead.isRead(context, messageIndex, messageId)) {
            return;
        }

        messagesRead.markMessageRead(context, messageIndex, messageId);

        const selectedChat = this.#liveState.selectedChat;
        if (
            selectedChat?.id === context.chatId &&
            messageId !== undefined &&
            selectedChat.kind === "direct_chat"
        ) {
            const rtc: WebRtcMessage = {
                kind: "remote_user_read_message",
                messageId: messageId,
                id: selectedChat.id,
                userId: this.#liveState.user.userId,
            };
            this.#sendRtcMessage([selectedChat.id.userId], rtc);
        }
    }

    markPinnedMessagesRead(chatId: ChatIdentifier, dateLastPinned: bigint): void {
        messagesRead.markPinnedMessagesRead(chatId, dateLastPinned);
    }

    isMessageRead(
        context: MessageContext,
        messageIndex: number,
        messageId: bigint | undefined,
    ): boolean {
        return messagesRead.isRead(context, messageIndex, messageId);
    }

    #sendRtcMessage(userIds: string[], message: WebRtcMessage): void {
        rtcConnectionsManager.sendMessage(userIds, message);
    }

    #initWebRtc(): void {
        rtcConnectionsManager
            .init(this.#liveState.user.userId, this.config.meteredApiKey)
            .then((_) => {
                rtcConnectionsManager.subscribe((msg) =>
                    this.#handleWebRtcMessage(msg as WebRtcMessage),
                );
            });
    }

    previewChat(chatId: MultiUserChatIdentifier): Promise<Success | Failure | GroupMoved> {
        switch (chatId.kind) {
            case "group_chat":
                return this.#sendRequest({ kind: "getPublicGroupSummary", chatId })
                    .then((resp) => {
                        if (resp.kind === "success" && !resp.group.frozen) {
                            addGroupPreview(resp.group);
                            return CommonResponses.success();
                        } else if (resp.kind === "group_moved") {
                            return resp;
                        }
                        return CommonResponses.failure();
                    })
                    .catch(() => {
                        return CommonResponses.failure();
                    });
            case "channel":
                return this.#sendRequest({ kind: "getChannelSummary", chatId })
                    .then((resp) => {
                        if (resp.kind === "channel") {
                            addGroupPreview(resp);
                            return CommonResponses.success();
                        }
                        return CommonResponses.failure();
                    })
                    .catch(() => CommonResponses.failure());
        }
    }

    toggleMuteNotifications(chatId: ChatIdentifier, muted: boolean): Promise<boolean> {
        localChatSummaryUpdates.markUpdated(chatId, { notificationsMuted: muted });
        return this.#sendRequest({ kind: "toggleMuteNotifications", id: chatId, muted })
            .then((resp) => {
                if (resp !== "success") {
                    localChatSummaryUpdates.markUpdated(chatId, { notificationsMuted: undefined });
                }
                return resp === "success";
            })
            .catch(() => {
                localChatSummaryUpdates.markUpdated(chatId, { notificationsMuted: undefined });
                return false;
            });
    }

    muteAllChannels(communityId: CommunityIdentifier): Promise<boolean> {
        const community = this.#liveState.communities.get(communityId);
        if (community === undefined) {
            return Promise.resolve(false);
        }

        community.channels.forEach((c) =>
            localChatSummaryUpdates.markUpdated(c.id, { notificationsMuted: true }),
        );

        return this.#sendRequest({ kind: "toggleMuteNotifications", id: communityId, muted: true })
            .then((resp) => {
                if (resp !== "success") {
                    community.channels.forEach((c) =>
                        localChatSummaryUpdates.markUpdated(c.id, {
                            notificationsMuted: undefined,
                        }),
                    );
                }
                return resp === "success";
            })
            .catch(() => {
                community.channels.forEach((c) =>
                    localChatSummaryUpdates.markUpdated(c.id, { notificationsMuted: undefined }),
                );
                return false;
            });
    }

    archiveChat(chatId: ChatIdentifier): Promise<boolean> {
        localChatSummaryUpdates.markUpdated(chatId, { archived: true });
        return this.#sendRequest({ kind: "archiveChat", chatId })
            .then((resp) => {
                return resp === "success";
            })
            .catch(() => {
                localChatSummaryUpdates.markUpdated(chatId, { archived: undefined });
                return false;
            });
    }

    unarchiveChat(chatId: ChatIdentifier): Promise<boolean> {
        localChatSummaryUpdates.markUpdated(chatId, { archived: false });
        return this.#sendRequest({ kind: "unarchiveChat", chatId })
            .then((resp) => resp === "success")
            .catch(() => {
                localChatSummaryUpdates.markUpdated(chatId, { archived: undefined });
                return false;
            });
    }

    pinned(scope: ChatListScope["kind"], chatId: ChatIdentifier): boolean {
        const pinned = this.#liveState.pinnedChats;
        return pinned.get(scope)?.find((id) => chatIdentifiersEqual(id, chatId)) !== undefined;
    }

    pinChat(chatId: ChatIdentifier): Promise<boolean> {
        const scope = this.#liveState.chatListScope.kind;
        localChatSummaryUpdates.pin(chatId, scope);
        return this.#sendRequest({
            kind: "pinChat",
            chatId,
            favourite: scope === "favourite",
        })
            .then((resp) => {
                if (resp !== "success") {
                    localChatSummaryUpdates.unpin(chatId, scope);
                }
                return resp === "success";
            })
            .catch(() => {
                localChatSummaryUpdates.unpin(chatId, scope);

                return false;
            });
    }

    unpinChat(chatId: ChatIdentifier): Promise<boolean> {
        const scope = this.#liveState.chatListScope.kind;
        localChatSummaryUpdates.unpin(chatId, scope);
        return this.#sendRequest({
            kind: "unpinChat",
            chatId,
            favourite: scope === "favourite",
        })
            .then((resp) => {
                if (resp !== "success") {
                    localChatSummaryUpdates.pin(chatId, scope);
                }
                return resp === "success";
            })
            .catch(() => {
                localChatSummaryUpdates.pin(chatId, scope);
                return false;
            });
    }

    blockUserFromDirectChat(userId: string): Promise<boolean> {
        blockedUsers.add(userId);
        return this.#sendRequest({ kind: "blockUserFromDirectChat", userId })
            .then((resp) => {
                return resp === "success";
            })
            .catch(() => {
                blockedUsers.delete(userId);
                return false;
            });
    }

    unblockUserFromDirectChat(userId: string): Promise<boolean> {
        blockedUsers.delete(userId);
        return this.#sendRequest({ kind: "unblockUserFromDirectChat", userId })
            .then((resp) => {
                return resp === "success";
            })
            .catch(() => {
                blockedUsers.add(userId);
                return false;
            });
    }

    setUserAvatar(data: Uint8Array, url: string): Promise<boolean> {
        const partialUser = this.#liveState.userStore.get(this.#liveState.user.userId);
        if (partialUser) {
            userStore.add({
                ...partialUser,
                blobData: data,
                blobUrl: url,
            });
        }

        return this.#sendRequest({ kind: "setUserAvatar", data })
            .then((_resp) => true)
            .catch(() => false);
    }

    deleteGroup(chatId: MultiUserChatIdentifier): Promise<boolean> {
        // TODO we don't use the local updates mechanism here at the moment for some reason. Probably should.
        return this.#sendRequest({ kind: "deleteGroup", chatId })
            .then((resp) => {
                if (resp === "success") {
                    this.removeChat(chatId);
                    return true;
                } else {
                    return false;
                }
            })
            .catch(() => false);
    }

    deleteDirectChat(userId: string, blockUser: boolean): Promise<boolean> {
        const chatId: ChatIdentifier = { kind: "direct_chat", userId };
        localChatSummaryUpdates.markRemoved(chatId);
        return this.#sendRequest({ kind: "deleteDirectChat", userId, blockUser })
            .then((success) => {
                if (!success) {
                    const chat = this.#liveState.chatSummaries.get(chatId);
                    if (chat !== undefined) {
                        localChatSummaryUpdates.markAdded(chat);
                    }
                }
                return success;
            })
            .catch(() => false);
    }

    leaveGroup(
        chatId: MultiUserChatIdentifier,
    ): Promise<"success" | "failure" | "owner_cannot_leave"> {
        localChatSummaryUpdates.markRemoved(chatId);
        return this.#sendRequest({ kind: "leaveGroup", chatId })
            .then((resp) => {
                if (resp === "success") {
                    return "success";
                } else {
                    const chat = this.#liveState.chatSummaries.get(chatId);
                    if (chat) {
                        localChatSummaryUpdates.markAdded(chat);
                    }
                    if (resp === "owner_cannot_leave") {
                        return "owner_cannot_leave";
                    } else {
                        return "failure";
                    }
                }
            })
            .catch(() => "failure");
    }

    #addCommunityLocally(community: CommunitySummary): void {
        localCommunitySummaryUpdates.markAdded(community);
        community.channels.forEach((c) => localChatSummaryUpdates.markAdded(c));
    }

    #removeCommunityLocally(id: CommunityIdentifier): void {
        if (this.#liveState.communityPreviews.has(id)) {
            removeCommunityPreview(id);
        }
        localCommunitySummaryUpdates.markRemoved(id);
        const community = this.#liveState.communities.get(id);
        if (community !== undefined) {
            community.channels.forEach((c) => localChatSummaryUpdates.markRemoved(c.id));
        }
    }

    verifyAccessGate(gate: AccessGate, iiPrincipal: string): Promise<string | undefined> {
        if (gate.kind !== "credential_gate" || this.#authPrincipal === undefined) {
            return Promise.resolve(undefined);
        }

        return verifyCredential(
            this.config.internetIdentityUrl,
            iiPrincipal,
            gate.credential.issuerOrigin,
            gate.credential.issuerCanisterId,
            gate.credential.credentialType,
            gate.credential.credentialArguments,
            this.config.iiDerivationOrigin,
        );
    }

    async approveAccessGatePayments(
        entity: MultiUserChat | CommunitySummary,
        approvals: PaymentGateApprovals,
    ): Promise<ApproveAccessGatePaymentResponse> {
        if (approvals.size === 0) return CommonResponses.success();

        let pin: string | undefined = undefined;
        if (this.#liveState.pinNumberRequired) {
            pin = await this.#promptForCurrentPin("pinNumber.enterPinInfo");
        }

        const spender = entity.kind === "group_chat" ? entity.id.groupId : entity.id.communityId;

        const results = await Promise.all(
            [...approvals.entries()].map(([ledger, approval]) =>
                this.approveAccessGatePayment(spender, ledger, approval, pin),
            ),
        );

        if (results.every((r) => r.kind === "success")) {
            return CommonResponses.success();
        }

        // TODO - this might be a bit shit
        return results[0];
    }

    markActivityFeedRead(readUpTo: bigint) {
        messageActivityFeedReadUpToLocally.set(readUpTo);
        return this.#sendRequest({
            kind: "markActivityFeedRead",
            readUpTo,
        });
    }

    subscribeToMessageActivityFeed(
        subscribeFn: (value: MessageActivityFeedResponse, final: boolean) => void,
    ) {
        this.#sendStreamRequest({
            kind: "messageActivityFeed",
            since: this.#liveState.globalState.messageActivitySummary.readUpToTimestamp,
        }).subscribe({
            onResult: (response, final) => {
                const userIds = new Set<string>();
                for (const event of response.events) {
                    if (event.userId !== undefined) {
                        userIds.add(event.userId);
                    }
                }
                this.getMissingUsers(userIds);
                subscribeFn(response, final);
            },
        });
    }

    async approveTransfer(
        spender: string,
        ledger: string,
        amount: bigint,
        expiresIn: bigint,
    ): Promise<ApproveTransferResponse> {
        let pin: string | undefined = undefined;
        if (this.#liveState.pinNumberRequired) {
            pin = await this.#promptForCurrentPin("pinNumber.enterPinInfo");
        }

        return this.#sendRequest({
            kind: "approveTransfer",
            spender,
            ledger,
            amount,
            expiresIn,
            pin,
        })
            .then((response) => {
                if (response.kind === "approve_error" || response.kind === "internal_error") {
                    this.#logger.error("Unable to approve transfer", response.error);
                } else if (
                    response.kind === "pin_incorrect" ||
                    response.kind === "pin_required" ||
                    response.kind === "too_main_failed_pin_attempts"
                ) {
                    pinNumberFailureStore.set(response as PinNumberFailures);
                }

                return response;
            })
            .catch((error) => {
                this.#logger.error("Error calling approveTransfer", error);
                return CommonResponses.internalError(error.toString());
            });
    }

    async approveAccessGatePayment(
        spender: string,
        ledger: string,
        { amount, approvalFee }: PaymentGateApproval,
        pin: string | undefined,
    ): Promise<ApproveAccessGatePaymentResponse> {
        return this.#sendRequest({
            kind: "approveTransfer",
            spender,
            ledger,
            amount: amount - approvalFee, // The user should pay only the amount not amount+fee so it is a round number
            expiresIn: BigInt(5 * 60 * 1000), // Allow 5 mins for the join_group call before the approval expires
            pin,
        })
            .then((response) => {
                if (response.kind === "approve_error" || response.kind === "internal_error") {
                    this.#logger.error("Unable to approve transfer", response.error);
                    return CommonResponses.failure();
                } else if (
                    response.kind === "pin_incorrect" ||
                    response.kind === "pin_required" ||
                    response.kind === "too_main_failed_pin_attempts"
                ) {
                    pinNumberFailureStore.set(response as PinNumberFailures);
                }

                return response;
            })
            .catch(() => CommonResponses.failure());
    }

    async joinGroup(
        chat: MultiUserChat,
        credentials: string[],
        paymentApprovals: PaymentGateApprovals,
    ): Promise<ClientJoinGroupResponse> {
        const approveResponse = await this.approveAccessGatePayments(chat, paymentApprovals);
        if (approveResponse.kind !== "success") {
            return approveResponse;
        }

        return this.#sendRequest({
            kind: "joinGroup",
            chatId: chat.id,
            credentialArgs: this.#buildVerifiedCredentialArgs(credentials),
        })
            .then((resp) => {
                if (resp.kind === "success") {
                    localChatSummaryUpdates.markAdded(resp.group);
                    this.#loadChatDetails(resp.group);
                    messagesRead.syncWithServer(
                        resp.group.id,
                        resp.group.membership?.readByMeUpTo,
                        [],
                        undefined,
                    );
                } else if (resp.kind === "success_joined_community") {
                    this.#addCommunityLocally(resp.community);
                    messagesRead.batchUpdate(() =>
                        resp.community.channels.forEach((c) => {
                            if (chatIdentifiersEqual(c.id, chat.id)) {
                                localChatSummaryUpdates.markAdded(c);
                                this.#loadChatDetails(c);
                            }
                            if (c.latestMessage) {
                                messagesRead.markReadUpTo(
                                    { chatId: c.id },
                                    c.latestMessage.event.messageIndex,
                                );
                            }
                        }),
                    );
                    if (this.#liveState.communityPreviews.has(resp.community.id)) {
                        removeCommunityPreview(resp.community.id);
                    }
                } else {
                    if (resp.kind === "user_blocked") {
                        return CommonResponses.blocked();
                    } else if (resp.kind === "gate_check_failed") {
                        return resp;
                    }
                    return CommonResponses.failure();
                }
                return CommonResponses.success();
            })
            .then((resp) => {
                if (resp.kind === "success") {
                    if (this.#liveState.groupPreviews.has(chat.id)) {
                        removeGroupPreview(chat.id);
                    }
                }
                return resp;
            })
            .catch(() => CommonResponses.failure());
    }

    #buildVerifiedCredentialArgs(credentials: string[]): VerifiedCredentialArgs | undefined {
        if (credentials.length === 0) return undefined;

        if (this.#authPrincipal === undefined)
            throw new Error(
                "Cannot construct a VerifiedCredentialArg because the _authPrincipal is undefined",
            );

        return {
            userIIPrincipal: this.#authPrincipal,
            iiOrigin: new URL(this.config.internetIdentityUrl).origin,
            credentialJwts: credentials,
        };
    }

    setCommunityIndexes(indexes: Record<string, number>): Promise<boolean> {
        Object.entries(indexes).forEach(([k, v]) =>
            localCommunitySummaryUpdates.updateIndex({ kind: "community", communityId: k }, v),
        );
        return this.#sendRequest({ kind: "setCommunityIndexes", indexes }).catch(() => false);
    }

    setMemberDisplayName(
        id: CommunityIdentifier,
        displayName: string | undefined,
    ): Promise<SetMemberDisplayNameResponse> {
        const newAchievement = !this.#liveState.globalState.achievements.has(
            "set_community_display_name",
        );

        return this.#sendRequest({
            kind: "setMemberDisplayName",
            communityId: id.communityId,
            displayName,
            newAchievement,
        }).then((resp) => {
            if (resp === "success") {
                communityStateStore.updateProp(id, "members", (ms) => {
                    const userId = this.#liveState.user.userId;
                    if (userId !== undefined) {
                        const m = ms.get(userId);
                        if (m !== undefined) {
                            ms.set(userId, { ...m, displayName });
                            return new Map(ms);
                        }
                    }
                    return ms;
                });

                localCommunitySummaryUpdates.updateDisplayName(id, displayName);
            }
            return resp;
        });
    }

    followThread(chatId: ChatIdentifier, message: Message, follow: boolean): Promise<boolean> {
        const threadRootMessageIndex = message.messageIndex;

        // Assume it will succeed
        localMessageUpdates.markThreadSummaryUpdated(message.messageId, {
            followedByMe: follow,
        });

        const newAchievement = !this.#liveState.globalState.achievements.has("followed_thread");

        return this.#sendRequest({
            kind: "followThread",
            chatId,
            threadRootMessageIndex,
            follow,
            newAchievement,
        })
            .then((resp) => {
                if (resp === "failed") {
                    localMessageUpdates.markThreadSummaryUpdated(message.messageId, {
                        followedByMe: !follow,
                    });
                    return false;
                }
                if (message.thread !== undefined && message.thread.numberOfReplies > 0) {
                    const readUpTo = message.thread.numberOfReplies - 1;
                    this.markThreadRead(chatId, threadRootMessageIndex, readUpTo);
                }
                return true;
            })
            .catch(() => false);
    }

    getContentAsText(formatter: MessageFormatter, content: MessageContent): string {
        return getContentAsFormattedText(formatter, content, get(cryptoLookup));
    }

    groupAvatarUrl(
        chat?: {
            id: MultiUserChatIdentifier;
            blobUrl?: string;
            subtype?: GroupSubtype;
        },
        community?: CommunitySummary,
    ): string {
        if (chat?.blobUrl !== undefined) {
            return chat.blobUrl;
        } else if (chat?.subtype?.kind === "governance_proposals") {
            // If this is a governance proposals chat and no avatar has been set, use the default one for the SNS
            const snsLogo = this.#getSnsLogo(chat.subtype.governanceCanisterId);
            if (snsLogo !== undefined) {
                return snsLogo;
            }
        } else if (chat?.id?.kind === "channel") {
            community = this.getCommunityForChannel(chat?.id) ?? community;
            if (community !== undefined) {
                return this.communityAvatarUrl(community.id.communityId, community.avatar);
            }
        }
        return "/assets/group.svg";
    }

    toShortTimeString(date: Date): string {
        return toShortTimeString(date, this.#liveState.locale);
    }

    toMonthString(date: Date): string {
        return toMonthString(date, this.#liveState.locale);
    }

    formatMessageDate(
        timestamp: bigint,
        today: string,
        yesterday: string,
        timeIfToday = false,
        short = false,
    ): string {
        return formatMessageDate(
            timestamp,
            today,
            yesterday,
            this.#liveState.locale,
            timeIfToday,
            short,
        );
    }

    toDatetimeString(date: Date): string {
        return toDatetimeString(date, this.#liveState.locale);
    }

    toDateString(date: Date): string {
        return toDateString(date, this.#liveState.locale);
    }

    toLongDateString(date: Date): string {
        return toLongDateString(date, this.#liveState.locale);
    }

    /**
     * Wrap a bunch of pure utility functions
     */
    showTrace = showTrace;
    userAvatarUrl = userAvatarUrl;
    updateStorageLimit = updateStorageLimit;
    formatTokens = formatTokens;
    validateTokenInput = validateTokenInput;
    parseBigInt = parseBigInt;
    userIdsFromEvents = userIdsFromEvents;
    missingUserIds = missingUserIds;
    userOrUserGroupName = userOrUserGroupName;
    userOrUserGroupId = userOrUserGroupId;
    extractUserIdsFromMentions = extractUserIdsFromMentions;
    toRecord2 = toRecord2;
    toRecord = toRecord;
    partition = partition;
    groupBySender = groupBySender;
    groupBy = groupBy;
    getTypingString = getTypingString;
    getMessageText = getMessageText;
    contentTypeToPermission = contentTypeToPermission;
    stripLinkDisabledMarker = stripLinkDisabledMarker;
    extractEnabledLinks = extractEnabledLinks;
    disableLinksInText = disableLinksInText;

    communityAvatarUrl(id: string, avatar: DataContent): string {
        return avatar?.blobUrl ?? buildIdenticonUrl(id);
    }

    communityBannerUrl<T extends { blobUrl?: string }>(dataContent?: T): string {
        return dataContent?.blobUrl ?? "/assets/landscape.png";
    }

    canBlockUsers(chatId: ChatIdentifier | CommunityIdentifier): boolean {
        switch (chatId.kind) {
            case "community":
                return this.#communityPredicate(chatId, canBlockCommunityUsers);
            case "channel":
                return false;
            default:
                return this.#chatPredicate(chatId, canBlockUsers);
        }
    }

    canSendMessage(
        chatId: ChatIdentifier,
        mode: "message" | "thread" | "any",
        permission?: MessagePermission,
    ): boolean {
        return this.#chatPredicate(chatId, (chat) => {
            if (chat.kind === "direct_chat") {
                const recipient = this.#liveState.userStore.get(chat.them.userId);
                if (recipient !== undefined) {
                    return canSendDirectMessage(
                        recipient,
                        mode,
                        this.config.proposalBotCanister,
                        permission,
                    );
                } else {
                    return false;
                }
            } else {
                return canSendGroupMessage(this.#liveState.user, chat, mode, permission);
            }
        });
    }

    // TODO this is now available as a store so we *probably* don't need this now
    permittedMessages(
        chatId: ChatIdentifier,
        mode: "message" | "thread",
    ): Map<MessagePermission, boolean> {
        const chat = this.#liveState.allChats.get(chatId);
        if (chat !== undefined) {
            if (chat.kind === "direct_chat") {
                const recipient = this.#liveState.userStore.get(chat.them.userId);
                if (recipient !== undefined) {
                    return permittedMessagesInDirectChat(
                        recipient,
                        mode,
                        this.config.proposalBotCanister,
                    );
                }
            } else {
                return permittedMessagesInGroup(this.#liveState.user, chat, mode);
            }
        }

        return new Map();
    }

    canDeleteOtherUsersMessages(chatId: ChatIdentifier): boolean {
        return this.#chatPredicate(chatId, canDeleteOtherUsersMessages);
    }

    canStartVideoCalls(chatId: ChatIdentifier): boolean {
        return this.#chatPredicate(chatId, (chat) =>
            canStartVideoCalls(chat, this.#liveState.userStore),
        );
    }

    isChatPrivate(chat: ChatSummary): boolean {
        switch (chat.kind) {
            case "channel": {
                const community = this.getCommunityForChannel(chat.id);
                return !(community?.public ?? true) || !chat.public;
            }
            case "group_chat":
                return !chat.public;
            default:
                return true;
        }
    }

    isChatOrCommunityFrozen(chat: ChatSummary, community: CommunitySummary | undefined): boolean {
        if (chat.kind === "direct_chat") return false;
        return chat.frozen || (community?.frozen ?? false);
    }

    canPinMessages(chatId: ChatIdentifier): boolean {
        return this.#chatPredicate(chatId, canPinMessages);
    }

    canReactToMessages(chatId: ChatIdentifier): boolean {
        return this.#chatPredicate(chatId, canReactToMessages);
    }

    canMentionAllMembers(chatId: ChatIdentifier): boolean {
        return this.#chatPredicate(chatId, canMentionAllMembers);
    }

    canChangeRoles(
        id: ChatIdentifier | CommunityIdentifier,
        currentRole: MemberRole,
        newRole: MemberRole,
    ): boolean {
        switch (id.kind) {
            case "community":
                const found = communityRoles.find((r) => r === newRole);
                if (!found) return false;
                return this.#communityPredicate(id, (community) =>
                    canChangeCommunityRoles(community, currentRole, newRole),
                );
            default:
                return this.#chatPredicate(id, (chat) =>
                    canChangeRoles(chat, currentRole, newRole),
                );
        }
    }

    canPromote(
        chatId: ChatIdentifier | CommunityIdentifier,
        currentRole: MemberRole,
        newRole: MemberRole,
    ): boolean {
        return (
            compareRoles(newRole, currentRole) > 0 &&
            this.canChangeRoles(chatId, currentRole, newRole)
        );
    }

    canDemote(
        chatId: ChatIdentifier | CommunityIdentifier,
        currentRole: MemberRole,
        newRole: MemberRole,
    ): boolean {
        return (
            compareRoles(newRole, currentRole) < 0 &&
            this.canChangeRoles(chatId, currentRole, newRole)
        );
    }

    canUnblockUsers(identifier: ChatIdentifier | CommunityIdentifier): boolean {
        switch (identifier.kind) {
            case "community":
                return this.#communityPredicate(identifier, canUnblockCommunityUsers);
            default:
                return this.#chatPredicate(identifier, canUnblockUsers);
        }
    }

    canRemoveMembers(id: ChatIdentifier | CommunityIdentifier): boolean {
        switch (id.kind) {
            case "community":
                return this.#communityPredicate(id, canRemoveCommunityMembers);
            default:
                return this.#chatPredicate(id, canRemoveMembers);
        }
    }

    canEditGroupDetails(chatId: ChatIdentifier): boolean {
        return this.#chatPredicate(chatId, canEditGroupDetails);
    }

    canImportToCommunity(chatId: ChatIdentifier): boolean {
        return this.#chatPredicate(chatId, canImportToCommunity);
    }

    canChangePermissions(chatId: ChatIdentifier): boolean {
        return this.#chatPredicate(chatId, canChangePermissions);
    }

    canInviteUsers(id: ChatIdentifier | CommunityIdentifier): boolean {
        switch (id.kind) {
            case "community":
                return this.#communityPredicate(id, canInviteCommunityUsers);
            default:
                return this.#chatPredicate(id, canInviteUsers);
        }
    }

    canManageBots(id: ChatIdentifier | CommunityIdentifier): boolean {
        switch (id.kind) {
            case "community":
                return this.#communityPredicate(id, ({ membership: { role } }) =>
                    hasOwnerRights(role),
                );
            default:
                return this.#chatPredicate(id, ({ membership: { role } }) => hasOwnerRights(role));
        }
    }

    canAddMembers(id: ChatIdentifier): boolean {
        return this.#chatPredicate(id, canAddMembers);
    }

    canCreateChannel(id: CommunityIdentifier): boolean {
        return this.canCreatePrivateChannel(id) || this.canCreatePublicChannel(id);
    }

    canCreatePublicChannel(id: CommunityIdentifier): boolean {
        return this.#communityPredicate(id, canCreatePublicChannel);
    }

    canCreatePrivateChannel(id: CommunityIdentifier): boolean {
        return this.#communityPredicate(id, canCreatePrivateChannel);
    }

    canManageUserGroups(id: CommunityIdentifier): boolean {
        return this.#communityPredicate(id, canManageUserGroups);
    }

    canChangeCommunityPermissions(id: CommunityIdentifier): boolean {
        return this.#communityPredicate(id, canChangeCommunityPermissions);
    }

    canEditCommunity(id: CommunityIdentifier): boolean {
        return this.#communityPredicate(id, canEditCommunity);
    }

    canDeleteCommunity(id: CommunityIdentifier): boolean {
        return this.#communityPredicate(id, canDeleteCommunity);
    }

    canDeleteGroup(chatId: MultiUserChatIdentifier): boolean {
        return this.#multiUserChatPredicate(chatId, canDeleteGroup);
    }

    canChangeVisibility = canChangeVisibility;
    hasOwnerRights = hasOwnerRights;

    canConvertGroupToCommunity(chatId: GroupChatIdentifier): boolean {
        return this.#multiUserChatPredicate(chatId, canConvertToCommunity);
    }

    canLeaveGroup(chatId: MultiUserChatIdentifier): boolean {
        return this.#multiUserChatPredicate(chatId, canLeaveGroup);
    }

    isPreviewing(chatId: ChatIdentifier): boolean {
        if (chatId.kind === "direct_chat") return false;
        return this.#multiUserChatPredicate(chatId, isPreviewing);
    }

    isLapsed(id: ChatIdentifier | CommunityIdentifier): boolean {
        if (id.kind === "direct_chat") {
            return false;
        } else if (id.kind === "channel") {
            return (
                this.#communityPredicate(
                    { kind: "community", communityId: id.communityId },
                    isCommunityLapsed,
                ) || this.#multiUserChatPredicate(id, isLapsed)
            );
        } else if (id.kind === "community") {
            return this.#communityPredicate(id, isCommunityLapsed);
        } else {
            return this.#multiUserChatPredicate(id, isLapsed);
        }
    }

    isChatFrozen(chatId: ChatIdentifier): boolean {
        if (chatId.kind === "direct_chat") return false;
        return this.#multiUserChatPredicate(chatId, isFrozen);
    }

    isCommunityFrozen(id: CommunityIdentifier | undefined): boolean {
        if (id === undefined) return false;
        return this.#communityPredicate(id, isFrozen);
    }

    isOpenChatBot(userId: string): boolean {
        return userId === OPENCHAT_BOT_USER_ID;
    }

    isVideoCallBot(userId: string): boolean {
        return userId === OPENCHAT_VIDEO_CALL_USER_ID;
    }

    isChatReadOnly(chatId: ChatIdentifier): boolean {
        if (chatId.kind === "direct_chat") return false;
        return this.#liveState.suspendedUser || this.isPreviewing(chatId);
    }

    #chatPredicate(chatId: ChatIdentifier, predicate: (chat: ChatSummary) => boolean): boolean {
        const chat = this.#liveState.allChats.get(chatId);
        return chat !== undefined && predicate(chat);
    }

    #communityPredicate(
        communityId: CommunityIdentifier,
        predicate: (community: CommunitySummary) => boolean,
    ): boolean {
        const community = this.#liveState.communities.get(communityId);
        return community !== undefined && predicate(community);
    }

    #multiUserChatPredicate(
        chatId: MultiUserChatIdentifier,
        predicate: (chat: MultiUserChat) => boolean,
    ): boolean {
        const chat = this.#liveState.chatSummaries.get(chatId);
        return (
            chat !== undefined &&
            (chat.kind === "group_chat" || chat.kind === "channel") &&
            predicate(chat)
        );
    }

    #createMessage = createMessage;
    #findMessageById = findMessageById;
    canForward = canForward;
    containsReaction = containsReaction;
    groupEvents = groupEvents;
    startTyping = startTyping;
    stopTyping = stopTyping;

    registerPollVote(
        chatId: MultiUserChatIdentifier,
        threadRootMessageIndex: number | undefined,
        messageId: bigint,
        messageIdx: number,
        answerIdx: number,
        type: "register" | "delete",
    ): Promise<boolean> {
        const userId = this.#liveState.user.userId;

        localMessageUpdates.markPollVote(messageId, {
            answerIndex: answerIdx,
            type,
            userId,
        });

        const newAchievement = !this.#liveState.globalState.achievements.has("voted_on_poll");

        return this.#sendRequest({
            kind: "registerPollVote",
            chatId,
            messageIdx,
            answerIdx,
            voteType: type,
            threadRootMessageIndex,
            newAchievement,
        })
            .then((resp) => resp === "success")
            .catch(() => false);
    }

    deleteMessage(
        id: ChatIdentifier,
        threadRootMessageIndex: number | undefined,
        messageId: bigint,
        asPlatformModerator?: boolean,
    ): Promise<boolean> {
        const chat = this.#liveState.chatSummaries.get(id);

        if (chat === undefined) {
            return Promise.resolve(false);
        }

        const userId = this.#liveState.user.userId;
        localMessageUpdates.markDeleted(messageId, userId);
        undeletingMessagesStore.delete(messageId);

        const recipients = [...chatStateStore.getProp(id, "userIds")];

        rtcConnectionsManager.sendMessage(recipients, {
            kind: "remote_user_deleted_message",
            id,
            messageId,
            userId,
            threadRootMessageIndex,
        });

        function _undelete() {
            rtcConnectionsManager.sendMessage(recipients, {
                kind: "remote_user_undeleted_message",
                id,
                messageId,
                userId,
                threadRootMessageIndex,
            });
            localMessageUpdates.markUndeleted(messageId);
        }

        const newAchievement = !this.#liveState.globalState.achievements.has("deleted_message");

        return this.#sendRequest({
            kind: "deleteMessage",
            chatId: id,
            messageId,
            threadRootMessageIndex,
            asPlatformModerator,
            newAchievement,
        })
            .then((resp) => {
                const success = resp === "success";
                if (!success) {
                    _undelete();
                }
                return success;
            })
            .catch(() => {
                _undelete();
                return false;
            });
    }

    directChatWithBot(chat: ChatSummary): string | undefined {
        if (chat.kind !== "direct_chat") return undefined;
        const them = this.#liveState.userStore.get(chat.them.userId);
        return them?.kind === "bot" ? them.userId : undefined;
    }

    undeleteMessage(
        chatId: ChatIdentifier,
        threadRootMessageIndex: number | undefined,
        msg: Message,
    ): Promise<boolean> {
        const chat = this.#liveState.chatSummaries.get(chatId);

        if (chat === undefined || !msg.deleted) {
            return Promise.resolve(false);
        }

        undeletingMessagesStore.add(msg.messageId);

        return this.#sendRequest({
            kind: "undeleteMessage",
            chatType: chat.kind,
            chatId,
            messageId: msg.messageId,
            threadRootMessageIndex,
        })
            .then((resp) => {
                const success = resp.kind === "success";
                if (success) {
                    localMessageUpdates.markUndeleted(msg.messageId, resp.message.content);
                }
                return success;
            })
            .catch(() => false)
            .finally(() => {
                undeletingMessagesStore.delete(msg.messageId);
            });
    }

    revealDeletedMessage(
        chatId: ChatIdentifier,
        messageId: bigint,
        threadRootMessageIndex: number | undefined,
    ): Promise<boolean> {
        const chat = this.#liveState.chatSummaries.get(chatId);

        if (chat === undefined) {
            return Promise.resolve(false);
        }

        const result =
            chatId.kind === "group_chat" || chatId.kind === "channel"
                ? this.#sendRequest({
                      kind: "getDeletedGroupMessage",
                      chatId,
                      messageId,
                      threadRootMessageIndex,
                  })
                : this.#sendRequest({
                      kind: "getDeletedDirectMessage",
                      userId: chatId.userId,
                      messageId,
                  });

        return result
            .then((resp) => {
                const success = resp.kind === "success";
                if (success) {
                    localMessageUpdates.markContentRevealed(messageId, resp.content);
                }
                return success;
            })
            .catch(() => false);
    }

    revealBlockedMessage(messageId: bigint) {
        localMessageUpdates.markBlockedMessageRevealed(messageId);
    }

    selectReaction(
        chatId: ChatIdentifier,
        userId: string,
        threadRootMessageIndex: number | undefined,
        messageId: bigint,
        reaction: string,
        username: string,
        displayName: string | undefined,
        kind: "add" | "remove",
    ): Promise<boolean> {
        const chat = this.#liveState.chatSummaries.get(chatId);

        if (chat === undefined) {
            return Promise.resolve(false);
        }

        localMessageUpdates.markReaction(messageId, {
            reaction,
            kind,
            userId,
        });

        function undoLocally() {
            localMessageUpdates.markReaction(messageId, {
                reaction,
                kind: kind === "add" ? "remove" : "add",
                userId,
            });
        }

        this.dispatchEvent(new ReactionSelected(messageId, kind));

        const newAchievement = !this.#liveState.globalState.achievements.has("reacted_to_message");

        const result = (
            kind == "add"
                ? this.#sendRequest({
                      kind: "addReaction",
                      chatId,
                      messageId,
                      reaction,
                      username,
                      displayName,
                      threadRootMessageIndex,
                      newAchievement,
                  })
                : this.#sendRequest({
                      kind: "removeReaction",
                      chatId,
                      messageId,
                      reaction,
                      threadRootMessageIndex,
                  })
        )
            .then((resp) => {
                if (resp.kind !== "success") {
                    undoLocally();
                    return false;
                }
                return true;
            })
            .catch((_) => {
                undoLocally();
                return false;
            });

        this.#sendRtcMessage([...this.#liveState.currentChatUserIds], {
            kind: "remote_user_toggled_reaction",
            id: chatId,
            messageId: messageId,
            reaction,
            userId,
            added: kind === "add",
            threadRootMessageIndex,
        });
        return result;
    }

    async #loadThreadEventWindow(
        chat: ChatSummary,
        messageIndex: number,
        threadRootEvent: EventWrapper<Message>,
        initialLoad = false,
    ): Promise<number | undefined> {
        if (threadRootEvent.event.thread === undefined) return undefined;

        const chatId = chat.id;
        const threadRootMessageIndex = threadRootEvent.event.messageIndex;

        const eventsResponse: EventsResponse<ChatEvent> = await this.#sendRequest({
            kind: "chatEventsWindow",
            eventIndexRange: [0, threadRootEvent.event.thread.latestEventIndex],
            chatId,
            messageIndex,
            threadRootMessageIndex: threadRootEvent.event.messageIndex,
            latestKnownUpdate: chat.lastUpdated,
        }).catch(() => "events_failed");

        if (eventsResponse === undefined || eventsResponse === "events_failed") {
            return undefined;
        }

        this.clearThreadEvents();
        await this.#handleThreadEventsResponse(chatId, threadRootMessageIndex, eventsResponse);

        this.dispatchEvent(
            new LoadedMessageWindow(
                { chatId, threadRootMessageIndex: threadRootEvent.event.messageIndex },
                messageIndex,
                initialLoad,
            ),
        );

        return messageIndex;
    }

    async loadEventWindow(
        chatId: ChatIdentifier,
        messageIndex: number,
        threadRootEvent?: EventWrapper<Message>,
        initialLoad = false,
    ): Promise<number | undefined> {
        const clientChat = this.#liveState.chatSummaries.get(chatId);
        const serverChat = this.#liveState.serverChatSummaries.get(chatId);

        if (clientChat === undefined || this.#isPrivatePreview(clientChat)) {
            return Promise.resolve(undefined);
        }

        if (messageIndex >= 0) {
            if (threadRootEvent !== undefined && threadRootEvent.event.thread !== undefined) {
                return this.#loadThreadEventWindow(
                    serverChat ?? clientChat,
                    messageIndex,
                    threadRootEvent,
                    initialLoad,
                );
            }

            const latestMessageIndex = clientChat.latestMessage?.event.messageIndex ?? 0;
            if (messageIndex > latestMessageIndex) {
                messageIndex = latestMessageIndex;
            }

            const range = indexRangeForChat(clientChat);
            const eventsResponse: EventsResponse<ChatEvent> = await this.#sendRequest({
                kind: "chatEventsWindow",
                eventIndexRange: range,
                chatId,
                messageIndex,
                threadRootMessageIndex: undefined,
                latestKnownUpdate: serverChat?.lastUpdated,
            }).catch(() => "events_failed");

            if (eventsResponse === undefined || eventsResponse === "events_failed") {
                return undefined;
            }

            if (await this.#handleEventsResponse(clientChat, eventsResponse, false)) {
                this.dispatchEvent(
                    new LoadedMessageWindow(
                        {
                            chatId: clientChat.id,
                            threadRootMessageIndex: threadRootEvent?.event.messageIndex,
                        },
                        messageIndex,
                        initialLoad,
                    ),
                );
            }

            return messageIndex;
        }
    }

    async #handleEventsResponse(
        chat: ChatSummary,
        resp: EventsResponse<ChatEvent>,
        keepCurrentEvents = true,
    ): Promise<boolean> {
        if (resp === "events_failed") return false;

        if (!keepCurrentEvents) {
            clearServerEvents(chat.id);
            chatStateStore.setProp(chat.id, "userGroupKeys", new Set<string>());
        }

        await this.#updateUserStoreFromEvents(chat.id, resp.events);

        this.#addServerEventsToStores(chat.id, resp.events, undefined, resp.expiredEventRanges);

        if (!this.#liveState.offlineStore) {
            makeRtcConnections(
                this.#liveState.user.userId,
                chat,
                resp.events,
                this.#liveState.userStore,
                this.config.meteredApiKey,
            );
        }

        return true;
    }

    async #updateUserStoreFromCommunityState(id: CommunityIdentifier): Promise<void> {
        const allUserIds = new Set<string>();
        this.#getTruncatedUserIdsFromMembers([
            ...communityStateStore.getProp(id, "members").values(),
        ]).forEach((m) => allUserIds.add(m.userId));
        communityStateStore.getProp(id, "blockedUsers").forEach((u) => allUserIds.add(u));
        communityStateStore.getProp(id, "invitedUsers").forEach((u) => allUserIds.add(u));
        communityStateStore.getProp(id, "referrals").forEach((u) => allUserIds.add(u));
        await this.getMissingUsers(allUserIds);
    }

    // We create add a limited subset of the members to the userstore for performance reasons.
    // We will already be adding users from events so it's not critical that we get all members
    // at this point
    #getTruncatedUserIdsFromMembers(members: Member[]): Member[] {
        const elevated = members.filter((m) => m.role !== "none" && m.role !== "member");
        const rest = members.slice(0, LARGE_GROUP_THRESHOLD);
        return [...elevated, ...rest];
    }

    async #updateUserStoreFromEvents(
        chatId: ChatIdentifier,
        events: EventWrapper<ChatEvent>[],
    ): Promise<void> {
        const userId = this.#liveState.user.userId;
        const allUserIds = new Set<string>();
        this.#getTruncatedUserIdsFromMembers(chatStateStore.getProp(chatId, "members")).forEach(
            (m) => allUserIds.add(m.userId),
        );
        chatStateStore.getProp(chatId, "blockedUsers").forEach((u) => allUserIds.add(u));
        chatStateStore.getProp(chatId, "invitedUsers").forEach((u) => allUserIds.add(u));
        for (const u of userIdsFromEvents(events)) {
            allUserIds.add(u);
        }

        chatStateStore.updateProp(chatId, "userIds", (userIds) => {
            allUserIds.forEach((u) => {
                if (u !== userId) {
                    userIds.add(u);
                }
            });
            return userIds;
        });

        await this.getMissingUsers(allUserIds);
    }

    isTyping = isTyping;
    trackEvent = trackEvent;
    twitterLinkRegex = twitterLinkRegex;
    youtubeRegex = youtubeRegex;
    spotifyRegex = spotifyRegex;
    metricsEqual = metricsEqual;
    getMembersString = getMembersString;
    compareIsNotYouThenUsername = compareIsNotYouThenUsername;
    compareUsername = compareUsername;

    #blockCommunityUserLocally(id: CommunityIdentifier, userId: string): void {
        communityStateStore.updateProp(id, "blockedUsers", (b) => new Set([...b, userId]));
        communityStateStore.updateProp(id, "members", (ms) => {
            ms.delete(userId);
            return new Map(ms);
        });
    }

    #unblockCommunityUserLocally(
        id: CommunityIdentifier,
        userId: string,
        addToMembers: boolean,
    ): void {
        communityStateStore.updateProp(id, "blockedUsers", (b) => {
            return new Set([...b].filter((u) => u !== userId));
        });
        if (addToMembers) {
            communityStateStore.updateProp(id, "members", (ms) => {
                ms.set(userId, {
                    role: "member",
                    userId,
                    displayName: undefined,
                    lapsed: false,
                });
                return new Map(ms);
                return ms;
            });
        }
    }

    #blockUserLocally(chatId: ChatIdentifier, userId: string): void {
        chatStateStore.updateProp(chatId, "blockedUsers", (b) => new Set([...b, userId]));
        chatStateStore.updateProp(chatId, "members", (p) => p.filter((p) => p.userId !== userId));
    }

    #unblockUserLocally(chatId: ChatIdentifier, userId: string, addToMembers: boolean): void {
        chatStateStore.updateProp(chatId, "blockedUsers", (b) => {
            return new Set([...b].filter((u) => u !== userId));
        });
        if (addToMembers) {
            chatStateStore.updateProp(chatId, "members", (p) => [
                ...p,
                {
                    role: "member",
                    userId,
                    displayName: undefined,
                    lapsed: false,
                },
            ]);
        }
    }

    blockCommunityUser(id: CommunityIdentifier, userId: string): Promise<boolean> {
        this.#blockCommunityUserLocally(id, userId);
        return this.#sendRequest({ kind: "blockCommunityUser", id, userId })
            .then((resp) => {
                if (resp.kind !== "success") {
                    this.#unblockCommunityUserLocally(id, userId, true);
                    return false;
                }
                return true;
            })
            .catch(() => {
                this.#unblockCommunityUserLocally(id, userId, true);
                return false;
            });
    }

    unblockCommunityUser(id: CommunityIdentifier, userId: string): Promise<boolean> {
        this.#unblockCommunityUserLocally(id, userId, false);
        return this.#sendRequest({ kind: "unblockCommunityUser", id, userId })
            .then((resp) => {
                if (resp.kind !== "success") {
                    this.#blockCommunityUserLocally(id, userId);
                    return false;
                }
                return true;
            })
            .catch(() => {
                this.#blockCommunityUserLocally(id, userId);
                return false;
            });
    }

    blockUser(chatId: MultiUserChatIdentifier, userId: string): Promise<boolean> {
        this.#blockUserLocally(chatId, userId);
        return this.#sendRequest({ kind: "blockUserFromGroupChat", chatId, userId })
            .then((resp) => {
                if (resp !== "success") {
                    this.#unblockUserLocally(chatId, userId, true);
                    return false;
                }
                return true;
            })
            .catch(() => {
                this.#unblockUserLocally(chatId, userId, true);
                return false;
            });
    }

    unblockUser(chatId: MultiUserChatIdentifier, userId: string): Promise<boolean> {
        this.#unblockUserLocally(chatId, userId, false);
        return this.#sendRequest({ kind: "unblockUserFromGroupChat", chatId, userId })
            .then((resp) => {
                if (resp !== "success") {
                    this.#blockUserLocally(chatId, userId);
                    return false;
                }
                return true;
            })
            .catch(() => {
                this.#blockUserLocally(chatId, userId);
                return false;
            });
    }

    formatDisappearingMessageTime(
        milliseconds: number,
        formatter: MessageFormatter = this.config.i18nFormatter,
    ): string {
        return formatDisappearingMessageTime(milliseconds, formatter);
    }

    formatDuration = formatDuration;
    durationFromMilliseconds = durationFromMilliseconds;
    nullUser = nullUser;
    toTitleCase = toTitleCase;
    enableAllProposalFilters = enableAllProposalFilters;
    disableAllProposalFilters = disableAllProposalFilters;
    toggleProposalFilter = toggleProposalFilter;
    formatTimeRemaining = formatTimeRemaining;
    formatLastOnlineDate = formatLastOnlineDate;
    buildUserAvatarUrl = buildUserAvatarUrl;
    buildUsernameList = buildUsernameList;
    groupMessagesByDate = groupMessagesByDate;
    fillMessage = fillMessage;
    audioRecordingMimeType = audioRecordingMimeType;
    isDisplayNameValid = isDisplayNameValid;
    isUsernameValid = isUsernameValid;

    async createDirectChat(chatId: DirectChatIdentifier): Promise<boolean> {
        if (!this.#liveState.userStore.has(chatId.userId)) {
            const user = await this.getUser(chatId.userId);
            if (user === undefined) {
                return false;
            }
        }
        createDirectChat(chatId);
        return true;
    }

    #isPrivatePreview(chat: ChatSummary): boolean {
        return chat.kind === "group_chat" && chat.membership === undefined && !chat.public;
    }

    setSelectedChat(
        chatId: ChatIdentifier,
        messageIndex?: number,
        threadMessageIndex?: number,
    ): void {
        const clientChat = this.#liveState.chatSummaries.get(chatId);
        const serverChat = this.#liveState.serverChatSummaries.get(chatId);

        if (clientChat === undefined) {
            return;
        }

        setSelectedChat(this, clientChat, serverChat, messageIndex, threadMessageIndex);

        this.#userLookupForMentions = undefined;

        const { selectedChat, focusMessageIndex } = this.#liveState;
        if (selectedChat !== undefined) {
            if (focusMessageIndex !== undefined) {
                this.loadEventWindow(chatId, focusMessageIndex, undefined, true).then(() => {
                    if (serverChat !== undefined) {
                        this.#loadChatDetails(serverChat);
                    }
                });
            } else {
                this.loadPreviousMessages(chatId, undefined, true).then(() => {
                    if (serverChat !== undefined) {
                        this.#loadChatDetails(serverChat);
                    }
                });
            }
            if (selectedChat.kind === "direct_chat") {
                const them = this.#liveState.userStore.get(selectedChat.them.userId);
                // Refresh user details if they are more than 5 minutes out of date
                if (
                    them === undefined ||
                    Date.now() - Number(them.updated) > 5 * ONE_MINUTE_MILLIS
                ) {
                    this.getUser(selectedChat.them.userId);
                }
            }
        }
    }

    openThreadFromMessageIndex(_chatId: ChatIdentifier, messageIndex: number): void {
        const event = this.#liveState.events.find(
            (ev) => ev.event.kind === "message" && ev.event.messageIndex === messageIndex,
        ) as EventWrapper<Message> | undefined;
        if (event !== undefined) {
            this.openThread(event, event.event.thread === undefined);
        }
    }

    openThread(threadRootEvent: EventWrapper<Message>, initiating: boolean): void {
        this.clearThreadEvents();
        selectedMessageContext.update((context) => {
            if (context) {
                return {
                    ...context,
                    threadRootMessageIndex: threadRootEvent.event.messageIndex,
                };
            }
            return context;
        });

        const context = this.#liveState.selectedMessageContext;
        if (context) {
            if (!initiating) {
                if (this.#liveState.focusThreadMessageIndex !== undefined) {
                    this.loadEventWindow(
                        context.chatId,
                        this.#liveState.focusThreadMessageIndex,
                        threadRootEvent,
                        true,
                    );
                } else {
                    this.loadPreviousMessages(context.chatId, threadRootEvent, true);
                }
            }
            this.dispatchEvent(new ThreadSelected(threadRootEvent, initiating));
        }
    }

    closeThread(): void {
        selectedMessageContext.update((context) => {
            if (context) {
                return { chatId: context.chatId };
            }
        });
        this.dispatchEvent(new ThreadClosed());
    }

    clearThreadEvents(): void {
        threadServerEventsStore.set([]);
    }

    async loadThreadMessages(
        chatId: ChatIdentifier,
        range: [number, number],
        startIndex: number,
        ascending: boolean,
        threadRootMessageIndex: number,
        clearEvents: boolean,
        initialLoad = false,
    ): Promise<void> {
        const chat = this.#liveState.chatSummaries.get(chatId);

        if (chat === undefined) {
            return Promise.resolve();
        }

        const context = { chatId, threadRootMessageIndex };

        if (!messageContextsEqual(context, this.#liveState.selectedMessageContext)) return;

        const eventsResponse: EventsResponse<ChatEvent> = await this.#sendRequest({
            kind: "chatEvents",
            chatType: chat.kind,
            chatId,
            eventIndexRange: range,
            startIndex,
            ascending,
            threadRootMessageIndex,
            latestKnownUpdate: chat.lastUpdated,
        }).catch(() => "events_failed");

        if (!messageContextsEqual(context, this.#liveState.selectedMessageContext)) {
            // the selected thread has changed while we were loading the messages
            return;
        }

        if (eventsResponse !== undefined && eventsResponse !== "events_failed") {
            if (clearEvents) {
                threadServerEventsStore.set([]);
            }
            await this.#handleThreadEventsResponse(chatId, threadRootMessageIndex, eventsResponse);

            if (!this.#liveState.offlineStore) {
                makeRtcConnections(
                    this.#liveState.user.userId,
                    chat,
                    this.#liveState.threadEvents,
                    this.#liveState.userStore,
                    this.config.meteredApiKey,
                );
            }

            if (ascending) {
                this.dispatchEvent(new LoadedNewMessages({ chatId, threadRootMessageIndex }));
            } else {
                this.dispatchEvent(
                    new LoadedPreviousMessages({ chatId, threadRootMessageIndex }, initialLoad),
                );
            }
        }
    }

    async #handleThreadEventsResponse(
        chatId: ChatIdentifier,
        threadRootMessageIndex: number,
        resp: EventsResponse<ChatEvent>,
    ): Promise<EventWrapper<ChatEvent>[]> {
        if (resp === "events_failed") return [];

        const context = { chatId, threadRootMessageIndex };

        // make sure that the message context (chatId or threadRootMessageIndex) has not changed
        if (!messageContextsEqual(context, this.#liveState.selectedMessageContext)) return [];

        await this.#updateUserStoreFromEvents(chatId, resp.events);

        this.#addServerEventsToStores(chatId, resp.events, threadRootMessageIndex, []);

        for (const event of resp.events) {
            if (event.event.kind === "message") {
                unconfirmed.delete(context, event.event.messageId);
            }
        }
        return resp.events;
    }

    removeChat(chatId: ChatIdentifier): void {
        if (this.#liveState.uninitializedDirectChats.has(chatId)) {
            removeUninitializedDirectChat(chatId);
        }
        if (this.#liveState.groupPreviews.has(chatId)) {
            removeGroupPreview(chatId);
        }
        if (this.#liveState.chatSummaries.has(chatId)) {
            localChatSummaryUpdates.markRemoved(chatId);
        }
    }

    removeCommunity(id: CommunityIdentifier): void {
        this.#removeCommunityLocally(id);
    }

    clearSelectedChat = clearSelectedChat;
    diffGroupPermissions = diffGroupPermissions;

    messageContentFromFile(file: File): Promise<AttachmentContent> {
        return messageContentFromFile(file, this.#liveState.isDiamond);
    }

    formatFileSize = formatFileSize;

    haveCommunityPermissionsChanged(p1: CommunityPermissions, p2: CommunityPermissions): boolean {
        const args = mergeKeepingOnlyChanged(p1, p2);
        return Object.keys(args).length > 0;
    }

    haveGroupPermissionsChanged(p1: ChatPermissions, p2: ChatPermissions): boolean {
        return this.diffGroupPermissions(p1, p2) !== undefined;
    }

    hasAccessGateChanged(
        currentConfig: AccessGateConfig,
        originalConfig: AccessGateConfig,
    ): boolean {
        if (currentConfig === originalConfig) return false;
        const current = currentConfig.gate;
        const original = originalConfig.gate;
        if (current.kind !== original.kind) return true;
        if (currentConfig.expiry !== originalConfig.expiry) return true;
        if (isNeuronGate(current) && isNeuronGate(original)) {
            return (
                current.governanceCanister !== original.governanceCanister ||
                current.minDissolveDelay !== original.minDissolveDelay ||
                current.minStakeE8s !== original.minStakeE8s
            );
        }
        if (isPaymentGate(current) && isPaymentGate(original)) {
            return (
                current.ledgerCanister !== original.ledgerCanister ||
                current.amount !== original.amount
            );
        }
        if (isBalanceGate(current) && isBalanceGate(original)) {
            return (
                current.ledgerCanister !== original.ledgerCanister ||
                current.minBalance !== original.minBalance
            );
        }
        if (isCredentialGate(current) && isCredentialGate(original)) {
            return JSON.stringify(current.credential) !== JSON.stringify(original.credential);
        }
        if (isCompositeGate(current) && isCompositeGate(original)) {
            return JSON.stringify(current) !== JSON.stringify(original);
        }
        return false;
    }

    getTokenDetailsForAccessGate(gate: AccessGate): CryptocurrencyDetails | undefined {
        if (gate.kind === "neuron_gate") {
            return this.tryGetNervousSystem(gate.governanceCanister)?.token;
        } else if (gate.kind === "payment_gate" || gate.kind === "token_balance_gate") {
            return this.tryGetCryptocurrency(gate.ledgerCanister);
        }
    }

    getMinDissolveDelayDays(gate: AccessGate): number | undefined {
        if (isNeuronGate(gate)) {
            return gate.minDissolveDelay
                ? gate.minDissolveDelay / (24 * 60 * 60 * 1000)
                : undefined;
        }
    }

    getPaymentAmount(gate: AccessGate): bigint | undefined {
        return isPaymentGate(gate) ? gate.amount : undefined;
    }

    getMinStakeInTokens(gate: AccessGate): number | undefined {
        if (isNeuronGate(gate)) {
            return gate.minStakeE8s ? gate.minStakeE8s / E8S_PER_TOKEN : undefined;
        }
    }

    earliestLoadedThreadIndex(): number | undefined {
        return this.#liveState.threadEvents.length === 0
            ? undefined
            : this.#liveState.threadEvents[0].index;
    }

    previousThreadMessagesCriteria(thread: ThreadSummary): [number, boolean] {
        const minLoadedEventIndex = this.earliestLoadedThreadIndex();
        if (minLoadedEventIndex === undefined) {
            return [thread.latestEventIndex, false];
        }
        return [minLoadedEventIndex - 1, false];
    }

    async loadPreviousMessages(
        chatId: ChatIdentifier,
        threadRootEvent?: EventWrapper<Message>,
        initialLoad = false,
    ): Promise<void> {
        const serverChat = this.#liveState.serverChatSummaries.get(chatId);

        if (serverChat === undefined || this.#isPrivatePreview(serverChat)) {
            return Promise.resolve();
        }

        if (threadRootEvent !== undefined && threadRootEvent.event.thread !== undefined) {
            const thread = threadRootEvent.event.thread;
            const [index, ascending] = this.previousThreadMessagesCriteria(thread);
            return this.loadThreadMessages(
                chatId,
                [0, thread.latestEventIndex],
                index,
                ascending,
                threadRootEvent.event.messageIndex,
                false,
                initialLoad,
            );
        }

        const criteria = this.#previousMessagesCriteria(serverChat);

        const eventsResponse = criteria
            ? await this.#loadEvents(serverChat, criteria[0], criteria[1])
            : undefined;

        if (eventsResponse === undefined || eventsResponse === "events_failed") {
            return;
        }

        if (await this.#handleEventsResponse(serverChat, eventsResponse)) {
            this.dispatchEvent(
                new LoadedPreviousMessages(
                    { chatId, threadRootMessageIndex: threadRootEvent?.event.messageIndex },
                    initialLoad,
                ),
            );
        }
    }

    #loadEvents(
        serverChat: ChatSummary,
        startIndex: number,
        ascending: boolean,
    ): Promise<EventsResponse<ChatEvent>> {
        return this.#sendRequest({
            kind: "chatEvents",
            chatType: serverChat.kind,
            chatId: serverChat.id,
            eventIndexRange: indexRangeForChat(serverChat),
            startIndex,
            ascending,
            threadRootMessageIndex: undefined,
            latestKnownUpdate: serverChat.lastUpdated,
        }).catch(() => "events_failed");
    }

    #previousMessagesCriteria(serverChat: ChatSummary): [number, boolean] | undefined {
        if (serverChat.latestEventIndex < 0) {
            return undefined;
        }

        const minLoadedEventIndex = this.#earliestLoadedIndex(serverChat.id);
        if (minLoadedEventIndex === undefined) {
            return [serverChat.latestEventIndex, false];
        }
        const minVisibleEventIndex = this.earliestAvailableEventIndex(serverChat);
        return minLoadedEventIndex !== undefined && minLoadedEventIndex > minVisibleEventIndex
            ? [minLoadedEventIndex - 1, false]
            : undefined;
    }

    earliestAvailableEventIndex(chat: ChatSummary): number {
        return chat.kind === "direct_chat" ? 0 : chat.minVisibleEventIndex;
    }

    #earliestLoadedIndex(chatId: ChatIdentifier): number | undefined {
        const confirmedLoaded = confirmedEventIndexesLoaded(chatId);
        return confirmedLoaded.length > 0 ? confirmedLoaded.index(0) : undefined;
    }

    async loadNewMessages(
        chatId: ChatIdentifier,
        threadRootEvent?: EventWrapper<Message>,
    ): Promise<void> {
        const serverChat = this.#liveState.serverChatSummaries.get(chatId);

        if (serverChat === undefined || this.#isPrivatePreview(serverChat)) {
            return Promise.resolve();
        }

        if (threadRootEvent !== undefined && threadRootEvent.event.thread !== undefined) {
            const thread = threadRootEvent.event.thread;
            const [index, ascending] = this.#newThreadMessageCriteria(thread);
            return this.loadThreadMessages(
                chatId,
                [0, thread.latestEventIndex],
                index,
                ascending,
                threadRootEvent.event.messageIndex,
                false,
            );
        }

        const criteria = this.#newMessageCriteria(serverChat);

        const eventsResponse = criteria
            ? await this.#loadEvents(serverChat, criteria[0], criteria[1])
            : undefined;

        if (eventsResponse === undefined || eventsResponse === "events_failed") {
            return;
        }

        await this.#handleEventsResponse(serverChat, eventsResponse);

        this.dispatchEvent(
            new LoadedNewMessages({
                chatId,
                threadRootMessageIndex: threadRootEvent?.event.messageIndex,
            }),
        );
    }

    morePreviousMessagesAvailable(
        chatId: ChatIdentifier,
        threadRootEvent?: EventWrapper<Message>,
    ): boolean {
        if (threadRootEvent !== undefined) {
            const earliestIndex = this.earliestLoadedThreadIndex();
            return earliestIndex === undefined || earliestIndex > 0;
        }

        const chat = this.#liveState.chatSummaries.get(chatId);

        return (
            chat !== undefined &&
            chat.latestEventIndex >= 0 &&
            (this.#earliestLoadedIndex(chatId) ?? Number.MAX_VALUE) >
                this.earliestAvailableEventIndex(chat)
        );
    }

    moreNewMessagesAvailable(
        chatId: ChatIdentifier,
        threadRootEvent?: EventWrapper<Message>,
    ): boolean {
        if (threadRootEvent !== undefined && threadRootEvent.event.thread !== undefined) {
            return (
                (this.#confirmedThreadUpToEventIndex() ?? -1) <
                threadRootEvent.event.thread.latestEventIndex
            );
        }
        const serverChat = this.#liveState.serverChatSummaries.get(chatId);

        return (
            serverChat !== undefined &&
            (this.#confirmedUpToEventIndex(serverChat.id) ?? -1) < serverChat.latestEventIndex
        );
    }

    async #loadCommunityDetails(community: CommunitySummary): Promise<void> {
        const resp: CommunityDetailsResponse = await this.#sendRequest({
            kind: "getCommunityDetails",
            id: community.id,
            communityLastUpdated: community.lastUpdated,
        }).catch(() => "failure");
        if (resp !== "failure") {
            const [lapsed, members] = partition(resp.members, (m) => m.lapsed);
            communityStateStore.setProp(
                community.id,
                "members",
                new Map(members.map((m) => [m.userId, m])),
            );
            communityStateStore.setProp(community.id, "blockedUsers", resp.blockedUsers);
            communityStateStore.setProp(
                community.id,
                "lapsedMembers",
                new Set(lapsed.map((m) => m.userId)),
            );
            communityStateStore.setProp(community.id, "invitedUsers", resp.invitedUsers);
            communityStateStore.setProp(community.id, "rules", resp.rules);
            communityStateStore.setProp(community.id, "userGroups", resp.userGroups);
            communityStateStore.setProp(community.id, "referrals", resp.referrals);
            communityStateStore.setProp(
                community.id,
                "bots",
                resp.bots.reduce((all, b) => all.set(b.id, b.permissions), new Map()),
            );
            communityStateStore.setProp(community.id, "apiKeys", resp.apiKeys);
        }
        await this.#updateUserStoreFromCommunityState(community.id);
    }

    async #loadChatDetails(serverChat: ChatSummary): Promise<void> {
        // currently this is only meaningful for group chats, but we'll set it up generically just in case
        if (serverChat.kind === "group_chat" || serverChat.kind === "channel") {
            const resp: GroupChatDetailsResponse = await this.#sendRequest({
                kind: "getGroupDetails",
                chatId: serverChat.id,
                chatLastUpdated: serverChat.lastUpdated,
            }).catch(() => "failure");
            if (resp !== "failure") {
                const members = resp.members.filter((m) => !m.lapsed);
                const lapsed = new Set(resp.members.filter((m) => m.lapsed).map((m) => m.userId));
                chatStateStore.setProp(serverChat.id, "lapsedMembers", lapsed);
                chatStateStore.setProp(serverChat.id, "members", members);
                chatStateStore.setProp(
                    serverChat.id,
                    "membersMap",
                    resp.members.reduce((all, m) => {
                        all.set(m.userId, m);
                        return all;
                    }, new Map()),
                );
                chatStateStore.setProp(serverChat.id, "blockedUsers", resp.blockedUsers);
                chatStateStore.setProp(serverChat.id, "invitedUsers", resp.invitedUsers);
                chatStateStore.setProp(serverChat.id, "pinnedMessages", resp.pinnedMessages);
                chatStateStore.setProp(serverChat.id, "rules", resp.rules);
                chatStateStore.setProp(
                    serverChat.id,
                    "bots",
                    resp.bots.reduce((all, b) => all.set(b.id, b.permissions), new Map()),
                );
                chatStateStore.setProp(serverChat.id, "apiKeys", resp.apiKeys);
            }
            await this.#updateUserStoreFromEvents(serverChat.id, []);
        } else if (serverChat.kind === "direct_chat") {
            // TODO fix this when we have the apis
            // chatStateStore.setProp(
            //     serverChat.id,
            //     "bots",
            //     new Map<string, ExternalBotPermissions>([
            //         [
            //             "p2zjm-6obya-fjjpk-mqlfa",
            //             {
            //                 messagePermissions: ["text"],
            //                 chatPermissions: [],
            //                 communityPermissions: [],
            //             },
            //         ],
            //     ]),
            // );
        }
    }

    achievementLogo(id: number): string {
        return `${this.config.achievementUrlPath.replace(
            "{canisterId}",
            this.config.userIndexCanister,
        )}/achievement_logo/${id}`;
    }

    // this is unavoidably duplicated from the agent
    #rehydrateDataContent<T extends DataContent>(
        dataContent: T,
        blobType: "blobs" | "avatar" = "blobs",
    ): T {
        const ref = dataContent.blobReference;
        return ref !== undefined
            ? {
                  ...dataContent,
                  blobData: undefined,
                  blobUrl: buildBlobUrl(
                      this.config.blobUrlPattern,
                      ref.canisterId,
                      ref.blobId,
                      blobType,
                  ),
              }
            : dataContent;
    }

    async #refreshUpdatedEvents(
        serverChat: ChatSummary,
        updatedEvents: UpdatedEvent[],
    ): Promise<void> {
        const confirmedLoaded = confirmedEventIndexesLoaded(serverChat.id);
        const confirmedThreadLoaded = this.#liveState.confirmedThreadEventIndexesLoaded;
        const selectedThreadRootMessageIndex =
            this.#liveState.selectedMessageContext?.threadRootMessageIndex;
        const selectedChatId = this.#liveState.selectedChatId;

        // Partition the updated events into those that belong to the currently selected thread and those that don't
        const [currentChatEvents, currentThreadEvents] = updatedEvents.reduce(
            ([chat, thread], e) => {
                if (e.threadRootMessageIndex !== undefined) {
                    if (
                        e.threadRootMessageIndex === selectedThreadRootMessageIndex &&
                        chatIdentifiersEqual(serverChat.id, selectedChatId) &&
                        indexIsInRanges(e.eventIndex, confirmedThreadLoaded)
                    ) {
                        thread.push(e.eventIndex);
                    }
                } else {
                    if (indexIsInRanges(e.eventIndex, confirmedLoaded)) {
                        chat.push(e.eventIndex);
                    }
                }
                return [chat, thread];
            },
            [[], []] as [number[], number[]],
        );

        const chatEventsPromise =
            currentChatEvents.length === 0
                ? Promise.resolve()
                : (serverChat.kind === "direct_chat"
                      ? this.#sendRequest({
                            kind: "chatEventsByEventIndex",
                            chatId: serverChat.them,
                            eventIndexes: currentChatEvents,
                            threadRootMessageIndex: undefined,
                            latestKnownUpdate: serverChat.lastUpdated,
                        }).catch(() => "events_failed" as EventsResponse<ChatEvent>)
                      : this.#sendRequest({
                            kind: "chatEventsByEventIndex",
                            chatId: serverChat.id,
                            eventIndexes: currentChatEvents,
                            threadRootMessageIndex: undefined,
                            latestKnownUpdate: serverChat.lastUpdated,
                        }).catch(() => "events_failed" as EventsResponse<ChatEvent>)
                  ).then((resp) => {
                      if (resp !== "events_failed") {
                          resp.events.forEach((e) => {
                              if (
                                  e.event.kind === "message" &&
                                  e.event.content.kind === "video_call_content"
                              ) {
                                  this.dispatchEvent(
                                      new VideoCallMessageUpdated(serverChat.id, e.event.messageId),
                                  );
                              }
                          });
                      }
                      return this.#handleEventsResponse(serverChat, resp);
                  });

        const threadEventPromise =
            currentThreadEvents.length === 0
                ? Promise.resolve()
                : this.#sendRequest({
                      kind: "chatEventsByEventIndex",
                      chatId: serverChat.id,
                      eventIndexes: currentThreadEvents,
                      threadRootMessageIndex: selectedThreadRootMessageIndex,
                      latestKnownUpdate: serverChat.lastUpdated,
                  })
                      .catch(() => "events_failed" as EventsResponse<ChatEvent>)
                      .then((resp) =>
                          this.#handleThreadEventsResponse(
                              serverChat.id,
                              // eslint-disable-next-line @typescript-eslint/no-non-null-assertion
                              selectedThreadRootMessageIndex!,
                              resp,
                          ),
                      );

        await Promise.all([chatEventsPromise, threadEventPromise]);
        return;
    }

    #newThreadMessageCriteria(thread: ThreadSummary): [number, boolean] {
        const loadedUpTo = this.#confirmedThreadUpToEventIndex();

        if (loadedUpTo === undefined) {
            return [thread.latestEventIndex, false];
        }

        return [loadedUpTo + 1, true];
    }

    #newMessageCriteria(serverChat: ChatSummary): [number, boolean] | undefined {
        if (serverChat.latestEventIndex < 0) {
            return undefined;
        }

        const loadedUpTo = this.#confirmedUpToEventIndex(serverChat.id);

        if (loadedUpTo === undefined) {
            return [serverChat.latestEventIndex, false];
        }

        return loadedUpTo < serverChat.latestEventIndex ? [loadedUpTo + 1, true] : undefined;
    }

    #confirmedUpToEventIndex(chatId: ChatIdentifier): number | undefined {
        const ranges = confirmedEventIndexesLoaded(chatId).subranges();
        if (ranges.length > 0) {
            return ranges[0].high;
        }
        return undefined;
    }

    #confirmedThreadUpToEventIndex(): number | undefined {
        const ranges = get(confirmedThreadEventIndexesLoadedStore).subranges();
        if (ranges.length > 0) {
            return ranges[0].high;
        }
        return undefined;
    }

    messageIsReadByThem(chatId: ChatIdentifier, messageIndex: number): boolean {
        const chat = this.#liveState.chatSummaries.get(chatId);
        return chat !== undefined && messageIsReadByThem(chat, messageIndex);
    }

    #addPinnedMessage(chatId: ChatIdentifier, messageIndex: number): void {
        chatStateStore.updateProp(chatId, "pinnedMessages", (s) => {
            return new Set([...s, messageIndex]);
        });
    }

    #removePinnedMessage(chatId: ChatIdentifier, messageIndex: number): void {
        chatStateStore.updateProp(chatId, "pinnedMessages", (s) => {
            return new Set([...s].filter((idx) => idx !== messageIndex));
        });
    }

    unpinMessage(chatId: MultiUserChatIdentifier, messageIndex: number): Promise<boolean> {
        this.#removePinnedMessage(chatId, messageIndex);
        return this.#sendRequest({ kind: "unpinMessage", chatId, messageIndex })
            .then((resp) => {
                if (resp !== "success") {
                    this.#addPinnedMessage(chatId, messageIndex);
                    return false;
                }
                return true;
            })
            .catch(() => {
                this.#addPinnedMessage(chatId, messageIndex);
                return false;
            });
    }

    pinMessage(chatId: MultiUserChatIdentifier, messageIndex: number): Promise<boolean> {
        this.#addPinnedMessage(chatId, messageIndex);
        return this.#sendRequest({
            kind: "pinMessage",
            chatId,
            messageIndex,
        })
            .then((resp) => {
                if (resp.kind !== "success" && resp.kind !== "no_change") {
                    this.#removePinnedMessage(chatId, messageIndex);
                    return false;
                }
                if (resp.kind === "success") {
                    this.markPinnedMessagesRead(chatId, resp.timestamp);
                }
                return true;
            })
            .catch(() => {
                this.#removePinnedMessage(chatId, messageIndex);
                return false;
            });
    }

    #removeMessage(
        chatId: ChatIdentifier,
        messageId: bigint,
        userId: string,
        threadRootMessageIndex: number | undefined,
    ): void {
        if (userId === this.#liveState.user.userId) {
            const userIds = chatStateStore.getProp(chatId, "userIds");
            rtcConnectionsManager.sendMessage([...userIds], {
                kind: "remote_user_removed_message",
                id: chatId,
                messageId: messageId,
                userId: userId,
                threadRootMessageIndex,
            });
        }
        const context = { chatId, threadRootMessageIndex };
        unconfirmed.delete(context, messageId);
        messagesRead.removeUnconfirmedMessage(context, messageId);
    }

    toggleProposalFilterMessageExpansion = toggleProposalFilterMessageExpansion;
    groupWhile = groupWhile;
    sameUser = sameUser;

    forwardMessage(messageContext: MessageContext, msg: Message): void {
        this.sendMessageWithContent(
            messageContext,
            { ...msg.content },
            msg.blockLevelMarkdown,
            [],
            true,
        );
    }

    #addServerEventsToStores(
        chatId: ChatIdentifier,
        newEvents: EventWrapper<ChatEvent>[],
        threadRootMessageIndex: number | undefined,
        expiredEventRanges: ExpiredEventsRange[],
    ): void {
        if (newEvents.length === 0 && expiredEventRanges.length === 0) {
            return;
        }

        if (
            threadRootMessageIndex === undefined &&
            !isContiguous(chatId, newEvents, expiredEventRanges)
        ) {
            return;
        }

        if (threadRootMessageIndex !== undefined && !isContiguousInThread(newEvents)) {
            return;
        }

        const context = { chatId, threadRootMessageIndex };
        const myUserId = this.#liveState.user.userId;
        const now = BigInt(Date.now());
        const recentlyActiveCutOff = now - BigInt(12 * ONE_HOUR);

        // To ensure we keep the chat summary up to date, if these events are in the main event list, check if there is
        // now a new latest message and if so, mark it as a local chat summary update.
        let latestMessageIndex =
            threadRootMessageIndex === undefined
                ? this.#liveState.serverChatSummaries.get(chatId)?.latestMessageIndex ?? -1
                : undefined;
        let newLatestMessage: EventWrapper<Message> | undefined = undefined;

        const anyFailedMessages = failedMessagesStore.has(context);

        for (const event of newEvents) {
            if (event.event.kind === "message") {
                const { content, messageIndex, messageId } = event.event;
                if (anyFailedMessages && failedMessagesStore.delete(context, messageId)) {
                    this.#sendRequest({
                        kind: "deleteFailedMessage",
                        chatId,
                        messageId,
                        threadRootMessageIndex,
                    });
                }
                const inflightMessagePromise = this.#inflightMessagePromises.get(messageId);
                if (inflightMessagePromise !== undefined) {
                    // If we reach here, then a message is currently being sent but the update call is yet to complete.
                    // So given that we have received the message from the backend we know that the message has
                    // successfully been sent, so we resolve the promise early.
                    this.#inflightMessagePromises.delete(messageId);

                    let result: SendMessageSuccess | TransferSuccess = {
                        kind: "success",
                        timestamp: event.timestamp,
                        messageIndex: event.event.messageIndex,
                        eventIndex: event.index,
                        expiresAt: event.expiresAt,
                    };
                    if (content.kind === "crypto_content") {
                        result = {
                            ...result,
                            kind: "transfer_success",
                            transfer: content.transfer as CompletedCryptocurrencyTransfer,
                        };
                    }
                    inflightMessagePromise(result);
                }
                if (unconfirmed.delete(context, messageId)) {
                    messagesRead.confirmMessage(context, messageIndex, messageId);
                }
                // If the message was sent by the current user, mark it as read
                if (
                    event.event.sender === myUserId &&
                    !messagesRead.isRead(context, messageIndex, messageId)
                ) {
                    messagesRead.markMessageRead(context, messageIndex, messageId);
                }
                if (latestMessageIndex !== undefined && messageIndex > latestMessageIndex) {
                    newLatestMessage = event as EventWrapper<Message>;
                    latestMessageIndex = messageIndex;
                }
            }
            if (event.timestamp > recentlyActiveCutOff) {
                const userId = activeUserIdFromEvent(event.event);
                if (userId !== undefined && userId !== myUserId) {
                    this.#recentlyActiveUsersTracker.track(userId, event.timestamp);
                }
            }
        }

        if (threadRootMessageIndex === undefined) {
            chatStateStore.updateProp(chatId, "serverEvents", (events) =>
                mergeServerEvents(events, newEvents, context),
            );
            if (newLatestMessage !== undefined) {
                updateSummaryWithConfirmedMessage(chatId, newLatestMessage);
            }
            const selectedThreadRootMessageIndex = this.#liveState.selectedThreadRootMessageIndex;
            if (selectedThreadRootMessageIndex !== undefined) {
                const threadRootEvent = newEvents.find(
                    (e) =>
                        e.event.kind === "message" &&
                        e.event.messageIndex === selectedThreadRootMessageIndex,
                );
                if (threadRootEvent !== undefined) {
                    this.dispatchEvent(
                        new ChatUpdated({
                            chatId,
                            threadRootMessageIndex: selectedThreadRootMessageIndex,
                        }),
                    );
                }
            }
        } else if (messageContextsEqual(context, this.#liveState.selectedMessageContext)) {
            threadServerEventsStore.update((events) =>
                mergeServerEvents(events, newEvents, context),
            );
        }

        if (expiredEventRanges.length > 0) {
            chatStateStore.updateProp(chatId, "expiredEventRanges", (ranges) => {
                const merged = new DRange();
                merged.add(ranges);
                expiredEventRanges.forEach((r) => merged.add(r.start, r.end));
                return merged;
            });
        }
    }

    async #sendMessageWebRtc(
        clientChat: ChatSummary,
        messageEvent: EventWrapper<Message>,
        threadRootMessageIndex: number | undefined,
    ): Promise<void> {
        rtcConnectionsManager.sendMessage([...chatStateStore.getProp(clientChat.id, "userIds")], {
            kind: "remote_user_sent_message",
            id: clientChat.id,
            messageEvent: serialiseMessageForRtc(messageEvent),
            userId: this.#liveState.user.userId,
            threadRootMessageIndex,
        });
    }

    deleteFailedMessage(
        chatId: ChatIdentifier,
        event: EventWrapper<Message>,
        threadRootMessageIndex?: number,
    ): Promise<void> {
        failedMessagesStore.delete({ chatId, threadRootMessageIndex }, event.event.messageId);
        return this.#sendRequest({
            kind: "deleteFailedMessage",
            chatId,
            messageId: event.event.messageId,
            threadRootMessageIndex,
        });
    }

    async retrySendMessage(
        messageContext: MessageContext,
        event: EventWrapper<Message>,
    ): Promise<void> {
        const { chatId, threadRootMessageIndex } = messageContext;
        const chat = this.#liveState.chatSummaries.get(chatId);
        if (chat === undefined) {
            return;
        }

        const currentEvents = this.#eventsForMessageContext(messageContext);
        const [nextEventIndex, nextMessageIndex] =
            threadRootMessageIndex !== undefined
                ? nextEventAndMessageIndexesForThread(currentEvents)
                : nextEventAndMessageIndexes();

        // remove the *original* event from the failed store
        await this.deleteFailedMessage(chatId, event, threadRootMessageIndex);

        // regenerate the indexes for the retry message
        const retryEvent = {
            ...event,
            index: nextEventIndex,
            timestamp: BigInt(Date.now()),
            event: {
                ...event.event,
                messageIndex: nextMessageIndex,
            },
        };

        // add the *new* event to unconfirmed
        unconfirmed.add(messageContext, retryEvent);

        // TODO - what about mentions?
        this.#sendMessageCommon(chat, messageContext, retryEvent, [], true);
    }

    async #sendMessageCommon(
        chat: ChatSummary,
        messageContext: MessageContext,
        eventWrapper: EventWrapper<Message>,
        mentioned: User[] = [],
        retrying: boolean,
    ): Promise<SendMessageResponse> {
        const { chatId, threadRootMessageIndex } = messageContext;

        let acceptedRules: AcceptedRules | undefined = undefined;
        if (this.#rulesNeedAccepting()) {
            acceptedRules = await this.#promptForRuleAcceptance();
            if (acceptedRules === undefined) {
                return CommonResponses.failure();
            }
        }

        let pin: string | undefined = undefined;

        if (this.#liveState.pinNumberRequired && isTransfer(eventWrapper.event.content)) {
            pin = await this.#promptForCurrentPin("pinNumber.enterPinInfo");
        }

        if (this.#throttleSendMessage()) {
            return Promise.resolve({ kind: "message_throttled" });
        }

        if (!retrying) {
            this.#postSendMessage(chat, eventWrapper, threadRootMessageIndex);
        }

        const canRetry = canRetryMessage(eventWrapper.event.content);

        const messageFilterFailed = doesMessageFailFilter(
            eventWrapper.event,
            get(messageFiltersStore),
        );

        const messageId = eventWrapper.event.messageId;
        const newAchievement = this.#isNewSendMessageAchievement(
            messageContext,
            eventWrapper.event,
        );
        const ledger = this.#extractLedgerFromContent(eventWrapper.event.content);

        const sendMessagePromise: Promise<SendMessageResponse> = new Promise((resolve) => {
            this.#inflightMessagePromises.set(messageId, resolve);
            this.#sendStreamRequest(
                {
                    kind: "sendMessage",
                    chatType: chat.kind,
                    messageContext,
                    user: this.#liveState.user,
                    mentioned,
                    event: eventWrapper,
                    acceptedRules,
                    messageFilterFailed,
                    pin,
                    newAchievement,
                },
                undefined,
                ledger !== undefined ? 2 * DEFAULT_WORKER_TIMEOUT : undefined,
            ).subscribe({
                onResult: (response) => {
                    if (response === "accepted") {
                        unconfirmed.markAccepted(messageContext, messageId);
                        return;
                    }
                    this.#inflightMessagePromises.delete(messageId);
                    const [resp, msg] = response;
                    if (resp.kind === "success" || resp.kind === "transfer_success") {
                        const event = mergeSendMessageResponse(msg, resp);
                        this.#addServerEventsToStores(chat.id, [event], threadRootMessageIndex, []);
                    } else {
                        if (resp.kind == "rules_not_accepted") {
                            this.#markChatRulesAcceptedLocally(false);
                        } else if (resp.kind == "community_rules_not_accepted") {
                            this.#markCommunityRulesAcceptedLocally(false);
                        } else if (
                            resp.kind === "pin_incorrect" ||
                            resp.kind === "pin_required" ||
                            resp.kind === "too_main_failed_pin_attempts"
                        ) {
                            pinNumberFailureStore.set(resp as PinNumberFailures);
                        }

                        this.#onSendMessageFailure(
                            chatId,
                            msg.messageId,
                            threadRootMessageIndex,
                            eventWrapper,
                            canRetry,
                            resp,
                        );
                    }

                    resolve(resp);
                },
                onError: () => {
                    this.#inflightMessagePromises.delete(messageId);
                    this.#onSendMessageFailure(
                        chatId,
                        messageId,
                        threadRootMessageIndex,
                        eventWrapper,
                        canRetry,
                        undefined,
                    );

                    return resolve(CommonResponses.failure());
                },
            });
        });

        // `sendMessagePromise` is resolved either when the update call which initially sent the message completes, or
        // if the message is found when reading new events
        return sendMessagePromise.then((resp) => {
            if (resp.kind === "success" || resp.kind === "transfer_success") {
                if (ledger !== undefined) {
                    lastCryptoSent.set(ledger);
                    this.refreshAccountBalance(ledger);
                }
                if (threadRootMessageIndex !== undefined) {
                    trackEvent("sent_threaded_message");
                } else {
                    if (chat.kind === "direct_chat") {
                        trackEvent("sent_direct_message");
                    } else {
                        if (chat.public) {
                            trackEvent("sent_public_group_message");
                        } else {
                            trackEvent("sent_private_group_message");
                        }
                    }
                }
                if (eventWrapper.event.repliesTo !== undefined) {
                    // double counting here which I think is OK since we are limited to string events
                    trackEvent("replied_to_message");
                }

                if (acceptedRules?.chat !== undefined) {
                    this.#markChatRulesAcceptedLocally(true);
                }
                if (acceptedRules?.community !== undefined) {
                    this.#markCommunityRulesAcceptedLocally(true);
                }
            }
            return resp;
        });
    }

    #extractLedgerFromContent(content: MessageContent): string | undefined {
        switch (content.kind) {
            case "crypto_content":
            case "prize_content_initial":
                return content.transfer.ledger;

            case "prize_content":
                return content.token;

            case "p2p_swap_content":
            case "p2p_swap_content_initial":
                return content.token0.ledger;

            default:
                return undefined;
        }
    }

    #isNewSendMessageAchievement(message_context: MessageContext, message: Message): boolean {
        let achievement: Achievement | undefined = undefined;

        switch (message.content.kind) {
            case "audio_content":
                achievement = "sent_audio";
                break;
            case "crypto_content":
                achievement = "sent_crypto";
                break;
            case "file_content":
                achievement = "sent_file";
                break;
            case "giphy_content":
                achievement = "sent_giphy";
                break;
            case "image_content":
                achievement = "sent_image";
                break;
            case "meme_fighter_content":
                achievement = "sent_meme";
                break;
            case "p2p_swap_content_initial":
                achievement = "sent_swap_offer";
                break;
            case "poll_content":
                achievement = "sent_poll";
                break;
            case "prize_content_initial":
                achievement = "sent_prize";
                break;
            case "text_content":
                achievement = "sent_text";
                break;
            case "video_call_content":
                achievement = "started_call";
                break;
            case "video_content":
                achievement = "sent_video";
                break;
        }

        const achievements: Achievement[] = [];

        if (achievement !== undefined) {
            achievements.push(achievement);
        }

        if (message_context.chatId.kind === "direct_chat") {
            achievements.push("sent_direct_message");
        }

        if (message.forwarded) {
            achievements.push("forwarded_message");
        }

        if (message.repliesTo !== undefined) {
            achievements.push("quote_replied");
        } else if (
            message_context.threadRootMessageIndex !== undefined &&
            message.messageIndex == 0
        ) {
            achievements.push("replied_in_thread");
        }

        for (const a of achievements.values()) {
            if (!this.#liveState.globalState.achievements.has(a as Achievement)) {
                return true;
            }
        }

        return false;
    }

    #rulesNeedAccepting(): boolean {
        const chatRules = this.#liveState.currentChatRules;
        const chat = this.#liveState.selectedChat;
        if (chat === undefined || chatRules === undefined) {
            return false;
        }

        const communityRules = this.#liveState.currentCommunityRules;
        const community = this.#liveState.selectedCommunity;

        console.debug(
            "RULES: rulesNeedAccepting",
            chatRules.enabled,
            chat.membership?.rulesAccepted,
            communityRules?.enabled,
            community?.membership?.rulesAccepted,
        );

        return (
            (chatRules.enabled && !(chat.membership?.rulesAccepted ?? false)) ||
            ((communityRules?.enabled ?? true) && !(community?.membership?.rulesAccepted ?? false))
        );
    }

    combineRulesText(
        chatRules: VersionedRules | undefined,
        communityRules: VersionedRules | undefined,
    ): string {
        const chatRulesEnabled = chatRules?.enabled ?? false;
        const communityRulesEnabled = communityRules?.enabled ?? false;
        const chatRulesText = chatRulesEnabled ? chatRules?.text : "";
        const communityRulesText = communityRulesEnabled ? communityRules?.text : "";
        const lineBreak = chatRulesEnabled && communityRulesEnabled ? "\n" : "";
        return chatRulesText + lineBreak + communityRulesText;
    }

    #markChatRulesAcceptedLocally(rulesAccepted: boolean) {
        const selectedChatId = this.#liveState.selectedChatId;
        if (selectedChatId !== undefined) {
            localChatSummaryUpdates.markUpdated(selectedChatId, { rulesAccepted });
        }
    }

    #markCommunityRulesAcceptedLocally(rulesAccepted: boolean) {
        const selectedCommunityId = this.#liveState.selectedCommunity?.id;
        if (selectedCommunityId !== undefined) {
            localCommunitySummaryUpdates.updateRulesAccepted(selectedCommunityId, rulesAccepted);
        }
    }

    #eventsForMessageContext({
        threadRootMessageIndex,
    }: MessageContext): EventWrapper<ChatEvent>[] {
        if (threadRootMessageIndex === undefined) return this.#liveState.events;
        return this.#liveState.threadEvents;
    }

    eventExpiry(chat: ChatSummary, timestamp: number): number | undefined {
        if (chat.kind === "group_chat" || chat.kind === "channel") {
            if (chat.eventsTTL !== undefined) {
                return timestamp + Number(chat.eventsTTL);
            }
        }
        return undefined;
    }

    async sendMessageWithContent(
        messageContext: MessageContext,
        content: MessageContent,
        blockLevelMarkdown: boolean,
        mentioned: User[] = [],
        forwarded: boolean = false,
        msgFn?: (idx: number) => Message,
    ): Promise<SendMessageResponse> {
        const { chatId, threadRootMessageIndex } = messageContext;
        const chat = this.#liveState.chatSummaries.get(chatId);
        if (chat === undefined) {
            return Promise.resolve(CommonResponses.failure());
        }

        const draftMessage = this.#liveState.draftMessages.get(messageContext);
        const currentEvents = this.#eventsForMessageContext(messageContext);
        const [nextEventIndex, nextMessageIndex] =
            threadRootMessageIndex !== undefined
                ? nextEventAndMessageIndexesForThread(currentEvents)
                : nextEventAndMessageIndexes();

        const msg = msgFn
            ? msgFn(nextMessageIndex)
            : this.#createMessage(
                  this.#liveState.user.userId,
                  nextMessageIndex,
                  content,
                  blockLevelMarkdown,
                  draftMessage?.replyingTo,
                  forwarded,
              );

        const timestamp = Date.now();
        const event = {
            event: msg,
            index: nextEventIndex,
            timestamp: BigInt(timestamp),
            expiresAt: threadRootMessageIndex ? undefined : this.eventExpiry(chat, timestamp),
        };

        return this.#sendMessageCommon(chat, messageContext, event, mentioned, false);
    }

    #throttleSendMessage(): boolean {
        return shouldThrottle(this.#liveState.isDiamond);
    }

    sendMessageWithAttachment(
        messageContext: MessageContext,
        textContent: string | undefined,
        blockLevelMarkdown: boolean,
        attachment: AttachmentContent | undefined,
        mentioned: User[] = [],
    ): void {
        this.sendMessageWithContent(
            messageContext,
            this.#getMessageContent(textContent, attachment),
            blockLevelMarkdown,
            mentioned,
            false,
        );
    }

    #getMessageContent(
        text: string | undefined,
        captioned: CaptionedContent | undefined,
    ): MessageContent {
        return captioned
            ? { ...captioned, caption: text }
            : ({
                  kind: "text_content",
                  text: text ?? "",
              } as MessageContent);
    }

    #onSendMessageFailure(
        chatId: ChatIdentifier,
        messageId: bigint,
        threadRootMessageIndex: number | undefined,
        event: EventWrapper<Message>,
        canRetry: boolean,
        response?: SendMessageResponse,
    ) {
        this.#removeMessage(chatId, messageId, this.#liveState.user.userId, threadRootMessageIndex);

        if (canRetry) {
            failedMessagesStore.add({ chatId, threadRootMessageIndex }, event);
        }

        if (response !== undefined) {
            console.error("Error sending message", JSON.stringify(response));
        }

        if (!isTransfer(event.event.content)) {
            this.dispatchEvent(new SendMessageFailed(!canRetry));
        }
    }

    #postSendMessage(
        chat: ChatSummary,
        messageEvent: EventWrapper<Message>,
        threadRootMessageIndex: number | undefined,
    ) {
        const context = { chatId: chat.id, threadRootMessageIndex };
        this.dispatchEvent(new SendingMessage(context));

        // HACK - we need to defer this very slightly so that we can guarantee that we handle SendingMessage events
        // *before* the new message is added to the unconfirmed store. Is this nice? No it is not.
        window.setTimeout(() => {
            if (!isTransfer(messageEvent.event.content)) {
                unconfirmed.add(context, messageEvent);
            }

            failedMessagesStore.delete(context, messageEvent.event.messageId);

            // mark our own messages as read manually since we will not be observing them
            messagesRead.markMessageRead(
                context,
                messageEvent.event.messageIndex,
                messageEvent.event.messageId,
            );
            // Mark all existing messages as read
            if (messageEvent.event.messageIndex > 0) {
                messagesRead.markReadUpTo(context, messageEvent.event.messageIndex - 1);
            }

            draftMessagesStore.delete(context);

            if (!isTransfer(messageEvent.event.content)) {
                this.#sendMessageWebRtc(chat, messageEvent, threadRootMessageIndex).then(() => {
                    this.dispatchEvent(new SentMessage(context, messageEvent));
                });
            }
        }, 0);
    }

    buildCryptoTransferText(
        formatter: MessageFormatter,
        myUserId: string,
        senderId: string,
        content: CryptocurrencyContent,
        me: boolean,
    ): string | undefined {
        return buildCryptoTransferText(
            formatter,
            myUserId,
            senderId,
            content,
            me,
            get(cryptoLookup),
        );
    }

    buildTransactionLink(
        formatter: MessageFormatter,
        transfer: CryptocurrencyTransfer,
    ): string | undefined {
        return buildTransactionLink(formatter, transfer, get(cryptoLookup));
    }

    buildTransactionUrl(transactionIndex: bigint, ledger: string): string | undefined {
        return buildTransactionUrlByIndex(transactionIndex, ledger, get(cryptoLookup));
    }

    getFirstUnreadMention(chat: ChatSummary): Mention | undefined {
        return messagesRead.getFirstUnreadMention(chat);
    }

    markAllRead(chat: ChatSummary) {
        messagesRead.markAllRead(chat);
    }

    markAllReadForCurrentScope() {
        this.#liveState.chatSummariesList.forEach((chat) => messagesRead.markAllRead(chat));
    }

    getDisplayDate = getDisplayDate;
    isSocialVideoLink = isSocialVideoLink;
    containsSocialVideoLink = containsSocialVideoLink;
    calculateMediaDimensions = calculateMediaDimensions;
    dataToBlobUrl = dataToBlobUrl;
    askForNotificationPermission = askForNotificationPermission;
    setSoftDisabled = setSoftDisabled;
    gaTrack = gaTrack;

    editMessageWithAttachment(
        messageContext: MessageContext,
        textContent: string | undefined,
        blockLevelMarkdown: boolean,
        attachment: AttachmentContent | undefined,
        editingEvent: EventWrapper<Message>,
    ): Promise<boolean> {
        const chat = this.#liveState.chatSummaries.get(messageContext.chatId);

        if (chat === undefined) {
            return Promise.resolve(false);
        }

        if (textContent || attachment) {
            if (textContent && editingEvent.event.content.kind === "text_content") {
                const disabledLinks = extractDisabledLinks(editingEvent.event.content.text);
                textContent = disableLinksInText(textContent, disabledLinks);
            }

            const captioned =
                attachment ??
                (isCaptionedContent(editingEvent.event.content)
                    ? editingEvent.event.content
                    : undefined);

            const msg = {
                ...editingEvent.event,
                edited: true,
                content: this.#getMessageContent(textContent ?? undefined, captioned),
            };
            localMessageUpdates.markContentEdited(msg.messageId, msg.content);
            draftMessagesStore.delete(messageContext);

            const updatedBlockLevelMarkdown =
                msg.blockLevelMarkdown === blockLevelMarkdown ? undefined : blockLevelMarkdown;
            if (updatedBlockLevelMarkdown !== undefined) {
                localMessageUpdates.setBlockLevelMarkdown(msg.messageId, updatedBlockLevelMarkdown);
            }

            const newAchievement = !this.#liveState.globalState.achievements.has("edited_message");

            return this.#sendRequest({
                kind: "editMessage",
                chatId: chat.id,
                msg,
                threadRootMessageIndex: messageContext.threadRootMessageIndex,
                blockLevelMarkdown: updatedBlockLevelMarkdown,
                newAchievement,
            })
                .then((resp) => {
                    if (resp !== "success") {
                        localMessageUpdates.revertEditedContent(msg.messageId);
                        return false;
                    }
                    return true;
                })
                .catch(() => {
                    localMessageUpdates.revertEditedContent(msg.messageId);
                    return false;
                });
        }
        return Promise.resolve(false);
    }

    hideLinkPreview(
        messageContext: MessageContext,
        event: EventWrapper<Message>,
        link: string,
    ): Promise<boolean> {
        if (event.event.content.kind !== "text_content") {
            return Promise.resolve(false);
        }

        const text = disableLinksInText(event.event.content.text, [link]);

        const msg = {
            ...event.event,
            content: this.#getMessageContent(text, undefined),
        };
        localMessageUpdates.markLinkRemoved(msg.messageId, msg.content);

        return this.#sendRequest({
            kind: "editMessage",
            chatId: messageContext.chatId,
            msg,
            threadRootMessageIndex: messageContext.threadRootMessageIndex,
            newAchievement: false,
        })
            .then((resp) => {
                if (resp !== "success") {
                    localMessageUpdates.revertLinkRemoved(msg.messageId);
                    return false;
                }
                return true;
            })
            .catch(() => {
                localMessageUpdates.revertEditedContent(msg.messageId);
                return false;
            });
    }

    notificationReceived(notification: Notification): void {
        let chatId: ChatIdentifier;
        let threadRootMessageIndex: number | undefined = undefined;
        let eventIndex: number;
        switch (notification.kind) {
            case "direct_notification":
            case "direct_reaction":
            case "direct_message_tipped":
            case "group_notification":
            case "group_reaction":
            case "group_message_tipped":
            case "channel_notification":
            case "channel_reaction":
            case "channel_message_tipped": {
                chatId = notification.chatId;
                eventIndex = notification.messageEventIndex;
                if ("threadRootMessageIndex" in notification) {
                    threadRootMessageIndex = notification.threadRootMessageIndex;
                }
                break;
            }

            case "added_to_channel_notification":
                return;
        }

        const serverChat = this.#liveState.serverChatSummaries.get(chatId);
        if (serverChat === undefined) {
            return;
        }

        if (!isMessageNotification(notification)) {
            // TODO first clear the existing cache entry
            return;
        }

        const minVisibleEventIndex =
            serverChat.kind === "direct_chat" ? 0 : serverChat.minVisibleEventIndex;
        const latestEventIndex = Math.max(eventIndex, serverChat.latestEventIndex);

        // Load the event
        this.#sendRequest({
            kind: "chatEvents",
            chatType: serverChat.kind,
            chatId,
            eventIndexRange: [minVisibleEventIndex, latestEventIndex],
            startIndex: eventIndex,
            ascending: false,
            threadRootMessageIndex,
            latestKnownUpdate: serverChat.lastUpdated,
        })
            .then((resp) => {
                if (resp === "events_failed") return resp;
                if (!this.isChatPrivate(serverChat)) return resp;

                const ev = resp.events.find((e) => e.index === eventIndex);
                if (ev !== undefined) {
                    if (
                        ev.event.kind === "message" &&
                        ev.event.content.kind === "video_call_content"
                    ) {
                        this.dispatchEvent(
                            RemoteVideoCallStartedEvent.create(
                                chatId,
                                this.#liveState.user.userId,
                                ev.event as Message<VideoCallContent>,
                                ev.timestamp,
                            ),
                        );
                    }
                }
                return resp;
            })
            .catch(() => {
                console.warn("Failed to load event from notification");
            });
    }

    #handleConfirmedMessageSentByOther(
        serverChat: ChatSummary,
        messageEvent: EventWrapper<Message>,
        threadRootMessageIndex: number | undefined,
    ) {
        const confirmedLoaded = confirmedEventIndexesLoaded(serverChat.id);

        if (indexIsInRanges(messageEvent.index, confirmedLoaded)) {
            // We already have this confirmed message
            return;
        }

        const isAdjacentToAlreadyLoadedEvents =
            indexIsInRanges(messageEvent.index - 1, confirmedLoaded) ||
            indexIsInRanges(messageEvent.index + 1, confirmedLoaded);

        if (!isAdjacentToAlreadyLoadedEvents) {
            return;
        }

        this.#sendRequest({
            kind: "rehydrateMessage",
            chatId: serverChat.id,
            message: messageEvent,
            threadRootMessageIndex,
            latestKnownUpdate: serverChat.lastUpdated,
        }).then((m) => {
            this.#handleEventsResponse(serverChat, {
                events: [m],
                expiredEventRanges: [],
                expiredMessageRanges: [],
                latestEventIndex: undefined,
            });
        });
    }

    setFocusMessageIndex(chatId: ChatIdentifier, messageIndex: number | undefined): void {
        chatStateStore.setProp(chatId, "focusMessageIndex", messageIndex);
    }

    setFocusThreadMessageIndex(chatId: ChatIdentifier, messageIndex: number | undefined): void {
        chatStateStore.setProp(chatId, "focusThreadMessageIndex", messageIndex);
    }

    expandDeletedMessages(chatId: ChatIdentifier, messageIndexes: Set<number>): void {
        chatStateStore.updateProp(chatId, "expandedDeletedMessages", (data) => {
            return new Set([...messageIndexes, ...data]);
        });
    }

    remoteUserToggledReaction(
        events: EventWrapper<ChatEvent>[],
        message: RemoteUserToggledReaction,
    ): void {
        const matchingMessage = this.#findMessageById(message.messageId, events);
        const kind = message.added ? "add" : "remove";

        if (matchingMessage !== undefined) {
            this.dispatchEvent(new ReactionSelected(message.messageId, kind));

            localMessageUpdates.markReaction(message.messageId, {
                reaction: message.reaction,
                kind: message.added ? "add" : "remove",
                userId: message.userId,
            });
        }
    }

    /**
     * We *may* be able to conclude that the user meets the gate purely through
     * reference to the user data in which case we don't need to do anything else
     */
    doesUserMeetAccessGates(gates: AccessGate[]): boolean {
        return gates.every((g) => this.doesUserMeetAccessGate(g));
    }

    doesUserMeetAccessGate(gate: AccessGate): boolean {
        if (isCompositeGate(gate)) {
            return gate.operator === "and"
                ? gate.gates.every((g) => this.doesUserMeetAccessGate(g))
                : gate.gates.some((g) => this.doesUserMeetAccessGate(g));
        } else {
            if (gate.kind === "diamond_gate") {
                return this.#liveState.user.diamondStatus.kind !== "inactive";
            } else if (gate.kind === "lifetime_diamond_gate") {
                return this.#liveState.user.diamondStatus.kind === "lifetime";
            } else if (gate.kind === "unique_person_gate") {
                return this.#liveState.user.isUniquePerson;
            } else {
                return false;
            }
        }
    }

    gatePreprocessingRequired(gates: AccessGate[]): boolean {
        return this.#getAllPreprocessLeafGates(gates).length > 0;
    }

    #getAllPreprocessLeafGates(gates: AccessGate[]): PreprocessedGate[] {
        return gates.reduce((all, g) => {
            if (isCompositeGate(g)) {
                all.push(...this.#getAllPreprocessLeafGates(g.gates));
            } else {
                if (shouldPreprocessGate(g)) {
                    all.push(g);
                }
            }
            return all;
        }, [] as PreprocessedGate[]);
    }

    /**
     * When joining a channel it is possible that both the channel & the community
     * have access gates so we need to work out all applicable gates for the chat
     * Note that we only return gates if we are not already a member (or our membership is lapsed).
     * We may also optionally exclude gates for things we are invited to in some scenariose
     */
    accessGatesForChat(chat: MultiUserChat, excludeInvited: boolean = false): EnhancedAccessGate[] {
        const gates: EnhancedAccessGate[] = [];
        const community =
            chat.kind === "channel" ? this.getCommunityForChannel(chat.id) : undefined;
        if (
            community !== undefined &&
            community.gateConfig.gate.kind !== "no_gate" &&
            (community.membership.role === "none" || community.membership.lapsed) &&
            (!community.isInvited || !excludeInvited)
        ) {
            gates.push({
                level: "community",
                expiry: community.gateConfig.expiry,
                ...community.gateConfig.gate,
            });
        }
        if (
            chat.gateConfig.gate.kind !== "no_gate" &&
            (chat.membership.role === "none" || chat.membership.lapsed) &&
            (!chat.isInvited || !excludeInvited)
        ) {
            gates.push({
                level: chat.level,
                expiry: chat.gateConfig.expiry,
                ...chat.gateConfig.gate,
            });
        }
        return gates;
    }

    #handleWebRtcMessage(msg: WebRtcMessage): void {
        if (msg.kind === "remote_video_call_started") {
            const ev = createRemoteVideoStartedEvent(msg);
            if (ev) {
                this.dispatchEvent(ev);
            }
            return;
        }
        if (msg.kind === "remote_video_call_ended") {
            const ev = createRemoteVideoEndedEvent(msg);
            if (ev) {
                this.dispatchEvent(ev);
            }
            return;
        }
        const fromChatId = filterWebRtcMessage(msg);
        if (fromChatId === undefined) return;

        // this means we have a selected chat but it doesn't mean it's the same as this message
        const parsedMsg = parseWebRtcMessage(fromChatId, msg);
        const { selectedChat, threadEvents, events } = this.#liveState;

        if (
            selectedChat !== undefined &&
            chatIdentifiersEqual(fromChatId, selectedChat.id) &&
            parsedMsg.threadRootMessageIndex === this.#liveState.selectedThreadRootMessageIndex
        ) {
            this.#handleWebRtcMessageInternal(
                fromChatId,
                parsedMsg,
                parsedMsg.threadRootMessageIndex === undefined ? events : threadEvents,
                parsedMsg.threadRootMessageIndex,
            );
        } else {
            if (
                parsedMsg.kind === "remote_user_sent_message" &&
                parsedMsg.threadRootMessageIndex === undefined
            ) {
                unconfirmed.add({ chatId: fromChatId }, parsedMsg.messageEvent);
            }
        }
    }

    #handleWebRtcMessageInternal(
        fromChatId: ChatIdentifier,
        msg: WebRtcMessage,
        events: EventWrapper<ChatEvent>[],
        threadRootMessageIndex: number | undefined,
    ): void {
        switch (msg.kind) {
            case "remote_user_typing":
                typing.startTyping(
                    { chatId: fromChatId, threadRootMessageIndex: msg.threadRootMessageIndex },
                    msg.userId,
                );
                break;
            case "remote_user_stopped_typing":
                typing.stopTyping(msg.userId);
                break;
            case "remote_user_toggled_reaction":
                this.remoteUserToggledReaction(events, msg);
                break;
            case "remote_user_deleted_message":
                localMessageUpdates.markDeleted(msg.messageId, msg.userId);
                break;
            case "remote_user_removed_message":
                this.#removeMessage(fromChatId, msg.messageId, msg.userId, threadRootMessageIndex);
                break;
            case "remote_user_undeleted_message":
                localMessageUpdates.markUndeleted(msg.messageId);
                break;
            case "remote_user_sent_message":
                this.#remoteUserSentMessage(fromChatId, msg, events, threadRootMessageIndex);
                break;
            case "remote_user_read_message":
                unconfirmedReadByThem.add(BigInt(msg.messageId));
                break;
        }
    }

    #remoteUserSentMessage(
        chatId: ChatIdentifier,
        message: RemoteUserSentMessage,
        events: EventWrapper<ChatEvent>[],
        threadRootMessageIndex: number | undefined,
    ) {
        const existing = this.#findMessageById(message.messageEvent.event.messageId, events);
        if (existing !== undefined) {
            return;
        }

        const [eventIndex, messageIndex] =
            threadRootMessageIndex !== undefined
                ? nextEventAndMessageIndexesForThread(events)
                : nextEventAndMessageIndexes();

        const context = { chatId, threadRootMessageIndex };

        this.dispatchEvent(new SendingMessage(context));

        window.setTimeout(() => {
            unconfirmed.add(context, {
                ...message.messageEvent,
                index: eventIndex,
                event: {
                    ...message.messageEvent.event,
                    messageIndex,
                },
            });

            this.dispatchEvent(new SentMessage(context, message.messageEvent));
        }, 0);
    }

    checkUsername(username: string, isBot: boolean): Promise<CheckUsernameResponse> {
        return this.#sendRequest({ kind: "checkUsername", username, isBot });
    }

    searchUsers(searchTerm: string, maxResults = 20): Promise<UserSummary[]> {
        return this.#sendRequest({ kind: "searchUsers", searchTerm, maxResults })
            .then((resp) => {
                userStore.addMany(resp);
                return resp;
            })
            .catch(() => []);
    }

    lookupChatSummary(chatId: ChatIdentifier): ChatSummary | undefined {
        return this.#liveState.allChats.get(chatId);
    }

    searchUsersForInvite(
        searchTerm: string,
        maxResults: number,
        level: Level,
        newGroup: boolean,
        canInviteUsers: boolean,
    ): Promise<[UserSummary[], UserSummary[]]> {
        if (level === "channel") {
            // Put the existing channel members into a map for quick lookup
            const channelMembers = newGroup
                ? undefined
                : new Map(this.#liveState.currentChatMembers.map((m) => [m.userId, m]));

            // First try searching the community members and return immediately if there are already enough matches
            // or if the caller does not have permission to invite users to the community
            const communityMatches = this.#searchCommunityUsersForChannelInvite(
                searchTerm,
                maxResults,
                channelMembers,
            );
            if (!canInviteUsers || communityMatches.length >= maxResults) {
                return Promise.resolve([communityMatches, []]);
            }

            // Search the global user list and overfetch if there are existing members we might need to remove
            const maxToSearch = newGroup ? maxResults : maxResults * 2;
            return this.searchUsers(searchTerm, maxToSearch).then((globalMatches) => {
                if (!newGroup) {
                    // Remove any existing members from the global matches until there are at most `maxResults`
                    // TODO: Ideally we would return the total number of matches from the server and use that
                    const maxToKeep = globalMatches.length < maxToSearch ? 0 : maxResults;
                    keepMax(globalMatches, (u) => !channelMembers?.has(u.userId), maxToKeep);
                }

                const matches = [];

                // Add the global matches to the results, but only if they are not already in the community matches
                for (const match of globalMatches) {
                    if (matches.length >= maxResults) {
                        break;
                    }
                    if (!communityMatches.some((m) => m.userId === match.userId)) {
                        matches.push(match);
                    }
                }

                return [communityMatches, matches];
            });
        } else {
            // Search the global user list and overfetch if there are existing members we might need to remove
            const maxToSearch = newGroup ? maxResults : maxResults * 2;
            return this.searchUsers(searchTerm, maxToSearch).then((matches) => {
                if (!newGroup) {
                    // Put the existing users in a map for easy lookup - for communities the existing members
                    // are already in a map
                    const existing =
                        level === "community"
                            ? this.#liveState.currentCommunityMembers
                            : new Map(this.#liveState.currentChatMembers.map((m) => [m.userId, m]));

                    // Remove any existing members from the global matches until there are at most `maxResults`
                    // TODO: Ideally we would return the total number of matches from the server and use that
                    const maxToKeep = matches.length < maxToSearch ? 0 : maxResults;
                    keepMax(matches, (u) => !existing.has(u.userId), maxToKeep);
                }
                return [[], matches];
            });
        }
    }

    searchCommunityMembersToAdd(
        searchTerm: string,
        maxResults: number,
    ): Promise<[UserSummary[], UserSummary[]]> {
        // Put the existing channel members into a map for quick lookup
        const channelMembers = new Map(
            this.#liveState.currentChatMembers.map((m) => [m.userId, m]),
        );

        // Search the community members excluding the existing channel members
        const communityMatches = this.#searchCommunityUsersForChannelInvite(
            searchTerm,
            maxResults,
            channelMembers,
        );

        return Promise.resolve([communityMatches, []]);
    }

    #searchCommunityUsersForChannelInvite(
        term: string,
        maxResults: number,
        channelMembers: Map<string, Member> | undefined,
    ): UserSummary[] {
        const termLower = term.toLowerCase();
        const matches: UserSummary[] = [];
        for (const [userId, member] of this.#liveState.currentCommunityMembers) {
            let user = this.#liveState.userStore.get(userId);
            if (user?.username !== undefined) {
                const displayName = member.displayName ?? user.displayName;
                if (
                    user.username.toLowerCase().includes(termLower) ||
                    (displayName !== undefined && displayName.toLowerCase().includes(termLower))
                ) {
                    if (channelMembers === undefined || !channelMembers.has(userId)) {
                        if (member.displayName !== undefined) {
                            user = { ...user, displayName: member.displayName };
                        }
                        matches.push(user);
                        if (matches.length >= maxResults) {
                            break;
                        }
                    }
                }
            }
        }
        return matches;
    }

    clearReferralCode(): void {
        localStorage.removeItem("openchat_referredby");
        this.#referralCode = undefined;
    }

    setReferralCode(code: string) {
        localStorage.setItem("openchat_referredby", code);
        this.#referralCode = code;
    }

    #extractReferralCodeFromPath(): string | undefined {
        const qs = new URLSearchParams(window.location.search);
        return qs.get("ref") ?? undefined;
    }

    captureReferralCode(): boolean {
        const code = this.#extractReferralCodeFromPath();
        let captured = false;
        if (code) {
            gaTrack("captured_referral_code", "registration");
            localStorage.setItem("openchat_referredby", code);
            captured = true;
        }
        this.#referralCode = localStorage.getItem("openchat_referredby") ?? undefined;
        return captured;
    }

    getReferringUser(): Promise<UserSummary | undefined> {
        return this.#referralCode === undefined
            ? Promise.resolve(undefined)
            : this.getUser(this.#referralCode);
    }

    registerBot(principal: string, bot: ExternalBot): Promise<boolean> {
        return this.#sendRequest({
            kind: "registerBot",
            principal,
            bot,
        }).catch((err) => {
            this.#logger.error("Failed to register bot: ", err);
            return false;
        });
    }

    removeBot(botId: string): Promise<boolean> {
        return this.#sendRequest({
            kind: "removeBot",
            botId,
        }).catch((err) => {
            this.#logger.error("Failed to register bot: ", err);
            return false;
        });
    }

    updateRegisteredBot(
        id: string,
        principal?: string,
        ownerId?: string,
        avatarUrl?: string,
        endpoint?: string,
        definition?: BotDefinition,
    ): Promise<boolean> {
        return this.#sendRequest({
            kind: "updateRegisteredBot",
            id,
            principal,
            ownerId,
            avatarUrl,
            endpoint,
            definition,
        }).catch((err) => {
            this.#logger.error("Failed to update registered bot: ", err);
            return false;
        });
    }

    registerUser(username: string): Promise<RegisterUserResponse> {
        return this.#sendRequest({
            kind: "registerUser",
            username,
            referralCode: this.#referralCode,
        })
            .then((res) => {
                console.log("register user response: ", res);
                if (res.kind === "success") {
                    gaTrack("registered_user", "registration", res.userId);
                    if (this.#referralCode !== undefined) {
                        gaTrack("registered_user_with_referral_code", "registration");
                    }
                }

                switch (res.kind) {
                    case "success":
                    case "referral_code_invalid":
                    case "referral_code_already_claimed":
                    case "referral_code_expired":
                        this.clearReferralCode();
                }

                return res;
            })
            .catch(() => ({ kind: "internal_error" }));
    }

    getCurrentUser(): Promise<CurrentUserResponse> {
        return new Promise((resolve, reject) => {
            let resolved = false;
            this.#sendStreamRequest({ kind: "getCurrentUser" }).subscribe({
                onResult: (user) => {
                    if (user.kind === "created_user") {
                        userCreatedStore.set(true);
                        currentUser.set(user);
                        this.#setDiamondStatus(user.diamondStatus);
                    }
                    if (!resolved) {
                        // we want to resolve the promise with the first response from the stream so that
                        // we are not waiting unnecessarily
                        resolve(user);
                        resolved = true;
                    }
                },
                onError: (err) => {
                    console.log("Stream error: ", err);
                    reject(err);
                },
            });
        });
    }

    getDisplayNameById(userId: string, communityMembers?: Map<string, Member>): string {
        return this.getDisplayName(this.#liveState.userStore.get(userId), communityMembers);
    }

    getDisplayName(
        user: { userId: string; username: string; displayName?: string } | undefined,
        communityMembers?: Map<string, Member>,
    ): string {
        if (user !== undefined) {
            const member = communityMembers?.get(user.userId);
            const displayName = member?.displayName ?? user.displayName ?? user.username;
            if (displayName?.length > 0) {
                return displayName;
            }
        }

        return this.config.i18nFormatter("unknownUser");
    }

    subscriptionExists(p256dh_key: string): Promise<boolean> {
        return this.#sendRequest({ kind: "subscriptionExists", p256dh_key }).catch(() => false);
    }

    pushSubscription(subscription: PushSubscriptionJSON): Promise<void> {
        return this.#sendRequest({ kind: "pushSubscription", subscription });
    }

    removeSubscription(subscription: PushSubscriptionJSON): Promise<void> {
        return this.#sendRequest({ kind: "removeSubscription", subscription });
    }

    #inviteUsersLocally(
        id: MultiUserChatIdentifier | CommunityIdentifier,
        userIds: string[],
    ): void {
        if (id.kind === "community") {
            communityStateStore.updateProp(id, "invitedUsers", (b) => new Set([...b, ...userIds]));
        } else {
            chatStateStore.updateProp(id, "invitedUsers", (b) => new Set([...b, ...userIds]));
        }
    }

    #uninviteUsersLocally(
        id: MultiUserChatIdentifier | CommunityIdentifier,
        userIds: string[],
    ): void {
        if (id.kind === "community") {
            communityStateStore.updateProp(id, "invitedUsers", (b) => {
                return new Set([...b].filter((u) => !userIds.includes(u)));
            });

            const community = this.#liveState.communities.get({
                kind: "community",
                communityId: id.communityId,
            });

            if (community !== undefined) {
                for (const channel of community.channels) {
                    this.#uninviteUsersLocally(channel.id, userIds);
                }
            }
        } else {
            chatStateStore.updateProp(id, "invitedUsers", (b) => {
                return new Set([...b].filter((u) => !userIds.includes(u)));
            });
        }
    }

    inviteUsers(
        id: MultiUserChatIdentifier | CommunityIdentifier,
        userIds: string[],
    ): Promise<boolean> {
        this.#inviteUsersLocally(id, userIds);
        return this.#sendRequest({
            kind: "inviteUsers",
            id,
            userIds,
            callerUsername: this.#liveState.user.username,
        })
            .then((resp) => {
                if (!resp) {
                    this.#uninviteUsersLocally(id, userIds);
                }
                return resp;
            })
            .catch(() => {
                this.#uninviteUsersLocally(id, userIds);
                return false;
            });
    }

    cancelInvites(
        id: MultiUserChatIdentifier | CommunityIdentifier,
        userIds: string[],
    ): Promise<boolean> {
        this.#uninviteUsersLocally(id, userIds);
        return this.#sendRequest({
            kind: "cancelInvites",
            id,
            userIds,
        })
            .then((resp) => {
                if (!resp) {
                    this.#inviteUsersLocally(id, userIds);
                }
                return resp;
            })
            .catch(() => {
                this.#inviteUsersLocally(id, userIds);
                return false;
            });
    }

    addMembersToChannel(
        chatId: ChannelIdentifier,
        userIds: string[],
    ): Promise<AddMembersToChannelResponse> {
        return this.#sendRequest({
            kind: "addMembersToChannel",
            chatId,
            userIds,
            username: this.#liveState.user.username,
            displayName: this.#liveState.user.displayName,
        }).catch((err) => {
            return { kind: "internal_error", error: err.toString() };
        });
    }

    removeCommunityMember(id: CommunityIdentifier, userId: string): Promise<RemoveMemberResponse> {
        communityStateStore.updateProp(id, "members", (ms) => {
            ms.delete(userId);
            return new Map(ms);
        });
        return this.#sendRequest({ kind: "removeCommunityMember", id, userId }).catch(
            () => "failure",
        );
    }

    removeMember(chatId: MultiUserChatIdentifier, userId: string): Promise<RemoveMemberResponse> {
        chatStateStore.updateProp(chatId, "members", (ps) => ps.filter((p) => p.userId !== userId));
        return this.#sendRequest({ kind: "removeMember", chatId, userId }).catch(() => "failure");
    }

    changeCommunityRole(
        id: CommunityIdentifier,
        userId: string,
        newRole: MemberRole,
        oldRole: MemberRole,
    ): Promise<boolean> {
        if (newRole === oldRole) return Promise.resolve(true);

        // Update the local store
        communityStateStore.updateProp(id, "members", (ms) => {
            const m = ms.get(userId);
            if (m !== undefined) {
                ms.set(userId, { ...m, role: newRole });
                return new Map(ms);
            }
            return ms;
        });

        return this.#sendRequest({ kind: "changeCommunityRole", id, userId, newRole })
            .then((resp) => {
                return resp === "success";
            })
            .catch(() => false)
            .then((success) => {
                if (!success) {
                    // Revert the local store
                    communityStateStore.updateProp(id, "members", (ms) => {
                        const m = ms.get(userId);
                        if (m !== undefined) {
                            ms.set(userId, { ...m, role: oldRole });
                            return new Map(ms);
                        }
                        return ms;
                    });
                }
                return success;
            });
    }

    changeRole(
        chatId: MultiUserChatIdentifier,
        userId: string,
        newRole: MemberRole,
        oldRole: MemberRole,
    ): Promise<boolean> {
        if (newRole === oldRole) return Promise.resolve(true);

        // Update the local store
        chatStateStore.updateProp(chatId, "members", (ps) =>
            ps.map((p) => (p.userId === userId ? { ...p, role: newRole } : p)),
        );
        return this.#sendRequest({ kind: "changeRole", chatId, userId, newRole })
            .then((resp) => {
                return resp === "success";
            })
            .catch(() => false)
            .then((success) => {
                if (!success) {
                    // Revert the local store
                    chatStateStore.updateProp(chatId, "members", (ps) =>
                        ps.map((p) => (p.userId === userId ? { ...p, role: oldRole } : p)),
                    );
                }
                return success;
            });
    }

    registerProposalVote(
        chatId: MultiUserChatIdentifier,
        messageIndex: number,
        adopt: boolean,
    ): Promise<RegisterProposalVoteResponse> {
        return this.#sendRequest(
            {
                kind: "registerProposalVote",
                chatId,
                messageIndex,
                adopt,
            },
            false,
            2 * DEFAULT_WORKER_TIMEOUT,
        ).catch(() => "internal_error");
    }

    getProposalVoteDetails(
        governanceCanisterId: string,
        proposalId: bigint,
        isNns: boolean,
    ): Promise<ProposalVoteDetails> {
        return this.#sendRequest({
            kind: "getProposalVoteDetails",
            governanceCanisterId,
            proposalId,
            isNns,
        }).then((resp) => {
            proposalTallies.setTally(governanceCanisterId, proposalId, resp.latestTally);
            return resp;
        });
    }

    getRecommendedGroups(): Promise<GroupChatSummary[]> {
        // TODO get the list of exclusions from the user canister

        const exclusions = new Set<string>(
            this.#liveState.chatSummariesList
                .filter((c) => c.kind === "group_chat" && c.public)
                .map((g) => chatIdentifierToString(g.id)),
        );

        recommendedGroupExclusions.value().forEach((c) => exclusions.add(c));

        return this.#sendRequest({
            kind: "getRecommendedGroups",
            exclusions: [...exclusions],
        }).catch(() => []);
    }

    searchGroups(searchTerm: string, maxResults = 10): Promise<GroupSearchResponse> {
        return this.#sendRequest({ kind: "searchGroups", searchTerm, maxResults });
    }

    exploreBots(
        searchTerm: string | undefined,
        pageIndex: number,
        pageSize: number,
    ): Promise<ExploreBotsResponse> {
        // return Promise.resolve({
        //     kind: "success",
        //     matches: testMatches,
        //     total: 2,
        // });
        return this.#sendRequest({
            kind: "exploreBots",
            searchTerm,
            pageIndex,
            pageSize,
        });
    }

    exploreCommunities(
        searchTerm: string | undefined,
        pageIndex: number,
        pageSize: number,
        flags: number,
        languages: string[],
    ): Promise<ExploreCommunitiesResponse> {
        return this.#sendRequest({
            kind: "exploreCommunities",
            searchTerm,
            pageIndex,
            pageSize,
            flags,
            languages,
        });
    }

    exploreChannels(
        id: CommunityIdentifier,
        searchTerm: string | undefined,
        pageIndex: number,
        pageSize: number,
    ): Promise<ExploreChannelsResponse> {
        return this.#sendRequest({
            kind: "exploreChannels",
            id,
            searchTerm,
            pageIndex,
            pageSize,
        }).catch(() => ({ kind: "failure" }));
    }

    dismissRecommendation(chatId: GroupChatIdentifier): Promise<void> {
        recommendedGroupExclusions.add(chatIdentifierToString(chatId));
        return this.#sendRequest({ kind: "dismissRecommendation", chatId });
    }

    set groupInvite(value: GroupInvite) {
        this.config.groupInvite = value;
        this.#sendRequest({
            kind: "groupInvite",
            value,
        });
    }

    setCommunityInvite(value: CommunityInvite): Promise<void> {
        return this.#sendRequest({
            kind: "communityInvite",
            value,
        });
    }

    setCommunityReferral(communityId: CommunityIdentifier, referredBy: string) {
        // make sure that we can't refer ourselves
        if (this.#liveState.user.userId !== referredBy) {
            return this.#sendRequest({
                kind: "setCommunityReferral",
                communityId,
                referredBy,
            });
        }
    }

    searchChat(
        chatId: ChatIdentifier,
        searchTerm: string,
        userIds: string[],
        maxResults: number,
    ): Promise<SearchDirectChatResponse | SearchGroupChatResponse> {
        switch (chatId.kind) {
            case "channel":
            case "group_chat":
                return this.#sendRequest({
                    kind: "searchGroupChat",
                    chatId,
                    searchTerm,
                    userIds,
                    maxResults,
                });
            case "direct_chat":
                return this.#sendRequest({
                    kind: "searchDirectChat",
                    chatId,
                    searchTerm,
                    maxResults,
                });
        }
    }

    refreshAccountBalance(ledger: string): Promise<bigint> {
        const user = this.#liveState.user;
        if (user === undefined) {
            return Promise.resolve(0n);
        }

        return this.#sendRequest({
            kind: "refreshAccountBalance",
            ledger,
            principal: user.userId,
        })
            .then((val) => {
                cryptoBalance.set(ledger, val);
                return val;
            })
            .catch(() => 0n);
    }

    refreshTranslationsBalance(): Promise<bigint> {
        return this.#sendRequest({
            kind: "refreshAccountBalance",
            ledger: LEDGER_CANISTER_CHAT,
            principal: this.config.translationsCanister,
        }).catch(() => 0n);
    }

    async getAccountTransactions(
        ledgerIndex: string,
        fromId?: bigint,
    ): Promise<AccountTransactionResult> {
        return this.#sendRequest({
            kind: "getAccountTransactions",
            ledgerIndex: ledgerIndex,
            fromId,
            principal: this.#liveState.user.userId,
        })
            .then(async (resp) => {
                if (resp.kind === "success") {
                    const userIds = userIdsFromTransactions(resp.transactions);
                    await this.getMissingUsers(userIds);
                }
                return resp;
            })
            .catch(() => ({ kind: "failure" }));
    }

    async threadPreviews(
        _chatId: ChatIdentifier | undefined,
        threadsByChat: ChatMap<ThreadSyncDetails[]>,
        serverChatSummaries: ChatMap<ChatSummary>,
    ): Promise<ThreadPreview[]> {
        const request: ChatMap<[ThreadSyncDetails[], bigint | undefined]> = threadsByChat
            .entries()
            .reduce((map, [chatId, threads]) => {
                if (chatId.kind === "group_chat" || chatId.kind === "channel") {
                    const latestKnownUpdate = serverChatSummaries.get(chatId)?.lastUpdated;
                    map.set(chatId, [threads, latestKnownUpdate]);
                }
                return map;
            }, new ChatMap<[ThreadSyncDetails[], bigint | undefined]>());

        return this.#sendRequest({
            kind: "threadPreviews",
            threadsByChat: request.toMap(),
        })
            .then((threads) => {
                const events = threads.flatMap((t) => [t.rootMessage, ...t.latestReplies]);
                const userIds = this.userIdsFromEvents(events);
                this.getMissingUsers(userIds);
                return threads;
            })
            .catch(() => []);
    }

    getMissingUsers(userIds: string[] | Set<string>): Promise<UsersResponse> {
        const userIdsSet = Array.isArray(userIds) ? new Set<string>(userIds) : userIds;
        return this.getUsers(
            {
                userGroups: [
                    {
                        users: this.missingUserIds(this.#liveState.userStore, userIdsSet),
                        updatedSince: BigInt(0),
                    },
                ],
            },
            true,
        );
    }

    getUsers(users: UsersArgs, allowStale = false): Promise<UsersResponse> {
        const userGroups = users.userGroups
            .map((g) => ({ ...g, users: g.users.filter((u) => u !== undefined) }))
            .filter((g) => g.users.length > 0);

        if (userGroups.length === 0) {
            return Promise.resolve({
                users: [],
                deletedUserIds: new Set(),
            });
        }

        return this.#sendRequest({
            kind: "getUsers",
            chitState: this.#liveState.chitState,
            users: { userGroups },
            allowStale,
        })
            .then((resp) => {
                const deletedUsers = [...resp.deletedUserIds].map(deletedUser);
                userStore.addMany([...resp.users, ...deletedUsers]);
                if (resp.serverTimestamp !== undefined) {
                    // If we went to the server, all users not returned are still up to date, so we mark them as such
                    const usersReturned = new Set<string>(resp.users.map((u) => u.userId));
                    const allOtherUsers = users.userGroups.flatMap((g) =>
                        g.users.filter((u) => !usersReturned.has(u)),
                    );
                    userStore.setUpdated(allOtherUsers, resp.serverTimestamp);
                }
                if (resp.currentUser) {
                    currentUser.update((u) => {
                        return resp.currentUser ? updateCreatedUser(u, resp.currentUser) : u;
                    });
                }
                return resp;
            })
            .catch(() => ({ users: [], deletedUserIds: new Set() }));
    }

    getUser(userId: string, allowStale = false): Promise<UserSummary | undefined> {
        return this.#sendRequest({
            kind: "getUser",
            chitState: this.#liveState.chitState,
            userId,
            allowStale,
        })
            .then((resp) => {
                if (resp !== undefined) {
                    userStore.add(resp);
                }
                return resp;
            })
            .catch(() => undefined);
    }

    getUserStatus(userId: string, now: number): Promise<UserStatus> {
        return this.getLastOnlineDate(userId, now).then((lastOnline) =>
            userStatus(lastOnline, Date.now()),
        );
    }

    async getLastOnlineDate(userId: string, now: number): Promise<number | undefined> {
        const user = this.#liveState.userStore.get(userId);
        if (user === undefined || user.kind === "bot") return undefined;

        if (userId === this.#liveState.user.userId) return now;

        const lastOnlineCached = lastOnlineDates.get(userId, now);

        const cacheValid =
            lastOnlineCached !== undefined &&
            (lastOnlineCached.lastOnline < now - 5 * ONE_MINUTE_MILLIS ||
                lastOnlineCached.updated > now - 30 * 1000);

        if (cacheValid) {
            return lastOnlineCached.lastOnline;
        } else {
            const response = await this.#getLastOnlineDatesBatched([userId]);
            return response[userId];
        }
    }

    getPublicProfile(userId?: string): Promise<PublicProfile | undefined> {
        return this.#sendRequest({ kind: "getPublicProfile", userId });
    }

    setUsername(userId: string, username: string): Promise<SetUsernameResponse> {
        return this.#sendRequest({ kind: "setUsername", userId, username }).then((resp) => {
            if (resp === "success") {
                currentUser.update((user) => ({
                    ...user,
                    username,
                }));
                this.#overwriteUserInStore(userId, (user) => ({ ...user, username }));
            }
            return resp;
        });
    }

    setDisplayName(
        userId: string,
        displayName: string | undefined,
    ): Promise<SetDisplayNameResponse> {
        return this.#sendRequest({ kind: "setDisplayName", userId, displayName }).then((resp) => {
            if (resp === "success") {
                currentUser.update((user) => ({
                    ...user,
                    displayName,
                }));
                this.#overwriteUserInStore(userId, (user) => ({ ...user, displayName }));
            }
            return resp;
        });
    }

    setBio(bio: string): Promise<SetBioResponse> {
        return this.#sendRequest({ kind: "setBio", bio });
    }

    getBio(userId?: string): Promise<string> {
        return this.#sendRequest({ kind: "getBio", userId });
    }

    async withdrawCryptocurrency(
        domain: PendingCryptocurrencyWithdrawal,
    ): Promise<WithdrawCryptocurrencyResponse> {
        let pin: string | undefined = undefined;

        if (this.#liveState.pinNumberRequired) {
            pin = await this.#promptForCurrentPin("pinNumber.enterPinInfo");
        }

        return this.#sendRequest({ kind: "withdrawCryptocurrency", domain, pin }).then((resp) => {
            if (
                resp.kind === "pin_incorrect" ||
                resp.kind === "pin_required" ||
                resp.kind === "too_main_failed_pin_attempts"
            ) {
                pinNumberFailureStore.set(resp as PinNumberFailures);
            }

            return resp;
        });
    }

    async getGroupMessagesByMessageIndex(
        chatId: MultiUserChatIdentifier,
        messageIndexes: Set<number>,
    ): Promise<EventsResponse<Message>> {
        const serverChat = this.#liveState.serverChatSummaries.get(chatId);

        try {
            const resp = await this.#sendRequest({
                kind: "getGroupMessagesByMessageIndex",
                chatId,
                messageIndexes,
                latestKnownUpdate: serverChat?.lastUpdated,
            });
            if (resp !== "events_failed") {
                await this.#updateUserStoreFromEvents(chatId, resp.events);
            }
            return resp;
        } catch {
            return "events_failed";
        }
    }

    getInviteCode(id: GroupChatIdentifier | CommunityIdentifier): Promise<InviteCodeResponse> {
        return this.#sendRequest({ kind: "getInviteCode", id }).catch(() => ({ kind: "failure" }));
    }

    enableInviteCode(
        id: GroupChatIdentifier | CommunityIdentifier,
    ): Promise<EnableInviteCodeResponse> {
        return this.#sendRequest({ kind: "enableInviteCode", id }).catch(() => ({
            kind: "failure",
        }));
    }

    disableInviteCode(
        id: GroupChatIdentifier | CommunityIdentifier,
    ): Promise<DisableInviteCodeResponse> {
        return this.#sendRequest({ kind: "disableInviteCode", id }).catch(() => "failure");
    }

    resetInviteCode(
        id: GroupChatIdentifier | CommunityIdentifier,
    ): Promise<ResetInviteCodeResponse> {
        return this.#sendRequest({ kind: "resetInviteCode", id }).catch(() => ({
            kind: "failure",
        }));
    }

    updateGroup(
        chatId: MultiUserChatIdentifier,
        name?: string,
        desc?: string,
        rules?: UpdatedRules,
        permissions?: OptionalChatPermissions,
        avatar?: Uint8Array,
        eventsTimeToLive?: OptionUpdate<bigint>,
        gateConfig?: AccessGateConfig,
        isPublic?: boolean,
        messagesVisibleToNonMembers?: boolean,
        externalUrl?: string,
    ): Promise<UpdateGroupResponse> {
        return this.#sendRequest({
            kind: "updateGroup",
            chatId,
            name,
            desc,
            rules,
            permissions,
            avatar,
            eventsTimeToLive,
            gateConfig,
            isPublic,
            messagesVisibleToNonMembers,
            externalUrl,
        })
            .then((resp) => {
                if (resp.kind === "success") {
                    localChatSummaryUpdates.markUpdated(chatId, {
                        kind: chatId.kind,
                        name,
                        description: desc,
                        permissions,
                        gateConfig: gateConfig,
                        eventsTTL: eventsTimeToLive,
                    });

                    if (rules !== undefined && resp.rulesVersion !== undefined) {
                        chatStateStore.setProp(chatId, "rules", {
                            text: rules.text,
                            enabled: rules.enabled,
                            version: resp.rulesVersion,
                        });
                    }
                } else {
                    this.#logger.error("Update group rules failed: ", resp.kind);
                }
                return resp;
            })
            .catch(() => ({ kind: "failure" }));
    }

    #isMultiUserChat(chat: ChatSummary): chat is MultiUserChat {
        return chat.kind === "group_chat" || chat.kind === "channel";
    }

    maskChatMessages(chat: ChatSummary): boolean {
        // notANonLapsedMember && (private || !messagesVisibleToNonMembers)
        return (
            this.#isMultiUserChat(chat) &&
            (chat.membership.role === "none" || this.isLapsed(chat.id)) &&
            (!chat.public || !chat.messagesVisibleToNonMembers)
        );
    }

    createGroupChat(candidate: CandidateGroupChat): Promise<CreateGroupResponse> {
        return this.#sendRequest({ kind: "createGroupChat", candidate }).then((resp) => {
            if (resp.kind === "success") {
                const group = groupChatFromCandidate(resp.canisterId, candidate);
                localChatSummaryUpdates.markAdded(group);
            }
            return resp;
        });
    }

    markThreadSummaryUpdated(threadRootMessageId: bigint, summary: Partial<ThreadSummary>): void {
        localMessageUpdates.markThreadSummaryUpdated(threadRootMessageId, summary);
    }

    freezeCommunity(id: CommunityIdentifier, reason: string | undefined): Promise<boolean> {
        return this.#sendRequest({ kind: "freezeCommunity", id, reason })
            .then((resp) => resp === "success")
            .catch(() => false);
    }

    unfreezeCommunity(id: CommunityIdentifier): Promise<boolean> {
        return this.#sendRequest({ kind: "unfreezeCommunity", id })
            .then((resp) => resp === "success")
            .catch(() => false);
    }

    freezeGroup(chatId: GroupChatIdentifier, reason: string | undefined): Promise<boolean> {
        return this.#sendRequest({ kind: "freezeGroup", chatId, reason })
            .then((resp) => {
                if (typeof resp !== "string") {
                    this.#onChatFrozen(chatId, resp);
                    return true;
                }
                return false;
            })
            .catch(() => false);
    }

    unfreezeGroup(chatId: GroupChatIdentifier): Promise<boolean> {
        return this.#sendRequest({ kind: "unfreezeGroup", chatId })
            .then((resp) => {
                if (typeof resp !== "string") {
                    this.#onChatFrozen(chatId, resp);
                    return true;
                }
                return false;
            })
            .catch(() => false);
    }

    deleteFrozenGroup(chatId: GroupChatIdentifier): Promise<boolean> {
        return this.#sendRequest({ kind: "deleteFrozenGroup", chatId })
            .then((resp) => resp === "success")
            .catch(() => false);
    }

    addHotGroupExclusion(chatId: GroupChatIdentifier): Promise<boolean> {
        return this.#sendRequest({ kind: "addHotGroupExclusion", chatId })
            .then((resp) => resp === "success")
            .catch(() => false);
    }

    removeHotGroupExclusion(chatId: GroupChatIdentifier): Promise<boolean> {
        return this.#sendRequest({ kind: "removeHotGroupExclusion", chatId })
            .then((resp) => resp === "success")
            .catch(() => false);
    }

    addRemoveSwapProvider(swapProvider: DexId, add: boolean): Promise<boolean> {
        return this.#sendRequest({ kind: "addRemoveSwapProvider", swapProvider, add });
    }

    addMessageFilter(regex: string): Promise<boolean> {
        try {
            new RegExp(regex);
        } catch (e) {
            console.error("Unable to add message filter - invalid regex", regex);
            return Promise.resolve(false);
        }

        return this.#sendRequest({ kind: "addMessageFilter", regex });
    }

    removeMessageFilter(id: bigint): Promise<boolean> {
        return this.#sendRequest({ kind: "removeMessageFilter", id }).catch(() => false);
    }

    suspendUser(userId: string, reason: string): Promise<boolean> {
        return this.#sendRequest({ kind: "suspendUser", userId, reason })
            .then((resp) => resp === "success")
            .catch(() => false);
    }

    unsuspendUser(userId: string): Promise<boolean> {
        return this.#sendRequest({ kind: "unsuspendUser", userId })
            .then((resp) => resp === "success")
            .catch(() => false);
    }

    setCommunityModerationFlags(communityId: string, flags: number): Promise<boolean> {
        return this.#sendRequest({ kind: "setCommunityModerationFlags", communityId, flags })
            .then((resp) => resp === "success")
            .catch(() => false);
    }

    setGroupUpgradeConcurrency(value: number): Promise<boolean> {
        return this.#sendRequest({ kind: "setGroupUpgradeConcurrency", value })
            .then((resp) => resp === "success")
            .catch(() => false);
    }

    setCommunityUpgradeConcurrency(value: number): Promise<boolean> {
        return this.#sendRequest({ kind: "setCommunityUpgradeConcurrency", value })
            .then((resp) => resp === "success")
            .catch(() => false);
    }

    setUserUpgradeConcurrency(value: number): Promise<boolean> {
        return this.#sendRequest({ kind: "setUserUpgradeConcurrency", value })
            .then((resp) => resp === "success")
            .catch(() => false);
    }

    markLocalGroupIndexFull(canisterId: string, full: boolean): Promise<boolean> {
        return this.#sendRequest({ kind: "markLocalGroupIndexFull", canisterId, full }).catch(
            () => false,
        );
    }

    setDiamondMembershipFees(fees: DiamondMembershipFees[]): Promise<boolean> {
        return this.#sendRequest({ kind: "setDiamondMembershipFees", fees }).catch(() => false);
    }

    setTokenEnabled(ledger: string, enabled: boolean): Promise<boolean> {
        return this.#sendRequest({ kind: "setTokenEnabled", ledger, enabled });
    }

    stakeNeuronForSubmittingProposals(
        governanceCanisterId: string,
        stake: bigint,
    ): Promise<boolean> {
        return this.#sendRequest({
            kind: "stakeNeuronForSubmittingProposals",
            governanceCanisterId,
            stake,
        })
            .then((resp) => resp.kind === "success")
            .catch(() => false);
    }

    topUpNeuronForSubmittingProposals(
        governanceCanisterId: string,
        amount: bigint,
    ): Promise<boolean> {
        return this.#sendRequest({
            kind: "topUpNeuronForSubmittingProposals",
            governanceCanisterId,
            amount,
        })
            .then((resp) => resp.kind === "success")
            .catch(() => false);
    }

    #onChatFrozen(
        chatId: MultiUserChatIdentifier,
        event: EventWrapper<ChatFrozenEvent | ChatUnfrozenEvent>,
    ): void {
        const frozen = event.event.kind === "chat_frozen";
        if (this.isPreviewing(chatId)) {
            groupPreviewsStore.update((summaries) => {
                const summary = summaries.get(chatId);
                if (summary === undefined) {
                    return summaries;
                }
                const clone = summaries.clone();
                clone.set(chatId, {
                    ...summary,
                    frozen,
                });
                return clone as ChatMap<GroupChatSummary>;
            });
        } else {
            localChatSummaryUpdates.markUpdated(chatId, { kind: "group_chat", frozen });
            this.#addServerEventsToStores(chatId, [event], undefined, []);
        }
    }

    #userIdsFromChatSummaries(chats: ChatSummary[]): Set<string> {
        const userIds = new Set<string>();
        chats.forEach((chat) => {
            if (chat.kind === "direct_chat") {
                userIds.add(chat.them.userId);
            } else if (chat.latestMessage !== undefined) {
                userIds.add(chat.latestMessage.event.sender);
                this.extractUserIdsFromMentions(
                    getContentAsFormattedText(
                        (k) => k,
                        chat.latestMessage.event.content,
                        get(cryptoLookup),
                    ),
                ).forEach((id) => userIds.add(id));
            }
        });
        return userIds;
    }

    // eslint-disable-next-line @typescript-eslint/ban-ts-comment
    //@ts-ignore
    async #updateUsers() {
        try {
            const now = BigInt(Date.now());
            const allUsers = this.#liveState.userStore;
            const usersToUpdate = new Set<string>();
            if (!this.#liveState.anonUser) {
                usersToUpdate.add(this.#liveState.user.userId);
            }

            const tenMinsAgo = now - BigInt(10 * ONE_MINUTE_MILLIS);
            for (const userId of this.#recentlyActiveUsersTracker.consume()) {
                const current = allUsers.get(userId);
                if (current === undefined || current.updated < tenMinsAgo) {
                    usersToUpdate.add(userId);
                }
                if (usersToUpdate.size >= 100) {
                    break;
                }
            }

            // Update all users we have direct chats with
            for (const chat of this.#liveState.chatSummariesList) {
                if (chat.kind == "direct_chat") {
                    usersToUpdate.add(chat.them.userId);
                }
            }

            // Also update any users who haven't been updated for at least 24 hours
            const oneDayAgo = now - BigInt(24 * ONE_HOUR);
            for (const user of allUsers.values()) {
                if (user.updated < oneDayAgo) {
                    usersToUpdate.add(user.userId);
                    if (usersToUpdate.size >= MAX_USERS_TO_UPDATE_PER_BATCH) {
                        break;
                    }
                }
            }

            for (const userId of get(specialUsers).keys()) {
                usersToUpdate.delete(userId);
            }

            console.log(`getting updates for ${usersToUpdate.size} user(s)`);
            const userGroups = groupBy<string, bigint>(usersToUpdate, (u) => {
                return allUsers.get(u)?.updated ?? BigInt(0);
            });

            await this.getUsers({
                userGroups: Array.from(userGroups).map(([updatedSince, users]) => ({
                    users,
                    updatedSince,
                })),
            });
        } catch (err) {
            this.#logger.error("Error updating users", err as Error);
        }
    }

    async #handleChatsResponse(
        updateRegistryTask: Promise<void> | undefined,
        initialLoad: boolean,
        chatsResponse: UpdatesResult,
    ): Promise<void> {
        if (initialLoad || chatsResponse.anyUpdates) {
            if (chatsResponse.suspensionChanged !== undefined) {
                this.dispatchEvent(new UserSuspensionChanged());
                return;
            }

            if (updateRegistryTask !== undefined) {
                // We need the registry to be loaded before we attempt to render chats / events
                await updateRegistryTask;
            }

            const chats = (chatsResponse.state.directChats as ChatSummary[])
                .concat(chatsResponse.state.groupChats)
                .concat(chatsResponse.state.communities.flatMap((c) => c.channels));

            this.#updateReadUpToStore(chats);

            if (this.#cachePrimer === undefined && !this.#liveState.anonUser) {
                this.#cachePrimer = new CachePrimer(
                    this,
                    this.#liveState.user.userId,
                    chatsResponse.state.userCanisterLocalUserIndex,
                    (ev) => this.dispatchEvent(ev),
                    (ev) => this.dispatchEvent(ev),
                );
            }
            if (this.#cachePrimer !== undefined) {
                this.#cachePrimer.processChats(chats);
            }

            const userIds = this.#userIdsFromChatSummaries(chats);
            if (chatsResponse.state.referrals !== undefined) {
                for (const userId of chatsResponse.state.referrals.map((r) => r.userId)) {
                    userIds.add(userId);
                }
            }
            if (!this.#liveState.anonUser) {
                userIds.add(this.#liveState.user.userId);
            }
            await this.getMissingUsers(userIds);

            if (chatsResponse.state.blockedUsers !== undefined) {
                blockedUsers.set(new Set(chatsResponse.state.blockedUsers));
            }

            // if the selected community has updates, reload the details
            const selectedCommunity = this.#liveState.selectedCommunity;
            if (selectedCommunity !== undefined) {
                const updatedCommunity = chatsResponse.state.communities.find(
                    (c) => c.id.communityId === selectedCommunity.id.communityId,
                );

                if (
                    updatedCommunity !== undefined &&
                    updatedCommunity.lastUpdated > selectedCommunity.lastUpdated
                ) {
                    this.#loadCommunityDetails(updatedCommunity);
                }
            }

            // If we are still previewing a community we are a member of then remove the preview
            for (const community of chatsResponse.state.communities) {
                if (
                    community?.membership !== undefined &&
                    this.#liveState.communityPreviews.has(community.id)
                ) {
                    removeCommunityPreview(community.id);
                }
            }

            if (this.#liveState.uninitializedDirectChats.size > 0) {
                for (const chat of chats) {
                    if (this.#liveState.uninitializedDirectChats.has(chat.id)) {
                        removeUninitializedDirectChat(chat.id);
                    }
                }
            }

            setGlobalState(
                chatsResponse.state.communities,
                chats,
                chatsResponse.state.favouriteChats,
                new Map<ChatListScope["kind"], ChatIdentifier[]>([
                    ["group_chat", chatsResponse.state.pinnedGroupChats],
                    ["direct_chat", chatsResponse.state.pinnedDirectChats],
                    ["favourite", chatsResponse.state.pinnedFavouriteChats],
                    ["community", chatsResponse.state.pinnedChannels],
                    ["none", []],
                ]),
                chatsResponse.state.achievements,
                chatsResponse.state.chitState,
                chatsResponse.state.referrals,
                chatsResponse.state.walletConfig,
                chatsResponse.state.messageActivitySummary,
            );

            const selectedChatId = this.#liveState.selectedChatId;

            if (selectedChatId !== undefined) {
                if (this.#liveState.chatSummaries.get(selectedChatId) === undefined) {
                    clearSelectedChat();
                    this.dispatchEvent(new SelectedChatInvalid());
                } else {
                    const updatedEvents = ChatMap.fromMap(chatsResponse.updatedEvents);
                    this.#chatUpdated(selectedChatId, updatedEvents.get(selectedChatId) ?? []);
                }
            }

            const currentUser = this.#liveState.userStore.get(this.#liveState.user.userId);
            const avatarId = currentUser?.blobReference?.blobId;
            if (chatsResponse.state.avatarId !== avatarId) {
                const blobReference =
                    chatsResponse.state.avatarId === undefined
                        ? undefined
                        : {
                              canisterId: this.#liveState.user.userId,
                              blobId: chatsResponse.state.avatarId,
                          };
                const dataContent = {
                    blobReference,
                    blobData: undefined,
                    blobUrl: undefined,
                };
                if (currentUser) {
                    const user = {
                        ...currentUser,
                        ...dataContent,
                    };
                    userStore.add(this.#rehydrateDataContent(user, "avatar"));
                }
            }

            // If the latest message in a chat is sent by the current user, then we know they must have read up to
            // that message, so we mark the chat as read up to that message if it isn't already. This happens when a
            // user sends a message on one device then looks at OpenChat on another.
            for (const chat of chats) {
                const latestMessage = chat.latestMessage?.event;
                if (
                    latestMessage !== undefined &&
                    latestMessage.sender === this.#liveState.user.userId &&
                    (chat.membership?.readByMeUpTo ?? -1) < latestMessage.messageIndex &&
                    !unconfirmed.contains({ chatId: chat.id }, latestMessage.messageId)
                ) {
                    messagesRead.markReadUpTo({ chatId: chat.id }, latestMessage.messageIndex);
                }
            }

            pinNumberRequiredStore.set(chatsResponse.state.pinNumberSettings !== undefined);

            chatsInitialised.set(true);

            this.dispatchEvent(new ChatsUpdated());

            if (chatsResponse.newAchievements.length > 0) {
                const filtered = chatsResponse.newAchievements.filter(
                    (a) => a.timestamp > chatsResponse.state.achievementsLastSeen,
                );
                if (filtered.length > 0) {
                    this.dispatchEvent(new ChitEarnedEvent(filtered));
                }
            }

            if (initialLoad) {
                this.#startExchangeRatePoller();
                if (!this.#liveState.anonUser) {
                    this.#initWebRtc();
                    startMessagesReadTracker(this);
                    this.refreshSwappableTokens();
                    window.setTimeout(() => this.#refreshBalancesInSeries(), 0);
                }
            }
        }
    }

    #botsLoaded = false;

    async #loadBots() {
        return new Promise<void>((resolve) => {
            this.#sendStreamRequest({
                kind: "getBots",
                initialLoad: !this.#botsLoaded,
            }).subscribe({
                onResult: async ({ bots }) => {
                    setExternalBots(bots);
                    this.#botsLoaded = true;
                },
                onError: (err) => {
                    console.warn("getBots threw an error: ", err);
                    resolve();
                },
                onEnd: () => {
                    resolve();
                },
            });
        });
    }
    async #loadChats() {
        const initialLoad = !this.#liveState.chatsInitialised;
        chatsLoading.set(initialLoad);

        const updateRegistryTask = initialLoad ? this.#updateRegistry() : undefined;

        return new Promise<void>((resolve) => {
            this.#sendStreamRequest({
                kind: "getUpdates",
                initialLoad,
            }).subscribe({
                onResult: async (resp) => {
                    await this.#handleChatsResponse(
                        updateRegistryTask,
                        !this.#liveState.chatsInitialised,
                        resp as UpdatesResult,
                    );
                    chatsLoading.set(!this.#liveState.chatsInitialised);
                },
                onError: (err) => {
                    console.warn("getUpdates threw an error: ", err);
                    resolve();
                },
                onEnd: () => {
                    resolve();
                },
            });
        });
    }

    async #getLastOnlineDatesBatched(userIds: string[]): Promise<Record<string, number>> {
        userIds.forEach((u) => this.#lastOnlineDatesPending.add(u));
        if (this.#lastOnlineDatesPromise === undefined) {
            // Wait 50ms so that the last online dates can be retrieved in a single batch
            this.#lastOnlineDatesPromise = new Promise((resolve) =>
                window.setTimeout(resolve, 50),
            ).then((_) => this.#processLastOnlineDatesQueue());
        }

        return this.#lastOnlineDatesPromise;
    }

    async #processLastOnlineDatesQueue(): Promise<Record<string, number>> {
        const userIds = [...this.#lastOnlineDatesPending];
        this.#lastOnlineDatesPromise = undefined;
        this.#lastOnlineDatesPending.clear();

        try {
            const response = await this.#sendRequest({ kind: "lastOnline", userIds });
            // for any userIds that did not come back in the response set the lastOnline value to 0
            // we still want to capture a value so that we don't keep trying to look up the same user over and over
            const updates = userIds.reduce(
                (updates, userId) => {
                    updates[userId] = response[userId] ?? 0;
                    return updates;
                },
                {} as Record<string, number>,
            );
            lastOnlineDates.set(Object.entries(updates), Date.now());
            return updates;
        } catch {
            return {};
        }
    }

    #updateReadUpToStore(chatSummaries: ChatSummary[]): void {
        messagesRead.batchUpdate(() => {
            for (const chat of chatSummaries) {
                if (chat.kind === "group_chat" || chat.kind === "channel") {
                    const threads: ThreadRead[] = (chat.membership?.latestThreads ?? []).reduce(
                        (res, next) => {
                            if (next.readUpTo !== undefined) {
                                res.push({
                                    threadRootMessageIndex: next.threadRootMessageIndex,
                                    readUpTo: next.readUpTo,
                                });
                            }
                            return res;
                        },
                        [] as ThreadRead[],
                    );

                    messagesRead.syncWithServer(
                        chat.id,
                        chat.membership?.readByMeUpTo,
                        threads,
                        chat.dateReadPinned,
                    );
                } else {
                    messagesRead.syncWithServer(
                        chat.id,
                        chat.membership.readByMeUpTo,
                        [],
                        undefined,
                    );
                }
            }
        });
    }

    #validMouseEvent(e: MouseEvent) {
        return e instanceof MouseEvent && e.isTrusted && e.type === "click";
    }

    claimPrize(
        chatId: MultiUserChatIdentifier,
        messageId: bigint,
        e: MouseEvent,
    ): Promise<boolean> {
        if (!this.#validMouseEvent(e)) {
            return Promise.resolve(false);
        }

        return this.#sendRequest({ kind: "claimPrize", chatId, messageId })
            .then((resp) => {
                if (resp.kind !== "success") {
                    return false;
                } else {
                    localMessageUpdates.markPrizeClaimed(messageId, this.#liveState.user.userId);
                    return true;
                }
            })
            .catch(() => false);
    }

    async acceptP2PSwap(
        chatId: ChatIdentifier,
        threadRootMessageIndex: number | undefined,
        messageId: bigint,
    ): Promise<AcceptP2PSwapResponse> {
        let pin: string | undefined = undefined;

        if (this.#liveState.pinNumberRequired) {
            pin = await this.#promptForCurrentPin("pinNumber.enterPinInfo");
        }

        localMessageUpdates.setP2PSwapStatus(messageId, {
            kind: "p2p_swap_reserved",
            reservedBy: this.#liveState.user.userId,
        });

        const newAchievement = !this.#liveState.globalState.achievements.has("accepted_swap_offer");

        return this.#sendRequest({
            kind: "acceptP2PSwap",
            chatId,
            threadRootMessageIndex,
            messageId,
            pin,
            newAchievement,
        })
            .then((resp) => {
                localMessageUpdates.setP2PSwapStatus(
                    messageId,
                    mapAcceptP2PSwapResponseToStatus(resp, this.#liveState.user.userId),
                );

                if (
                    resp.kind === "pin_incorrect" ||
                    resp.kind === "pin_required" ||
                    resp.kind === "too_main_failed_pin_attempts"
                ) {
                    pinNumberFailureStore.set(resp as PinNumberFailures);
                }

                return resp;
            })
            .catch((err) => {
                localMessageUpdates.setP2PSwapStatus(messageId, { kind: "p2p_swap_open" });
                return { kind: "internal_error", text: err.toString() };
            });
    }

    cancelP2PSwap(
        chatId: ChatIdentifier,
        threadRootMessageIndex: number | undefined,
        messageId: bigint,
    ): Promise<CancelP2PSwapResponse> {
        localMessageUpdates.setP2PSwapStatus(messageId, {
            kind: "p2p_swap_cancelled",
        });
        return this.#sendRequest({
            kind: "cancelP2PSwap",
            chatId,
            threadRootMessageIndex,
            messageId,
        })
            .then((resp) => {
                localMessageUpdates.setP2PSwapStatus(
                    messageId,
                    mapCancelP2PSwapResponseToStatus(resp),
                );
                return resp;
            })
            .catch((err) => {
                localMessageUpdates.setP2PSwapStatus(messageId, { kind: "p2p_swap_open" });
                return { kind: "internal_error", text: err.toString() };
            });
    }

    joinVideoCall(chatId: ChatIdentifier, messageId: bigint): Promise<JoinVideoCallResponse> {
        const newAchievement = !this.#liveState.globalState.achievements.has("joined_call");

        return this.#sendRequest({
            kind: "joinVideoCall",
            chatId,
            messageId,
            newAchievement,
        });
    }

    setVideoCallPresence(
        chatId: MultiUserChatIdentifier,
        messageId: bigint,
        presence: VideoCallPresence,
    ): Promise<boolean> {
        const newAchievement = !this.#liveState.globalState.achievements.has("joined_call");

        return this.#sendRequest({
            kind: "setVideoCallPresence",
            chatId,
            messageId,
            presence,
            newAchievement,
        })
            .then((resp) => resp === "success")
            .catch(() => false);
    }

    // FIXME - should this input param be a Map
    #mapVideoCallParticipants(
        users: Record<string, UserSummary>,
        participant: VideoCallParticipant,
    ): Record<string, UserSummary> {
        const user = this.#liveState.userStore.get(participant.userId);
        if (user) {
            users[participant.userId] = user;
        }
        return users;
    }

    videoCallParticipants(
        chatId: MultiUserChatIdentifier,
        messageId: bigint,
        updatesSince: bigint,
    ): Promise<{
        participants: Record<string, UserSummary>;
        hidden: Record<string, UserSummary>;
        lastUpdated: bigint;
    }> {
        return this.#sendRequest({
            kind: "videoCallParticipants",
            chatId,
            messageId,
            updatesSince,
        })
            .then(async (resp) => {
                if (resp.kind === "success") {
                    const allUserIds = [
                        ...resp.participants.map((u) => u.userId),
                        ...resp.hidden.map((u) => u.userId),
                    ];
                    await this.getMissingUsers(allUserIds);

                    return {
                        participants: resp.participants.reduce<Record<string, UserSummary>>(
                            (u, p) => this.#mapVideoCallParticipants(u, p),
                            {},
                        ),
                        hidden: resp.hidden.reduce<Record<string, UserSummary>>(
                            (u, p) => this.#mapVideoCallParticipants(u, p),
                            {},
                        ),
                        lastUpdated: resp.lastUpdated,
                    };
                } else {
                    return {
                        participants: {},
                        hidden: {},
                        lastUpdated: updatesSince,
                    };
                }
            })
            .catch((_) => ({
                participants: {},
                hidden: {},
                lastUpdated: updatesSince,
            }));
    }

    #overwriteUserInStore(
        userId: string,
        updater: (user: UserSummary) => UserSummary | undefined,
    ): void {
        const user = this.#liveState.userStore.get(userId);
        if (user !== undefined) {
            const updated = updater(user);
            if (updated !== undefined) {
                userStore.add(updated);
            }
        }
    }

    #updateDiamondStatusInUserStore(status: DiamondMembershipStatus): void {
        this.#overwriteUserInStore(this.#liveState.user.userId, (user) => {
            const changed = status.kind !== user.diamondStatus;
            return changed ? { ...user, diamondStatus: status.kind } : undefined;
        });
    }

    #setDiamondStatus(status: DiamondMembershipStatus): void {
        const now = Date.now();
        this.#updateDiamondStatusInUserStore(status);
        if (status.kind === "active") {
            const expiry = Number(status.expiresAt);
            if (expiry > now) {
                if (this.#membershipCheck !== undefined) {
                    window.clearTimeout(this.#membershipCheck);
                }
                const interval = expiry - now;
                this.#membershipCheck = window.setTimeout(
                    () => {
                        this.getCurrentUser().then((user) => {
                            if (user.kind === "created_user") {
                                currentUser.set(user);
                            } else {
                                this.logout();
                            }
                        });
                        this.#membershipCheck = undefined;
                    },
                    Math.min(MAX_INT32, interval),
                );
            }
        }
    }

    diamondMembershipFees(): Promise<DiamondMembershipFees[]> {
        return this.#sendRequest({
            kind: "diamondMembershipFees",
        }).catch(() => []);
    }

    reportedMessages(userId: string | undefined): Promise<string> {
        return this.#sendRequest({
            kind: "reportedMessages",
            userId,
        });
    }

    payForDiamondMembership(
        token: string,
        duration: DiamondMembershipDuration,
        recurring: boolean,
        expectedPriceE8s: bigint,
    ): Promise<PayForDiamondMembershipResponse> {
        return this.#sendRequest({
            kind: "payForDiamondMembership",
            userId: this.#liveState.user.userId,
            token,
            duration,
            recurring,
            expectedPriceE8s,
        })
            .then((resp) => {
                if (resp.kind === "success") {
                    currentUser.update((user) => ({
                        ...user,
                        diamondStatus: resp.status,
                    }));
                    this.#setDiamondStatus(resp.status);
                }
                return resp;
            })
            .catch(() => ({ kind: "internal_error" }));
    }

    setMessageReminder(
        chatId: ChatIdentifier,
        eventIndex: number,
        remindAt: number,
        notes?: string,
        threadRootMessageIndex?: number,
    ): Promise<boolean> {
        return this.#sendRequest({
            kind: "setMessageReminder",
            chatId,
            eventIndex,
            remindAt,
            notes,
            threadRootMessageIndex,
        })
            .then((res) => {
                return res === "success";
            })
            .catch(() => false);
    }

    cancelMessageReminder(
        messageId: bigint,
        content: MessageReminderCreatedContent,
    ): Promise<boolean> {
        localMessageUpdates.markCancelled(messageId, content);
        return this.#sendRequest({
            kind: "cancelMessageReminder",
            reminderId: content.reminderId,
        }).catch(() => {
            localMessageUpdates.revertCancelled(messageId);
            return false;
        });
    }

    reportMessage(
        chatId: ChatIdentifier,
        threadRootMessageIndex: number | undefined,
        messageId: bigint,
        deleteMessage: boolean,
    ): Promise<boolean> {
        return this.#sendRequest({
            kind: "reportMessage",
            chatId,
            threadRootMessageIndex,
            messageId,
            deleteMessage,
        }).catch(() => false);
    }

    declineInvitation(chatId: MultiUserChatIdentifier): Promise<boolean> {
        return this.#sendRequest({ kind: "declineInvitation", chatId })
            .then((res) => {
                return res === "success";
            })
            .catch(() => false);
    }

    updateMarketMakerConfig(
        config: UpdateMarketMakerConfigArgs,
    ): Promise<UpdateMarketMakerConfigResponse> {
        return this.#sendRequest({ kind: "updateMarketMakerConfig", ...config });
    }

    displayName(user?: UserSummary): string {
        return user !== undefined
            ? `${user?.displayName ?? user?.username}`
            : this.config.i18nFormatter("unknownUser");
    }

    hasModerationFlag(flags: number, flag: ModerationFlag): boolean {
        return hasFlag(flags, flag);
    }

    setModerationFlags(flags: number): Promise<number> {
        const previousValue = this.#liveState.user.moderationFlagsEnabled;
        currentUser.update((user) => ({
            ...user,
            moderationFlagsEnabled: flags,
        }));

        return this.#sendRequest({
            kind: "setModerationFlags",
            flags,
        })
            .then((resp) => (resp === "success" ? flags : previousValue))
            .catch(() => {
                currentUser.update((user) => ({
                    ...user,
                    moderationFlagsEnabled: previousValue,
                }));
                return previousValue;
            });
    }

    async tipMessage(
        messageContext: MessageContext,
        messageId: bigint,
        transfer: PendingCryptocurrencyTransfer,
        currentTip: bigint,
    ): Promise<TipMessageResponse> {
        const chat = this.#liveState.chatSummaries.get(messageContext.chatId);
        if (chat === undefined) {
            return Promise.resolve({ kind: "failure" });
        }

        let pin: string | undefined = undefined;

        if (this.#liveState.pinNumberRequired) {
            pin = await this.#promptForCurrentPin("pinNumber.enterPinInfo");
        }

        const userId = this.#liveState.user.userId;
        const totalTip = transfer.amountE8s + currentTip;
        const decimals = get(cryptoLookup)[transfer.ledger].decimals;

        localMessageUpdates.markTip(messageId, transfer.ledger, userId, totalTip);

        function undoLocally() {
            localMessageUpdates.markTip(messageId, transfer.ledger, userId, -totalTip);
        }

        return this.#sendRequest({
            kind: "tipMessage",
            messageContext,
            messageId,
            transfer,
            decimals,
            pin,
        })
            .then((resp) => {
                if (resp.kind !== "success") {
                    undoLocally();

                    if (
                        resp.kind === "pin_incorrect" ||
                        resp.kind === "pin_required" ||
                        resp.kind === "too_main_failed_pin_attempts"
                    ) {
                        pinNumberFailureStore.set(resp as PinNumberFailures);
                    }
                }

                return resp;
            })
            .catch((_) => {
                undoLocally();
                return { kind: "failure" };
            });
    }

    loadSavedCryptoAccounts(): Promise<NamedAccount[]> {
        return this.#sendRequest({
            kind: "loadSavedCryptoAccounts",
        }).catch(() => []);
    }

    saveCryptoAccount(namedAccount: NamedAccount): Promise<SaveCryptoAccountResponse> {
        return this.#sendRequest({
            kind: "saveCryptoAccount",
            namedAccount,
        }).catch(() => ({ kind: "failure" }));
    }

    isMemberOfAirdropChannel(): boolean {
        if (this.currentAirdropChannel === undefined) return false;
        const airdropChannel = this.#liveState.allChats.get(this.currentAirdropChannel.id);
        return (airdropChannel?.membership.role ?? "none") !== "none";
    }

    async #updateRegistry(): Promise<void> {
        let resolved = false;
        return new Promise((resolve) => {
            this.#sendStreamRequest({
                kind: "updateRegistry",
            }).subscribe({
                onResult: ([registry, updated]) => {
                    if (updated || Object.keys(get(cryptoLookup)).length === 0) {
                        this.currentAirdropChannel = registry.currentAirdropChannel;
                        const cryptoRecord = toRecord(registry.tokenDetails, (t) => t.ledger);

                        nervousSystemLookup.set(
                            toRecord(
                                registry.nervousSystemSummary.map((ns) => ({
                                    ...ns,
                                    token: cryptoRecord[ns.ledgerCanisterId],
                                })),
                                (ns) => ns.governanceCanisterId,
                            ),
                        );

                        cryptoLookup.set(cryptoRecord);

                        messageFiltersStore.set(
                            registry.messageFilters
                                .map((f) => {
                                    try {
                                        return { id: f.id, regex: new RegExp(f.regex, "mi") };
                                    } catch {
                                        return undefined;
                                    }
                                })
                                .filter((f) => f !== undefined) as MessageFilter[],
                        );
                    }

                    // make sure we only resolve once so that we don't end up waiting for the downstream fetch
                    if (!resolved) {
                        resolved = true;
                        resolve();
                    }
                },
                onError: (err) => {
                    console.warn(`Failed to update the registry: ${err}`);
                    resolve();
                },
            });
        });
    }

    #updateExchangeRates(): Promise<void> {
        return this.#sendRequest({ kind: "exchangeRates" })
            .then((exchangeRates) => exchangeRatesLookupStore.set(exchangeRates))
            .catch(() => undefined);
    }

    async #refreshBalancesInSeries() {
        const config = this.#liveState.walletConfig;
        for (const t of Object.values(get(cryptoLookup))) {
            if (config.kind === "auto_wallet" || config.tokens.has(t.ledger)) {
                await this.refreshAccountBalance(t.ledger);
            }
        }
    }

    #getSnsLogo(governanceCanisterId: string): string | undefined {
        return this.tryGetNervousSystem(governanceCanisterId)?.token.logo;
    }

    tryGetNervousSystem(
        governanceCanisterId: string | undefined,
    ): NervousSystemDetails | undefined {
        if (governanceCanisterId !== undefined) {
            const nsLookup = get(nervousSystemLookup);
            if (governanceCanisterId in nsLookup) {
                return nsLookup[governanceCanisterId];
            }
        }
    }

    tryGetCryptocurrency(ledgerCanisterId: string | undefined): CryptocurrencyDetails | undefined {
        if (ledgerCanisterId !== undefined) {
            const lookup = get(cryptoLookup);
            if (ledgerCanisterId in lookup) {
                return lookup[ledgerCanisterId];
            }
        }
    }

    // the key might be a username or it might be a user group name
    getUserLookupForMentions(): Record<string, UserOrUserGroup> {
        if (this.#userLookupForMentions === undefined) {
            const lookup = {} as Record<string, UserOrUserGroup>;
            const userStore = this.#liveState.userStore;
            for (const member of this.#liveState.currentChatMembers) {
                const userId = member.userId;
                let user = userStore.get(userId);
                if (user !== undefined && this.#liveState.selectedChat?.kind === "channel") {
                    user = {
                        ...user,
                        displayName: this.getDisplayName(
                            user,
                            this.#liveState.currentCommunityMembers,
                        ),
                    };
                }
                if (user?.username !== undefined) {
                    lookup[user.username.toLowerCase()] = user as UserSummary;
                }
            }
            if (this.#liveState.selectedCommunity !== undefined) {
                const userGroups = [...this.#liveState.selectedCommunity.userGroups.values()];
                userGroups.forEach((ug) => (lookup[ug.name.toLowerCase()] = ug));
            }
            if (
                this.#liveState.selectedChatId !== undefined &&
                this.canMentionAllMembers(this.#liveState.selectedChatId)
            ) {
                lookup["everyone"] = { kind: "everyone" };
            }
            this.#userLookupForMentions = lookup;
        }
        return this.#userLookupForMentions;
    }

    lookupUserForMention(username: string, includeSelf: boolean): UserOrUserGroup | undefined {
        const lookup = this.getUserLookupForMentions();

        const userOrGroup = lookup[username.toLowerCase()];
        if (userOrGroup === undefined) return undefined;

        switch (userOrGroup.kind) {
            case "user_group":
            case "everyone":
                return userOrGroup;
            default:
                return includeSelf || userOrGroup.userId !== this.#liveState.user.userId
                    ? userOrGroup
                    : undefined;
        }
    }

    getCachePrimerTimestamps(): Promise<Record<string, bigint>> {
        return this.#sendRequest({ kind: "getCachePrimerTimestamps" }).catch(() => ({}));
    }

    submitProposal(governanceCanisterId: string, proposal: CandidateProposal): Promise<boolean> {
        const nervousSystem = this.tryGetNervousSystem(governanceCanisterId);
        if (nervousSystem === undefined) {
            this.#logger.error(
                "Cannot find NervousSystemDetails for governanceCanisterId",
                governanceCanisterId,
            );
            return Promise.resolve(false);
        }

        return this.#sendRequest(
            {
                kind: "submitProposal",
                currentUserId: this.#liveState.user.userId,
                governanceCanisterId,
                proposal,
                ledger: nervousSystem.token.ledger,
                token: nervousSystem.token.symbol,
                proposalRejectionFee: nervousSystem.proposalRejectionFee,
                transactionFee: nervousSystem.token.transferFee,
            },
            false,
            2 * DEFAULT_WORKER_TIMEOUT,
        )
            .then((resp) => {
                if (resp.kind === "success" || resp.kind === "retrying") {
                    return true;
                }

                this.#logger.error("Failed to submit proposal", resp);
                return false;
            })
            .catch(() => false);
    }

    refreshSwappableTokens(): Promise<Set<string>> {
        return this.#sendRequest({
            kind: "canSwap",
            tokenLedgers: new Set(Object.keys(get(cryptoLookup))),
        }).then((tokens) => {
            swappableTokensStore.set(tokens);
            return tokens;
        });
    }

    getTokenSwaps(inputTokenLedger: string): Promise<Record<string, DexId[]>> {
        const outputTokenLedgers = Object.keys(get(cryptoLookup)).filter(
            (t) => t !== inputTokenLedger,
        );

        return this.#sendRequest({
            kind: "getTokenSwaps",
            inputTokenLedger,
            outputTokenLedgers,
        });
    }

    getTokenSwapQuotes(
        inputTokenLedger: string,
        outputTokenLedger: string,
        amountIn: bigint,
    ): Promise<[DexId, bigint][]> {
        return this.#sendRequest({
            kind: "getTokenSwapQuotes",
            inputTokenLedger,
            outputTokenLedger,
            amountIn,
        });
    }

    async swapTokens(
        swapId: bigint,
        inputTokenLedger: string,
        outputTokenLedger: string,
        amountIn: bigint,
        minAmountOut: bigint,
        dex: DexId,
    ): Promise<SwapTokensResponse> {
        let pin: string | undefined = undefined;

        if (this.#liveState.pinNumberRequired) {
            pin = await this.#promptForCurrentPin("pinNumber.enterPinInfo");
        }

        const lookup = get(cryptoLookup);

        return this.#sendRequest(
            {
                kind: "swapTokens",
                swapId,
                inputTokenDetails: lookup[inputTokenLedger],
                outputTokenDetails: lookup[outputTokenLedger],
                amountIn,
                minAmountOut,
                dex,
                pin,
            },
            false,
            1000 * 60 * 3,
        ).then((resp) => {
            if (
                resp.kind === "pin_incorrect" ||
                resp.kind === "pin_required" ||
                resp.kind === "too_main_failed_pin_attempts"
            ) {
                pinNumberFailureStore.set(resp as PinNumberFailures);
            }

            return resp;
        });
    }

    tokenSwapStatus(swapId: bigint): Promise<TokenSwapStatusResponse> {
        return this.#sendRequest({
            kind: "tokenSwapStatus",
            swapId,
        });
    }

    localUserIndexForCommunity(communityId: string): string {
        const community = this.#liveState.communities.get({ kind: "community", communityId });
        if (community === undefined) {
            throw new Error("Community not found");
        }
        return community.localUserIndex;
    }

    // This will pretend that the value is english and apply it to the english i18n dictionary temporarily.
    // This is just so that we have the option to look at it in the UI to check for layout problems
    previewTranslationCorrection(key: string, value: string): void {
        applyTranslationCorrection("en-GB", key, value);
    }

    proposeTranslationCorrection(
        locale: string,
        key: string,
        value: string,
    ): Promise<ProposeResponse> {
        return this.#sendRequest({
            kind: "proposeTranslation",
            locale,
            key,
            value,
        })
            .then((res) => {
                if (res === "success") {
                    applyTranslationCorrection(locale, key, value);
                }
                return res;
            })
            .catch(() => "failure");
    }

    getProposedTranslationCorrections(): Promise<CandidateTranslations[]> {
        return this.#sendRequest({
            kind: "getProposedTranslations",
        })
            .then((res) => (res.kind === "success" ? res.proposed : []))
            .catch(() => []);
    }

    rejectTranslationCorrection(id: bigint, reason: RejectReason): Promise<boolean> {
        return this.#sendRequest({
            kind: "rejectTranslation",
            id,
            reason,
        })
            .then((res) => res === "success")
            .catch(() => false);
    }

    approveTranslationCorrection(id: bigint): Promise<boolean> {
        return this.#sendRequest({
            kind: "approveTranslation",
            id,
        })
            .then((res) => res === "success")
            .catch(() => false);
    }

    async #sendVideoCallUsersWebRtcMessage(msg: WebRtcMessage, chatId: ChatIdentifier) {
        const chat = this.#liveState.allChats.get(chatId);
        if (chat === undefined) {
            throw new Error(`Unknown chat: ${chatId}`);
        }
        let userIds: string[] = [];
        const me = this.#liveState.user.userId;
        if (chat !== undefined) {
            if (chat.kind === "direct_chat") {
                userIds.push(chat.them.userId);
            } else if (this.isChatPrivate(chat)) {
                userIds = this.#liveState.currentChatMembers
                    .map((m) => m.userId)
                    .filter((id) => id !== me);
            }
            if (userIds.length > 0) {
                await Promise.all(
                    userIds.map((id) =>
                        rtcConnectionsManager.create(
                            this.#liveState.user.userId,
                            id,
                            this.config.meteredApiKey,
                        ),
                    ),
                );
                this.#sendRtcMessage(userIds, msg);
            }
        }
    }

    async ringOtherUsers(chatId: ChatIdentifier, messageId: bigint) {
        this.#sendVideoCallUsersWebRtcMessage(
            {
                kind: "remote_video_call_started",
                id: chatId,
                userId: this.#liveState.user.userId,
                messageId,
            },
            chatId,
        );
    }

    #getRoomAccessToken(
        authToken: string,
    ): Promise<{ token: string; roomName: string; messageId: bigint; joining: boolean }> {
        // This will send the OC access JWT to the daily middleware service which will:
        // * validate the jwt
        // * create the room if necessary
        // * obtain an access token for the user
        // * return it to the front end
        const displayName = this.getDisplayName(
            this.#liveState.user,
            this.#liveState.currentCommunityMembers,
        );
        const user = this.#liveState.user;
        const username = user.username;
        const avatarId = this.#liveState.userStore.get(user.userId)?.blobReference?.blobId;
        const headers = new Headers();
        headers.append("x-auth-jwt", authToken);

        let url = `${this.config.videoBridgeUrl}/room/meeting_access_token?initiator-username=${username}&initiator-displayname=${displayName}`;
        if (avatarId) {
            url += `&initiator-avatarid=${avatarId}`;
        }
        return fetch(url, {
            method: "GET",
            headers: headers,
        }).then((res) => {
            if (res.ok) {
                return res.json();
            }
            if (res.status === 401) {
                const msg =
                    "Auth failed trying to obtain room access token. Might be something wrong with your JWT.";
                console.error(msg);
                throw new Error(msg);
            }
            if (res.status === 400) {
                throw new NoMeetingToJoin();
            }
            throw new Error(`Unable to get room access token: ${res.status}, ${res.statusText}`);
        });
    }

    #getLocalUserIndex(chat: ChatSummary): Promise<string> {
        switch (chat.kind) {
            case "group_chat":
                return Promise.resolve(chat.localUserIndex);
            case "channel":
                const community = this.#liveState.communities.get({
                    kind: "community",
                    communityId: chat.id.communityId,
                });
                if (community) {
                    return Promise.resolve(community.localUserIndex);
                } else {
                    throw new Error(`Unable to get the local user index for channel: ${chat.id}`);
                }
            case "direct_chat":
                return this.#sendRequest({
                    kind: "getLocalUserIndexForUser",
                    userId: chat.them.userId,
                });
        }
    }

    endVideoCallOnBridge(authToken: string) {
        const headers = new Headers();
        headers.append("x-auth-jwt", authToken);
        return fetch(`${this.config.videoBridgeUrl}/room/end_meeting`, {
            method: "POST",
            headers: headers,
        }).then((res) => {
            if (!res.ok) {
                console.error(`Unable to get end meeting: ${res.status}, ${res.statusText}`);
            }
        });
    }

    endVideoCall(chatId: ChatIdentifier, messageId?: bigint) {
        const chat = this.#liveState.allChats.get(chatId);
        if (chat === undefined) {
            throw new Error(`Unknown chat: ${chatId}`);
        }
        if (messageId !== undefined) {
            this.#sendVideoCallUsersWebRtcMessage(
                {
                    kind: "remote_video_call_ended",
                    id: chatId,
                    userId: this.#liveState.user.userId,
                    messageId,
                },
                chatId,
            );
        }
        return this.#getLocalUserIndex(chat).then((localUserIndex) => {
            return this.#sendRequest({
                kind: "getAccessToken",
                accessTokenType: { kind: "join_video_call", chatId }, // TODO - this should have it's own token type really
                localUserIndex,
            })
                .then((token) => {
                    if (token === undefined) {
                        throw new Error("Didn't get an access token");
                    }
                    return token;
                })
                .then((token) => this.endVideoCallOnBridge(token));
        });
    }

    getVideoChatAccessToken(
        chatId: ChatIdentifier,
        accessTokenType: AccessTokenType,
    ): Promise<{ token: string; roomName: string; messageId: bigint; joining: boolean }> {
        const chat = this.#liveState.allChats.get(chatId);
        if (chat === undefined) {
            throw new Error(`Unknown chat: ${chatId}`);
        }

        return this.#getLocalUserIndex(chat).then((localUserIndex) => {
            return this.#sendRequest({
                kind: "getAccessToken",
                chatId,
                accessTokenType,
                localUserIndex,
            })
                .then((token) => {
                    if (token === undefined) {
                        throw new Error("Didn't get an access token");
                    }
                    console.log("TOKEN: ", token);
                    return token;
                })
                .then((token) => this.#getRoomAccessToken(token));
        });
    }

    updateBtcBalance(): Promise<UpdateBtcBalanceResponse> {
        return this.#sendRequest({
            kind: "updateBtcBalance",
            userId: this.#liveState.user.userId,
        });
    }

    async signUpWithWebAuthn(
        assumeIdentity: boolean,
    ): Promise<[ECDSAKeyIdentity, DelegationChain, WebAuthnKey]> {
        const webAuthnOrigin = this.config.webAuthnOrigin;
        if (webAuthnOrigin === undefined) throw new Error("WebAuthn origin not set");

        const [webAuthnIdentity, aaguid] = await createWebAuthnIdentity(webAuthnOrigin);

        // We create a temporary key so that the user doesn't have to reauthenticate via WebAuthn, we store this key
        // in IndexedDb, it is valid for 30 days (the same as the other key delegations we use).
        const tempKey = await ECDSAKeyIdentity.generate();
<<<<<<< HEAD
        return await this.#finaliseWebAuthnSignin(tempKey, () => webAuthnIdentity, webAuthnOrigin, assumeIdentity, aaguid);
=======
        return await this.#finaliseWebAuthnSignin(
            tempKey,
            () => webAuthnIdentity,
            webAuthnOrigin,
            assumeIdentity,
        );
>>>>>>> a4a343ab
    }

    async signInWithWebAuthn() {
        const webAuthnOrigin = this.config.webAuthnOrigin;
        if (webAuthnOrigin === undefined) throw new Error("WebAuthn origin not set");

        const webAuthnIdentity = new MultiWebAuthnIdentity(webAuthnOrigin, (credentialId) =>
            this.lookupWebAuthnPubKey(credentialId),
        );
        await this.#finaliseWebAuthnSignin(
            webAuthnIdentity,
            () => webAuthnIdentity.innerIdentity(),
            webAuthnOrigin,
            true,
            undefined,
        );
    }

    async reSignInWithCurrentWebAuthnIdentity(): Promise<
        [ECDSAKeyIdentity, DelegationChain, WebAuthnKey]
    > {
        const webAuthnKey =
            this.#webAuthnKey ??
            (await this.#sendRequest({
                kind: "currentUserWebAuthnKey",
            }));
        if (webAuthnKey === undefined) throw new Error("WebAuthnKey not set");

        const webAuthnIdentity = new WebAuthnIdentity(
            webAuthnKey.credentialId,
            unwrapDER(webAuthnKey.publicKey, DER_COSE_OID),
            undefined,
        );
        return await this.#finaliseWebAuthnSignin(
            webAuthnIdentity,
            () => webAuthnIdentity,
            webAuthnKey.origin,
            false,
            undefined,
        );
    }

    async #finaliseWebAuthnSignin(
        initialKey: SignIdentity,
        webAuthnIdentityFn: () => WebAuthnIdentity,
        webAuthnOrigin: string,
        assumeIdentity: boolean,
        aaguid: Uint8Array | undefined,
    ): Promise<[ECDSAKeyIdentity, DelegationChain, WebAuthnKey]> {
        const sessionKey = await ECDSAKeyIdentity.generate();
        const delegationChain = await DelegationChain.create(
            initialKey,
            sessionKey.getPublicKey(),
            new Date(Date.now() + 30 * ONE_DAY),
        );
        const identity = DelegationIdentity.fromDelegation(sessionKey, delegationChain);
        // In the sign in case, we must defer getting the webAuthnIdentity until after it has been used to sign the
        // delegation, before that point we don't know which identity the user will choose.
        const webAuthnIdentity = webAuthnIdentityFn();
        const webAuthnKey = {
            publicKey: new Uint8Array(webAuthnIdentity.getPublicKey().toDer()),
            credentialId: new Uint8Array(webAuthnIdentity.rawId),
            origin: webAuthnOrigin,
            crossPlatform: webAuthnIdentity.getAuthenticatorAttachment() === "cross-platform",
            aaguid: aaguid ?? new Uint8Array(),
        };
        if (assumeIdentity) {
            this.#webAuthnKey = webAuthnKey;
            this.#authIdentityStorage.set(sessionKey, delegationChain);
            this.#loadedAuthenticationIdentity(identity, AuthProvider.PASSKEY);
        }
        return [sessionKey, delegationChain, webAuthnKey];
    }

    async lookupWebAuthnPubKey(credentialId: Uint8Array): Promise<Uint8Array> {
        const pubKey = await this.#sendRequest({
            kind: "lookupWebAuthnPubKey",
            credentialId,
        });

        if (pubKey === undefined) {
            throw new Error("Failed to lookup WebAuthn PubKey");
        }
        return pubKey;
    }

    async generateMagicLink(
        email: string,
        sessionKey: ECDSAKeyIdentity,
    ): Promise<GenerateMagicLinkResponse> {
        const sessionKeyDer = toDer(sessionKey);

        const resp = await this.#sendRequest({
            kind: "generateMagicLink",
            email,
            sessionKey: sessionKeyDer,
        }).catch(
            (error) =>
                ({
                    kind: "failed_to_send_email",
                    error: error.toString(),
                }) as GenerateMagicLinkResponse,
        );

        if (resp.kind === "success") {
            await storeEmailSignInSession(this.#authIdentityStorage.storage, {
                key: sessionKey,
                email,
                userKey: resp.userKey,
                expiration: resp.expiration,
            });
        } else {
            await removeEmailSignInSession(this.#authIdentityStorage.storage);
        }

        return resp;
    }

    getExternalAchievements() {
        return this.#sendRequest({ kind: "getExternalAchievements" }).catch((err) => {
            console.error("getExternalAchievements error", err);
            return [];
        });
    }

    markAchievementsSeen() {
        this.#sendRequest({ kind: "markAchievementsSeen" }).catch((err) => {
            console.error("markAchievementsSeen", err);
        });
    }

    async handleMagicLink(qs: string): Promise<HandleMagicLinkResponse> {
        const signInWithEmailCanister = this.config.signInWithEmailCanister;

        const response = await fetch(`https://${signInWithEmailCanister}.raw.icp0.io/auth${qs}`);

        if (response.ok) {
            const session = await getEmailSignInSession(this.#authIdentityStorage.storage);
            if (session === undefined) {
                return { kind: "session_not_found" };
            }

            await this.getSignInWithEmailDelegation(
                session.email,
                session.userKey,
                session.key,
                session.expiration,
                true,
            ).catch((error) => ({
                kind: "error",
                error: error.toString(),
            }));

            return { kind: "success" };
        } else if (response.status === 400) {
            const body = await response.text();
            if (body === "Link expired") {
                return { kind: "link_expired" };
            }
        }

        return { kind: "link_invalid" };
    }

    async getSignInWithEmailDelegation(
        email: string,
        userKey: Uint8Array,
        sessionKey: ECDSAKeyIdentity,
        expiration: bigint,
        assumeIdentity: boolean,
    ): Promise<
        | { kind: "success"; key: ECDSAKeyIdentity; delegation: DelegationChain }
        | { kind: "error"; error: string }
        | { kind: "not_found" }
    > {
        const sessionKeyDer = toDer(sessionKey);
        const getDelegationResponse = await this.#sendRequest({
            kind: "getSignInWithEmailDelegation",
            email,
            sessionKey: sessionKeyDer,
            expiration,
        });
        if (getDelegationResponse.kind === "success") {
            const identity = buildDelegationIdentity(
                userKey,
                sessionKey,
                getDelegationResponse.delegation,
                getDelegationResponse.signature,
            );
            const delegation = identity.getDelegation();
            if (assumeIdentity) {
                this.#authIdentityStorage.set(sessionKey, delegation);
                this.#loadedAuthenticationIdentity(identity, AuthProvider.EMAIL);
            }
            return {
                kind: "success",
                key: sessionKey,
                delegation,
            };
        }
        return getDelegationResponse;
    }

    siwePrepareLogin(address: string): Promise<SiwePrepareLoginResponse> {
        return this.#sendRequest({
            kind: "siwePrepareLogin",
            address,
        });
    }

    siwsPrepareLogin(address: string): Promise<SiwsPrepareLoginResponse> {
        return this.#sendRequest({
            kind: "siwsPrepareLogin",
            address,
        });
    }

    async signInWithWallet(
        token: "eth" | "sol",
        address: string,
        signature: string,
        assumeIdentity: boolean,
    ): Promise<
        | { kind: "success"; key: ECDSAKeyIdentity; delegation: DelegationChain }
        | { kind: "failure" }
    > {
        const sessionKey = await ECDSAKeyIdentity.generate();
        const sessionKeyDer = toDer(sessionKey);
        const loginResponse = await this.#sendRequest({
            kind: "loginWithWallet",
            token,
            address,
            signature,
            sessionKey: sessionKeyDer,
        });

        if (loginResponse.kind === "success") {
            const getDelegationResponse = await this.#sendRequest({
                kind: "getDelegationWithWallet",
                token,
                address,
                sessionKey: sessionKeyDer,
                expiration: loginResponse.expiration,
            });
            if (getDelegationResponse.kind === "success") {
                const identity = buildDelegationIdentity(
                    loginResponse.userKey,
                    sessionKey,
                    getDelegationResponse.delegation,
                    getDelegationResponse.signature,
                );
                const delegation = identity.getDelegation();
                if (assumeIdentity) {
                    await this.#authIdentityStorage.set(sessionKey, delegation);
                    this.#loadedAuthenticationIdentity(
                        identity,
                        token === "eth" ? AuthProvider.ETH : AuthProvider.SOL,
                    );
                }
                return {
                    kind: "success",
                    key: sessionKey,
                    delegation,
                };
            }
            return { kind: "failure" };
        } else {
            return { kind: "failure" };
        }
    }

    // **** Communities Stuff

    // takes a list of communities that may contain communities that we are a member of and/or preview communities
    // and overwrites them in the correct place
    updateCommunityIndexes(communities: CommunitySummary[]): void {
        const [previews, member] = communities.reduce(
            ([previews, member], c) => {
                if (this.#liveState.communityPreviews.has(c.id)) {
                    previews.push(c);
                } else {
                    member.push(c);
                }
                return [previews, member];
            },
            [[], []] as [CommunitySummary[], CommunitySummary[]],
        );
        if (previews.length > 0) {
            communityPreviewsStore.update((state) => {
                previews.forEach((p) => state.set(p.id, p));
                return state;
            });
        }

        if (member.length > 0) {
            globalStateStore.update((state) => {
                const communities = state.communities.clone();
                member.forEach((m) => communities.set(m.id, m));
                return {
                    ...state,
                    communities,
                };
            });
        }
        this.setCommunityIndexes(
            member.reduce(
                (idxs, c) => {
                    idxs[c.id.communityId] = c.membership.index;
                    return idxs;
                },
                {} as Record<string, number>,
            ),
        );
    }

    async setSelectedCommunity(
        id: CommunityIdentifier,
        inviteCode: string | null,
        clearChat = true,
    ): Promise<boolean> {
        let community = this.#liveState.communities.get(id);
        if (community === undefined) {
            // if we don't have the community it means we're not a member and we need to look it up
            if (inviteCode) {
                await this.setCommunityInvite({ id, code: inviteCode });
            }

            const referredBy = this.#extractReferralCodeFromPath() ?? this.#referralCode;
            if (referredBy) {
                await this.setCommunityReferral(id, referredBy);
            }

            const resp = await this.#sendRequest({
                kind: "getCommunitySummary",
                communityId: id.communityId,
            });
            if ("id" in resp) {
                // Make the community appear at the top of the list
                resp.membership.index = nextCommunityIndex();
                community = resp;
                addCommunityPreview(community);
            } else {
                // if we get here it means we're not a member of the community and we can't look it up
                // it may be private and we may not be invited.
                return false;
            }
        }

        if (clearChat) {
            this.clearSelectedChat();
        }

        if (community !== undefined) {
            this.#loadCommunityDetails(community);
        }
        return true;
    }

    importToCommunity(
        groupId: GroupChatIdentifier,
        communityId: CommunityIdentifier,
    ): Promise<ChannelIdentifier | undefined> {
        const group = this.#liveState.chatSummaries.get(groupId);
        return this.#sendRequest({
            kind: "importGroupToCommunity",
            groupId,
            communityId,
        })
            .then((resp) => {
                if (resp.kind === "success") {
                    if (group !== undefined) {
                        localChatSummaryUpdates.markAdded({
                            ...group,
                            id: resp.channelId,
                            kind: "channel",
                        } as ChannelSummary);
                    }
                    return resp.channelId;
                }
                return undefined;
            })
            .catch(() => undefined);
    }

    submitProofOfUniquePersonhood(
        credential: string,
        iiPrincipal: string,
    ): Promise<SubmitProofOfUniquePersonhoodResponse> {
        return this.#sendRequest({
            kind: "submitProofOfUniquePersonhood",
            iiPrincipal,
            credential,
        })
            .then((resp) => {
                if (resp.kind === "success") {
                    currentUser.update((user) => ({
                        ...user,
                        isUniquePerson: true,
                    }));
                    this.#overwriteUserInStore(this.#liveState.user.userId, (u) => ({
                        ...u,
                        isUniquePerson: true,
                    }));
                }
                return resp;
            })
            .catch((err) => {
                console.error("Failed to submit proof of unique personhood to the user index", err);
                return { kind: "invalid" };
            });
    }

    async joinCommunity(
        community: CommunitySummary,
        credentials: string[],
        paymentApprovals: PaymentGateApprovals,
    ): Promise<ClientJoinCommunityResponse> {
        const approveResponse = await this.approveAccessGatePayments(community, paymentApprovals);
        if (approveResponse.kind !== "success") {
            return approveResponse;
        }

        return this.#sendRequest({
            kind: "joinCommunity",
            id: community.id,
            credentialArgs: this.#buildVerifiedCredentialArgs(credentials),
        })
            .then((resp) => {
                if (resp.kind === "success") {
                    // Make the community appear at the top of the list
                    resp.community.membership.index = nextCommunityIndex();
                    this.#addCommunityLocally(resp.community);
                    removeCommunityPreview(community.id);
                    this.#loadCommunityDetails(resp.community);
                    messagesRead.batchUpdate(() => {
                        resp.community.channels.forEach((c) => {
                            if (c.latestMessage) {
                                messagesRead.markReadUpTo(
                                    { chatId: c.id },
                                    c.latestMessage.event.messageIndex,
                                );
                            }
                        });
                    });
                } else {
                    if (resp.kind === "gate_check_failed") {
                        return resp;
                    }
                    return CommonResponses.failure();
                }
                return CommonResponses.success();
            })
            .catch(() => CommonResponses.failure());
    }

    deleteCommunity(id: CommunityIdentifier): Promise<boolean> {
        const community = this.#liveState.communities.get(id);
        if (community === undefined) return Promise.resolve(false);

        this.#removeCommunityLocally(id);

        return this.#sendRequest({ kind: "deleteCommunity", id })
            .then((resp) => {
                if (resp !== "success") {
                    this.#addCommunityLocally(community);
                }
                return resp === "success";
            })
            .catch(() => false);
    }

    leaveCommunity(id: CommunityIdentifier): Promise<boolean> {
        const community = this.#liveState.communities.get(id);
        if (community === undefined) return Promise.resolve(false);

        this.#removeCommunityLocally(id);

        return this.#sendRequest({ kind: "leaveCommunity", id })
            .then((resp) => {
                if (resp !== "success") {
                    this.#addCommunityLocally(community);
                }
                return resp === "success";
            })
            .catch(() => false);
    }

    createCommunity(
        candidate: CommunitySummary,
        rules: Rules,
        defaultChannels: string[],
    ): Promise<CreateCommunityResponse> {
        return this.#sendRequest({
            kind: "createCommunity",
            community: candidate,
            rules,
            defaultChannels,
            defaultChannelRules: defaultChatRules("channel"),
        })
            .then((resp) => {
                if (resp.kind === "success") {
                    candidate.id = {
                        kind: "community",
                        communityId: resp.id,
                    };
                    this.#addCommunityLocally(candidate);
                }
                return resp;
            })
            .catch(() => ({
                kind: "failure",
            }));
    }

    addToFavourites(chatId: ChatIdentifier): Promise<boolean> {
        localChatSummaryUpdates.favourite(chatId);
        return this.#sendRequest({ kind: "addToFavourites", chatId })
            .then((resp) => {
                if (resp !== "success") {
                    localChatSummaryUpdates.unfavourite(chatId);
                }
                return resp === "success";
            })
            .catch(() => {
                localChatSummaryUpdates.unfavourite(chatId);
                return false;
            });
    }

    removeFromFavourites(chatId: ChatIdentifier): Promise<boolean> {
        localChatSummaryUpdates.unfavourite(chatId);
        if (this.#liveState.chatSummariesList.length === 0) {
            this.dispatchEvent(new SelectedChatInvalid());
        }

        return this.#sendRequest({ kind: "removeFromFavourites", chatId })
            .then((resp) => {
                if (resp !== "success") {
                    localChatSummaryUpdates.favourite(chatId);
                }
                return resp === "success";
            })
            .catch(() => {
                localChatSummaryUpdates.favourite(chatId);
                return false;
            });
    }

    saveCommunity(
        community: CommunitySummary,
        name: string | undefined,
        description: string | undefined,
        rules: UpdatedRules | undefined,
        permissions: CommunityPermissions | undefined,
        avatar: Uint8Array | undefined,
        banner: Uint8Array | undefined,
        gateConfig: AccessGateConfig | undefined,
        isPublic: boolean | undefined,
        primaryLanguage: string | undefined,
    ): Promise<boolean> {
        return this.#sendRequest({
            kind: "updateCommunity",
            communityId: community.id.communityId,
            name,
            description,
            rules,
            permissions,
            avatar,
            banner,
            gateConfig,
            isPublic,
            primaryLanguage,
        })
            .then((resp) => {
                if (resp.kind === "success") {
                    globalStateStore.update((g) => {
                        g.communities.set(community.id, community);
                        return g;
                    });
                    if (rules !== undefined && resp.rulesVersion !== undefined) {
                        communityStateStore.setProp(community.id, "rules", {
                            text: rules.text,
                            enabled: rules.enabled,
                            version: resp.rulesVersion,
                        });
                    }
                    return true;
                }
                return false;
            })
            .catch(() => false);
    }

    convertGroupToCommunity(
        group: GroupChatSummary,
        rules: Rules,
    ): Promise<ChannelIdentifier | undefined> {
        return this.#sendRequest({
            kind: "convertGroupToCommunity",
            chatId: group.id,
            historyVisible: group.historyVisible,
            rules,
        })
            .then((resp) => (resp.kind === "success" ? resp.id : undefined))
            .catch(() => undefined);
    }

    #deleteUserGroupLocally(id: CommunityIdentifier, userGroup: UserGroupDetails) {
        communityStateStore.updateProp(id, "userGroups", (groups) => {
            groups.delete(userGroup.id);
            return new Map(groups);
        });
    }

    #undeleteUserGroupLocally(id: CommunityIdentifier, userGroup: UserGroupDetails) {
        communityStateStore.updateProp(id, "userGroups", (groups) => {
            groups.set(userGroup.id, userGroup);
            return new Map(groups);
        });
    }

    deleteUserGroup(id: CommunityIdentifier, userGroup: UserGroupDetails): Promise<boolean> {
        this.#deleteUserGroupLocally(id, userGroup);
        return this.#sendRequest({
            kind: "deleteUserGroups",
            communityId: id.communityId,
            userGroupIds: [userGroup.id],
        })
            .then((resp) => {
                if (resp.kind !== "success") {
                    this.#undeleteUserGroupLocally(id, userGroup);
                }
                return resp.kind === "success";
            })
            .catch(() => {
                this.#undeleteUserGroupLocally(id, userGroup);
                return false;
            });
    }

    createUserGroup(
        id: CommunityIdentifier,
        userGroup: UserGroupDetails,
    ): Promise<CreateUserGroupResponse> {
        return this.#sendRequest({
            kind: "createUserGroup",
            communityId: id.communityId,
            name: userGroup.name,
            userIds: [...userGroup.members],
        })
            .then((resp) => {
                if (resp.kind === "success") {
                    communityStateStore.updateProp(id, "userGroups", (groups) => {
                        groups.set(resp.userGroupId, { ...userGroup, id: resp.userGroupId });
                        return new Map(groups);
                    });
                }
                return resp;
            })
            .catch(() => CommonResponses.failure());
    }

    getCommunityForChannel(id: ChannelIdentifier): CommunitySummary | undefined {
        return this.#liveState.communities.values().find((c) => {
            return c.channels.findIndex((ch) => chatIdentifiersEqual(ch.id, id)) >= 0;
        });
    }

    updateUserGroup(
        id: CommunityIdentifier,
        userGroup: UserGroupDetails,
        toAdd: Set<string>,
        toRemove: Set<string>,
    ): Promise<UpdateUserGroupResponse> {
        return this.#sendRequest({
            kind: "updateUserGroup",
            communityId: id.communityId,
            userGroupId: userGroup.id,
            name: userGroup.name,
            usersToAdd: [...toAdd],
            usersToRemove: [...toRemove],
        })
            .then((resp) => {
                if (resp.kind === "success") {
                    communityStateStore.updateProp(id, "userGroups", (groups) => {
                        groups.set(userGroup.id, userGroup);
                        return new Map(groups);
                    });
                }
                return resp;
            })
            .catch(() => CommonResponses.failure());
    }

    setChatListScope(scope: ChatListScope): void {
        if (scope.kind === "none") {
            chatListScopeStore.set(this.getDefaultScope());
        } else if (this.#liveState.chatListScope !== scope) {
            chatListScopeStore.set(scope);
        }
    }

    getDefaultScope(): ChatListScope {
        if (this.#liveState.anonUser) return { kind: "group_chat" };

        // sometimes we have to re-direct the user to home route "/"
        // However, with communities enabled it is not clear what this means
        // we actually need to direct the user to one of the global scopes "direct", "group" or "favourites"
        // which one we choose is kind of unclear and probably depends on the state

        const global = this.#liveState.globalState;
        const favourites = this.#liveState.favourites;
        if (favourites.size > 0) return { kind: "favourite" };
        if (global.groupChats.size > 0) return { kind: "group_chat" };
        return { kind: "direct_chat" };
    }

    getUserLocation(): Promise<string | undefined> {
        if (this.#userLocation !== undefined) {
            return Promise.resolve(this.#userLocation);
        }
        return getUserCountryCode()
            .then((country) => {
                this.#userLocation = country;
                console.debug("GEO: derived user's location: ", country);
                return country;
            })
            .catch((err) => {
                console.warn("GEO: Unable to determine user's country location", err);
                return undefined;
            });
    }

    // **** End of Communities stuff
    diamondDurationToMs = diamondDurationToMs;

    swapRestricted(): Promise<boolean> {
        if (this.#liveState.user.isPlatformOperator) {
            return Promise.resolve(false);
        }
        return this.getUserLocation().then((location) => featureRestricted(location, "swap"));
    }

    setPinNumber(
        verification: Verification,
        newPin: string | undefined,
    ): Promise<SetPinNumberResponse> {
        pinNumberFailureStore.set(undefined);

        return this.#sendRequest({ kind: "setPinNumber", verification, newPin }).then((resp) => {
            if (resp.kind === "success") {
                pinNumberRequiredStore.set(newPin !== undefined);
            } else if (
                resp.kind === "pin_incorrect" ||
                resp.kind === "pin_required" ||
                resp.kind === "too_main_failed_pin_attempts"
            ) {
                pinNumberFailureStore.set(resp as PinNumberFailures);
            }

            return resp;
        });
    }

    #promptForCurrentPin(message: string | undefined): Promise<string> {
        pinNumberFailureStore.set(undefined);

        return new Promise((resolve, reject) => {
            capturePinNumberStore.set({
                resolve: (pin: string) => {
                    capturePinNumberStore.set(undefined);
                    resolve(pin);
                },
                reject: () => {
                    capturePinNumberStore.set(undefined);
                    reject("cancelled");
                },
                message,
            });
        });
    }

    #promptForRuleAcceptance(): Promise<AcceptedRules | undefined> {
        return new Promise((resolve, _) => {
            captureRulesAcceptanceStore.set({
                resolve: (accepted: boolean) => {
                    let acceptedRules: AcceptedRules | undefined = undefined;

                    if (accepted) {
                        acceptedRules = {
                            chat: undefined,
                            community: undefined,
                        };

                        if (this.#liveState.currentChatRules?.enabled ?? false) {
                            acceptedRules.chat = this.#liveState.currentChatRules?.version;
                        }

                        if (this.#liveState.currentCommunityRules?.enabled ?? false) {
                            acceptedRules.community =
                                this.#liveState.currentCommunityRules?.version;
                        }
                    }

                    captureRulesAcceptanceStore.set(undefined);
                    resolve(acceptedRules);
                },
            });
        });
    }

    getStreak(userId: string | undefined) {
        if (userId === undefined) return 0;

        if (userId === this.#liveState.user.userId) {
            const now = Date.now();
            return this.#liveState.chitState.streakEnds < now
                ? 0
                : this.#liveState.chitState.streak;
        }

        return this.#liveState.userStore.get(userId)?.streak ?? 0;
    }

    getBotDefinition(endpoint: string): Promise<BotDefinitionResponse> {
        return this.#sendRequest({
            kind: "getBotDefinition",
            endpoint,
        }).catch((err) => {
            this.#logger.error("Failed to get the bot definition", endpoint, err);
            return {
                kind: "bot_definition_failure",
                error: err,
            };
        });
    }

    #callBotCommandEndpoint(endpoint: string, token: string): Promise<BotCommandResponse> {
        return this.#sendRequest({
            kind: "callBotCommandEndpoint",
            endpoint,
            token,
        });
    }

    generateBotApiKey(
        id: MultiUserChatIdentifier | CommunityIdentifier,
        botId: string,
        permissions: ExternalBotPermissions,
    ): Promise<GenerateBotKeyResponse> {
        return this.#sendRequest({
            kind: "generateBotApiKey",
            id,
            botId,
            permissions,
        }).catch((err) => {
            this.#logger.error("Failed to generate api key", err);
            return { kind: "failure" };
        });
    }

    executeInternalBotCommand(
        bot: InternalBotCommandInstance,
    ): Promise<"success" | "failure" | "too_many_requests"> {
        if (bot.command.name === "witch") {
            this.dispatchEvent(new SummonWitch());
        } else if (bot.command.name === "register_bot") {
            this.dispatchEvent(new RegisterBot());
        } else if (bot.command.name === "update_bot") {
            this.dispatchEvent(new UpdateBot());
        } else if (bot.command.name === "remove_bot") {
            this.dispatchEvent(new RemoveBot());
        } else if (bot.command.name === "poll") {
            this.dispatchEvent(new CreatePoll(bot.command.messageContext));
        } else if (bot.command.name === "gif") {
            const param = bot.command.params[0];
            if (param !== undefined && param.kind === "string" && param.value !== undefined) {
                this.dispatchEvent(new AttachGif([bot.command.messageContext, param.value]));
            }
        } else if (bot.command.name === "crypto") {
            const ev = new TokenTransfer({ context: bot.command.messageContext });
            const [token, amount] = bot.command.params;
            if (
                token !== undefined &&
                token.kind === "string" &&
                amount !== undefined &&
                amount.kind === "decimal" &&
                amount.value !== null
            ) {
                const tokenDetails = Object.values(get(cryptoLookup)).find(
                    (t) => t.symbol.toLowerCase() === token.value?.toLocaleLowerCase(),
                );
                if (tokenDetails !== undefined) {
                    ev.detail.ledger = tokenDetails.ledger;
                    ev.detail.amount = this.validateTokenInput(
                        amount.value.toString(),
                        tokenDetails.decimals,
                    ).amount;
                }
            }
            this.dispatchEvent(ev);
        } else if (bot.command.name === "test-msg") {
            const param = bot.command.params[0];
            if (param !== undefined && param.kind === "decimal" && param.value !== null) {
                this.dispatchEvent(
                    new CreateTestMessages([bot.command.messageContext, param.value]),
                );
            }
        } else if (bot.command.name === "diamond") {
            const url = addQueryStringParam("diamond", "");
            const msg = `[${this.config.i18nFormatter("upgrade.message")}](${url})`;
            this.sendMessageWithAttachment(bot.command.messageContext, msg, false, undefined, []);
        } else if (bot.command.name === "faq") {
            const topic =
                bot.command.params[0]?.kind === "string" ? bot.command.params[0]?.value : undefined;
            const url = topic === undefined || topic === "" ? "/faq" : `/faq?q=${topic}`;
            const msg =
                topic === undefined
                    ? `[🤔 FAQs](/faq)`
                    : `[🤔 FAQ: ${this.config.i18nFormatter(`faq.${topic}_q`)}](${url})`;
            this.sendMessageWithAttachment(bot.command.messageContext, msg, false, undefined, []);
        } else if (bot.command.name === "search" && bot.command.params[0]?.kind === "string") {
            this.dispatchEvent(new SearchChat(bot.command.params[0]?.value ?? ""));
        }
        return Promise.resolve("success");
    }

    #getAuthTokenForBotCommand(
        chat: ChatSummary,
        threadRootMessageIndex: number | undefined,
        bot: ExternalBotCommandInstance,
    ): Promise<[string, bigint]> {
        const messageId = random64();
        return this.#getLocalUserIndex(chat).then((localUserIndex) => {
            return this.#sendRequest({
                kind: "getAccessToken",
                chatId: chat.id,
                accessTokenType: {
                    kind: "bot_action_by_command",
                    botId: bot.id,
                    scope: {
                        kind: "chat_scope",
                        chatId: chat.id,
                        threadRootMessageIndex,
                        messageId,
                    },
                    command: {
                        initiator: this.#liveState.user.userId,
                        commandName: bot.command.name,
                        arguments: bot.command.params,
                    },
                },
                localUserIndex,
            }).then((token) => {
                if (token === undefined) {
                    throw new Error("Didn't get an access token");
                }
                console.log("TOKEN: ", token, messageId);
                return [token, messageId];
            });
        });
    }

    installBot(
        id: CommunityIdentifier | GroupChatIdentifier,
        botId: string,
        grantedPermissions: ExternalBotPermissions,
    ): Promise<boolean> {
        this.#installBotLocally(id, botId, grantedPermissions);
        return this.#sendRequest({
            kind: "installBot",
            id,
            botId,
            grantedPermissions,
        })
            .then((resp) => {
                if (!resp) {
                    this.#uninstallBotLocally(id, botId);
                }
                return resp;
            })
            .catch((err) => {
                this.#logger.error("Error adding bot to group or community", err);
                return false;
            });
    }

    updateInstalledBot(
        id: CommunityIdentifier | GroupChatIdentifier,
        botId: string,
        grantedPermissions: ExternalBotPermissions,
    ): Promise<boolean> {
        return this.#sendRequest({
            kind: "updateInstalledBot",
            id,
            botId,
            grantedPermissions,
        }).catch((err) => {
            this.#logger.error("Error adding bot to group or community", err);
            return false;
        });
    }

    #uninstallBotLocally(
        id: CommunityIdentifier | GroupChatIdentifier,
        botId: string,
    ): ExternalBotPermissions | undefined {
        let perm: ExternalBotPermissions | undefined;
        switch (id.kind) {
            case "community":
                communityStateStore.updateProp(id, "bots", (b) => {
                    perm = b.get(botId);
                    b.delete(botId);
                    return new Map(b);
                });
                break;
            case "group_chat":
                chatStateStore.updateProp(id, "bots", (b) => {
                    perm = b.get(botId);
                    b.delete(botId);
                    return new Map(b);
                });
                break;
        }
        return perm;
    }

    #installBotLocally(
        id: CommunityIdentifier | GroupChatIdentifier,
        botId: string,
        perm: ExternalBotPermissions | undefined,
    ): void {
        switch (id.kind) {
            case "community":
                communityStateStore.updateProp(id, "bots", (b) => {
                    if (perm === undefined) return b;
                    b.set(botId, perm);
                    return new Map(b);
                });
                break;
            case "group_chat":
                chatStateStore.updateProp(id, "bots", (b) => {
                    if (perm === undefined) return b;
                    b.set(botId, perm);
                    return new Map(b);
                });
                break;
        }
    }

    uninstallBot(id: CommunityIdentifier | GroupChatIdentifier, botId: string): Promise<boolean> {
        const perm = this.#uninstallBotLocally(id, botId);
        return this.#sendRequest({
            kind: "uninstallBot",
            id,
            botId,
        })
            .then((res) => {
                if (!res) {
                    this.#installBotLocally(id, botId, perm);
                }
                return res;
            })
            .catch((err) => {
                this.#logger.error("Error removing bot from group or community", err);
                return false;
            });
    }

    #sendPlaceholderMessage(
        msgContext: MessageContext,
        botContext: BotMessageContext,
        content: MessageContent,
        msgId: bigint,
        senderId: string,
        blockLevelMarkdown: boolean,
    ): () => void {
        if (unconfirmed.contains(msgContext, msgId)) {
            unconfirmed.overwriteContent(
                msgContext,
                msgId,
                content,
                botContext,
                blockLevelMarkdown,
            );
        } else {
            const currentEvents = this.#eventsForMessageContext(msgContext);
            const [eventIndex, messageIndex] =
                msgContext.threadRootMessageIndex !== undefined
                    ? nextEventAndMessageIndexesForThread(currentEvents)
                    : nextEventAndMessageIndexes();
            this.dispatchEvent(new SendingMessage(msgContext));
            const event: EventWrapper<Message> = {
                index: eventIndex,
                timestamp: BigInt(Date.now()),
                event: {
                    content,
                    messageIndex,
                    kind: "message",
                    sender: senderId,
                    messageId: msgId,
                    reactions: [],
                    tips: {},
                    edited: false,
                    forwarded: false,
                    deleted: false,
                    blockLevelMarkdown: blockLevelMarkdown,
                    botContext,
                },
            };
            unconfirmed.add(msgContext, event);
            this.dispatchEvent(new SentMessage(msgContext, event));
        }
        return () => unconfirmed.delete(msgContext, msgId);
    }

    executeBotCommand(
        chat: ChatSummary,
        threadRootMessageIndex: number | undefined,
        bot: BotCommandInstance,
    ): Promise<"success" | "failure" | "too_many_requests"> {
        const botContext = {
            finalised: false,
            command: {
                name: bot.command.name,
                args: bot.command.params,
                initiator: this.#liveState.user.userId,
            },
        };
        let removePlaceholder: (() => void) | undefined = undefined;
        switch (bot.kind) {
            case "external_bot":
                return this.#getAuthTokenForBotCommand(chat, threadRootMessageIndex, bot)
                    .then(([token, msgId]) => {
                        removePlaceholder = this.#sendPlaceholderMessage(
                            bot.command.messageContext,
                            botContext,
                            bot.command.placeholder !== undefined
                                ? { kind: "text_content", text: bot.command.placeholder }
                                : { kind: "bot_placeholder_content" },
                            msgId,
                            bot.id,
                            false,
                        );
                        return this.#callBotCommandEndpoint(bot.endpoint, token);
                    })
                    .then((resp) => {
                        if (resp.kind !== "success") {
                            console.error("Bot command failed with: ", resp);
                            removePlaceholder?.();
                            if (resp.kind === "too_many_requests") {
                                console.log("Too many requests");
                                return "too_many_requests";
                            } else {
                                return "failure";
                            }
                        } else {
                            if (resp.message !== undefined) {
                                removePlaceholder = this.#sendPlaceholderMessage(
                                    bot.command.messageContext,
                                    { ...botContext, finalised: resp.message.finalised },
                                    resp.message.messageContent,
                                    resp.message.messageId,
                                    bot.id,
                                    resp.message.blockLevelMarkdown,
                                );
                            } else {
                                removePlaceholder?.();
                            }
                            return "success";
                        }
                    })
                    .catch((err) => {
                        console.log("Bot command failed with", err);
                        removePlaceholder?.();
                        return "failure";
                    });
            case "internal_bot":
                return this.executeInternalBotCommand(bot);
        }
    }

    contentTypeSupportsEdit(contentType: MessageContent["kind"]): boolean {
        return isEditableContent(contentType);
    }

    claimDailyChit(): Promise<ClaimDailyChitResponse> {
        const userId = this.#liveState.user.userId;

        return this.#sendRequest({ kind: "claimDailyChit" }).then((resp) => {
            if (resp.kind === "success") {
                chitStateStore.update((state) => ({
                    chitBalance: resp.chitBalance,
                    streakEnds: resp.nextDailyChitClaim + BigInt(1000 * 60 * 60 * 24),
                    streak: resp.streak,
                    nextDailyChitClaim: resp.nextDailyChitClaim,
                    totalChitEarned: state.totalChitEarned + resp.chitEarned,
                }));
                this.#overwriteUserInStore(userId, (user) => ({
                    ...user,
                    chitBalance: resp.chitBalance,
                    streak: resp.streak,
                }));
            } else if (resp.kind === "already_claimed") {
                chitStateStore.update((state) => ({
                    ...state,
                    nextDailyChitClaim: resp.nextDailyChitClaim,
                }));
            }

            return resp;
        });
    }

    chitLeaderboard(): Promise<ChitLeaderboardResponse> {
        return this.#sendRequest({ kind: "chitLeaderboard" });
    }

    chitEvents(req: ChitEventsRequest): Promise<ChitEventsResponse> {
        return this.#sendRequest(req).catch((err) => {
            this.logError("Failed to load chit events", err);
            return {
                events: [],
                total: 0,
            };
        });
    }

    #authProviderFromAuthPrincipal(principal: AuthenticationPrincipal): AuthProvider {
        if (principal.originatingCanister === WEBAUTHN_ORIGINATING_CANISTER) {
            return AuthProvider.PASSKEY;
        } else if (principal.originatingCanister === this.config.signInWithEthereumCanister) {
            return AuthProvider.ETH;
        } else if (principal.originatingCanister === this.config.signInWithSolanaCanister) {
            return AuthProvider.SOL;
        } else if (principal.originatingCanister === this.config.signInWithEmailCanister) {
            return AuthProvider.EMAIL;
        } else if (
            principal.originatingCanister === import.meta.env.OC_INTERNET_IDENTITY_CANISTER_ID
        ) {
            if (principal.isIIPrincipal) {
                return AuthProvider.II;
            } else {
                return AuthProvider.NFID;
            }
        }
        return AuthProvider.II;
    }

    getAuthenticationPrincipals(): Promise<
        (AuthenticationPrincipal & { provider: AuthProvider })[]
    > {
        return this.#sendRequest({
            kind: "getAuthenticationPrincipals",
        }).then((principals) => {
            return principals.map((p) => {
                return {
                    ...p,
                    provider: this.#authProviderFromAuthPrincipal(p),
                };
            });
        });
    }

    getLinkedIIPrincipal(): Promise<string | undefined> {
        return this.#sendRequest({
            kind: "getAuthenticationPrincipals",
        })
            .then((resp) => {
                const iiPrincipals = resp
                    .filter(
                        ({ originatingCanister, isIIPrincipal }) =>
                            originatingCanister ===
                                import.meta.env.OC_INTERNET_IDENTITY_CANISTER_ID && isIIPrincipal,
                    )
                    .map((p) => p.principal);
                if (iiPrincipals.length === 0) {
                    console.debug(
                        "No II principals found, we will have to ask the user to link one",
                    );
                }
                if (
                    this.#authPrincipal !== undefined &&
                    iiPrincipals.includes(this.#authPrincipal)
                ) {
                    return this.#authPrincipal;
                }
                return iiPrincipals[0];
            })
            .catch((err) => {
                console.log("Error loading authentication principals: ", err);
                return undefined;
            });
    }

    linkIdentities(
        initiatorKey: ECDSAKeyIdentity,
        initiatorDelegation: DelegationChain,
        initiatorIsIIPrincipal: boolean,
        initiatorWebAuthnKey: WebAuthnKey | undefined,
        approverKey: ECDSAKeyIdentity,
        approverDelegation: DelegationChain,
    ): Promise<LinkIdentitiesResponse> {
        return this.#sendRequest({
            kind: "linkIdentities",
            userId: this.#liveState.user.userId,
            initiatorKey: initiatorKey.getKeyPair(),
            initiatorDelegation: initiatorDelegation.toJSON(),
            initiatorIsIIPrincipal,
            initiatorWebAuthnKey,
            approverKey: approverKey.getKeyPair(),
            approverDelegation: approverDelegation.toJSON(),
        });
    }

    removeIdentityLink(linked_principal: string): Promise<RemoveIdentityLinkResponse> {
        return this.#sendRequest({
            kind: "removeIdentityLink",
            linked_principal,
        });
    }

    removeTokenFromWallet(ledger: string) {
        const config = this.#liveState.walletConfig;
        if (config.kind === "manual_wallet") {
            if (config.tokens.delete(ledger)) {
                return this.setWalletConfig(config);
            }
        }
    }

    setsAreEqual<T>(a: Set<T>, b: Set<T>): boolean {
        if (a.size !== b.size) return false;
        for (const item of a) {
            if (!b.has(item)) {
                return false;
            }
        }
        return true;
    }

    walletConfigChanged(a: WalletConfig, b: WalletConfig): boolean {
        if (a.kind !== b.kind) return true;
        if (a.kind === "auto_wallet" && b.kind === "auto_wallet")
            return a.minDollarValue !== b.minDollarValue;
        if (a.kind === "manual_wallet" && b.kind === "manual_wallet")
            return !this.setsAreEqual(a.tokens, b.tokens);
        return false;
    }

    setWalletConfig(config: WalletConfig): Promise<boolean> {
        localGlobalUpdates.updateWallet(config);
        return this.#sendRequest({
            kind: "configureWallet",
            config,
        })
            .then(() => true)
            .catch(() => false);
    }

    withdrawFromIcpSwap(
        userId: string,
        swapId: bigint,
        inputToken: boolean,
        amount: bigint | undefined,
        fee: bigint | undefined,
    ): Promise<boolean> {
        return this.#sendRequest({
            kind: "withdrawFromIcpSwap",
            userId,
            swapId,
            inputToken,
            amount,
            fee,
        });
    }

    isEventKindHidden = isEventKindHidden;
    mergeCombinedUnreadCounts = mergeCombinedUnreadCounts;

    // This is stuff that used to be in agentWorker

    #connectToWorker(
        authPrincipal: string,
        authProvider: AuthProvider | undefined,
    ): Promise<ConnectToWorkerResponse> {
        console.debug("WORKER_CLIENT: loading worker with version: ", this.config.websiteVersion);
        const workerUrl = `/worker.js?v=${this.config.websiteVersion}`;
        this.#worker = new Worker(new URL(workerUrl, import.meta.url), {
            type: "module",
        });
        const initResponse = new Promise<ConnectToWorkerResponse>((resolve) => {
            this.#sendRequest(
                {
                    kind: "init",
                    authPrincipal,
                    authProvider,
                    icUrl: this.config.icUrl ?? window.location.origin,
                    iiDerivationOrigin: this.config.iiDerivationOrigin,
                    openStorageIndexCanister: this.config.openStorageIndexCanister,
                    groupIndexCanister: this.config.groupIndexCanister,
                    notificationsCanister: this.config.notificationsCanister,
                    identityCanister: this.config.identityCanister,
                    onlineCanister: this.config.onlineCanister,
                    userIndexCanister: this.config.userIndexCanister,
                    translationsCanister: this.config.translationsCanister,
                    registryCanister: this.config.registryCanister,
                    internetIdentityUrl: this.config.internetIdentityUrl,
                    nfidUrl: this.config.nfidUrl,
                    userGeekApiKey: this.config.userGeekApiKey,
                    enableMultiCrypto: this.config.enableMultiCrypto,
                    blobUrlPattern: this.config.blobUrlPattern,
                    achievementUrlPath: this.config.achievementUrlPath,
                    proposalBotCanister: this.config.proposalBotCanister,
                    marketMakerCanister: this.config.marketMakerCanister,
                    signInWithEmailCanister: this.config.signInWithEmailCanister,
                    signInWithEthereumCanister: this.config.signInWithEthereumCanister,
                    signInWithSolanaCanister: this.config.signInWithSolanaCanister,
                    websiteVersion: this.config.websiteVersion,
                    rollbarApiKey: this.config.rollbarApiKey,
                    env: this.config.env,
                    groupInvite: this.config.groupInvite,
                },
                true,
            ).then((resp) => {
                resolve(resp);
                this.#connectedToWorker = true;
            });
        });

        this.#worker.onmessage = (ev: MessageEvent<FromWorker>) => {
            if (!ev.data) {
                console.debug("WORKER_CLIENT: event message with no data received");
                return;
            }

            const data = ev.data;

            if (data.kind === "worker_event") {
                if (data.event.subkind === "messages_read_from_server") {
                    messagesRead.syncWithServer(
                        data.event.chatId,
                        data.event.readByMeUpTo,
                        data.event.threadsRead,
                        data.event.dateReadPinned,
                    );
                }
                if (data.event.subkind === "storage_updated") {
                    storageStore.set(data.event.status);
                }
                if (data.event.subkind === "users_loaded") {
                    userStore.addMany(data.event.users);
                }
            } else if (data.kind === "worker_response") {
                console.debug("WORKER_CLIENT: response: ", ev);
                this.#resolveResponse(data);
            } else if (data.kind === "worker_error") {
                console.debug("WORKER_CLIENT: error: ", ev);
                this.#resolveError(data);
            } else {
                console.debug("WORKER_CLIENT: unknown message: ", ev);
            }
        };
        return initResponse;
    }

    #logUnexpected(correlationId: string): void {
        const unresolved = this.#unresolved.get(correlationId);
        const timedOut =
            unresolved === undefined
                ? ""
                : `Timed-out req of kind: ${unresolved.kind} received after ${
                      Date.now() - unresolved.sentAt
                  }ms`;
        console.error(
            `WORKER_CLIENT: unexpected correlationId received (${correlationId}). ${timedOut}`,
        );
    }

    #resolveResponse(data: WorkerResponse): void {
        const promise = this.#pending.get(data.correlationId);
        if (promise !== undefined) {
            promise.resolve(data.response, data.final);
            if (data.final) {
                window.clearTimeout(promise.timeout);
                this.#pending.delete(data.correlationId);
            }
        } else {
            this.#logUnexpected(data.correlationId);
        }
        this.#unresolved.delete(data.correlationId);
    }

    #resolveError(data: WorkerError): void {
        const promise = this.#pending.get(data.correlationId);
        if (promise !== undefined) {
            promise.reject(JSON.parse(data.error));
            window.clearTimeout(promise.timeout);
            this.#pending.delete(data.correlationId);
        } else {
            this.#logUnexpected(data.correlationId);
        }
        this.#unresolved.delete(data.correlationId);
    }

    responseHandler<Req extends WorkerRequest, T>(
        req: Req,
        correlationId: string,
        timeout: number,
    ): (resolve: (val: T, final: boolean) => void, reject: (reason?: unknown) => void) => void {
        return (resolve, reject) => {
            const sentAt = Date.now();
            this.#pending.set(correlationId, {
                resolve,
                reject,
                timeout: window.setTimeout(() => {
                    reject(
                        `WORKER_CLIENT: Request of kind ${req.kind} with correlationId ${correlationId} did not receive a response withing the ${DEFAULT_WORKER_TIMEOUT}ms timeout`,
                    );
                    this.#unresolved.set(correlationId, {
                        kind: req.kind,
                        sentAt,
                    });
                    this.#pending.delete(correlationId);
                }, timeout),
            });
        };
    }

    #sendStreamRequest<Req extends WorkerRequest>(
        req: Req,
        connecting = false,
        timeout: number = DEFAULT_WORKER_TIMEOUT,
    ): Stream<WorkerResult<Req>> {
        //eslint-disable-next-line @typescript-eslint/ban-ts-comment
        //@ts-ignore
        return new Stream<WorkerResult<Req>>(this.#sendRequestInternal(req, connecting, timeout));
    }

    async #sendRequest<Req extends WorkerRequest>(
        req: Req,
        connecting = false,
        timeout: number = DEFAULT_WORKER_TIMEOUT,
    ): Promise<WorkerResult<Req>> {
        //eslint-disable-next-line @typescript-eslint/ban-ts-comment
        //@ts-ignore
        return new Promise<WorkerResult<Req>>(this.#sendRequestInternal(req, connecting, timeout));
    }

    #sendRequestInternal<Req extends WorkerRequest, T>(
        req: Req,
        connecting: boolean,
        timeout: number,
    ): (resolve: (val: T, final: boolean) => void, reject: (reason?: unknown) => void) => void {
        if (!connecting && !this.#connectedToWorker) {
            throw new Error("WORKER_CLIENT: the client is not yet connected to the worker");
        }
        const correlationId = random128().toString();
        try {
            this.#worker.postMessage({
                ...req,
                correlationId,
            });
        } catch (err) {
            console.error("Error sending postMessage to worker", err);
            throw err;
        }
        return this.responseHandler(req, correlationId, timeout);
    }

    getBotConfig(): Promise<BotClientConfigData> {
        const metricsUrl =
            import.meta.env.OC_NODE_ENV === "production"
                ? `https://${this.config.userIndexCanister}.raw.ic0.app/metrics`
                : `http://${this.config.userIndexCanister}.localhost:8080/metrics`;
        return fetch(metricsUrl, {
            headers: { "Content-Type": "application/json" },
        })
            .then((res) => {
                if (res.ok) {
                    return res.json();
                }
            })
            .then((metrics: UserIndexMetrics) => {
                return {
                    ocPublicKey: metrics.oc_public_key,
                    openStorageIndexCanister: this.config.openStorageIndexCanister,
                    icHost: this.config.icUrl ?? window.location.origin,
                };
            });
    }
}

type UserIndexMetrics = {
    oc_public_key: string;
};<|MERGE_RESOLUTION|>--- conflicted
+++ resolved
@@ -7120,16 +7120,14 @@
         // We create a temporary key so that the user doesn't have to reauthenticate via WebAuthn, we store this key
         // in IndexedDb, it is valid for 30 days (the same as the other key delegations we use).
         const tempKey = await ECDSAKeyIdentity.generate();
-<<<<<<< HEAD
-        return await this.#finaliseWebAuthnSignin(tempKey, () => webAuthnIdentity, webAuthnOrigin, assumeIdentity, aaguid);
-=======
+        
         return await this.#finaliseWebAuthnSignin(
             tempKey,
             () => webAuthnIdentity,
             webAuthnOrigin,
             assumeIdentity,
+            aaguid,
         );
->>>>>>> a4a343ab
     }
 
     async signInWithWebAuthn() {
