--- conflicted
+++ resolved
@@ -317,13 +317,10 @@
     CryptocurrencyTransfer,
     Mention,
     SetDisplayNameResponse,
-<<<<<<< HEAD
     UserGroupDetails,
     CreateUserGroupResponse,
     UpdateUserGroupResponse,
-=======
     SetMemberDisplayNameResponse,
->>>>>>> 605f0543
 } from "openchat-shared";
 import {
     AuthProvider,
@@ -1150,8 +1147,15 @@
         });
     }
 
-    setMemberDisplayName(id: CommunityIdentifier, displayName: string | undefined): Promise<SetMemberDisplayNameResponse> {
-        return this.sendRequest({ kind: "setMemberDisplayName", communityId: id.communityId, displayName }).then((resp) => {
+    setMemberDisplayName(
+        id: CommunityIdentifier,
+        displayName: string | undefined,
+    ): Promise<SetMemberDisplayNameResponse> {
+        return this.sendRequest({
+            kind: "setMemberDisplayName",
+            communityId: id.communityId,
+            displayName,
+        }).then((resp) => {
             if (resp === "success") {
                 if (this._user !== undefined) {
                     communityStateStore.updateProp(id, "members", (ms) => {
@@ -1165,7 +1169,7 @@
                         }
                         return ms;
                     });
-                } 
+                }
 
                 localCommunitySummaryUpdates.updateDisplayName(id, displayName);
             }
@@ -1847,7 +1851,7 @@
                     role: "member",
                     userId,
                     displayName: undefined,
-                })
+                });
                 return new Map(ms);
                 return ms;
             });
@@ -2406,7 +2410,11 @@
             communityLastUpdated: community.lastUpdated,
         });
         if (resp !== "failure") {
-            communityStateStore.setProp(community.id, "members", new Map(resp.members.map(m => [m.userId, m])));
+            communityStateStore.setProp(
+                community.id,
+                "members",
+                new Map(resp.members.map((m) => [m.userId, m])),
+            );
             communityStateStore.setProp(community.id, "blockedUsers", resp.blockedUsers);
             communityStateStore.setProp(community.id, "invitedUsers", resp.invitedUsers);
             communityStateStore.setProp(community.id, "rules", resp.rules);
@@ -3386,14 +3394,26 @@
         });
     }
 
-    searchUsersForInvite(searchTerm: string, maxResults: number, level: Level, newGroup: boolean, canInviteUsers: boolean): Promise<UserSummary[]> {
+    searchUsersForInvite(
+        searchTerm: string,
+        maxResults: number,
+        level: Level,
+        newGroup: boolean,
+        canInviteUsers: boolean,
+    ): Promise<UserSummary[]> {
         if (level === "channel") {
             // Put the existing channel members into a map for quick lookup
-            const channelMembers = newGroup ? undefined : new Map(this._liveState.currentChatMembers.map(m => [m.userId, m]));
+            const channelMembers = newGroup
+                ? undefined
+                : new Map(this._liveState.currentChatMembers.map((m) => [m.userId, m]));
 
             // First try searching the community members and return immediately if there are already enough matches
             // or if the caller does not have permission to invite users to the community
-            const communityMatches = this.searchCommunityUsersForChannelInvite(searchTerm, maxResults, channelMembers);
+            const communityMatches = this.searchCommunityUsersForChannelInvite(
+                searchTerm,
+                maxResults,
+                channelMembers,
+            );
             if (!canInviteUsers || communityMatches.length >= maxResults) {
                 return Promise.resolve(communityMatches);
             }
@@ -3407,20 +3427,20 @@
                     const maxToKeep = globalMatches.length < maxToSearch ? 0 : maxResults;
                     keepMax(globalMatches, (u) => !channelMembers?.has(u.userId), maxToKeep);
                 }
-    
+
                 const matches = [...communityMatches];
-    
+
                 // Add the global matches to the results, but only if they are not already in the community matches
                 for (const match of globalMatches) {
                     if (matches.length >= maxResults) {
                         break;
                     }
-                    if (!matches.some(m => m.userId === match.userId)) {
+                    if (!matches.some((m) => m.userId === match.userId)) {
                         matches.push(match);
                     }
                 }
-    
-                return matches;    
+
+                return matches;
             });
         } else {
             // Search the global user list and overfetch if there are existing members we might need to remove
@@ -3429,10 +3449,11 @@
                 if (!newGroup) {
                     // Put the existing users in a map for easy lookup - for communities the existing members
                     // are already in a map
-                    const existing = level === "community" 
-                        ? this._liveState.currentCommunityMembers 
-                        : new Map(this._liveState.currentChatMembers.map(m => [m.userId, m]));
-    
+                    const existing =
+                        level === "community"
+                            ? this._liveState.currentCommunityMembers
+                            : new Map(this._liveState.currentChatMembers.map((m) => [m.userId, m]));
+
                     // Remove any existing members from the global matches until there are at most `maxResults`
                     // TODO: Ideally we would return the total number of matches from the server and use that
                     const maxToKeep = matches.length < maxToSearch ? 0 : maxResults;
@@ -3443,16 +3464,21 @@
         }
     }
 
-    private searchCommunityUsersForChannelInvite(term: string, maxResults: number, channelMembers: Map<string, Member> | undefined): UserSummary[] {
+    private searchCommunityUsersForChannelInvite(
+        term: string,
+        maxResults: number,
+        channelMembers: Map<string, Member> | undefined,
+    ): UserSummary[] {
         const termLower = term.toLowerCase();
-        const matches: UserSummary[]  = [];
+        const matches: UserSummary[] = [];
         for (const [userId, member] of this._liveState.currentCommunityMembers) {
-            let user = this._liveState.userStore[userId];            
+            let user = this._liveState.userStore[userId];
             if (user?.username !== undefined) {
                 const displayName = member.displayName ?? user.displayName;
-                if (user.username.toLowerCase().includes(termLower) || 
-                    (displayName !== undefined && 
-                        displayName.toLowerCase().includes(termLower))) {
+                if (
+                    user.username.toLowerCase().includes(termLower) ||
+                    (displayName !== undefined && displayName.toLowerCase().includes(termLower))
+                ) {
                     if (channelMembers === undefined || !channelMembers.has(userId)) {
                         if (member.displayName !== undefined) {
                             user = { ...user, displayName: member.displayName };
@@ -3509,14 +3535,19 @@
         });
     }
 
-    getDisplayNameById(userId: string, inGlobalContext = false) : string {
+    getDisplayNameById(userId: string, inGlobalContext = false): string {
         const user = this._liveState.userStore[userId];
         return this.getDisplayName(user, inGlobalContext);
     }
 
-    getDisplayName(user: {userId: string, username: string, displayName?: string} | undefined, inGlobalContext = false): string {
+    getDisplayName(
+        user: { userId: string; username: string; displayName?: string } | undefined,
+        inGlobalContext = false,
+    ): string {
         if (user !== undefined) {
-            const member = inGlobalContext ? undefined : this._liveState.currentCommunityMembers.get(user.userId);
+            const member = inGlobalContext
+                ? undefined
+                : this._liveState.currentCommunityMembers.get(user.userId);
             const displayName = member?.displayName ?? user.displayName ?? user.username;
             if (displayName?.length > 0) {
                 return displayName;
