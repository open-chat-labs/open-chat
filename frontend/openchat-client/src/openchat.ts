/* eslint-disable no-case-declarations */
import { gaTrack } from "./utils/ga";
import { type Identity } from "@dfinity/agent";
import {
    AuthClient,
    type AuthClientLoginOptions,
    type AuthClientStorage,
    IdbStorage,
} from "@dfinity/auth-client";
import { get, writable, type Readable } from "svelte/store";
import DRange from "drange";
import {
    canChangeRoles as canChangeCommunityRoles,
    canBlockUsers as canBlockCommunityUsers,
    canUnblockUsers as canUnblockCommunityUsers,
    canInviteUsers as canInviteCommunityUsers,
    canRemoveMembers as canRemoveCommunityMembers,
    canDeleteCommunity,
    canEditCommunity,
    canChangeCommunityPermissions,
    canCreatePublicChannel,
    canCreatePrivateChannel,
    canManageUserGroups,
} from "./utils/community";
import {
    buildUserAvatarUrl,
    canBlockUsers,
    canAddMembers,
    canChangePermissions,
    canChangeRoles,
    canDeleteGroup,
    canDeleteOtherUsersMessages,
    canEditGroupDetails,
    canForward,
    canInviteUsers,
    canLeaveGroup,
    canChangeVisibility,
    canPinMessages,
    canReactToMessages,
    canRemoveMembers,
    canMentionAllMembers,
    canUnblockUsers,
    containsReaction,
    createMessage,
    findMessageById,
    getMembersString,
    groupBySender,
    groupChatFromCandidate,
    groupEvents,
    groupMessagesByDate,
    makeRtcConnections,
    mergeServerEvents,
    messageIsReadByThem,
    metricsEqual,
    sameUser,
    isFrozen,
    isPreviewing,
    buildTransactionLink,
    buildTransactionUrlByIndex,
    buildCryptoTransferText,
    mergeSendMessageResponse,
    serialiseMessageForRtc,
    canConvertToCommunity,
    canImportToCommunity,
    buildIdenticonUrl,
    isEventKindHidden,
    getMessageText,
    diffGroupPermissions,
    canSendDirectMessage,
    canSendGroupMessage,
    permittedMessagesInDirectChat,
    permittedMessagesInGroup,
    activeUserIdFromEvent,
    doesMessageFailFilter,
    canStartVideoCalls,
    buildBlobUrl,
    isLapsed,
} from "./utils/chat";
import {
    buildUsernameList,
    compareIsNotYouThenUsername,
    compareUsername,
    formatLastOnlineDate,
    nullUser,
    userAvatarUrl,
} from "./utils/user";
import { rtcConnectionsManager } from "./utils/rtcConnectionsManager";
import { showTrace } from "./utils/profiling";
import { CachePrimer } from "./utils/cachePrimer";
import { Poller } from "./utils/poller";
import { RecentlyActiveUsersTracker } from "./utils/recentlyActiveUsersTracker";
import { selectedAuthProviderStore } from "./stores/authProviders";
import { blockedUsers } from "./stores/blockedUsers";
import { undeletingMessagesStore } from "./stores/undeletingMessages";
import {
    chatsInitialised,
    chatsLoading,
    chatStateStore,
    chatSummariesListStore,
    chatSummariesStore,
    clearSelectedChat,
    userMetrics,
    createDirectChat,
    currentChatBlockedUsers,
    currentChatInvitedUsers,
    currentChatDraftMessage,
    currentChatEditingEvent,
    currentChatAttachment,
    currentChatMembers,
    currentChatPinnedMessages,
    currentChatReplyingTo,
    currentChatRules,
    currentChatTextContent,
    eventsStore,
    focusMessageIndex,
    expandedDeletedMessages,
    isProposalGroup,
    nextEventAndMessageIndexes,
    numberOfThreadsStore,
    proposalTopicsStore,
    selectedChatId,
    selectedChatStore,
    selectedServerChatStore,
    serverChatSummariesStore,
    setSelectedChat,
    threadsByChatStore,
    threadsFollowedByMeStore,
    userGroupKeys,
    threadServerEventsStore,
    threadEvents,
    nextEventAndMessageIndexesForThread,
    selectedThreadRootMessageIndex,
    clearServerEvents,
    confirmedEventIndexesLoaded,
    addGroupPreview,
    removeUninitializedDirectChat,
    removeGroupPreview,
    groupPreviewsStore,
    isContiguous,
    confirmedThreadEventIndexesLoadedStore,
    isContiguousInThread,
    focusThreadMessageIndex,
    selectedMessageContext,
    currentChatMembersMap,
    hideMessagesFromDirectBlocked,
} from "./stores/chat";
import {
    cryptoBalance,
    cryptoLookup,
    cryptoTokensSorted,
    enhancedCryptoLookup,
    exchangeRatesLookupStore,
    lastCryptoSent,
    nervousSystemLookup,
    walletConfigStore,
    walletTokensSorted,
} from "./stores/crypto";
import {
    disableAllProposalFilters,
    enableAllProposalFilters,
    filteredProposalsStore,
    toggleProposalFilter,
    toggleProposalFilterMessageExpansion,
} from "./stores/filteredProposals";
import { lastOnlineDates } from "./stores/lastOnlineDates";
import { localChatSummaryUpdates } from "./stores/localChatSummaryUpdates";
import { localMessageUpdates } from "./stores/localMessageUpdates";
import { messagesRead, startMessagesReadTracker } from "./stores/markRead";
import {
    askForNotificationPermission,
    initNotificationStores,
    notificationStatus,
    setSoftDisabled,
} from "./stores/notifications";
import { profileStore } from "./stores/profiling";
import { recommendedGroupExclusions } from "./stores/recommendedGroupExclusions";
import { proposalTallies } from "./stores/proposalTallies";
import {
    percentageStorageRemaining,
    percentageStorageUsed,
    storageInGb,
    storageStore,
    updateStorageLimit,
} from "./stores/storage";
import { translationStore } from "./stores/translation";
import { byContext, isTyping, typing } from "./stores/typing";
import { unconfirmed, unconfirmedReadByThem } from "./stores/unconfirmed";
import {
    openChatBotUser,
    OPENCHAT_BOT_USER_ID,
    proposalsBotUser,
    specialUsers,
    userStore,
    currentUser,
    anonymousUserSummary,
    anonUser,
    suspendedUser,
    platformModerator,
    platformOperator,
    videoCallBotUser,
    AIRDROP_BOT_USER_ID,
    airdropBotUser,
} from "./stores/user";
import { userCreatedStore } from "./stores/userCreated";
import { dataToBlobUrl } from "./utils/blob";
import { formatTokens, parseBigInt, validateTokenInput } from "./utils/cryptoFormatter";
import {
    formatMessageDate,
    toDateString,
    toDatetimeString,
    toLongDateString,
    toShortTimeString,
    toMonthString,
} from "./utils/date";
import formatFileSize from "./utils/fileSize";
import { calculateMediaDimensions } from "./utils/layout";
import {
    findLast,
    groupBy,
    groupWhile,
    keepMax,
    partition,
    toRecord,
    toRecord2,
} from "./utils/list";
import {
    audioRecordingMimeType,
    containsSocialVideoLink,
    DIAMOND_MAX_SIZES,
    fillMessage,
    FREE_MAX_SIZES,
    isSocialVideoLink,
    type MaxMediaSizes,
    messageContentFromFile,
    twitterLinkRegex,
    youtubeRegex,
    spotifyRegex,
} from "./utils/media";
import { mergeKeepingOnlyChanged } from "./utils/object";
import {
    createRemoteVideoEndedEvent,
    createRemoteVideoStartedEvent,
    filterWebRtcMessage,
    parseWebRtcMessage,
} from "./utils/rtc";
import {
    durationFromMilliseconds,
    formatDisappearingMessageTime,
    formatDuration,
    formatRelativeTime,
    formatTimeRemaining,
} from "./utils/time";
import { initialiseTracking, startTrackingSession, trackEvent } from "./utils/tracking";
import { startSwCheckPoller } from "./utils/updateSw";
import type { OpenChatConfig } from "./config";
import {
    ChatsUpdated,
    ChatUpdated,
    ChitEarnedEvent,
    LoadedMessageWindow,
    LoadedNewMessages,
    LoadedPreviousMessages,
    ReactionSelected,
    RemoteVideoCallStartedEvent,
    SelectedChatInvalid,
    SendingMessage,
    SendMessageFailed,
    SentMessage,
    ThreadClosed,
    ThreadSelected,
    UserLoggedIn,
    UserSuspensionChanged,
    VideoCallMessageUpdated,
} from "./events";
import { LiveState } from "./liveState";
import { getTypingString, startTyping, stopTyping } from "./utils/chat";
import { indexIsInRanges } from "./utils/range";
import { DEFAULT_WORKER_TIMEOUT, OpenChatAgentWorker } from "./agentWorker";
import type {
    CreatedUser,
    IdentityState,
    ThreadSyncDetails,
    WebRtcMessage,
    ChatSummary,
    EventWrapper,
    Message,
    GroupChatSummary,
    MemberRole,
    Rules,
    EventsResponse,
    ChatEvent,
    ThreadSummary,
    DataContent,
    SendMessageSuccess,
    TransferSuccess,
    User,
    RemoteUserToggledReaction,
    RemoteUserSentMessage,
    CheckUsernameResponse,
    UserSummary,
    RegisterUserResponse,
    CurrentUserResponse,
    RemoveMemberResponse,
    RegisterProposalVoteResponse,
    GroupInvite,
    SearchDirectChatResponse,
    SearchGroupChatResponse,
    ThreadPreview,
    UsersArgs,
    UsersResponse,
    PublicProfile,
    SetUsernameResponse,
    SetBioResponse,
    PendingCryptocurrencyWithdrawal,
    WithdrawCryptocurrencyResponse,
    InviteCodeResponse,
    EnableInviteCodeResponse,
    DisableInviteCodeResponse,
    ResetInviteCodeResponse,
    UpdateGroupResponse,
    CandidateGroupChat,
    CreateGroupResponse,
    Notification,
    Logger,
    ChatFrozenEvent,
    ChatUnfrozenEvent,
    UserStatus,
    ThreadRead,
    DiamondMembershipDuration,
    DiamondMembershipFees,
    UpdateMarketMakerConfigArgs,
    UpdateMarketMakerConfigResponse,
    UpdatedEvent,
    AccessGate,
    ProposalVoteDetails,
    MessageReminderCreatedContent,
    CommunityPermissions,
    CommunitySummary,
    CreateCommunityResponse,
    GroupSearchResponse,
    ChatPermissions,
    ChatIdentifier,
    GroupChatIdentifier,
    DirectChatIdentifier,
    CommunityIdentifier,
    ExploreCommunitiesResponse,
    MultiUserChatIdentifier,
    MultiUserChat,
    ChatListScope,
    ChannelIdentifier,
    ExploreChannelsResponse,
    CommunityInvite,
    ModerationFlag,
    ChannelSummary,
    GroupMoved,
    CryptocurrencyContent,
    CryptocurrencyDetails,
    CryptocurrencyTransfer,
    Mention,
    SetDisplayNameResponse,
    UserGroupDetails,
    CreateUserGroupResponse,
    UpdateUserGroupResponse,
    SetMemberDisplayNameResponse,
    UserOrUserGroup,
    AttachmentContent,
    MessageContent,
    MessageContext,
    UpdatedRules,
    PendingCryptocurrencyTransfer,
    TipMessageResponse,
    NamedAccount,
    SaveCryptoAccountResponse,
    CandidateProposal,
    GroupSubtype,
    NervousSystemDetails,
    OptionUpdate,
    AccountTransactionResult,
    MessagePermission,
    OptionalChatPermissions,
    ExpiredEventsRange,
    UpdatesResult,
    DexId,
    SwapTokensResponse,
    TokenSwapStatusResponse,
    Member,
    Level,
    VersionedRules,
    DiamondMembershipStatus,
    Success,
    Failure,
    AcceptP2PSwapResponse,
    CancelP2PSwapResponse,
    CommunityDetailsResponse,
    GroupChatDetailsResponse,
    CandidateTranslations,
    ProposeResponse,
    RejectReason,
    JoinVideoCallResponse,
    AccessTokenType,
    UpdateBtcBalanceResponse,
    ApproveAccessGatePaymentResponse,
    ClientJoinGroupResponse,
    ClientJoinCommunityResponse,
    GenerateMagicLinkResponse,
    HandleMagicLinkResponse,
    SiwePrepareLoginResponse,
    SiwsPrepareLoginResponse,
    VideoCallPresence,
    VideoCallParticipant,
    AcceptedRules,
    ClaimDailyChitResponse,
    VerifiedCredentialArgs,
    VideoCallContent,
    ChitEventsRequest,
    ChitEventsResponse,
    GenerateChallengeResponse,
    ChallengeAttempt,
    AccessGateWithLevel,
    PreprocessedGate,
    SubmitProofOfUniquePersonhoodResponse,
    Achievement,
    PayForDiamondMembershipResponse,
    LinkIdentitiesResponse,
    AddMembersToChannelResponse,
    WalletConfig,
    AirdropChannelDetails,
    ChitLeaderboardResponse,
<<<<<<< HEAD
    AccessGateConfig,
=======
    Verification,
>>>>>>> b11cf0e3
} from "openchat-shared";
import {
    AuthProvider,
    missingUserIds,
    getTimeUntilSessionExpiryMs,
    userIdsFromEvents,
    getContentAsFormattedText,
    indexRangeForChat,
    getDisplayDate,
    MessagesReadFromServer,
    StorageUpdated,
    UsersLoaded,
    userStatus,
    compareRoles,
    E8S_PER_TOKEN,
    ChatMap,
    chatIdentifiersEqual,
    chatIdentifierToString,
    MessageContextMap,
    messageContextsEqual,
    communityRoles,
    isNeuronGate,
    toTitleCase,
    CommonResponses,
    defaultChatRules,
    userOrUserGroupName,
    userOrUserGroupId,
    extractUserIdsFromMentions,
    isMessageNotification,
    userIdsFromTransactions,
    contentTypeToPermission,
    mapAcceptP2PSwapResponseToStatus,
    mapCancelP2PSwapResponseToStatus,
    anonymousUser,
    ANON_USER_ID,
    isPaymentGate,
    ONE_MINUTE_MILLIS,
    ONE_HOUR,
    LEDGER_CANISTER_CHAT,
    OPENCHAT_VIDEO_CALL_USER_ID,
    IdentityStorage,
    NoMeetingToJoin,
    featureRestricted,
    buildDelegationIdentity,
    toDer,
    storeIdentity,
    updateCreatedUser,
    LARGE_GROUP_THRESHOLD,
    isCompositeGate,
    shouldPreprocessGate,
    deletedUser,
} from "openchat-shared";
import { failedMessagesStore } from "./stores/failedMessages";
import {
    canExtendDiamond,
    diamondStatus,
    isDiamond,
    diamondDurationToMs,
    isLifetimeDiamond,
} from "./stores/diamond";
import {
    addCommunityPreview,
    communities,
    communitiesList,
    communityPreviewsStore,
    communityStateStore,
    currentCommunityBlockedUsers,
    currentCommunityInvitedUsers,
    currentCommunityMembers,
    currentCommunityReferrals,
    currentCommunityRules,
    currentCommunityUserGroups,
    nextCommunityIndex,
    removeCommunityPreview,
    selectedCommunity,
    userGroupSummaries,
} from "./stores/community";
import {
    globalStateStore,
    favouritesStore,
    setGlobalState,
    updateSummaryWithConfirmedMessage,
    chatListScopeStore,
    unreadGroupCounts,
    unreadDirectCounts,
    unreadFavouriteCounts,
    unreadCommunityChannelCounts,
    globalUnreadCount,
    mergeCombinedUnreadCounts,
    groupVideoCallCounts,
    directVideoCallCounts,
    favouritesVideoCallCounts,
    communityChannelVideoCallCounts,
    chitStateStore,
} from "./stores/global";
import { localCommunitySummaryUpdates } from "./stores/localCommunitySummaryUpdates";
import { hasFlag, moderationFlags } from "./stores/flagStore";
import { hasOwnerRights } from "./utils/permissions";
import { isDisplayNameValid, isUsernameValid } from "./utils/validation";
import { verifyCredential } from "./utils/credentials";
import { offlineStore } from "./stores/network";
import { messageFiltersStore, type MessageFilter } from "./stores/messageFilters";
import { draftMessagesStore } from "./stores/draftMessages";
import {
    disableLinksInText,
    extractDisabledLinks,
    extractEnabledLinks,
    stripLinkDisabledMarker,
} from "./utils/linkPreviews";
import type { SendMessageResponse } from "openchat-shared";
import { applyTranslationCorrection } from "./stores/i18n";
import { getUserCountryCode } from "./utils/location";
import { isBalanceGate, isCredentialGate } from "openchat-shared";
import { DelegationChain, ECDSAKeyIdentity } from "@dfinity/identity";
import {
    capturePinNumberStore,
    pinNumberFailureStore,
    pinNumberRequiredStore,
} from "./stores/pinNumber";
import { captureRulesAcceptanceStore } from "./stores/rules";
import type { SetPinNumberResponse } from "openchat-shared";
import type { PinNumberFailures, MessageFormatter } from "openchat-shared";
import { canRetryMessage, isTransfer } from "openchat-shared";
import {
    initialiseMostRecentSentMessageTimes,
    shouldThrottle,
    throttleDeadline,
} from "./stores/throttling";
import { storeEmailSignInSession } from "openchat-shared";
import { getEmailSignInSession } from "openchat-shared";
import { removeEmailSignInSession } from "openchat-shared";
import { localGlobalUpdates } from "./stores/localGlobalUpdates";

const MARK_ONLINE_INTERVAL = 61 * 1000;
const SESSION_TIMEOUT_NANOS = BigInt(30 * 24 * 60 * 60 * 1000 * 1000 * 1000); // 30 days
const MAX_TIMEOUT_MS = Math.pow(2, 31) - 1;
const CHAT_UPDATE_INTERVAL = 5000;
const CHAT_UPDATE_IDLE_INTERVAL = ONE_MINUTE_MILLIS;
const USER_UPDATE_INTERVAL = ONE_MINUTE_MILLIS;
const REGISTRY_UPDATE_INTERVAL = 2 * ONE_MINUTE_MILLIS;
const EXCHANGE_RATE_UPDATE_INTERVAL = 5 * ONE_MINUTE_MILLIS;
const MAX_USERS_TO_UPDATE_PER_BATCH = 500;
const MAX_INT32 = Math.pow(2, 31) - 1;

export class OpenChat extends OpenChatAgentWorker {
    private _ocIdentityStorage: IdentityStorage;
    private _userLocation: string | undefined;
    private _authClientStorage: AuthClientStorage = new IdbStorage();
    private _authClient: Promise<AuthClient>;
    private _authPrincipal: string | undefined;
    private _ocIdentity: Identity | undefined;
    private _liveState: LiveState;
    private _identityState = writable<IdentityState>({ kind: "loading_user" });
    private _logger: Logger;
    private _lastOnlineDatesPending = new Set<string>();
    private _lastOnlineDatesPromise: Promise<Record<string, number>> | undefined;
    private _cachePrimer: CachePrimer | undefined = undefined;
    private _membershipCheck: number | undefined;
    private _referralCode: string | undefined = undefined;
    private _userLookupForMentions: Record<string, UserOrUserGroup> | undefined = undefined;
    private _chatsPoller: Poller | undefined = undefined;
    private _registryPoller: Poller | undefined = undefined;
    private _userUpdatePoller: Poller | undefined = undefined;
    private _exchangeRatePoller: Poller | undefined = undefined;
    private _recentlyActiveUsersTracker: RecentlyActiveUsersTracker =
        new RecentlyActiveUsersTracker();

    currentAirdropChannel: AirdropChannelDetails | undefined = undefined;
    user = currentUser;
    anonUser = anonUser;
    suspendedUser = suspendedUser;
    platformModerator = platformModerator;
    platformOperator = platformOperator;

    constructor(config: OpenChatConfig) {
        super(config);

        this.addEventListener("openchat_event", (ev) => this.handleAgentEvent(ev));

        this._logger = config.logger;
        this._liveState = new LiveState();

        console.log("OpenChatConfig: ", config);

        specialUsers.set(
            new Map([
                [OPENCHAT_BOT_USER_ID, openChatBotUser],
                [OPENCHAT_VIDEO_CALL_USER_ID, videoCallBotUser],
                [AIRDROP_BOT_USER_ID, airdropBotUser],
                [ANON_USER_ID, anonymousUserSummary],
                [config.proposalBotCanister, proposalsBotUser(config.proposalBotCanister)],
            ]),
        );

        localStorage.removeItem("ic-delegation");
        localStorage.removeItem("ic-identity");
        initialiseTracking(config);

        this._ocIdentityStorage = new IdentityStorage();
        this._authClient = AuthClient.create({
            idleOptions: {
                disableIdle: true,
                disableDefaultIdleCallback: true,
            },
            storage: this._authClientStorage,
        });

        this._authClient
            .then((c) => c.getIdentity())
            .then((authIdentity) => this.loadedAuthenticationIdentity(authIdentity, undefined));
    }

    public get AuthPrincipal(): string {
        if (this._authPrincipal === undefined) {
            throw new Error("Trying to access the _authPrincipal before it has been set up");
        }
        return this._authPrincipal;
    }

    clearCachedData() {
        this.sendRequest({
            kind: "clearCachedData",
        }).then((_) => window.location.reload());
    }

    private chatUpdated(chatId: ChatIdentifier, updatedEvents: UpdatedEvent[]): void {
        if (
            this._liveState.selectedChatId === undefined ||
            !chatIdentifiersEqual(chatId, this._liveState.selectedChatId)
        ) {
            return;
        }

        const serverChat = this._liveState.selectedServerChat;
        if (serverChat === undefined) return;
        // The chat summary has been updated which means the latest message may be new
        const latestMessage = serverChat.latestMessage;
        if (
            latestMessage !== undefined &&
            latestMessage.event.sender !== this._liveState.user.userId
        ) {
            this.handleConfirmedMessageSentByOther(serverChat, latestMessage, undefined);
        }

        this.refreshUpdatedEvents(serverChat, updatedEvents);
        this.loadChatDetails(serverChat);
        this.dispatchEvent(new ChatUpdated({ chatId, threadRootMessageIndex: undefined }));
    }

    clearPostLoginState() {
        this._identityState.update((state) => ({ ...state, postLogin: undefined }));
    }

    updateIdentityState(newState: IdentityState) {
        this._identityState.update((previous) => {
            return {
                ...newState,
                postLogin: newState.postLogin ?? previous.postLogin,
            };
        });
    }

    get identityState(): Readable<IdentityState> {
        return this._identityState;
    }

    private async loadedAuthenticationIdentity(
        id: Identity,
        authProvider: AuthProvider | undefined,
    ) {
        currentUser.set(anonymousUser());
        chatsInitialised.set(false);
        const anon = id.getPrincipal().isAnonymous();
        const authPrincipal = id.getPrincipal().toString();
        this._authPrincipal = anon ? undefined : authPrincipal;
        this.updateIdentityState(anon ? { kind: "anon" } : { kind: "loading_user" });

        const connectToWorkerResponse = await this.connectToWorker(authPrincipal, authProvider);

        if (!anon) {
            if (connectToWorkerResponse === "oc_identity_not_found") {
                if (authProvider !== AuthProvider.II && authProvider !== AuthProvider.EMAIL) {
                    this.updateIdentityState({ kind: "challenging" });
                    return;
                }

                await this.sendRequest({
                    kind: "createOpenChatIdentity",
                    challengeAttempt: undefined,
                });
            }

            this._ocIdentity = await this._ocIdentityStorage.get(authPrincipal);
        } else {
            await this._ocIdentityStorage.remove();
        }

        this.loadUser();
    }

    logError(message: unknown, error: unknown, ...optionalParams: unknown[]): void {
        this._logger.error(message, error, ...optionalParams);
    }

    logMessage(message?: unknown, ...optionalParams: unknown[]): void {
        this._logger.log(message, ...optionalParams);
    }

    logDebug(message?: unknown, ...optionalParams: unknown[]): void {
        this._logger.debug(message, ...optionalParams);
    }

    getAuthClientOptions(provider: AuthProvider): AuthClientLoginOptions {
        return {
            identityProvider: this.buildAuthProviderUrl(provider),
            maxTimeToLive: SESSION_TIMEOUT_NANOS,
            derivationOrigin: this.config.iiDerivationOrigin,
        };
    }

    login(): void {
        this.updateIdentityState({ kind: "logging_in" });
        const authProvider = this._liveState.selectedAuthProvider!;
        this._authClient.then((c) => {
            c.login({
                ...this.getAuthClientOptions(authProvider),
                onSuccess: () => this.loadedAuthenticationIdentity(c.getIdentity(), authProvider),
                onError: (err) => {
                    this.updateIdentityState({ kind: "anon" });
                    console.warn("Login error from auth client: ", err);
                },
            });
        });
    }

    buildAuthProviderUrl(authProvider: AuthProvider): string | undefined {
        switch (authProvider) {
            case AuthProvider.II:
                return this.config.internetIdentityUrl;
            case AuthProvider.NFID:
                return (
                    this.config.nfidUrl +
                    "&applicationLogo=" +
                    encodeURIComponent("https://oc.app/apple-touch-icon.png") +
                    "#authorize"
                );
        }
    }

    // function buildWindowOpenerFeatures(authProvider: AuthProvider): string {
    //     const isII = authProvider === AuthProvider.II;
    //     const screenWidth = window.innerWidth;
    //     const screenHeight = window.innerHeight;
    //     const width = Math.min(screenWidth, isII ? 525 : 465);
    //     const height = Math.min(screenHeight, isII ? 800 : 705);
    //     const left = (screenWidth - width) / 2;
    //     const top = (screenHeight - height) / 2;

    //     return `popup=1,toolbar=0,location=0,menubar=0,width=${width},height=${height},left=${left},top=${top}`;
    // }

    private startSession(identity: Identity): Promise<void> {
        if (this._liveState.anonUser) {
            return new Promise((_) => {
                console.debug("ANON: creating an anon session which will never expire");
            });
        }

        startTrackingSession(identity);

        return new Promise((resolve) => {
            const durationUntilSessionExpireMS = getTimeUntilSessionExpiryMs(identity);
            const durationUntilLogoutMs = durationUntilSessionExpireMS - ONE_MINUTE_MILLIS;
            // eslint-disable-next-line @typescript-eslint/no-this-alias
            const self = this;

            function timeout() {
                console.debug(
                    "SESSION: session has timed out after ",
                    durationUntilLogoutMs,
                    " based on expiry after ",
                    durationUntilSessionExpireMS,
                );
                self.logout().then(resolve);
            }

            if (durationUntilLogoutMs <= 5 * ONE_MINUTE_MILLIS) {
                timeout();
            } else {
                console.debug(
                    "SESSION: session started and set to expire in ",
                    durationUntilLogoutMs,
                    " based on expiry in ",
                    durationUntilSessionExpireMS,
                );
                window.setTimeout(timeout, Math.min(MAX_TIMEOUT_MS, durationUntilLogoutMs));
            }
        });
    }

    private handleAgentEvent(ev: Event): void {
        if (ev instanceof MessagesReadFromServer) {
            messagesRead.syncWithServer(
                ev.detail.chatId,
                ev.detail.readByMeUpTo,
                ev.detail.threadsRead,
                ev.detail.dateReadPinned,
            );
        }
        if (ev instanceof StorageUpdated) {
            storageStore.set(ev.detail);
        }
        if (ev instanceof UsersLoaded) {
            userStore.addMany(ev.detail);
        }
    }

    async submitChallenge(challengeAttempt: ChallengeAttempt): Promise<boolean> {
        if (this._authPrincipal === undefined) {
            return false;
        }

        const resp = await this.sendRequest({
            kind: "createOpenChatIdentity",
            challengeAttempt,
        }).catch(() => "challenge_failed");

        if (resp !== "success") {
            return false;
        }

        this._ocIdentity = await this._ocIdentityStorage
            .get(this._authPrincipal)
            .catch(() => undefined);

        this.loadUser();
        return true;
    }

    private async loadUser() {
        this.startRegistryPoller();

        if (this._ocIdentity === undefined) {
            // short-circuit if we *know* that the user is anonymous
            this.onCreatedUser(anonymousUser());
            return;
        }

        this.sendRequest({ kind: "loadFailedMessages" }).then((res) =>
            failedMessagesStore.initialise(MessageContextMap.fromMap(res)),
        );

        this.getCurrentUser()
            .then((user) => {
                switch (user.kind) {
                    case "unknown_user":
                        this.onCreatedUser(anonymousUser());
                        this.updateIdentityState({ kind: "registering" });
                        break;
                    case "created_user":
                        this.onCreatedUser(user);
                        break;
                }
            })
            .catch((e) => {
                if (e.code === 403) {
                    // This happens locally if you run a new instance of the IC and have an identity based on the
                    // previous version's root key in the cache
                    this.logout();
                }
            });
        this.sendRequest({ kind: "getAllCachedUsers" }).then((users) => userStore.set(users));
    }

    userIsDiamond(userId: string): boolean {
        const user = this._liveState.userStore.get(userId);
        if (user === undefined || user.kind === "bot") return false;

        if (userId === this._liveState.user.userId) return this._liveState.isDiamond;

        return user.diamondStatus !== "inactive";
    }

    userIsLifetimeDiamond(userId: string): boolean {
        const user = this._liveState.userStore.get(userId);
        if (user === undefined || user.kind === "bot") return false;

        if (userId === this._liveState.user.userId) return this._liveState.isLifetimeDiamond;

        return user.diamondStatus === "lifetime";
    }

    diamondExpiresIn(now: number, locale: string | null | undefined): string | undefined {
        if (this._liveState.diamondStatus.kind === "active") {
            return formatRelativeTime(now, locale, this._liveState.diamondStatus.expiresAt);
        }
    }

    maxMediaSizes(): MaxMediaSizes {
        return this._liveState.isDiamond ? DIAMOND_MAX_SIZES : FREE_MAX_SIZES;
    }

    onCreatedUser(user: CreatedUser): void {
        this.user.set(user);
        this.setDiamondStatus(user.diamondStatus);
        initialiseMostRecentSentMessageTimes(this._liveState.isDiamond);
        const id = this._ocIdentity;

        this.sendRequest({ kind: "createUserClient", userId: user.userId });
        startSwCheckPoller();
        if (id !== undefined) {
            this.startSession(id).then(() => this.logout());
        }

        this.startChatsPoller();
        this.startUserUpdatePoller();

        initNotificationStores();
        if (!this._liveState.anonUser) {
            this.startOnlinePoller();
            this.sendRequest({ kind: "getUserStorageLimits" })
                .then(storageStore.set)
                .catch((err) => {
                    console.warn("Unable to retrieve user storage limits", err);
                });
            this.updateIdentityState({ kind: "logged_in" });
            this.dispatchEvent(new UserLoggedIn(user.userId));
        }
    }

    private startUserUpdatePoller() {
        this._userUpdatePoller?.stop();
        this._userUpdatePoller = new Poller(
            () => this.updateUsers(),
            USER_UPDATE_INTERVAL,
            USER_UPDATE_INTERVAL,
        );
    }

    pauseEventLoop() {
        this._chatsPoller?.stop();
    }

    resumeEventLoop() {
        this.startChatsPoller();
    }

    private startChatsPoller() {
        this._chatsPoller?.stop();
        this._chatsPoller = new Poller(
            () => this.loadChats(),
            CHAT_UPDATE_INTERVAL,
            CHAT_UPDATE_IDLE_INTERVAL,
            true,
        );

        // we need to load chats at least once if we are completely offline
        if (this._liveState.offlineStore) {
            this.loadChats();
        }
    }

    private startOnlinePoller() {
        if (!this._liveState.anonUser) {
            new Poller(
                () => this.sendRequest({ kind: "markAsOnline" }) ?? Promise.resolve(),
                MARK_ONLINE_INTERVAL,
                undefined,
                true,
            );
        }
    }

    private startRegistryPoller() {
        this._registryPoller?.stop();
        this._registryPoller = new Poller(
            () => this.updateRegistry(),
            REGISTRY_UPDATE_INTERVAL,
            REGISTRY_UPDATE_INTERVAL,
            false,
        );
    }

    private startExchangeRatePoller() {
        this._exchangeRatePoller?.stop();
        this._exchangeRatePoller = new Poller(
            () => this.updateExchangeRates(),
            EXCHANGE_RATE_UPDATE_INTERVAL,
            EXCHANGE_RATE_UPDATE_INTERVAL,
            true,
        );
    }

    async logout(): Promise<void> {
        await Promise.all([
            this._ocIdentityStorage.remove(),
            this._authClient.then((c) => c.logout()),
        ]).then(() => window.location.replace("/"));
    }

    async previouslySignedIn(): Promise<boolean> {
        const KEY_STORAGE_IDENTITY = "identity";
        const identity = await this._authClientStorage.get(KEY_STORAGE_IDENTITY);
        return this._liveState.userCreated && identity !== null;
    }

    generateIdentityChallenge(): Promise<GenerateChallengeResponse> {
        return this.sendRequest({
            kind: "generateIdentityChallenge",
            identityCanister: this.config.identityCanister,
            icUrl: this.config.icUrl ?? window.location.origin,
        }).catch(() => ({ kind: "failed" }));
    }

    unreadThreadMessageCount(
        chatId: ChatIdentifier,
        threadRootMessageIndex: number,
        latestMessageIndex: number,
    ): number {
        return this.messagesRead.unreadThreadMessageCount(
            chatId,
            threadRootMessageIndex,
            latestMessageIndex,
        );
    }

    unreadMessageCount(chatId: ChatIdentifier, latestMessageIndex: number | undefined): number {
        return this.messagesRead.unreadMessageCount(chatId, latestMessageIndex);
    }

    unreadPinned(chatId: MultiUserChatIdentifier, dateLastPinned: bigint | undefined): boolean {
        return this.messagesRead.unreadPinned(chatId, dateLastPinned);
    }

    markThreadRead(chatId: ChatIdentifier, threadRootMessageIndex: number, readUpTo: number): void {
        this.messagesRead.markReadUpTo({ chatId, threadRootMessageIndex }, readUpTo);
    }

    markMessageRead(
        context: MessageContext,
        messageIndex: number,
        messageId: bigint | undefined,
    ): void {
        if (this.messagesRead.isRead(context, messageIndex, messageId)) {
            return;
        }

        this.messagesRead.markMessageRead(context, messageIndex, messageId);

        const selectedChat = this._liveState.selectedChat;
        if (
            selectedChat?.id === context.chatId &&
            messageId !== undefined &&
            selectedChat.kind === "direct_chat"
        ) {
            const rtc: WebRtcMessage = {
                kind: "remote_user_read_message",
                messageId: messageId,
                id: selectedChat.id,
                userId: this._liveState.user.userId,
            };
            this.sendRtcMessage([selectedChat.id.userId], rtc);
        }
    }

    markPinnedMessagesRead(chatId: ChatIdentifier, dateLastPinned: bigint): void {
        this.messagesRead.markPinnedMessagesRead(chatId, dateLastPinned);
    }

    isMessageRead(
        context: MessageContext,
        messageIndex: number,
        messageId: bigint | undefined,
    ): boolean {
        return this.messagesRead.isRead(context, messageIndex, messageId);
    }

    private sendRtcMessage(userIds: string[], message: WebRtcMessage): void {
        rtcConnectionsManager.sendMessage(userIds, message);
    }

    private initWebRtc(): void {
        rtcConnectionsManager
            .init(this._liveState.user.userId, this.config.meteredApiKey)
            .then((_) => {
                rtcConnectionsManager.subscribe((msg) =>
                    this.handleWebRtcMessage(msg as WebRtcMessage),
                );
            });
    }

    previewChat(chatId: MultiUserChatIdentifier): Promise<Success | Failure | GroupMoved> {
        switch (chatId.kind) {
            case "group_chat":
                return this.sendRequest({ kind: "getPublicGroupSummary", chatId })
                    .then((resp) => {
                        if (resp.kind === "success" && !resp.group.frozen) {
                            addGroupPreview(resp.group);
                            return CommonResponses.success();
                        } else if (resp.kind === "group_moved") {
                            return resp;
                        }
                        return CommonResponses.failure();
                    })
                    .catch(() => {
                        return CommonResponses.failure();
                    });
            case "channel":
                return this.sendRequest({ kind: "getChannelSummary", chatId })
                    .then((resp) => {
                        if (resp.kind === "channel") {
                            addGroupPreview(resp);
                            return CommonResponses.success();
                        }
                        return CommonResponses.failure();
                    })
                    .catch(() => CommonResponses.failure());
        }
    }

    toggleMuteNotifications(chatId: ChatIdentifier, muted: boolean): Promise<boolean> {
        localChatSummaryUpdates.markUpdated(chatId, { notificationsMuted: muted });
        return this.sendRequest({ kind: "toggleMuteNotifications", id: chatId, muted })
            .then((resp) => {
                if (resp !== "success") {
                    localChatSummaryUpdates.markUpdated(chatId, { notificationsMuted: undefined });
                }
                return resp === "success";
            })
            .catch(() => {
                localChatSummaryUpdates.markUpdated(chatId, { notificationsMuted: undefined });
                return false;
            });
    }

    muteAllChannels(communityId: CommunityIdentifier): Promise<boolean> {
        const community = this._liveState.communities.get(communityId);
        if (community === undefined) {
            return Promise.resolve(false);
        }

        community.channels.forEach((c) =>
            localChatSummaryUpdates.markUpdated(c.id, { notificationsMuted: true }),
        );

        return this.sendRequest({ kind: "toggleMuteNotifications", id: communityId, muted: true })
            .then((resp) => {
                if (resp !== "success") {
                    community.channels.forEach((c) =>
                        localChatSummaryUpdates.markUpdated(c.id, {
                            notificationsMuted: undefined,
                        }),
                    );
                }
                return resp === "success";
            })
            .catch(() => {
                community.channels.forEach((c) =>
                    localChatSummaryUpdates.markUpdated(c.id, { notificationsMuted: undefined }),
                );
                return false;
            });
    }

    archiveChat(chatId: ChatIdentifier): Promise<boolean> {
        localChatSummaryUpdates.markUpdated(chatId, { archived: true });
        return this.sendRequest({ kind: "archiveChat", chatId })
            .then((resp) => {
                return resp === "success";
            })
            .catch(() => {
                localChatSummaryUpdates.markUpdated(chatId, { archived: undefined });
                return false;
            });
    }

    unarchiveChat(chatId: ChatIdentifier): Promise<boolean> {
        localChatSummaryUpdates.markUpdated(chatId, { archived: false });
        return this.sendRequest({ kind: "unarchiveChat", chatId })
            .then((resp) => resp === "success")
            .catch(() => {
                localChatSummaryUpdates.markUpdated(chatId, { archived: undefined });
                return false;
            });
    }

    private pinLocally(chatId: ChatIdentifier, scope: ChatListScope["kind"]): void {
        globalStateStore.update((state) => {
            const ids = state.pinnedChats[scope];
            if (!ids.find((id) => chatIdentifiersEqual(id, chatId))) {
                return {
                    ...state,
                    pinnedChats: {
                        ...state.pinnedChats,
                        [scope]: [chatId, ...ids],
                    },
                };
            }
            return state;
        });
    }

    private unpinLocally(chatId: ChatIdentifier, scope: ChatListScope["kind"]): void {
        globalStateStore.update((state) => {
            const ids = state.pinnedChats[scope];
            const index = ids.findIndex((id) => chatIdentifiersEqual(id, chatId));
            if (index >= 0) {
                const ids_clone = [...ids];
                ids_clone.splice(index, 1);
                return {
                    ...state,
                    pinnedChats: {
                        ...state.pinnedChats,
                        [scope]: ids_clone,
                    },
                };
            }
            return state;
        });
    }

    pinned(scope: ChatListScope["kind"], chatId: ChatIdentifier): boolean {
        const pinned = this._liveState.globalState.pinnedChats;
        return pinned[scope].find((id) => chatIdentifiersEqual(id, chatId)) !== undefined;
    }

    pinChat(chatId: ChatIdentifier): Promise<boolean> {
        const scope = this._liveState.chatListScope.kind;
        this.pinLocally(chatId, scope);
        return this.sendRequest({
            kind: "pinChat",
            chatId,
            favourite: scope === "favourite",
        })
            .then((resp) => resp === "success")
            .catch(() => {
                this.unpinLocally(chatId, scope);
                return false;
            });
    }

    unpinChat(chatId: ChatIdentifier): Promise<boolean> {
        const scope = this._liveState.chatListScope.kind;
        this.unpinLocally(chatId, scope);
        return this.sendRequest({
            kind: "unpinChat",
            chatId,
            favourite: scope === "favourite",
        })
            .then((resp) => resp === "success")
            .catch(() => {
                this.pinLocally(chatId, scope);
                return false;
            });
    }

    blockUserFromDirectChat(userId: string): Promise<boolean> {
        blockedUsers.add(userId);
        return this.sendRequest({ kind: "blockUserFromDirectChat", userId })
            .then((resp) => {
                return resp === "success";
            })
            .catch(() => {
                blockedUsers.delete(userId);
                return false;
            });
    }

    unblockUserFromDirectChat(userId: string): Promise<boolean> {
        blockedUsers.delete(userId);
        return this.sendRequest({ kind: "unblockUserFromDirectChat", userId })
            .then((resp) => {
                return resp === "success";
            })
            .catch(() => {
                blockedUsers.add(userId);
                return false;
            });
    }

    setUserAvatar(data: Uint8Array, url: string): Promise<boolean> {
        const partialUser = this._liveState.userStore.get(this._liveState.user.userId);
        if (partialUser) {
            userStore.add({
                ...partialUser,
                blobData: data,
                blobUrl: url,
            });
        }

        return this.sendRequest({ kind: "setUserAvatar", data })
            .then((_resp) => true)
            .catch(() => false);
    }

    deleteGroup(chatId: MultiUserChatIdentifier): Promise<boolean> {
        // TODO we don't use the local updates mechanism here at the moment for some reason. Probably should.
        return this.sendRequest({ kind: "deleteGroup", chatId })
            .then((resp) => {
                if (resp === "success") {
                    this.removeChat(chatId);
                    return true;
                } else {
                    return false;
                }
            })
            .catch(() => false);
    }

    deleteDirectChat(userId: string, blockUser: boolean): Promise<boolean> {
        const chatId: ChatIdentifier = { kind: "direct_chat", userId };
        localChatSummaryUpdates.markRemoved(chatId);
        return this.sendRequest({ kind: "deleteDirectChat", userId, blockUser })
            .then((success) => {
                if (!success) {
                    const chat = this._liveState.chatSummaries.get(chatId);
                    if (chat !== undefined) {
                        localChatSummaryUpdates.markAdded(chat);
                    }
                }
                return success;
            })
            .catch(() => false);
    }

    leaveGroup(
        chatId: MultiUserChatIdentifier,
    ): Promise<"success" | "failure" | "owner_cannot_leave"> {
        localChatSummaryUpdates.markRemoved(chatId);
        return this.sendRequest({ kind: "leaveGroup", chatId })
            .then((resp) => {
                if (resp === "success") {
                    return "success";
                } else {
                    const chat = this._liveState.chatSummaries.get(chatId);
                    if (chat) {
                        localChatSummaryUpdates.markAdded(chat);
                    }
                    if (resp === "owner_cannot_leave") {
                        return "owner_cannot_leave";
                    } else {
                        return "failure";
                    }
                }
            })
            .catch(() => "failure");
    }

    private addCommunityLocally(community: CommunitySummary): void {
        localCommunitySummaryUpdates.markAdded(community);
        community.channels.forEach((c) => localChatSummaryUpdates.markAdded(c));
    }

    private removeCommunityLocally(id: CommunityIdentifier): void {
        if (this._liveState.communityPreviews.has(id)) {
            removeCommunityPreview(id);
        }
        localCommunitySummaryUpdates.markRemoved(id);
        const community = this._liveState.communities.get(id);
        if (community !== undefined) {
            community.channels.forEach((c) => localChatSummaryUpdates.markRemoved(c.id));
        }
    }

    verifyAccessGate(gate: AccessGate, iiPrincipal: string): Promise<string | undefined> {
        if (gate.kind !== "credential_gate" || this._authPrincipal === undefined) {
            return Promise.resolve(undefined);
        }

        return verifyCredential(
            this.config.internetIdentityUrl,
            iiPrincipal,
            gate.credential.issuerOrigin,
            gate.credential.issuerCanisterId,
            gate.credential.credentialType,
            gate.credential.credentialArguments,
            this.config.iiDerivationOrigin,
        );
    }

    async approveAccessGatePayment(
        group: MultiUserChat | CommunitySummary,
    ): Promise<ApproveAccessGatePaymentResponse> {
        // If there is no payment gate then do nothing
        if (!isPaymentGate(group.gateConfig.gate)) {
            // If this is a channel there might still be a payment gate on the community
            if (group.kind === "channel") {
                return this.approveAccessGatePayment(
                    this._liveState.communities.get({
                        kind: "community",
                        communityId: group.id.communityId,
                    })!,
                );
            } else {
                return CommonResponses.success();
            }
        }

        // If there is a payment gateway then first call the user's canister to get an
        // approval for the group/community to transfer the payment
        const spender = group.kind === "group_chat" ? group.id.groupId : group.id.communityId;

        const token = this.getTokenDetailsForAccessGate(group.gateConfig.gate);

        if (token === undefined) {
            return CommonResponses.failure();
        }

        let pin: string | undefined = undefined;

        if (this._liveState.pinNumberRequired) {
            pin = await this.promptForCurrentPin("pinNumber.enterPinInfo");
        }

        return this.sendRequest({
            kind: "approveTransfer",
            spender,
            ledger: group.gateConfig.gate.ledgerCanister,
            amount: group.gateConfig.gate.amount - token.transferFee, // The user should pay only the amount not amount+fee so it is a round number
            expiresIn: BigInt(5 * 60 * 1000), // Allow 5 mins for the join_group call before the approval expires
            pin,
        })
            .then((response) => {
                if (response.kind === "approve_error" || response.kind === "internal_error") {
                    this._logger.error("Unable to approve transfer", response.error);
                    return CommonResponses.failure();
                } else if (
                    response.kind === "pin_incorrect" ||
                    response.kind === "pin_required" ||
                    response.kind === "too_main_failed_pin_attempts"
                ) {
                    pinNumberFailureStore.set(response as PinNumberFailures);
                }

                return response;
            })
            .catch(() => CommonResponses.failure());
    }

    async joinGroup(chat: MultiUserChat, credentials: string[]): Promise<ClientJoinGroupResponse> {
        const approveResponse = await this.approveAccessGatePayment(chat);
        if (approveResponse.kind !== "success") {
            return approveResponse;
        }

        return this.sendRequest({
            kind: "joinGroup",
            chatId: chat.id,
            credentialArgs: this.buildVerifiedCredentialArgs(credentials),
        })
            .then((resp) => {
                if (resp.kind === "success") {
                    localChatSummaryUpdates.markAdded(resp.group);
                    this.loadChatDetails(resp.group);
                    messagesRead.syncWithServer(
                        resp.group.id,
                        resp.group.membership?.readByMeUpTo,
                        [],
                        undefined,
                    );
                } else if (resp.kind === "success_joined_community") {
                    this.addCommunityLocally(resp.community);
                    messagesRead.batchUpdate(() =>
                        resp.community.channels.forEach((c) => {
                            if (chatIdentifiersEqual(c.id, chat.id)) {
                                localChatSummaryUpdates.markAdded(c);
                                this.loadChatDetails(c);
                            }
                            if (c.latestMessage) {
                                messagesRead.markReadUpTo(
                                    { chatId: c.id },
                                    c.latestMessage.event.messageIndex,
                                );
                            }
                        }),
                    );
                    if (this._liveState.communityPreviews.has(resp.community.id)) {
                        removeCommunityPreview(resp.community.id);
                    }
                } else {
                    if (resp.kind === "user_blocked") {
                        return CommonResponses.blocked();
                    } else if (resp.kind === "gate_check_failed") {
                        return resp;
                    }
                    return CommonResponses.failure();
                }
                return CommonResponses.success();
            })
            .then((resp) => {
                if (resp.kind === "success") {
                    if (this._liveState.groupPreviews.has(chat.id)) {
                        removeGroupPreview(chat.id);
                    }
                }
                return resp;
            })
            .catch(() => CommonResponses.failure());
    }

    private buildVerifiedCredentialArgs(credentials: string[]): VerifiedCredentialArgs | undefined {
        if (credentials.length === 0) return undefined;

        if (this._authPrincipal === undefined)
            throw new Error(
                "Cannot construct a VerifiedCredentialArg because the _authPrincipal is undefined",
            );

        return {
            userIIPrincipal: this._authPrincipal,
            iiOrigin: new URL(this.config.internetIdentityUrl).origin,
            credentialJwts: credentials,
        };
    }

    setCommunityIndexes(indexes: Record<string, number>): Promise<boolean> {
        Object.entries(indexes).forEach(([k, v]) =>
            localCommunitySummaryUpdates.updateIndex({ kind: "community", communityId: k }, v),
        );
        return this.sendRequest({ kind: "setCommunityIndexes", indexes }).catch(() => false);
    }

    setMemberDisplayName(
        id: CommunityIdentifier,
        displayName: string | undefined,
    ): Promise<SetMemberDisplayNameResponse> {
        const newAchievement = !this._liveState.globalState.achievements.has(
            "set_community_display_name",
        );

        return this.sendRequest({
            kind: "setMemberDisplayName",
            communityId: id.communityId,
            displayName,
            newAchievement,
        }).then((resp) => {
            if (resp === "success") {
                communityStateStore.updateProp(id, "members", (ms) => {
                    const userId = this._liveState.user.userId;
                    if (userId !== undefined) {
                        const m = ms.get(userId);
                        if (m !== undefined) {
                            ms.set(userId, { ...m, displayName });
                            return new Map(ms);
                        }
                    }
                    return ms;
                });

                localCommunitySummaryUpdates.updateDisplayName(id, displayName);
            }
            return resp;
        });
    }

    followThread(chatId: ChatIdentifier, message: Message, follow: boolean): Promise<boolean> {
        const threadRootMessageIndex = message.messageIndex;

        // Assume it will succeed
        localMessageUpdates.markThreadSummaryUpdated(message.messageId, {
            followedByMe: follow,
        });

        return this.sendRequest({
            kind: "followThread",
            chatId,
            threadRootMessageIndex,
            follow,
        })
            .then((resp) => {
                if (resp === "failed") {
                    localMessageUpdates.markThreadSummaryUpdated(message.messageId, {
                        followedByMe: !follow,
                    });
                    return false;
                }
                if (message.thread !== undefined && message.thread.numberOfReplies > 0) {
                    const readUpTo = message.thread.numberOfReplies - 1;
                    this.markThreadRead(chatId, threadRootMessageIndex, readUpTo);
                }
                return true;
            })
            .catch(() => false);
    }

    getContentAsText(formatter: MessageFormatter, content: MessageContent): string {
        return getContentAsFormattedText(formatter, content, get(cryptoLookup));
    }

    groupAvatarUrl<T extends { blobUrl?: string; subtype?: GroupSubtype }>(chat?: T): string {
        if (chat?.blobUrl !== undefined) {
            return chat.blobUrl;
        } else if (chat?.subtype?.kind === "governance_proposals") {
            // If this is a governance proposals chat and no avatar has been set, use the default one for the SNS
            const snsLogo = this.getSnsLogo(chat.subtype.governanceCanisterId);
            if (snsLogo !== undefined) {
                return snsLogo;
            }
        }
        return "/assets/group.svg";
    }

    toShortTimeString(date: Date): string {
        return toShortTimeString(date, this._liveState.locale);
    }

    toMonthString(date: Date): string {
        return toMonthString(date, this._liveState.locale);
    }

    formatMessageDate(
        timestamp: bigint,
        today: string,
        yesterday: string,
        timeIfToday = false,
        short = false,
    ): string {
        return formatMessageDate(
            timestamp,
            today,
            yesterday,
            this._liveState.locale,
            timeIfToday,
            short,
        );
    }

    toDatetimeString(date: Date): string {
        return toDatetimeString(date, this._liveState.locale);
    }

    toDateString(date: Date): string {
        return toDateString(date, this._liveState.locale);
    }

    toLongDateString(date: Date): string {
        return toLongDateString(date, this._liveState.locale);
    }

    /**
     * Wrap a bunch of pure utility functions
     */
    showTrace = showTrace;
    userAvatarUrl = userAvatarUrl;
    updateStorageLimit = updateStorageLimit;
    formatTokens = formatTokens;
    validateTokenInput = validateTokenInput;
    parseBigInt = parseBigInt;
    userIdsFromEvents = userIdsFromEvents;
    missingUserIds = missingUserIds;
    userOrUserGroupName = userOrUserGroupName;
    userOrUserGroupId = userOrUserGroupId;
    extractUserIdsFromMentions = extractUserIdsFromMentions;
    toRecord2 = toRecord2;
    toRecord = toRecord;
    partition = partition;
    groupBySender = groupBySender;
    groupBy = groupBy;
    getTypingString = getTypingString;
    getMessageText = getMessageText;
    contentTypeToPermission = contentTypeToPermission;
    stripLinkDisabledMarker = stripLinkDisabledMarker;
    extractEnabledLinks = extractEnabledLinks;
    disableLinksInText = disableLinksInText;

    communityAvatarUrl(id: string, avatar: DataContent): string {
        return avatar?.blobUrl ?? buildIdenticonUrl(id);
    }

    communityBannerUrl<T extends { blobUrl?: string }>(dataContent?: T): string {
        return dataContent?.blobUrl ?? "/assets/landscape.png";
    }

    canBlockUsers(chatId: ChatIdentifier | CommunityIdentifier): boolean {
        switch (chatId.kind) {
            case "community":
                return this.communityPredicate(chatId, canBlockCommunityUsers);
            case "channel":
                return false;
            default:
                return this.chatPredicate(chatId, canBlockUsers);
        }
    }

    canSendMessage(
        chatId: ChatIdentifier,
        mode: "message" | "thread" | "any",
        permission?: MessagePermission,
    ): boolean {
        return this.chatPredicate(chatId, (chat) => {
            if (chat.kind === "direct_chat") {
                const recipient = this._liveState.userStore.get(chat.them.userId);
                if (recipient !== undefined) {
                    return canSendDirectMessage(
                        recipient,
                        mode,
                        this.config.proposalBotCanister,
                        permission,
                    );
                } else {
                    return false;
                }
            } else {
                return canSendGroupMessage(this._liveState.user, chat, mode, permission);
            }
        });
    }

    permittedMessages(
        chatId: ChatIdentifier,
        mode: "message" | "thread",
    ): Map<MessagePermission, boolean> {
        const chat = this._liveState.allChats.get(chatId);
        if (chat !== undefined) {
            if (chat.kind === "direct_chat") {
                const recipient = this._liveState.userStore.get(chat.them.userId);
                if (recipient !== undefined) {
                    return permittedMessagesInDirectChat(
                        recipient,
                        mode,
                        this.config.proposalBotCanister,
                    );
                }
            } else {
                return permittedMessagesInGroup(this._liveState.user, chat, mode);
            }
        }

        return new Map();
    }

    canDeleteOtherUsersMessages(chatId: ChatIdentifier): boolean {
        return this.chatPredicate(chatId, canDeleteOtherUsersMessages);
    }

    canStartVideoCalls(chatId: ChatIdentifier): boolean {
        return this.chatPredicate(chatId, (chat) =>
            canStartVideoCalls(chat, this._liveState.userStore),
        );
    }

    isChatPrivate(chat: ChatSummary): boolean {
        switch (chat.kind) {
            case "channel": {
                const community = this.getCommunityForChannel(chat.id);
                return !(community?.public ?? true) || !chat.public;
            }
            case "group_chat":
                return !chat.public;
            default:
                return true;
        }
    }

    canPinMessages(chatId: ChatIdentifier): boolean {
        return this.chatPredicate(chatId, canPinMessages);
    }

    canReactToMessages(chatId: ChatIdentifier): boolean {
        return this.chatPredicate(chatId, canReactToMessages);
    }

    canMentionAllMembers(chatId: ChatIdentifier): boolean {
        return this.chatPredicate(chatId, canMentionAllMembers);
    }

    canChangeRoles(
        id: ChatIdentifier | CommunityIdentifier,
        currentRole: MemberRole,
        newRole: MemberRole,
    ): boolean {
        switch (id.kind) {
            case "community":
                const found = communityRoles.find((r) => r === newRole);
                if (!found) return false;
                return this.communityPredicate(id, (community) =>
                    canChangeCommunityRoles(community, currentRole, newRole),
                );
            default:
                return this.chatPredicate(id, (chat) => canChangeRoles(chat, currentRole, newRole));
        }
    }

    canPromote(
        chatId: ChatIdentifier | CommunityIdentifier,
        currentRole: MemberRole,
        newRole: MemberRole,
    ): boolean {
        return (
            compareRoles(newRole, currentRole) > 0 &&
            this.canChangeRoles(chatId, currentRole, newRole)
        );
    }

    canDemote(
        chatId: ChatIdentifier | CommunityIdentifier,
        currentRole: MemberRole,
        newRole: MemberRole,
    ): boolean {
        return (
            compareRoles(newRole, currentRole) < 0 &&
            this.canChangeRoles(chatId, currentRole, newRole)
        );
    }

    canUnblockUsers(identifier: ChatIdentifier | CommunityIdentifier): boolean {
        switch (identifier.kind) {
            case "community":
                return this.communityPredicate(identifier, canUnblockCommunityUsers);
            default:
                return this.chatPredicate(identifier, canUnblockUsers);
        }
    }

    canRemoveMembers(id: ChatIdentifier | CommunityIdentifier): boolean {
        switch (id.kind) {
            case "community":
                return this.communityPredicate(id, canRemoveCommunityMembers);
            default:
                return this.chatPredicate(id, canRemoveMembers);
        }
    }

    canEditGroupDetails(chatId: ChatIdentifier): boolean {
        return this.chatPredicate(chatId, canEditGroupDetails);
    }

    canImportToCommunity(chatId: ChatIdentifier): boolean {
        return this.chatPredicate(chatId, canImportToCommunity);
    }

    canChangePermissions(chatId: ChatIdentifier): boolean {
        return this.chatPredicate(chatId, canChangePermissions);
    }

    canInviteUsers(id: ChatIdentifier | CommunityIdentifier): boolean {
        switch (id.kind) {
            case "community":
                return this.communityPredicate(id, canInviteCommunityUsers);
            default:
                return this.chatPredicate(id, canInviteUsers);
        }
    }

    canAddMembers(id: ChatIdentifier): boolean {
        return this.chatPredicate(id, canAddMembers);
    }

    canCreateChannel(id: CommunityIdentifier): boolean {
        return this.canCreatePrivateChannel(id) || this.canCreatePublicChannel(id);
    }

    canCreatePublicChannel(id: CommunityIdentifier): boolean {
        return this.communityPredicate(id, canCreatePublicChannel);
    }

    canCreatePrivateChannel(id: CommunityIdentifier): boolean {
        return this.communityPredicate(id, canCreatePrivateChannel);
    }

    canManageUserGroups(id: CommunityIdentifier): boolean {
        return this.communityPredicate(id, canManageUserGroups);
    }

    canChangeCommunityPermissions(id: CommunityIdentifier): boolean {
        return this.communityPredicate(id, canChangeCommunityPermissions);
    }

    canEditCommunity(id: CommunityIdentifier): boolean {
        return this.communityPredicate(id, canEditCommunity);
    }

    canDeleteCommunity(id: CommunityIdentifier): boolean {
        return this.communityPredicate(id, canDeleteCommunity);
    }

    canDeleteGroup(chatId: MultiUserChatIdentifier): boolean {
        return this.multiUserChatPredicate(chatId, canDeleteGroup);
    }

    canChangeVisibility = canChangeVisibility;
    hasOwnerRights = hasOwnerRights;

    canConvertGroupToCommunity(chatId: GroupChatIdentifier): boolean {
        return this.multiUserChatPredicate(chatId, canConvertToCommunity);
    }

    canLeaveGroup(chatId: MultiUserChatIdentifier): boolean {
        return this.multiUserChatPredicate(chatId, canLeaveGroup);
    }

    isPreviewing(chatId: ChatIdentifier): boolean {
        if (chatId.kind === "direct_chat") return false;
        return this.multiUserChatPredicate(chatId, isPreviewing);
    }

    isLapsed(chatId: ChatIdentifier): boolean {
        if (chatId.kind === "direct_chat") return false;
        return this.multiUserChatPredicate(chatId, isLapsed);
    }

    isFrozen(chatId: ChatIdentifier): boolean {
        if (chatId.kind === "direct_chat") return false;
        return this.multiUserChatPredicate(chatId, isFrozen);
    }

    isOpenChatBot(userId: string): boolean {
        return userId === OPENCHAT_BOT_USER_ID;
    }

    isVideoCallBot(userId: string): boolean {
        return userId === OPENCHAT_VIDEO_CALL_USER_ID;
    }

    isChatReadOnly(chatId: ChatIdentifier): boolean {
        if (chatId.kind === "direct_chat") return false;
        return this._liveState.suspendedUser || this.isPreviewing(chatId);
    }

    private chatPredicate(
        chatId: ChatIdentifier,
        predicate: (chat: ChatSummary) => boolean,
    ): boolean {
        const chat = this._liveState.allChats.get(chatId);
        return chat !== undefined && predicate(chat);
    }

    private communityPredicate(
        communityId: CommunityIdentifier,
        predicate: (community: CommunitySummary) => boolean,
    ): boolean {
        const community = this._liveState.communities.get(communityId);
        return community !== undefined && predicate(community);
    }

    private multiUserChatPredicate(
        chatId: MultiUserChatIdentifier,
        predicate: (chat: MultiUserChat) => boolean,
    ): boolean {
        const chat = this._liveState.chatSummaries.get(chatId);
        return (
            chat !== undefined &&
            (chat.kind === "group_chat" || chat.kind === "channel") &&
            predicate(chat)
        );
    }

    private createMessage = createMessage;
    private findMessageById = findMessageById;
    canForward = canForward;
    containsReaction = containsReaction;
    groupEvents = groupEvents;
    startTyping = startTyping;
    stopTyping = stopTyping;

    registerPollVote(
        chatId: MultiUserChatIdentifier,
        threadRootMessageIndex: number | undefined,
        messageId: bigint,
        messageIdx: number,
        answerIdx: number,
        type: "register" | "delete",
    ): Promise<boolean> {
        const userId = this._liveState.user.userId;

        localMessageUpdates.markPollVote(messageId, {
            answerIndex: answerIdx,
            type,
            userId,
        });

        const newAchievement = !this._liveState.globalState.achievements.has("voted_on_poll");

        return this.sendRequest({
            kind: "registerPollVote",
            chatId,
            messageIdx,
            answerIdx,
            voteType: type,
            threadRootMessageIndex,
            newAchievement,
        })
            .then((resp) => resp === "success")
            .catch(() => false);
    }

    deleteMessage(
        id: ChatIdentifier,
        threadRootMessageIndex: number | undefined,
        messageId: bigint,
        asPlatformModerator?: boolean,
    ): Promise<boolean> {
        const chat = this._liveState.chatSummaries.get(id);

        if (chat === undefined) {
            return Promise.resolve(false);
        }

        const userId = this._liveState.user.userId;
        localMessageUpdates.markDeleted(messageId, userId);
        undeletingMessagesStore.delete(messageId);

        const recipients = [...chatStateStore.getProp(id, "userIds")];

        rtcConnectionsManager.sendMessage(recipients, {
            kind: "remote_user_deleted_message",
            id,
            messageId,
            userId,
            threadRootMessageIndex,
        });

        function _undelete() {
            rtcConnectionsManager.sendMessage(recipients, {
                kind: "remote_user_undeleted_message",
                id,
                messageId,
                userId,
                threadRootMessageIndex,
            });
            localMessageUpdates.markUndeleted(messageId);
        }

        const newAchievement = !this._liveState.globalState.achievements.has("deleted_message");

        return this.sendRequest({
            kind: "deleteMessage",
            chatId: id,
            messageId,
            threadRootMessageIndex,
            asPlatformModerator,
            newAchievement,
        })
            .then((resp) => {
                const success = resp === "success";
                if (!success) {
                    _undelete();
                }
                return success;
            })
            .catch(() => {
                _undelete();
                return false;
            });
    }

    undeleteMessage(
        chatId: ChatIdentifier,
        threadRootMessageIndex: number | undefined,
        msg: Message,
    ): Promise<boolean> {
        const chat = this._liveState.chatSummaries.get(chatId);

        if (chat === undefined || !msg.deleted) {
            return Promise.resolve(false);
        }

        undeletingMessagesStore.add(msg.messageId);

        return this.sendRequest({
            kind: "undeleteMessage",
            chatType: chat.kind,
            chatId,
            messageId: msg.messageId,
            threadRootMessageIndex,
        })
            .then((resp) => {
                const success = resp.kind === "success";
                if (success) {
                    localMessageUpdates.markUndeleted(msg.messageId, resp.message.content);
                }
                return success;
            })
            .catch(() => false)
            .finally(() => {
                undeletingMessagesStore.delete(msg.messageId);
            });
    }

    revealDeletedMessage(
        chatId: ChatIdentifier,
        messageId: bigint,
        threadRootMessageIndex: number | undefined,
    ): Promise<boolean> {
        const chat = this._liveState.chatSummaries.get(chatId);

        if (chat === undefined) {
            return Promise.resolve(false);
        }

        const result =
            chatId.kind === "group_chat" || chatId.kind === "channel"
                ? this.sendRequest({
                      kind: "getDeletedGroupMessage",
                      chatId,
                      messageId,
                      threadRootMessageIndex,
                  })
                : this.sendRequest({
                      kind: "getDeletedDirectMessage",
                      userId: chatId.userId,
                      messageId,
                  });

        return result
            .then((resp) => {
                const success = resp.kind === "success";
                if (success) {
                    localMessageUpdates.markContentRevealed(messageId, resp.content);
                }
                return success;
            })
            .catch(() => false);
    }

    revealBlockedMessage(messageId: bigint) {
        localMessageUpdates.markBlockedMessageRevealed(messageId);
    }

    selectReaction(
        chatId: ChatIdentifier,
        userId: string,
        threadRootMessageIndex: number | undefined,
        messageId: bigint,
        reaction: string,
        username: string,
        displayName: string | undefined,
        kind: "add" | "remove",
    ): Promise<boolean> {
        const chat = this._liveState.chatSummaries.get(chatId);

        if (chat === undefined) {
            return Promise.resolve(false);
        }

        localMessageUpdates.markReaction(messageId, {
            reaction,
            kind,
            userId,
        });

        function undoLocally() {
            localMessageUpdates.markReaction(messageId, {
                reaction,
                kind: kind === "add" ? "remove" : "add",
                userId,
            });
        }

        this.dispatchEvent(new ReactionSelected(messageId, kind));

        const newAchievement = !this._liveState.globalState.achievements.has("reacted_to_message");

        const result = (
            kind == "add"
                ? this.sendRequest({
                      kind: "addReaction",
                      chatId,
                      messageId,
                      reaction,
                      username,
                      displayName,
                      threadRootMessageIndex,
                      newAchievement,
                  })
                : this.sendRequest({
                      kind: "removeReaction",
                      chatId,
                      messageId,
                      reaction,
                      threadRootMessageIndex,
                  })
        )
            .then((resp) => {
                if (resp.kind !== "success") {
                    undoLocally();
                    return false;
                }
                return true;
            })
            .catch((_) => {
                undoLocally();
                return false;
            });

        this.sendRtcMessage([...this._liveState.currentChatUserIds], {
            kind: "remote_user_toggled_reaction",
            id: chatId,
            messageId: messageId,
            reaction,
            userId,
            added: kind === "add",
            threadRootMessageIndex,
        });
        return result;
    }

    private async loadThreadEventWindow(
        chat: ChatSummary,
        messageIndex: number,
        threadRootEvent: EventWrapper<Message>,
        initialLoad = false,
    ): Promise<number | undefined> {
        if (threadRootEvent.event.thread === undefined) return undefined;

        const chatId = chat.id;
        const threadRootMessageIndex = threadRootEvent.event.messageIndex;

        const eventsResponse: EventsResponse<ChatEvent> = await this.sendRequest({
            kind: "chatEventsWindow",
            eventIndexRange: [0, threadRootEvent.event.thread.latestEventIndex],
            chatId,
            messageIndex,
            threadRootMessageIndex: threadRootEvent.event.messageIndex,
            latestKnownUpdate: chat.lastUpdated,
        }).catch(() => "events_failed");

        if (eventsResponse === undefined || eventsResponse === "events_failed") {
            return undefined;
        }

        this.clearThreadEvents();
        await this.handleThreadEventsResponse(chatId, threadRootMessageIndex, eventsResponse);

        this.dispatchEvent(
            new LoadedMessageWindow(
                { chatId, threadRootMessageIndex: threadRootEvent.event.messageIndex },
                messageIndex,
                initialLoad,
            ),
        );

        return messageIndex;
    }

    async loadEventWindow(
        chatId: ChatIdentifier,
        messageIndex: number,
        threadRootEvent?: EventWrapper<Message>,
        initialLoad = false,
    ): Promise<number | undefined> {
        const clientChat = this._liveState.chatSummaries.get(chatId);
        const serverChat = this._liveState.serverChatSummaries.get(chatId);

        if (clientChat === undefined || this.isPrivatePreview(clientChat)) {
            return Promise.resolve(undefined);
        }

        if (messageIndex >= 0) {
            if (threadRootEvent !== undefined && threadRootEvent.event.thread !== undefined) {
                return this.loadThreadEventWindow(
                    serverChat ?? clientChat,
                    messageIndex,
                    threadRootEvent,
                    initialLoad,
                );
            }

            const latestMessageIndex = clientChat.latestMessage?.event.messageIndex ?? 0;
            if (messageIndex > latestMessageIndex) {
                messageIndex = latestMessageIndex;
            }

            const range = indexRangeForChat(clientChat);
            const eventsResponse: EventsResponse<ChatEvent> = await this.sendRequest({
                kind: "chatEventsWindow",
                eventIndexRange: range,
                chatId,
                messageIndex,
                threadRootMessageIndex: undefined,
                latestKnownUpdate: serverChat?.lastUpdated,
            }).catch(() => "events_failed");

            if (eventsResponse === undefined || eventsResponse === "events_failed") {
                return undefined;
            }

            if (await this.handleEventsResponse(clientChat, eventsResponse, false)) {
                this.dispatchEvent(
                    new LoadedMessageWindow(
                        {
                            chatId: clientChat.id,
                            threadRootMessageIndex: threadRootEvent?.event.messageIndex,
                        },
                        messageIndex,
                        initialLoad,
                    ),
                );
            }

            return messageIndex;
        }
    }

    private async handleEventsResponse(
        chat: ChatSummary,
        resp: EventsResponse<ChatEvent>,
        keepCurrentEvents = true,
    ): Promise<boolean> {
        if (resp === "events_failed") return false;

        if (!keepCurrentEvents) {
            clearServerEvents(chat.id);
            chatStateStore.setProp(chat.id, "userGroupKeys", new Set<string>());
        }

        await this.updateUserStoreFromEvents(chat.id, resp.events);

        this.addServerEventsToStores(chat.id, resp.events, undefined, resp.expiredEventRanges);

        if (!this._liveState.offlineStore) {
            makeRtcConnections(
                this._liveState.user.userId,
                chat,
                resp.events,
                this._liveState.userStore,
                this.config.meteredApiKey,
            );
        }

        return true;
    }

    private async updateUserStoreFromCommunityState(id: CommunityIdentifier): Promise<void> {
        const allUserIds = new Set<string>();
        this.getTruncatedUserIdsFromMembers([
            ...communityStateStore.getProp(id, "members").values(),
        ]).forEach((m) => allUserIds.add(m.userId));
        communityStateStore.getProp(id, "blockedUsers").forEach((u) => allUserIds.add(u));
        communityStateStore.getProp(id, "invitedUsers").forEach((u) => allUserIds.add(u));
        communityStateStore.getProp(id, "referrals").forEach((u) => allUserIds.add(u));
        await this.getMissingUsers(allUserIds);
    }

    // We create add a limited subset of the members to the userstore for performance reasons.
    // We will already be adding users from events so it's not critical that we get all members
    // at this point
    private getTruncatedUserIdsFromMembers(members: Member[]): Member[] {
        const elevated = members.filter((m) => m.role !== "none" && m.role !== "member");
        const rest = members.slice(0, LARGE_GROUP_THRESHOLD);
        return [...elevated, ...rest];
    }

    private async updateUserStoreFromEvents(
        chatId: ChatIdentifier,
        events: EventWrapper<ChatEvent>[],
    ): Promise<void> {
        const userId = this._liveState.user.userId;
        const allUserIds = new Set<string>();
        this.getTruncatedUserIdsFromMembers(chatStateStore.getProp(chatId, "members")).forEach(
            (m) => allUserIds.add(m.userId),
        );
        chatStateStore.getProp(chatId, "blockedUsers").forEach((u) => allUserIds.add(u));
        chatStateStore.getProp(chatId, "invitedUsers").forEach((u) => allUserIds.add(u));
        for (const u of userIdsFromEvents(events)) {
            allUserIds.add(u);
        }

        chatStateStore.updateProp(chatId, "userIds", (userIds) => {
            allUserIds.forEach((u) => {
                if (u !== userId) {
                    userIds.add(u);
                }
            });
            return userIds;
        });

        await this.getMissingUsers(allUserIds);
    }

    isTyping = isTyping;
    trackEvent = trackEvent;
    twitterLinkRegex = twitterLinkRegex;
    youtubeRegex = youtubeRegex;
    spotifyRegex = spotifyRegex;
    metricsEqual = metricsEqual;
    getMembersString = getMembersString;
    compareIsNotYouThenUsername = compareIsNotYouThenUsername;
    compareUsername = compareUsername;

    private blockCommunityUserLocally(id: CommunityIdentifier, userId: string): void {
        communityStateStore.updateProp(id, "blockedUsers", (b) => new Set([...b, userId]));
        communityStateStore.updateProp(id, "members", (ms) => {
            ms.delete(userId);
            return new Map(ms);
        });
    }

    private unblockCommunityUserLocally(
        id: CommunityIdentifier,
        userId: string,
        addToMembers: boolean,
    ): void {
        communityStateStore.updateProp(id, "blockedUsers", (b) => {
            return new Set([...b].filter((u) => u !== userId));
        });
        if (addToMembers) {
            communityStateStore.updateProp(id, "members", (ms) => {
                ms.set(userId, {
                    role: "member",
                    userId,
                    displayName: undefined,
                });
                return new Map(ms);
                return ms;
            });
        }
    }

    private blockUserLocally(chatId: ChatIdentifier, userId: string): void {
        chatStateStore.updateProp(chatId, "blockedUsers", (b) => new Set([...b, userId]));
        chatStateStore.updateProp(chatId, "members", (p) => p.filter((p) => p.userId !== userId));
    }

    private unblockUserLocally(
        chatId: ChatIdentifier,
        userId: string,
        addToMembers: boolean,
    ): void {
        chatStateStore.updateProp(chatId, "blockedUsers", (b) => {
            return new Set([...b].filter((u) => u !== userId));
        });
        if (addToMembers) {
            chatStateStore.updateProp(chatId, "members", (p) => [
                ...p,
                {
                    role: "member",
                    userId,
                    displayName: undefined,
                },
            ]);
        }
    }

    blockCommunityUser(id: CommunityIdentifier, userId: string): Promise<boolean> {
        this.blockCommunityUserLocally(id, userId);
        return this.sendRequest({ kind: "blockCommunityUser", id, userId })
            .then((resp) => {
                console.log("blockUser result", resp);
                if (resp.kind !== "success") {
                    this.unblockCommunityUserLocally(id, userId, true);
                    return false;
                }
                return true;
            })
            .catch(() => {
                this.unblockCommunityUserLocally(id, userId, true);
                return false;
            });
    }

    unblockCommunityUser(id: CommunityIdentifier, userId: string): Promise<boolean> {
        this.unblockCommunityUserLocally(id, userId, false);
        return this.sendRequest({ kind: "unblockCommunityUser", id, userId })
            .then((resp) => {
                if (resp.kind !== "success") {
                    this.blockCommunityUserLocally(id, userId);
                    return false;
                }
                return true;
            })
            .catch(() => {
                this.blockCommunityUserLocally(id, userId);
                return false;
            });
    }

    blockUser(chatId: MultiUserChatIdentifier, userId: string): Promise<boolean> {
        this.blockUserLocally(chatId, userId);
        return this.sendRequest({ kind: "blockUserFromGroupChat", chatId, userId })
            .then((resp) => {
                console.log("blockUser result", resp);
                if (resp !== "success") {
                    this.unblockUserLocally(chatId, userId, true);
                    return false;
                }
                return true;
            })
            .catch(() => {
                this.unblockUserLocally(chatId, userId, true);
                return false;
            });
    }

    unblockUser(chatId: MultiUserChatIdentifier, userId: string): Promise<boolean> {
        this.unblockUserLocally(chatId, userId, false);
        return this.sendRequest({ kind: "unblockUserFromGroupChat", chatId, userId })
            .then((resp) => {
                if (resp !== "success") {
                    this.blockUserLocally(chatId, userId);
                    return false;
                }
                return true;
            })
            .catch(() => {
                this.blockUserLocally(chatId, userId);
                return false;
            });
    }

    formatDisappearingMessageTime(
        milliseconds: number,
        formatter: MessageFormatter = this.config.i18nFormatter,
    ): string {
        return formatDisappearingMessageTime(milliseconds, formatter);
    }

    formatDuration = formatDuration;
    durationFromMilliseconds = durationFromMilliseconds;
    nullUser = nullUser;
    toTitleCase = toTitleCase;
    enableAllProposalFilters = enableAllProposalFilters;
    disableAllProposalFilters = disableAllProposalFilters;
    toggleProposalFilter = toggleProposalFilter;
    formatTimeRemaining = formatTimeRemaining;
    formatLastOnlineDate = formatLastOnlineDate;
    buildUserAvatarUrl = buildUserAvatarUrl;
    buildUsernameList = buildUsernameList;
    groupMessagesByDate = groupMessagesByDate;
    fillMessage = fillMessage;
    audioRecordingMimeType = audioRecordingMimeType;
    isDisplayNameValid = isDisplayNameValid;
    isUsernameValid = isUsernameValid;

    async createDirectChat(chatId: DirectChatIdentifier): Promise<boolean> {
        if (!this._liveState.userStore.has(chatId.userId)) {
            const user = await this.getUser(chatId.userId);
            if (user === undefined) {
                return false;
            }
        }
        createDirectChat(chatId);
        return true;
    }

    private isPrivatePreview(chat: ChatSummary): boolean {
        return chat.kind === "group_chat" && chat.membership === undefined && !chat.public;
    }

    setSelectedChat(
        chatId: ChatIdentifier,
        messageIndex?: number,
        threadMessageIndex?: number,
    ): void {
        const clientChat = this._liveState.chatSummaries.get(chatId);
        const serverChat = this._liveState.serverChatSummaries.get(chatId);

        if (clientChat === undefined) {
            return;
        }

        setSelectedChat(this, clientChat, serverChat, messageIndex, threadMessageIndex);

        this._userLookupForMentions = undefined;

        const { selectedChat, focusMessageIndex } = this._liveState;
        if (selectedChat !== undefined) {
            if (focusMessageIndex !== undefined) {
                this.loadEventWindow(chatId, focusMessageIndex, undefined, true).then(() => {
                    if (serverChat !== undefined) {
                        this.loadChatDetails(serverChat);
                    }
                });
            } else {
                this.loadPreviousMessages(chatId, undefined, true).then(() => {
                    if (serverChat !== undefined) {
                        this.loadChatDetails(serverChat);
                    }
                });
            }
            if (selectedChat.kind === "direct_chat") {
                const them = this._liveState.userStore.get(selectedChat.them.userId);
                // Refresh user details if they are more than 5 minutes out of date
                if (
                    them === undefined ||
                    Date.now() - Number(them.updated) > 5 * ONE_MINUTE_MILLIS
                ) {
                    this.getUser(selectedChat.them.userId);
                }
            }
        }
    }

    openThreadFromMessageIndex(_chatId: ChatIdentifier, messageIndex: number): void {
        const event = this._liveState.events.find(
            (ev) => ev.event.kind === "message" && ev.event.messageIndex === messageIndex,
        ) as EventWrapper<Message> | undefined;
        if (event !== undefined) {
            this.openThread(event, event.event.thread === undefined);
        }
    }

    openThread(threadRootEvent: EventWrapper<Message>, initiating: boolean): void {
        this.clearThreadEvents();
        selectedMessageContext.update((context) => {
            if (context) {
                return {
                    ...context,
                    threadRootMessageIndex: threadRootEvent.event.messageIndex,
                };
            }
            return context;
        });

        const context = this._liveState.selectedMessageContext;
        if (context) {
            if (!initiating) {
                if (this._liveState.focusThreadMessageIndex !== undefined) {
                    this.loadEventWindow(
                        context.chatId,
                        this._liveState.focusThreadMessageIndex,
                        threadRootEvent,
                        true,
                    );
                } else {
                    this.loadPreviousMessages(context.chatId, threadRootEvent, true);
                }
            }
            this.dispatchEvent(new ThreadSelected(threadRootEvent, initiating));
        }
    }

    closeThread(): void {
        selectedMessageContext.update((context) => {
            if (context) {
                return { chatId: context.chatId };
            }
        });
        this.dispatchEvent(new ThreadClosed());
    }

    clearThreadEvents(): void {
        threadServerEventsStore.set([]);
    }

    async loadThreadMessages(
        chatId: ChatIdentifier,
        range: [number, number],
        startIndex: number,
        ascending: boolean,
        threadRootMessageIndex: number,
        clearEvents: boolean,
        initialLoad = false,
    ): Promise<void> {
        const chat = this._liveState.chatSummaries.get(chatId);

        if (chat === undefined) {
            return Promise.resolve();
        }

        const context = { chatId, threadRootMessageIndex };

        if (!messageContextsEqual(context, this._liveState.selectedMessageContext)) return;

        const eventsResponse: EventsResponse<ChatEvent> = await this.sendRequest({
            kind: "chatEvents",
            chatType: chat.kind,
            chatId,
            eventIndexRange: range,
            startIndex,
            ascending,
            threadRootMessageIndex,
            latestKnownUpdate: chat.lastUpdated,
        }).catch(() => "events_failed");

        if (!messageContextsEqual(context, this._liveState.selectedMessageContext)) {
            // the selected thread has changed while we were loading the messages
            return;
        }

        if (eventsResponse !== undefined && eventsResponse !== "events_failed") {
            if (clearEvents) {
                threadServerEventsStore.set([]);
            }
            await this.handleThreadEventsResponse(chatId, threadRootMessageIndex, eventsResponse);

            if (!this._liveState.offlineStore) {
                makeRtcConnections(
                    this._liveState.user.userId,
                    chat,
                    this._liveState.threadEvents,
                    this._liveState.userStore,
                    this.config.meteredApiKey,
                );
            }

            if (ascending) {
                this.dispatchEvent(new LoadedNewMessages({ chatId, threadRootMessageIndex }));
            } else {
                this.dispatchEvent(
                    new LoadedPreviousMessages({ chatId, threadRootMessageIndex }, initialLoad),
                );
            }
        }
    }

    private async handleThreadEventsResponse(
        chatId: ChatIdentifier,
        threadRootMessageIndex: number,
        resp: EventsResponse<ChatEvent>,
    ): Promise<EventWrapper<ChatEvent>[]> {
        if (resp === "events_failed") return [];

        const context = { chatId, threadRootMessageIndex };

        // make sure that the message context (chatId or threadRootMessageIndex) has not changed
        if (!messageContextsEqual(context, this._liveState.selectedMessageContext)) return [];

        await this.updateUserStoreFromEvents(chatId, resp.events);

        this.addServerEventsToStores(chatId, resp.events, threadRootMessageIndex, []);

        for (const event of resp.events) {
            if (event.event.kind === "message") {
                unconfirmed.delete(context, event.event.messageId);
            }
        }
        return resp.events;
    }

    removeChat(chatId: ChatIdentifier): void {
        if (this._liveState.uninitializedDirectChats.has(chatId)) {
            removeUninitializedDirectChat(chatId);
        }
        if (this._liveState.groupPreviews.has(chatId)) {
            removeGroupPreview(chatId);
        }
        if (this._liveState.chatSummaries.has(chatId)) {
            localChatSummaryUpdates.markRemoved(chatId);
        }
    }

    removeCommunity(id: CommunityIdentifier): void {
        this.removeCommunityLocally(id);
    }

    clearSelectedChat = clearSelectedChat;
    diffGroupPermissions = diffGroupPermissions;

    messageContentFromFile(file: File): Promise<AttachmentContent> {
        return messageContentFromFile(file, this._liveState.isDiamond);
    }

    formatFileSize = formatFileSize;

    haveCommunityPermissionsChanged(p1: CommunityPermissions, p2: CommunityPermissions): boolean {
        const args = mergeKeepingOnlyChanged(p1, p2);
        return Object.keys(args).length > 0;
    }

    haveGroupPermissionsChanged(p1: ChatPermissions, p2: ChatPermissions): boolean {
        return this.diffGroupPermissions(p1, p2) !== undefined;
    }

    hasAccessGateChanged(
        currentConfig: AccessGateConfig,
        originalConfig: AccessGateConfig,
    ): boolean {
        if (currentConfig === originalConfig) return false;
        const current = currentConfig.gate;
        const original = originalConfig.gate;
        if (current.kind !== original.kind) return true;
        if (currentConfig.expiry !== originalConfig.expiry) return true;
        if (isNeuronGate(current) && isNeuronGate(original)) {
            return (
                current.governanceCanister !== original.governanceCanister ||
                current.minDissolveDelay !== original.minDissolveDelay ||
                current.minStakeE8s !== original.minStakeE8s
            );
        }
        if (isPaymentGate(current) && isPaymentGate(original)) {
            return (
                current.ledgerCanister !== original.ledgerCanister ||
                current.amount !== original.amount
            );
        }
        if (isBalanceGate(current) && isBalanceGate(original)) {
            return (
                current.ledgerCanister !== original.ledgerCanister ||
                current.minBalance !== original.minBalance
            );
        }
        if (isCredentialGate(current) && isCredentialGate(original)) {
            return JSON.stringify(current.credential) !== JSON.stringify(original.credential);
        }
        if (isCompositeGate(current) && isCompositeGate(original)) {
            return JSON.stringify(current) !== JSON.stringify(original);
        }
        return false;
    }

    getTokenDetailsForAccessGate(gate: AccessGate): CryptocurrencyDetails | undefined {
        if (gate.kind === "neuron_gate") {
            return this.tryGetNervousSystem(gate.governanceCanister)?.token;
        } else if (gate.kind === "payment_gate" || gate.kind === "token_balance_gate") {
            return this.tryGetCryptocurrency(gate.ledgerCanister);
        }
    }

    getMinDissolveDelayDays(gate: AccessGate): number | undefined {
        if (isNeuronGate(gate)) {
            return gate.minDissolveDelay
                ? gate.minDissolveDelay / (24 * 60 * 60 * 1000)
                : undefined;
        }
    }

    getPaymentAmount(gate: AccessGate): bigint | undefined {
        return isPaymentGate(gate) ? gate.amount : undefined;
    }

    getMinStakeInTokens(gate: AccessGate): number | undefined {
        if (isNeuronGate(gate)) {
            return gate.minStakeE8s ? gate.minStakeE8s / E8S_PER_TOKEN : undefined;
        }
    }

    earliestLoadedThreadIndex(): number | undefined {
        return this._liveState.threadEvents.length === 0
            ? undefined
            : this._liveState.threadEvents[0].index;
    }

    previousThreadMessagesCriteria(thread: ThreadSummary): [number, boolean] {
        const minLoadedEventIndex = this.earliestLoadedThreadIndex();
        if (minLoadedEventIndex === undefined) {
            return [thread.latestEventIndex, false];
        }
        return [minLoadedEventIndex - 1, false];
    }

    async loadPreviousMessages(
        chatId: ChatIdentifier,
        threadRootEvent?: EventWrapper<Message>,
        initialLoad = false,
    ): Promise<void> {
        const serverChat = this._liveState.serverChatSummaries.get(chatId);

        if (serverChat === undefined || this.isPrivatePreview(serverChat)) {
            return Promise.resolve();
        }

        if (threadRootEvent !== undefined && threadRootEvent.event.thread !== undefined) {
            const thread = threadRootEvent.event.thread;
            const [index, ascending] = this.previousThreadMessagesCriteria(thread);
            return this.loadThreadMessages(
                chatId,
                [0, thread.latestEventIndex],
                index,
                ascending,
                threadRootEvent.event.messageIndex,
                false,
                initialLoad,
            );
        }

        const criteria = this.previousMessagesCriteria(serverChat);

        const eventsResponse = criteria
            ? await this.loadEvents(serverChat, criteria[0], criteria[1])
            : undefined;

        if (eventsResponse === undefined || eventsResponse === "events_failed") {
            return;
        }

        if (await this.handleEventsResponse(serverChat, eventsResponse)) {
            this.dispatchEvent(
                new LoadedPreviousMessages(
                    { chatId, threadRootMessageIndex: threadRootEvent?.event.messageIndex },
                    initialLoad,
                ),
            );
        }
    }

    private loadEvents(
        serverChat: ChatSummary,
        startIndex: number,
        ascending: boolean,
    ): Promise<EventsResponse<ChatEvent>> {
        return this.sendRequest({
            kind: "chatEvents",
            chatType: serverChat.kind,
            chatId: serverChat.id,
            eventIndexRange: indexRangeForChat(serverChat),
            startIndex,
            ascending,
            threadRootMessageIndex: undefined,
            latestKnownUpdate: serverChat.lastUpdated,
        }).catch(() => "events_failed");
    }

    private previousMessagesCriteria(serverChat: ChatSummary): [number, boolean] | undefined {
        if (serverChat.latestEventIndex < 0) {
            return undefined;
        }

        const minLoadedEventIndex = this.earliestLoadedIndex(serverChat.id);
        if (minLoadedEventIndex === undefined) {
            return [serverChat.latestEventIndex, false];
        }
        const minVisibleEventIndex = this.earliestAvailableEventIndex(serverChat);
        return minLoadedEventIndex !== undefined && minLoadedEventIndex > minVisibleEventIndex
            ? [minLoadedEventIndex - 1, false]
            : undefined;
    }

    earliestAvailableEventIndex(chat: ChatSummary): number {
        return chat.kind === "direct_chat" ? 0 : chat.minVisibleEventIndex;
    }

    private earliestLoadedIndex(chatId: ChatIdentifier): number | undefined {
        const confirmedLoaded = confirmedEventIndexesLoaded(chatId);
        return confirmedLoaded.length > 0 ? confirmedLoaded.index(0) : undefined;
    }

    async loadNewMessages(
        chatId: ChatIdentifier,
        threadRootEvent?: EventWrapper<Message>,
    ): Promise<boolean> {
        const serverChat = this._liveState.serverChatSummaries.get(chatId);

        if (serverChat === undefined || this.isPrivatePreview(serverChat)) {
            return Promise.resolve(false);
        }

        if (threadRootEvent !== undefined && threadRootEvent.event.thread !== undefined) {
            const thread = threadRootEvent.event.thread;
            const [index, ascending] = this.newThreadMessageCriteria(thread);
            return this.loadThreadMessages(
                chatId,
                [0, thread.latestEventIndex],
                index,
                ascending,
                threadRootEvent.event.messageIndex,
                false,
            ).then(() => false);
        }

        const criteria = this.newMessageCriteria(serverChat);

        const eventsResponse = criteria
            ? await this.loadEvents(serverChat, criteria[0], criteria[1])
            : undefined;

        if (eventsResponse === undefined || eventsResponse === "events_failed") {
            return false;
        }

        await this.handleEventsResponse(serverChat, eventsResponse);
        // We may have loaded messages which are more recent than what the chat summary thinks is the latest message,
        // if so, we update the chat summary to show the correct latest message.
        const latestMessage = findLast(eventsResponse.events, (e) => e.event.kind === "message");
        const newLatestMessage =
            latestMessage !== undefined && latestMessage.index > serverChat.latestEventIndex;

        if (newLatestMessage) {
            updateSummaryWithConfirmedMessage(
                serverChat.id,
                latestMessage as EventWrapper<Message>,
            );
        }

        this.dispatchEvent(
            new LoadedNewMessages({
                chatId,
                threadRootMessageIndex: threadRootEvent?.event.messageIndex,
            }),
        );
        return newLatestMessage;
    }

    morePreviousMessagesAvailable(
        chatId: ChatIdentifier,
        threadRootEvent?: EventWrapper<Message>,
    ): boolean {
        if (threadRootEvent !== undefined) {
            const earliestIndex = this.earliestLoadedThreadIndex();
            return earliestIndex === undefined || earliestIndex > 0;
        }

        const chat = this._liveState.chatSummaries.get(chatId);

        return (
            chat !== undefined &&
            chat.latestEventIndex >= 0 &&
            (this.earliestLoadedIndex(chatId) ?? Number.MAX_VALUE) >
                this.earliestAvailableEventIndex(chat)
        );
    }

    moreNewMessagesAvailable(
        chatId: ChatIdentifier,
        threadRootEvent?: EventWrapper<Message>,
    ): boolean {
        if (threadRootEvent !== undefined && threadRootEvent.event.thread !== undefined) {
            return (
                (this.confirmedThreadUpToEventIndex() ?? -1) <
                threadRootEvent.event.thread.latestEventIndex
            );
        }
        const serverChat = this._liveState.serverChatSummaries.get(chatId);

        return (
            serverChat !== undefined &&
            (this.confirmedUpToEventIndex(serverChat.id) ?? -1) < serverChat.latestEventIndex
        );
    }

    private async loadCommunityDetails(community: CommunitySummary): Promise<void> {
        const resp: CommunityDetailsResponse = await this.sendRequest({
            kind: "getCommunityDetails",
            id: community.id,
            communityLastUpdated: community.lastUpdated,
        }).catch(() => "failure");
        if (resp !== "failure") {
            communityStateStore.setProp(
                community.id,
                "members",
                new Map(resp.members.map((m) => [m.userId, m])),
            );
            communityStateStore.setProp(community.id, "blockedUsers", resp.blockedUsers);
            communityStateStore.setProp(community.id, "invitedUsers", resp.invitedUsers);
            communityStateStore.setProp(community.id, "rules", resp.rules);
            communityStateStore.setProp(community.id, "userGroups", resp.userGroups);
            communityStateStore.setProp(community.id, "referrals", resp.referrals);
        }
        await this.updateUserStoreFromCommunityState(community.id);
    }

    private async loadChatDetails(serverChat: ChatSummary): Promise<void> {
        // currently this is only meaningful for group chats, but we'll set it up generically just in case
        if (serverChat.kind === "group_chat" || serverChat.kind === "channel") {
            const resp: GroupChatDetailsResponse = await this.sendRequest({
                kind: "getGroupDetails",
                chatId: serverChat.id,
                chatLastUpdated: serverChat.lastUpdated,
            }).catch(() => "failure");
            if (resp !== "failure") {
                chatStateStore.setProp(serverChat.id, "members", resp.members);
                chatStateStore.setProp(
                    serverChat.id,
                    "membersMap",
                    resp.members.reduce((all, m) => {
                        all.set(m.userId, m);
                        return all;
                    }, new Map()),
                );
                chatStateStore.setProp(serverChat.id, "blockedUsers", resp.blockedUsers);
                chatStateStore.setProp(serverChat.id, "invitedUsers", resp.invitedUsers);
                chatStateStore.setProp(serverChat.id, "pinnedMessages", resp.pinnedMessages);
                chatStateStore.setProp(serverChat.id, "rules", resp.rules);
            }
            await this.updateUserStoreFromEvents(serverChat.id, []);
        }
    }

    achievementLogo(id: number): string {
        return `${this.config.achievementUrlPath.replace(
            "{canisterId}",
            this.config.userIndexCanister,
        )}/achievement_logo/${id}`;
    }

    // this is unavoidably duplicated from the agent
    private rehydrateDataContent<T extends DataContent>(
        dataContent: T,
        blobType: "blobs" | "avatar" = "blobs",
    ): T {
        const ref = dataContent.blobReference;
        return ref !== undefined
            ? {
                  ...dataContent,
                  blobData: undefined,
                  blobUrl: buildBlobUrl(
                      this.config.blobUrlPattern,
                      ref.canisterId,
                      ref.blobId,
                      blobType,
                  ),
              }
            : dataContent;
    }

    private async refreshUpdatedEvents(
        serverChat: ChatSummary,
        updatedEvents: UpdatedEvent[],
    ): Promise<void> {
        const confirmedLoaded = confirmedEventIndexesLoaded(serverChat.id);
        const confirmedThreadLoaded = this._liveState.confirmedThreadEventIndexesLoaded;
        const selectedThreadRootMessageIndex =
            this._liveState.selectedMessageContext?.threadRootMessageIndex;
        const selectedChatId = this._liveState.selectedChatId;

        // Partition the updated events into those that belong to the currently selected thread and those that don't
        const [currentChatEvents, currentThreadEvents] = updatedEvents.reduce(
            ([chat, thread], e) => {
                if (e.threadRootMessageIndex !== undefined) {
                    if (
                        e.threadRootMessageIndex === selectedThreadRootMessageIndex &&
                        chatIdentifiersEqual(serverChat.id, selectedChatId) &&
                        indexIsInRanges(e.eventIndex, confirmedThreadLoaded)
                    ) {
                        thread.push(e.eventIndex);
                    }
                } else {
                    if (indexIsInRanges(e.eventIndex, confirmedLoaded)) {
                        chat.push(e.eventIndex);
                    }
                }
                return [chat, thread];
            },
            [[], []] as [number[], number[]],
        );

        const chatEventsPromise =
            currentChatEvents.length === 0
                ? Promise.resolve()
                : (serverChat.kind === "direct_chat"
                      ? this.sendRequest({
                            kind: "chatEventsByEventIndex",
                            chatId: serverChat.them,
                            eventIndexes: currentChatEvents,
                            threadRootMessageIndex: undefined,
                            latestKnownUpdate: serverChat.lastUpdated,
                        }).catch(() => "events_failed" as EventsResponse<ChatEvent>)
                      : this.sendRequest({
                            kind: "chatEventsByEventIndex",
                            chatId: serverChat.id,
                            eventIndexes: currentChatEvents,
                            threadRootMessageIndex: undefined,
                            latestKnownUpdate: serverChat.lastUpdated,
                        }).catch(() => "events_failed" as EventsResponse<ChatEvent>)
                  ).then((resp) => {
                      if (resp !== "events_failed") {
                          resp.events.forEach((e) => {
                              if (
                                  e.event.kind === "message" &&
                                  e.event.content.kind === "video_call_content"
                              ) {
                                  this.dispatchEvent(
                                      new VideoCallMessageUpdated(serverChat.id, e.event.messageId),
                                  );
                              }
                          });
                      }
                      return this.handleEventsResponse(serverChat, resp);
                  });

        const threadEventPromise =
            currentThreadEvents.length === 0
                ? Promise.resolve()
                : this.sendRequest({
                      kind: "chatEventsByEventIndex",
                      chatId: serverChat.id,
                      eventIndexes: currentThreadEvents,
                      threadRootMessageIndex: selectedThreadRootMessageIndex,
                      latestKnownUpdate: serverChat.lastUpdated,
                  })
                      .catch(() => "events_failed" as EventsResponse<ChatEvent>)
                      .then((resp) =>
                          this.handleThreadEventsResponse(
                              serverChat.id,
                              // eslint-disable-next-line @typescript-eslint/no-non-null-assertion
                              selectedThreadRootMessageIndex!,
                              resp,
                          ),
                      );

        await Promise.all([chatEventsPromise, threadEventPromise]);
        return;
    }

    private newThreadMessageCriteria(thread: ThreadSummary): [number, boolean] {
        const loadedUpTo = this.confirmedThreadUpToEventIndex();

        if (loadedUpTo === undefined) {
            return [thread.latestEventIndex, false];
        }

        return [loadedUpTo + 1, true];
    }

    private newMessageCriteria(serverChat: ChatSummary): [number, boolean] | undefined {
        if (serverChat.latestEventIndex < 0) {
            return undefined;
        }

        const loadedUpTo = this.confirmedUpToEventIndex(serverChat.id);

        if (loadedUpTo === undefined) {
            return [serverChat.latestEventIndex, false];
        }

        return loadedUpTo < serverChat.latestEventIndex ? [loadedUpTo + 1, true] : undefined;
    }

    private confirmedUpToEventIndex(chatId: ChatIdentifier): number | undefined {
        const ranges = confirmedEventIndexesLoaded(chatId).subranges();
        if (ranges.length > 0) {
            return ranges[0].high;
        }
        return undefined;
    }

    private confirmedThreadUpToEventIndex(): number | undefined {
        const ranges = get(confirmedThreadEventIndexesLoadedStore).subranges();
        if (ranges.length > 0) {
            return ranges[0].high;
        }
        return undefined;
    }

    messageIsReadByThem(chatId: ChatIdentifier, messageIndex: number): boolean {
        const chat = this._liveState.chatSummaries.get(chatId);
        return chat !== undefined && messageIsReadByThem(chat, messageIndex);
    }

    private addPinnedMessage(chatId: ChatIdentifier, messageIndex: number): void {
        chatStateStore.updateProp(chatId, "pinnedMessages", (s) => {
            return new Set([...s, messageIndex]);
        });
    }

    private removePinnedMessage(chatId: ChatIdentifier, messageIndex: number): void {
        chatStateStore.updateProp(chatId, "pinnedMessages", (s) => {
            return new Set([...s].filter((idx) => idx !== messageIndex));
        });
    }

    unpinMessage(chatId: MultiUserChatIdentifier, messageIndex: number): Promise<boolean> {
        this.removePinnedMessage(chatId, messageIndex);
        return this.sendRequest({ kind: "unpinMessage", chatId, messageIndex })
            .then((resp) => {
                if (resp !== "success") {
                    this.addPinnedMessage(chatId, messageIndex);
                    return false;
                }
                return true;
            })
            .catch(() => {
                this.addPinnedMessage(chatId, messageIndex);
                return false;
            });
    }

    pinMessage(chatId: MultiUserChatIdentifier, messageIndex: number): Promise<boolean> {
        this.addPinnedMessage(chatId, messageIndex);
        return this.sendRequest({
            kind: "pinMessage",
            chatId,
            messageIndex,
        })
            .then((resp) => {
                if (resp.kind !== "success" && resp.kind !== "no_change") {
                    this.removePinnedMessage(chatId, messageIndex);
                    return false;
                }
                if (resp.kind === "success") {
                    this.markPinnedMessagesRead(chatId, resp.timestamp);
                }
                return true;
            })
            .catch(() => {
                this.removePinnedMessage(chatId, messageIndex);
                return false;
            });
    }

    private removeMessage(
        chatId: ChatIdentifier,
        messageId: bigint,
        userId: string,
        threadRootMessageIndex: number | undefined,
    ): void {
        if (userId === this._liveState.user.userId) {
            const userIds = chatStateStore.getProp(chatId, "userIds");
            rtcConnectionsManager.sendMessage([...userIds], {
                kind: "remote_user_removed_message",
                id: chatId,
                messageId: messageId,
                userId: userId,
                threadRootMessageIndex,
            });
        }
        const context = { chatId, threadRootMessageIndex };
        unconfirmed.delete(context, messageId);
        messagesRead.removeUnconfirmedMessage(context, messageId);
    }

    toggleProposalFilterMessageExpansion = toggleProposalFilterMessageExpansion;
    groupWhile = groupWhile;
    sameUser = sameUser;

    forwardMessage(messageContext: MessageContext, msg: Message): void {
        this.sendMessageWithContent(
            messageContext,
            { ...msg.content },
            msg.blockLevelMarkdown,
            [],
            true,
        );
    }

    private onSendMessageSuccess(
        chatId: ChatIdentifier,
        resp: SendMessageSuccess | TransferSuccess,
        msg: Message,
        threadRootMessageIndex: number | undefined,
    ) {
        const event = mergeSendMessageResponse(msg, resp);
        this.addServerEventsToStores(chatId, [event], threadRootMessageIndex, []);
        if (threadRootMessageIndex === undefined) {
            updateSummaryWithConfirmedMessage(chatId, event);
        }
    }

    private addServerEventsToStores(
        chatId: ChatIdentifier,
        newEvents: EventWrapper<ChatEvent>[],
        threadRootMessageIndex: number | undefined,
        expiredEventRanges: ExpiredEventsRange[],
    ): void {
        if (newEvents.length === 0 && expiredEventRanges.length === 0) {
            return;
        }

        if (
            threadRootMessageIndex === undefined &&
            !isContiguous(chatId, newEvents, expiredEventRanges)
        ) {
            return;
        }

        if (threadRootMessageIndex !== undefined && !isContiguousInThread(newEvents)) {
            return;
        }

        const context = { chatId, threadRootMessageIndex };
        const myUserId = this._liveState.user.userId;
        const now = BigInt(Date.now());
        const recentlyActiveCutOff = now - BigInt(12 * ONE_HOUR);

        // To ensure we keep the chat summary up to date, if these events are in the main event list, check if there is
        // now a new latest message and if so, mark it as a local chat summary update.
        let latestMessageIndex =
            threadRootMessageIndex === undefined
                ? this._liveState.serverChatSummaries.get(chatId)?.latestMessageIndex ?? -1
                : undefined;
        let newLatestMessage: EventWrapper<Message> | undefined = undefined;

        for (const event of newEvents) {
            if (event.event.kind === "message") {
                const { messageIndex, messageId } = event.event;
                if (failedMessagesStore.delete(context, messageId)) {
                    this.sendRequest({
                        kind: "deleteFailedMessage",
                        chatId,
                        messageId,
                        threadRootMessageIndex,
                    });
                }
                if (unconfirmed.delete(context, messageId)) {
                    messagesRead.confirmMessage(context, messageIndex, messageId);
                }
                // If the message was sent by the current user, mark it as read
                if (
                    event.event.sender === myUserId &&
                    !messagesRead.isRead(context, messageIndex, messageId)
                ) {
                    messagesRead.markMessageRead(context, messageIndex, messageId);
                }
                if (latestMessageIndex !== undefined && messageIndex > latestMessageIndex) {
                    newLatestMessage = event as EventWrapper<Message>;
                    latestMessageIndex = messageIndex;
                }
            }
            if (event.timestamp > recentlyActiveCutOff) {
                const userId = activeUserIdFromEvent(event.event);
                if (userId !== undefined && userId !== myUserId) {
                    this._recentlyActiveUsersTracker.track(userId, event.timestamp);
                }
            }
        }

        if (threadRootMessageIndex === undefined) {
            chatStateStore.updateProp(chatId, "serverEvents", (events) =>
                mergeServerEvents(events, newEvents, context),
            );
            if (newLatestMessage !== undefined) {
                localChatSummaryUpdates.markUpdated(chatId, { latestMessage: newLatestMessage });
            }
            const selectedThreadRootMessageIndex = this._liveState.selectedThreadRootMessageIndex;
            if (selectedThreadRootMessageIndex !== undefined) {
                const threadRootEvent = newEvents.find(
                    (e) =>
                        e.event.kind === "message" &&
                        e.event.messageIndex === selectedThreadRootMessageIndex,
                );
                if (threadRootEvent !== undefined) {
                    this.dispatchEvent(
                        new ChatUpdated({
                            chatId,
                            threadRootMessageIndex: selectedThreadRootMessageIndex,
                        }),
                    );
                }
            }
        } else if (messageContextsEqual(context, this._liveState.selectedMessageContext)) {
            threadServerEventsStore.update((events) =>
                mergeServerEvents(events, newEvents, context),
            );
        }

        if (expiredEventRanges.length > 0) {
            chatStateStore.updateProp(chatId, "expiredEventRanges", (ranges) => {
                const merged = new DRange();
                merged.add(ranges);
                expiredEventRanges.forEach((r) => merged.add(r.start, r.end));
                return merged;
            });
        }
    }

    private async sendMessageWebRtc(
        clientChat: ChatSummary,
        messageEvent: EventWrapper<Message>,
        threadRootMessageIndex: number | undefined,
    ): Promise<void> {
        rtcConnectionsManager.sendMessage([...chatStateStore.getProp(clientChat.id, "userIds")], {
            kind: "remote_user_sent_message",
            id: clientChat.id,
            messageEvent: serialiseMessageForRtc(messageEvent),
            userId: this._liveState.user.userId,
            threadRootMessageIndex,
        });
    }

    deleteFailedMessage(
        chatId: ChatIdentifier,
        event: EventWrapper<Message>,
        threadRootMessageIndex?: number,
    ): Promise<void> {
        failedMessagesStore.delete({ chatId, threadRootMessageIndex }, event.event.messageId);
        return this.sendRequest({
            kind: "deleteFailedMessage",
            chatId,
            messageId: event.event.messageId,
            threadRootMessageIndex,
        });
    }

    async retrySendMessage(
        messageContext: MessageContext,
        event: EventWrapper<Message>,
    ): Promise<void> {
        const { chatId, threadRootMessageIndex } = messageContext;
        const chat = this._liveState.chatSummaries.get(chatId);
        if (chat === undefined) {
            return;
        }

        const currentEvents = this.eventsForMessageContext(messageContext);
        const [nextEventIndex, nextMessageIndex] =
            threadRootMessageIndex !== undefined
                ? nextEventAndMessageIndexesForThread(currentEvents)
                : nextEventAndMessageIndexes();

        // remove the *original* event from the failed store
        await this.deleteFailedMessage(chatId, event, threadRootMessageIndex);

        // regenerate the indexes for the retry message
        const retryEvent = {
            ...event,
            index: nextEventIndex,
            timestamp: BigInt(Date.now()),
            event: {
                ...event.event,
                messageIndex: nextMessageIndex,
            },
        };

        // add the *new* event to unconfirmed
        unconfirmed.add(messageContext, retryEvent);

        // TODO - what about mentions?
        this.sendMessageCommon(chat, messageContext, retryEvent, [], true);
    }

    private async sendMessageCommon(
        chat: ChatSummary,
        messageContext: MessageContext,
        eventWrapper: EventWrapper<Message>,
        mentioned: User[] = [],
        retrying: boolean,
    ): Promise<SendMessageResponse> {
        const { chatId, threadRootMessageIndex } = messageContext;

        let acceptedRules: AcceptedRules | undefined = undefined;
        if (this.rulesNeedAccepting()) {
            acceptedRules = await this.promptForRuleAcceptance();
            if (acceptedRules === undefined) {
                return CommonResponses.failure();
            }
        }

        let pin: string | undefined = undefined;

        if (this._liveState.pinNumberRequired && isTransfer(eventWrapper.event.content)) {
            pin = await this.promptForCurrentPin("pinNumber.enterPinInfo");
        }

        if (this.throttleSendMessage()) {
            return Promise.resolve({ kind: "message_throttled" });
        }

        if (!retrying) {
            this.postSendMessage(chat, eventWrapper, threadRootMessageIndex);
        }

        const canRetry = canRetryMessage(eventWrapper.event.content);

        const messageFilterFailed = doesMessageFailFilter(
            eventWrapper.event,
            get(messageFiltersStore),
        );

        const newAchievement = this.isNewSendMessageAchievement(messageContext, eventWrapper.event);
        const isCryptoMessage = eventWrapper.event.content.kind === "crypto_content";

        return new Promise((resolve) => {
            this.sendStreamRequest(
                {
                    kind: "sendMessage",
                    chatType: chat.kind,
                    messageContext,
                    user: this._liveState.user,
                    mentioned,
                    event: eventWrapper,
                    acceptedRules,
                    messageFilterFailed,
                    pin,
                    newAchievement,
                },
                undefined,
                isCryptoMessage ? 2 * DEFAULT_WORKER_TIMEOUT : undefined,
            )
                .subscribe((response) => {
                    if (response === "accepted") {
                        unconfirmed.markAccepted(messageContext, eventWrapper.event.messageId);
                        return;
                    }
                    const [resp, msg] = response;
                    if (resp.kind === "success" || resp.kind === "transfer_success") {
                        this.onSendMessageSuccess(chatId, resp, msg, threadRootMessageIndex);
                        if (msg.kind === "message" && msg.content.kind === "crypto_content") {
                            this.refreshAccountBalance(msg.content.transfer.ledger);
                        }
                        if (threadRootMessageIndex !== undefined) {
                            trackEvent("sent_threaded_message");
                        } else {
                            if (chat.kind === "direct_chat") {
                                trackEvent("sent_direct_message");
                            } else {
                                if (chat.public) {
                                    trackEvent("sent_public_group_message");
                                } else {
                                    trackEvent("sent_private_group_message");
                                }
                            }
                        }
                        if (msg.repliesTo !== undefined) {
                            // double counting here which I think is OK since we are limited to string events
                            trackEvent("replied_to_message");
                        }

                        if (acceptedRules?.chat !== undefined) {
                            this.markChatRulesAcceptedLocally(true);
                        }
                        if (acceptedRules?.community !== undefined) {
                            this.markCommunityRulesAcceptedLocally(true);
                        }
                    } else {
                        if (resp.kind == "rules_not_accepted") {
                            this.markChatRulesAcceptedLocally(false);
                        } else if (resp.kind == "community_rules_not_accepted") {
                            this.markCommunityRulesAcceptedLocally(false);
                        } else if (
                            resp.kind === "pin_incorrect" ||
                            resp.kind === "pin_required" ||
                            resp.kind === "too_main_failed_pin_attempts"
                        ) {
                            pinNumberFailureStore.set(resp as PinNumberFailures);
                        }

                        this.onSendMessageFailure(
                            chatId,
                            msg.messageId,
                            threadRootMessageIndex,
                            eventWrapper,
                            canRetry,
                            resp,
                        );
                    }

                    resolve(resp);
                })
                .catch(() => {
                    this.onSendMessageFailure(
                        chatId,
                        eventWrapper.event.messageId,
                        threadRootMessageIndex,
                        eventWrapper,
                        canRetry,
                        undefined,
                    );

                    return resolve(CommonResponses.failure());
                });
        });
    }

    private isNewSendMessageAchievement(
        message_context: MessageContext,
        message: Message,
    ): boolean {
        let achievement: Achievement | undefined = undefined;

        switch (message.content.kind) {
            case "audio_content":
                achievement = "sent_audio";
                break;
            case "crypto_content":
                achievement = "sent_crypto";
                break;
            case "file_content":
                achievement = "sent_file";
                break;
            case "giphy_content":
                achievement = "sent_giphy";
                break;
            case "image_content":
                achievement = "sent_image";
                break;
            case "meme_fighter_content":
                achievement = "sent_meme";
                break;
            case "p2p_swap_content_initial":
                achievement = "sent_swap_offer";
                break;
            case "poll_content":
                achievement = "sent_poll";
                break;
            case "prize_content_initial":
                achievement = "sent_prize";
                break;
            case "text_content":
                achievement = "sent_text";
                break;
            case "video_call_content":
                achievement = "started_call";
                break;
            case "video_content":
                achievement = "sent_video";
                break;
        }

        const achievements: Achievement[] = [];

        if (achievement !== undefined) {
            achievements.push(achievement);
        }

        if (message_context.chatId.kind === "direct_chat") {
            achievements.push("sent_direct_message");
        }

        if (message.forwarded) {
            achievements.push("forwarded_message");
        }

        if (message.repliesTo !== undefined) {
            achievements.push("quote_replied");
        } else if (
            message_context.threadRootMessageIndex !== undefined &&
            message.messageIndex == 0
        ) {
            achievements.push("replied_in_thread");
        }

        for (const a of achievements.values()) {
            if (!this._liveState.globalState.achievements.has(a as Achievement)) {
                return true;
            }
        }

        return false;
    }

    private rulesNeedAccepting(): boolean {
        const chatRules = this._liveState.currentChatRules;
        const chat = this._liveState.selectedChat;
        if (chat === undefined || chatRules === undefined) {
            return false;
        }

        const communityRules = this._liveState.currentCommunityRules;
        const community = this._liveState.selectedCommunity;

        console.debug(
            "RULES: rulesNeedAccepting",
            chatRules.enabled,
            chat.membership?.rulesAccepted,
            communityRules?.enabled,
            community?.membership?.rulesAccepted,
        );

        return (
            (chatRules.enabled && !(chat.membership?.rulesAccepted ?? false)) ||
            ((communityRules?.enabled ?? true) && !(community?.membership?.rulesAccepted ?? false))
        );
    }

    combineRulesText(
        chatRules: VersionedRules | undefined,
        communityRules: VersionedRules | undefined,
    ): string {
        const chatRulesEnabled = chatRules?.enabled ?? false;
        const communityRulesEnabled = communityRules?.enabled ?? false;
        const chatRulesText = chatRulesEnabled ? chatRules?.text : "";
        const communityRulesText = communityRulesEnabled ? communityRules?.text : "";
        const lineBreak = chatRulesEnabled && communityRulesEnabled ? "\n" : "";
        return chatRulesText + lineBreak + communityRulesText;
    }

    private markChatRulesAcceptedLocally(rulesAccepted: boolean) {
        const selectedChatId = this._liveState.selectedChatId;
        if (selectedChatId !== undefined) {
            localChatSummaryUpdates.markUpdated(selectedChatId, { rulesAccepted });
        }
    }

    private markCommunityRulesAcceptedLocally(rulesAccepted: boolean) {
        const selectedCommunityId = this._liveState.selectedCommunity?.id;
        if (selectedCommunityId !== undefined) {
            localCommunitySummaryUpdates.updateRulesAccepted(selectedCommunityId, rulesAccepted);
        }
    }

    private eventsForMessageContext({
        threadRootMessageIndex,
    }: MessageContext): EventWrapper<ChatEvent>[] {
        if (threadRootMessageIndex === undefined) return this._liveState.events;
        return this._liveState.threadEvents;
    }

    eventExpiry(chat: ChatSummary, timestamp: number): number | undefined {
        if (chat.kind === "group_chat" || chat.kind === "channel") {
            if (chat.eventsTTL !== undefined) {
                return timestamp + Number(chat.eventsTTL);
            }
        }
        return undefined;
    }

    async sendMessageWithContent(
        messageContext: MessageContext,
        content: MessageContent,
        blockLevelMarkdown: boolean,
        mentioned: User[] = [],
        forwarded: boolean = false,
    ): Promise<SendMessageResponse> {
        const { chatId, threadRootMessageIndex } = messageContext;
        const chat = this._liveState.chatSummaries.get(chatId);
        if (chat === undefined) {
            return Promise.resolve(CommonResponses.failure());
        }

        const draftMessage = this._liveState.draftMessages.get(messageContext);
        const currentEvents = this.eventsForMessageContext(messageContext);
        const [nextEventIndex, nextMessageIndex] =
            threadRootMessageIndex !== undefined
                ? nextEventAndMessageIndexesForThread(currentEvents)
                : nextEventAndMessageIndexes();

        const msg = this.createMessage(
            this._liveState.user.userId,
            nextMessageIndex,
            content,
            blockLevelMarkdown,
            draftMessage?.replyingTo,
            forwarded,
        );
        const timestamp = Date.now();
        const event = {
            event: msg,
            index: nextEventIndex,
            timestamp: BigInt(timestamp),
            expiresAt: threadRootMessageIndex ? undefined : this.eventExpiry(chat, timestamp),
        };

        return this.sendMessageCommon(chat, messageContext, event, mentioned, false);
    }

    private throttleSendMessage(): boolean {
        return shouldThrottle(this._liveState.isDiamond);
    }

    sendMessageWithAttachment(
        messageContext: MessageContext,
        textContent: string | undefined,
        blockLevelMarkdown: boolean,
        attachment: AttachmentContent | undefined,
        mentioned: User[] = [],
    ): void {
        this.sendMessageWithContent(
            messageContext,
            this.getMessageContent(textContent, attachment),
            blockLevelMarkdown,
            mentioned,
            false,
        );
    }

    private getMessageContent(
        text: string | undefined,
        attachment: AttachmentContent | undefined,
    ): MessageContent {
        return attachment
            ? { ...attachment, caption: text }
            : ({
                  kind: "text_content",
                  text: text ?? "",
              } as MessageContent);
    }

    private onSendMessageFailure(
        chatId: ChatIdentifier,
        messageId: bigint,
        threadRootMessageIndex: number | undefined,
        event: EventWrapper<Message>,
        canRetry: boolean,
        response?: SendMessageResponse,
    ) {
        this.removeMessage(chatId, messageId, this._liveState.user.userId, threadRootMessageIndex);

        if (canRetry) {
            failedMessagesStore.add({ chatId, threadRootMessageIndex }, event);
        }

        if (response !== undefined) {
            console.error("Error sending message", JSON.stringify(response));
        }

        if (!isTransfer(event.event.content)) {
            this.dispatchEvent(new SendMessageFailed(!canRetry));
        }
    }

    private postSendMessage(
        chat: ChatSummary,
        messageEvent: EventWrapper<Message>,
        threadRootMessageIndex: number | undefined,
    ) {
        const context = { chatId: chat.id, threadRootMessageIndex };
        this.dispatchEvent(new SendingMessage(context));

        // HACK - we need to defer this very slightly so that we can guarantee that we handle SendingMessage events
        // *before* the new message is added to the unconfirmed store. Is this nice? No it is not.
        window.setTimeout(() => {
            if (!isTransfer(messageEvent.event.content)) {
                unconfirmed.add(context, messageEvent);
            }

            failedMessagesStore.delete(context, messageEvent.event.messageId);

            // mark our own messages as read manually since we will not be observing them
            messagesRead.markMessageRead(
                context,
                messageEvent.event.messageIndex,
                messageEvent.event.messageId,
            );
            // Mark all existing messages as read
            if (messageEvent.event.messageIndex > 0) {
                messagesRead.markReadUpTo(context, messageEvent.event.messageIndex - 1);
            }

            draftMessagesStore.delete(context);

            if (!isTransfer(messageEvent.event.content)) {
                this.sendMessageWebRtc(chat, messageEvent, threadRootMessageIndex).then(() => {
                    this.dispatchEvent(new SentMessage(context, messageEvent));
                });
            }
        }, 0);
    }

    buildCryptoTransferText(
        formatter: MessageFormatter,
        myUserId: string,
        senderId: string,
        content: CryptocurrencyContent,
        me: boolean,
    ): string | undefined {
        return buildCryptoTransferText(
            formatter,
            myUserId,
            senderId,
            content,
            me,
            get(cryptoLookup),
        );
    }

    buildTransactionLink(
        formatter: MessageFormatter,
        transfer: CryptocurrencyTransfer,
    ): string | undefined {
        return buildTransactionLink(formatter, transfer, get(cryptoLookup));
    }

    buildTransactionUrl(transactionIndex: bigint, ledger: string): string | undefined {
        return buildTransactionUrlByIndex(transactionIndex, ledger, get(cryptoLookup));
    }

    getFirstUnreadMention(chat: ChatSummary): Mention | undefined {
        return messagesRead.getFirstUnreadMention(chat);
    }

    markAllRead(chat: ChatSummary) {
        messagesRead.markAllRead(chat);
    }

    markAllReadForCurrentScope() {
        this._liveState.chatSummariesList.forEach((chat) => messagesRead.markAllRead(chat));
    }

    getDisplayDate = getDisplayDate;
    isSocialVideoLink = isSocialVideoLink;
    containsSocialVideoLink = containsSocialVideoLink;
    calculateMediaDimensions = calculateMediaDimensions;
    dataToBlobUrl = dataToBlobUrl;
    askForNotificationPermission = askForNotificationPermission;
    setSoftDisabled = setSoftDisabled;
    gaTrack = gaTrack;

    editMessageWithAttachment(
        messageContext: MessageContext,
        textContent: string | undefined,
        blockLevelMarkdown: boolean,
        attachment: AttachmentContent | undefined,
        editingEvent: EventWrapper<Message>,
    ): Promise<boolean> {
        const chat = this._liveState.chatSummaries.get(messageContext.chatId);

        if (chat === undefined) {
            return Promise.resolve(false);
        }

        if (textContent || attachment) {
            if (textContent && editingEvent.event.content.kind === "text_content") {
                const disabledLinks = extractDisabledLinks(editingEvent.event.content.text);
                textContent = disableLinksInText(textContent, disabledLinks);
            }

            const msg = {
                ...editingEvent.event,
                edited: true,
                content: this.getMessageContent(textContent ?? undefined, attachment),
            };
            localMessageUpdates.markContentEdited(msg.messageId, msg.content);
            draftMessagesStore.delete(messageContext);

            const updatedBlockLevelMarkdown =
                msg.blockLevelMarkdown === blockLevelMarkdown ? undefined : blockLevelMarkdown;
            if (updatedBlockLevelMarkdown !== undefined) {
                localMessageUpdates.setBlockLevelMarkdown(msg.messageId, updatedBlockLevelMarkdown);
            }

            const newAchievement = !this._liveState.globalState.achievements.has("edited_message");

            return this.sendRequest({
                kind: "editMessage",
                chatId: chat.id,
                msg,
                threadRootMessageIndex: messageContext.threadRootMessageIndex,
                blockLevelMarkdown: updatedBlockLevelMarkdown,
                newAchievement,
            })
                .then((resp) => {
                    if (resp !== "success") {
                        localMessageUpdates.revertEditedContent(msg.messageId);
                        return false;
                    }
                    return true;
                })
                .catch(() => {
                    localMessageUpdates.revertEditedContent(msg.messageId);
                    return false;
                });
        }
        return Promise.resolve(false);
    }

    hideLinkPreview(
        messageContext: MessageContext,
        event: EventWrapper<Message>,
        link: string,
    ): Promise<boolean> {
        if (event.event.content.kind !== "text_content") {
            return Promise.resolve(false);
        }

        const text = disableLinksInText(event.event.content.text, [link]);

        const msg = {
            ...event.event,
            content: this.getMessageContent(text, undefined),
        };
        localMessageUpdates.markLinkRemoved(msg.messageId, msg.content);

        return this.sendRequest({
            kind: "editMessage",
            chatId: messageContext.chatId,
            msg,
            threadRootMessageIndex: messageContext.threadRootMessageIndex,
            newAchievement: false,
        })
            .then((resp) => {
                if (resp !== "success") {
                    localMessageUpdates.revertLinkRemoved(msg.messageId);
                    return false;
                }
                return true;
            })
            .catch(() => {
                localMessageUpdates.revertEditedContent(msg.messageId);
                return false;
            });
    }

    notificationReceived(notification: Notification): void {
        let chatId: ChatIdentifier;
        let threadRootMessageIndex: number | undefined = undefined;
        let eventIndex: number;
        switch (notification.kind) {
            case "direct_notification":
            case "direct_reaction":
            case "direct_message_tipped":
            case "group_notification":
            case "group_reaction":
            case "group_message_tipped":
            case "channel_notification":
            case "channel_reaction":
            case "channel_message_tipped": {
                chatId = notification.chatId;
                eventIndex = notification.messageEventIndex;
                if ("threadRootMessageIndex" in notification) {
                    threadRootMessageIndex = notification.threadRootMessageIndex;
                }
                break;
            }

            case "added_to_channel_notification":
                return;
        }

        const serverChat = this._liveState.serverChatSummaries.get(chatId);
        if (serverChat === undefined) {
            return;
        }

        if (!isMessageNotification(notification)) {
            // TODO first clear the existing cache entry
            return;
        }

        const minVisibleEventIndex =
            serverChat.kind === "direct_chat" ? 0 : serverChat.minVisibleEventIndex;
        const latestEventIndex = Math.max(eventIndex, serverChat.latestEventIndex);

        // Load the event
        this.sendRequest({
            kind: "chatEvents",
            chatType: serverChat.kind,
            chatId,
            eventIndexRange: [minVisibleEventIndex, latestEventIndex],
            startIndex: eventIndex,
            ascending: false,
            threadRootMessageIndex,
            latestKnownUpdate: serverChat.lastUpdated,
        })
            .then((resp) => {
                if (resp === "events_failed") return resp;
                if (!this.isChatPrivate(serverChat)) return resp;

                const ev = resp.events.find((e) => e.index === eventIndex);
                if (ev !== undefined) {
                    if (
                        ev.event.kind === "message" &&
                        ev.event.content.kind === "video_call_content"
                    ) {
                        this.dispatchEvent(
                            RemoteVideoCallStartedEvent.create(
                                chatId,
                                this._liveState.user.userId,
                                ev.event as Message<VideoCallContent>,
                                ev.timestamp,
                            ),
                        );
                    }
                }
                return resp;
            })
            .catch(() => {
                console.warn("Failed to load event from notification");
            });
    }

    private handleConfirmedMessageSentByOther(
        serverChat: ChatSummary,
        messageEvent: EventWrapper<Message>,
        threadRootMessageIndex: number | undefined,
    ) {
        const confirmedLoaded = confirmedEventIndexesLoaded(serverChat.id);

        if (indexIsInRanges(messageEvent.index, confirmedLoaded)) {
            // We already have this confirmed message
            return;
        }

        const isAdjacentToAlreadyLoadedEvents =
            indexIsInRanges(messageEvent.index - 1, confirmedLoaded) ||
            indexIsInRanges(messageEvent.index + 1, confirmedLoaded);

        if (!isAdjacentToAlreadyLoadedEvents) {
            return;
        }

        this.sendRequest({
            kind: "rehydrateMessage",
            chatId: serverChat.id,
            message: messageEvent,
            threadRootMessageIndex,
            latestKnownUpdate: serverChat.lastUpdated,
        }).then((m) => {
            this.handleEventsResponse(serverChat, {
                events: [m],
                expiredEventRanges: [],
                expiredMessageRanges: [],
                latestEventIndex: undefined,
            });
        });
    }

    setFocusMessageIndex(chatId: ChatIdentifier, messageIndex: number | undefined): void {
        chatStateStore.setProp(chatId, "focusMessageIndex", messageIndex);
    }

    setFocusThreadMessageIndex(chatId: ChatIdentifier, messageIndex: number | undefined): void {
        chatStateStore.setProp(chatId, "focusThreadMessageIndex", messageIndex);
    }

    expandDeletedMessages(chatId: ChatIdentifier, messageIndexes: Set<number>): void {
        chatStateStore.updateProp(chatId, "expandedDeletedMessages", (data) => {
            return new Set([...messageIndexes, ...data]);
        });
    }

    remoteUserToggledReaction(
        events: EventWrapper<ChatEvent>[],
        message: RemoteUserToggledReaction,
    ): void {
        const matchingMessage = this.findMessageById(message.messageId, events);
        const kind = message.added ? "add" : "remove";

        if (matchingMessage !== undefined) {
            this.dispatchEvent(new ReactionSelected(message.messageId, kind));

            localMessageUpdates.markReaction(message.messageId, {
                reaction: message.reaction,
                kind: message.added ? "add" : "remove",
                userId: message.userId,
            });
        }
    }

    /**
     * We *may* be able to conclude that the user meets the gate purely through
     * reference to the user data in which case we don't need to do anything else
     */
    doesUserMeetAccessGates(gates: AccessGate[]): boolean {
        return gates.every((g) => this.doesUserMeetAccessGate(g));
    }

    doesUserMeetAccessGate(gate: AccessGate): boolean {
        if (isCompositeGate(gate)) {
            return gate.operator === "and"
                ? gate.gates.every((g) => this.doesUserMeetAccessGate(g))
                : gate.gates.some((g) => this.doesUserMeetAccessGate(g));
        } else {
            if (gate.kind === "diamond_gate") {
                return this._liveState.user.diamondStatus.kind !== "inactive";
            } else if (gate.kind === "lifetime_diamond_gate") {
                return this._liveState.user.diamondStatus.kind === "lifetime";
            } else if (gate.kind === "unique_person_gate") {
                return this._liveState.user.isUniquePerson;
            } else {
                return false;
            }
        }
    }

    gatePreprocessingRequired(gates: AccessGate[]): boolean {
        return this.getAllPreprocessLeafGates(gates).length > 0;
    }

    private getAllPreprocessLeafGates(gates: AccessGate[]): PreprocessedGate[] {
        return gates.reduce((all, g) => {
            if (isCompositeGate(g)) {
                all.push(...this.getAllPreprocessLeafGates(g.gates));
            } else {
                if (shouldPreprocessGate(g)) {
                    all.push(g);
                }
            }
            return all;
        }, [] as PreprocessedGate[]);
    }

    /**
     * When joining a channel it is possible that both the channel & the community
     * have access gates so we need to work out all applicable gates for the chat
     * Note that we only return gates if we are not already a member.
     * We may also optionally exclude gates for things we are invited to in some scenariose
     */
    accessGatesForChat(
        chat: MultiUserChat,
        excludeInvited: boolean = false,
    ): AccessGateWithLevel[] {
        const gates: AccessGateWithLevel[] = [];
        const community =
            chat.kind === "channel" ? this.getCommunityForChannel(chat.id) : undefined;
        if (
            community !== undefined &&
            community.gateConfig.gate.kind !== "no_gate" &&
            community.membership.role === "none" &&
            (!community.isInvited || !excludeInvited)
        ) {
            gates.push({ level: "community", ...community.gateConfig.gate });
        }
        if (
            chat.gateConfig.gate.kind !== "no_gate" &&
            chat.membership.role === "none" &&
            (!chat.isInvited || !excludeInvited)
        ) {
            gates.push({ level: chat.level, ...chat.gateConfig.gate });
        }
        return gates;
    }

    private handleWebRtcMessage(msg: WebRtcMessage): void {
        if (msg.kind === "remote_video_call_started") {
            const ev = createRemoteVideoStartedEvent(msg);
            if (ev) {
                this.dispatchEvent(ev);
            }
            return;
        }
        if (msg.kind === "remote_video_call_ended") {
            const ev = createRemoteVideoEndedEvent(msg);
            if (ev) {
                this.dispatchEvent(ev);
            }
            return;
        }
        const fromChatId = filterWebRtcMessage(msg);
        if (fromChatId === undefined) return;

        // this means we have a selected chat but it doesn't mean it's the same as this message
        const parsedMsg = parseWebRtcMessage(fromChatId, msg);
        const { selectedChat, threadEvents, events } = this._liveState;

        if (
            selectedChat !== undefined &&
            chatIdentifiersEqual(fromChatId, selectedChat.id) &&
            parsedMsg.threadRootMessageIndex === this._liveState.selectedThreadRootMessageIndex
        ) {
            this.handleWebRtcMessageInternal(
                fromChatId,
                parsedMsg,
                parsedMsg.threadRootMessageIndex === undefined ? events : threadEvents,
                parsedMsg.threadRootMessageIndex,
            );
        } else {
            if (
                parsedMsg.kind === "remote_user_sent_message" &&
                parsedMsg.threadRootMessageIndex === undefined
            ) {
                unconfirmed.add({ chatId: fromChatId }, parsedMsg.messageEvent);
            }
        }
    }

    private handleWebRtcMessageInternal(
        fromChatId: ChatIdentifier,
        msg: WebRtcMessage,
        events: EventWrapper<ChatEvent>[],
        threadRootMessageIndex: number | undefined,
    ): void {
        switch (msg.kind) {
            case "remote_user_typing":
                typing.startTyping(
                    { chatId: fromChatId, threadRootMessageIndex: msg.threadRootMessageIndex },
                    msg.userId,
                );
                break;
            case "remote_user_stopped_typing":
                typing.stopTyping(msg.userId);
                break;
            case "remote_user_toggled_reaction":
                this.remoteUserToggledReaction(events, msg);
                break;
            case "remote_user_deleted_message":
                localMessageUpdates.markDeleted(msg.messageId, msg.userId);
                break;
            case "remote_user_removed_message":
                this.removeMessage(fromChatId, msg.messageId, msg.userId, threadRootMessageIndex);
                break;
            case "remote_user_undeleted_message":
                localMessageUpdates.markUndeleted(msg.messageId);
                break;
            case "remote_user_sent_message":
                this.remoteUserSentMessage(fromChatId, msg, events, threadRootMessageIndex);
                break;
            case "remote_user_read_message":
                unconfirmedReadByThem.add(BigInt(msg.messageId));
                break;
        }
    }

    private remoteUserSentMessage(
        chatId: ChatIdentifier,
        message: RemoteUserSentMessage,
        events: EventWrapper<ChatEvent>[],
        threadRootMessageIndex: number | undefined,
    ) {
        const existing = this.findMessageById(message.messageEvent.event.messageId, events);
        if (existing !== undefined) {
            return;
        }

        const [eventIndex, messageIndex] =
            threadRootMessageIndex !== undefined
                ? nextEventAndMessageIndexesForThread(events)
                : nextEventAndMessageIndexes();

        const context = { chatId, threadRootMessageIndex };

        this.dispatchEvent(new SendingMessage(context));

        window.setTimeout(() => {
            unconfirmed.add(context, {
                ...message.messageEvent,
                index: eventIndex,
                event: {
                    ...message.messageEvent.event,
                    messageIndex,
                },
            });

            this.dispatchEvent(new SentMessage(context, message.messageEvent));
        }, 0);
    }

    checkUsername(username: string): Promise<CheckUsernameResponse> {
        return this.sendRequest({ kind: "checkUsername", username });
    }

    searchUsers(searchTerm: string, maxResults = 20): Promise<UserSummary[]> {
        return this.sendRequest({ kind: "searchUsers", searchTerm, maxResults })
            .then((resp) => {
                userStore.addMany(resp);
                return resp;
            })
            .catch(() => []);
    }

    lookupChatSummary(chatId: ChatIdentifier): ChatSummary | undefined {
        return this._liveState.allChats.get(chatId);
    }

    searchUsersForInvite(
        searchTerm: string,
        maxResults: number,
        level: Level,
        newGroup: boolean,
        canInviteUsers: boolean,
    ): Promise<[UserSummary[], UserSummary[]]> {
        if (level === "channel") {
            // Put the existing channel members into a map for quick lookup
            const channelMembers = newGroup
                ? undefined
                : new Map(this._liveState.currentChatMembers.map((m) => [m.userId, m]));

            // First try searching the community members and return immediately if there are already enough matches
            // or if the caller does not have permission to invite users to the community
            const communityMatches = this.searchCommunityUsersForChannelInvite(
                searchTerm,
                maxResults,
                channelMembers,
            );
            if (!canInviteUsers || communityMatches.length >= maxResults) {
                return Promise.resolve([communityMatches, []]);
            }

            // Search the global user list and overfetch if there are existing members we might need to remove
            const maxToSearch = newGroup ? maxResults : maxResults * 2;
            return this.searchUsers(searchTerm, maxToSearch).then((globalMatches) => {
                if (!newGroup) {
                    // Remove any existing members from the global matches until there are at most `maxResults`
                    // TODO: Ideally we would return the total number of matches from the server and use that
                    const maxToKeep = globalMatches.length < maxToSearch ? 0 : maxResults;
                    keepMax(globalMatches, (u) => !channelMembers?.has(u.userId), maxToKeep);
                }

                const matches = [];

                // Add the global matches to the results, but only if they are not already in the community matches
                for (const match of globalMatches) {
                    if (matches.length >= maxResults) {
                        break;
                    }
                    if (!communityMatches.some((m) => m.userId === match.userId)) {
                        matches.push(match);
                    }
                }

                return [communityMatches, matches];
            });
        } else {
            // Search the global user list and overfetch if there are existing members we might need to remove
            const maxToSearch = newGroup ? maxResults : maxResults * 2;
            return this.searchUsers(searchTerm, maxToSearch).then((matches) => {
                if (!newGroup) {
                    // Put the existing users in a map for easy lookup - for communities the existing members
                    // are already in a map
                    const existing =
                        level === "community"
                            ? this._liveState.currentCommunityMembers
                            : new Map(this._liveState.currentChatMembers.map((m) => [m.userId, m]));

                    // Remove any existing members from the global matches until there are at most `maxResults`
                    // TODO: Ideally we would return the total number of matches from the server and use that
                    const maxToKeep = matches.length < maxToSearch ? 0 : maxResults;
                    keepMax(matches, (u) => !existing.has(u.userId), maxToKeep);
                }
                return [[], matches];
            });
        }
    }

    searchCommunityMembersToAdd(
        searchTerm: string,
        maxResults: number,
    ): Promise<[UserSummary[], UserSummary[]]> {
        // Put the existing channel members into a map for quick lookup
        const channelMembers = new Map(
            this._liveState.currentChatMembers.map((m) => [m.userId, m]),
        );

        // Search the community members excluding the existing channel members
        const communityMatches = this.searchCommunityUsersForChannelInvite(
            searchTerm,
            maxResults,
            channelMembers,
        );

        return Promise.resolve([communityMatches, []]);
    }

    private searchCommunityUsersForChannelInvite(
        term: string,
        maxResults: number,
        channelMembers: Map<string, Member> | undefined,
    ): UserSummary[] {
        const termLower = term.toLowerCase();
        const matches: UserSummary[] = [];
        for (const [userId, member] of this._liveState.currentCommunityMembers) {
            let user = this._liveState.userStore.get(userId);
            if (user?.username !== undefined) {
                const displayName = member.displayName ?? user.displayName;
                if (
                    user.username.toLowerCase().includes(termLower) ||
                    (displayName !== undefined && displayName.toLowerCase().includes(termLower))
                ) {
                    if (channelMembers === undefined || !channelMembers.has(userId)) {
                        if (member.displayName !== undefined) {
                            user = { ...user, displayName: member.displayName };
                        }
                        matches.push(user);
                        if (matches.length >= maxResults) {
                            break;
                        }
                    }
                }
            }
        }
        return matches;
    }

    clearReferralCode(): void {
        localStorage.removeItem("openchat_referredby");
        this._referralCode = undefined;
    }

    setReferralCode(code: string) {
        localStorage.setItem("openchat_referredby", code);
        this._referralCode = code;
    }

    private extractReferralCodeFromPath(): string | undefined {
        const qs = new URLSearchParams(window.location.search);
        return qs.get("ref") ?? undefined;
    }

    captureReferralCode(): boolean {
        const code = this.extractReferralCodeFromPath();
        let captured = false;
        if (code) {
            gaTrack("captured_referral_code", "registration");
            localStorage.setItem("openchat_referredby", code);
            captured = true;
        }
        this._referralCode = localStorage.getItem("openchat_referredby") ?? undefined;
        return captured;
    }

    getReferringUser(): Promise<UserSummary | undefined> {
        return this._referralCode === undefined
            ? Promise.resolve(undefined)
            : this.getUser(this._referralCode);
    }

    registerUser(username: string): Promise<RegisterUserResponse> {
        return this.sendRequest({
            kind: "registerUser",
            username,
            referralCode: this._referralCode,
        })
            .then((res) => {
                console.log("register user response: ", res);
                if (res.kind === "success") {
                    gaTrack("registered_user", "registration", res.userId);
                    if (this._referralCode !== undefined) {
                        gaTrack("registered_user_with_referral_code", "registration");
                    }
                }

                switch (res.kind) {
                    case "success":
                    case "referral_code_invalid":
                    case "referral_code_already_claimed":
                    case "referral_code_expired":
                        this.clearReferralCode();
                }

                return res;
            })
            .catch(() => ({ kind: "internal_error" }));
    }

    getCurrentUser(): Promise<CurrentUserResponse> {
        return new Promise((resolve, reject) => {
            let resolved = false;
            this.sendStreamRequest({ kind: "getCurrentUser" })
                .subscribe((user) => {
                    if (user.kind === "created_user") {
                        userCreatedStore.set(true);
                        this.user.set(user);
                        this.setDiamondStatus(user.diamondStatus);
                    }
                    if (!resolved) {
                        // we want to resolve the promise with the first response from the stream so that
                        // we are not waiting unnecessarily
                        resolve(user);
                        resolved = true;
                    }
                })
                .catch(reject);
        });
    }

    getDisplayNameById(userId: string, communityMembers?: Map<string, Member>): string {
        return this.getDisplayName(this._liveState.userStore.get(userId), communityMembers);
    }

    getDisplayName(
        user: { userId: string; username: string; displayName?: string } | undefined,
        communityMembers?: Map<string, Member>,
    ): string {
        if (user !== undefined) {
            const member = communityMembers?.get(user.userId);
            const displayName = member?.displayName ?? user.displayName ?? user.username;
            if (displayName?.length > 0) {
                return displayName;
            }
        }

        return this.config.i18nFormatter("unknownUser");
    }

    subscriptionExists(p256dh_key: string): Promise<boolean> {
        return this.sendRequest({ kind: "subscriptionExists", p256dh_key }).catch(() => false);
    }

    pushSubscription(subscription: PushSubscriptionJSON): Promise<void> {
        return this.sendRequest({ kind: "pushSubscription", subscription });
    }

    removeSubscription(subscription: PushSubscriptionJSON): Promise<void> {
        return this.sendRequest({ kind: "removeSubscription", subscription });
    }

    private inviteUsersLocally(
        id: MultiUserChatIdentifier | CommunityIdentifier,
        userIds: string[],
    ): void {
        if (id.kind === "community") {
            communityStateStore.updateProp(id, "invitedUsers", (b) => new Set([...b, ...userIds]));
        } else {
            chatStateStore.updateProp(id, "invitedUsers", (b) => new Set([...b, ...userIds]));
        }
    }

    private uninviteUsersLocally(
        id: MultiUserChatIdentifier | CommunityIdentifier,
        userIds: string[],
    ): void {
        if (id.kind === "community") {
            communityStateStore.updateProp(id, "invitedUsers", (b) => {
                return new Set([...b].filter((u) => !userIds.includes(u)));
            });

            const community = this._liveState.communities.get({
                kind: "community",
                communityId: id.communityId,
            });

            if (community !== undefined) {
                for (const channel of community.channels) {
                    this.uninviteUsersLocally(channel.id, userIds);
                }
            }
        } else {
            chatStateStore.updateProp(id, "invitedUsers", (b) => {
                return new Set([...b].filter((u) => !userIds.includes(u)));
            });
        }
    }

    inviteUsers(
        id: MultiUserChatIdentifier | CommunityIdentifier,
        userIds: string[],
    ): Promise<boolean> {
        this.inviteUsersLocally(id, userIds);
        return this.sendRequest({
            kind: "inviteUsers",
            id,
            userIds,
            callerUsername: this._liveState.user.username,
        })
            .then((resp) => {
                if (!resp) {
                    this.uninviteUsersLocally(id, userIds);
                }
                return resp;
            })
            .catch(() => {
                this.uninviteUsersLocally(id, userIds);
                return false;
            });
    }

    cancelInvites(
        id: MultiUserChatIdentifier | CommunityIdentifier,
        userIds: string[],
    ): Promise<boolean> {
        this.uninviteUsersLocally(id, userIds);
        return this.sendRequest({
            kind: "cancelInvites",
            id,
            userIds,
        })
            .then((resp) => {
                if (!resp) {
                    this.inviteUsersLocally(id, userIds);
                }
                return resp;
            })
            .catch(() => {
                this.inviteUsersLocally(id, userIds);
                return false;
            });
    }

    addMembersToChannel(
        chatId: ChannelIdentifier,
        userIds: string[],
    ): Promise<AddMembersToChannelResponse> {
        return this.sendRequest({
            kind: "addMembersToChannel",
            chatId,
            userIds,
            username: this._liveState.user.username,
            displayName: this._liveState.user.displayName,
        }).catch((err) => {
            return { kind: "internal_error", error: err.toString() };
        });
    }

    removeCommunityMember(id: CommunityIdentifier, userId: string): Promise<RemoveMemberResponse> {
        communityStateStore.updateProp(id, "members", (ms) => {
            ms.delete(userId);
            return new Map(ms);
        });
        return this.sendRequest({ kind: "removeCommunityMember", id, userId }).catch(
            () => "failure",
        );
    }

    removeMember(chatId: MultiUserChatIdentifier, userId: string): Promise<RemoveMemberResponse> {
        chatStateStore.updateProp(chatId, "members", (ps) => ps.filter((p) => p.userId !== userId));
        return this.sendRequest({ kind: "removeMember", chatId, userId }).catch(() => "failure");
    }

    changeCommunityRole(
        id: CommunityIdentifier,
        userId: string,
        newRole: MemberRole,
        oldRole: MemberRole,
    ): Promise<boolean> {
        if (newRole === oldRole) return Promise.resolve(true);

        // Update the local store
        communityStateStore.updateProp(id, "members", (ms) => {
            const m = ms.get(userId);
            if (m !== undefined) {
                ms.set(userId, { ...m, role: newRole });
                return new Map(ms);
            }
            return ms;
        });

        return this.sendRequest({ kind: "changeCommunityRole", id, userId, newRole })
            .then((resp) => {
                return resp === "success";
            })
            .catch(() => false)
            .then((success) => {
                if (!success) {
                    // Revert the local store
                    communityStateStore.updateProp(id, "members", (ms) => {
                        const m = ms.get(userId);
                        if (m !== undefined) {
                            ms.set(userId, { ...m, role: oldRole });
                            return new Map(ms);
                        }
                        return ms;
                    });
                }
                return success;
            });
    }

    changeRole(
        chatId: MultiUserChatIdentifier,
        userId: string,
        newRole: MemberRole,
        oldRole: MemberRole,
    ): Promise<boolean> {
        if (newRole === oldRole) return Promise.resolve(true);

        // Update the local store
        chatStateStore.updateProp(chatId, "members", (ps) =>
            ps.map((p) => (p.userId === userId ? { ...p, role: newRole } : p)),
        );
        return this.sendRequest({ kind: "changeRole", chatId, userId, newRole })
            .then((resp) => {
                return resp === "success";
            })
            .catch(() => false)
            .then((success) => {
                if (!success) {
                    // Revert the local store
                    chatStateStore.updateProp(chatId, "members", (ps) =>
                        ps.map((p) => (p.userId === userId ? { ...p, role: oldRole } : p)),
                    );
                }
                return success;
            });
    }

    registerProposalVote(
        chatId: MultiUserChatIdentifier,
        messageIndex: number,
        adopt: boolean,
    ): Promise<RegisterProposalVoteResponse> {
        return this.sendRequest(
            {
                kind: "registerProposalVote",
                chatId,
                messageIndex,
                adopt,
            },
            false,
            2 * DEFAULT_WORKER_TIMEOUT,
        ).catch(() => "internal_error");
    }

    getProposalVoteDetails(
        governanceCanisterId: string,
        proposalId: bigint,
        isNns: boolean,
    ): Promise<ProposalVoteDetails> {
        return this.sendRequest({
            kind: "getProposalVoteDetails",
            governanceCanisterId,
            proposalId,
            isNns,
        }).then((resp) => {
            proposalTallies.setTally(governanceCanisterId, proposalId, resp.latestTally);
            return resp;
        });
    }

    getRecommendedGroups(): Promise<GroupChatSummary[]> {
        // TODO get the list of exclusions from the user canister

        const exclusions = new Set<string>(
            this._liveState.chatSummariesList
                .filter((c) => c.kind === "group_chat" && c.public)
                .map((g) => chatIdentifierToString(g.id)),
        );

        recommendedGroupExclusions.value().forEach((c) => exclusions.add(c));

        return this.sendRequest({
            kind: "getRecommendedGroups",
            exclusions: [...exclusions],
        }).catch(() => []);
    }

    searchGroups(searchTerm: string, maxResults = 10): Promise<GroupSearchResponse> {
        return this.sendRequest({ kind: "searchGroups", searchTerm, maxResults });
    }

    exploreCommunities(
        searchTerm: string | undefined,
        pageIndex: number,
        pageSize: number,
        flags: number,
        languages: string[],
    ): Promise<ExploreCommunitiesResponse> {
        return this.sendRequest({
            kind: "exploreCommunities",
            searchTerm,
            pageIndex,
            pageSize,
            flags,
            languages,
        });
    }

    exploreChannels(
        id: CommunityIdentifier,
        searchTerm: string | undefined,
        pageIndex: number,
        pageSize: number,
    ): Promise<ExploreChannelsResponse> {
        return this.sendRequest({
            kind: "exploreChannels",
            id,
            searchTerm,
            pageIndex,
            pageSize,
        }).catch(() => ({ kind: "failure" }));
    }

    dismissRecommendation(chatId: GroupChatIdentifier): Promise<void> {
        recommendedGroupExclusions.add(chatIdentifierToString(chatId));
        return this.sendRequest({ kind: "dismissRecommendation", chatId });
    }

    set groupInvite(value: GroupInvite) {
        this.config.groupInvite = value;
        this.sendRequest({
            kind: "groupInvite",
            value,
        });
    }

    setCommunityInvite(value: CommunityInvite): Promise<void> {
        return this.sendRequest({
            kind: "communityInvite",
            value,
        });
    }

    setCommunityReferral(communityId: CommunityIdentifier, referredBy: string) {
        // make sure that we can't refer ourselves
        if (this._liveState.user.userId !== referredBy) {
            return this.sendRequest({
                kind: "setCommunityReferral",
                communityId,
                referredBy,
            });
        }
    }

    searchChat(
        chatId: ChatIdentifier,
        searchTerm: string,
        userIds: string[],
        maxResults = 10,
    ): Promise<SearchDirectChatResponse | SearchGroupChatResponse> {
        switch (chatId.kind) {
            case "channel":
            case "group_chat":
                return this.sendRequest({
                    kind: "searchGroupChat",
                    chatId,
                    searchTerm,
                    userIds,
                    maxResults,
                });
            case "direct_chat":
                return this.sendRequest({
                    kind: "searchDirectChat",
                    chatId,
                    searchTerm,
                    maxResults,
                });
        }
    }

    refreshAccountBalance(ledger: string): Promise<bigint> {
        const user = this._liveState.user;
        if (user === undefined) {
            return Promise.resolve(0n);
        }

        return this.sendRequest({
            kind: "refreshAccountBalance",
            ledger,
            principal: user.userId,
        })
            .then((val) => {
                cryptoBalance.set(ledger, val);
                return val;
            })
            .catch(() => 0n);
    }

    refreshTranslationsBalance(): Promise<bigint> {
        return this.sendRequest({
            kind: "refreshAccountBalance",
            ledger: LEDGER_CANISTER_CHAT,
            principal: this.config.translationsCanister,
        }).catch(() => 0n);
    }

    async getAccountTransactions(
        ledgerIndex: string,
        fromId?: bigint,
    ): Promise<AccountTransactionResult> {
        return this.sendRequest({
            kind: "getAccountTransactions",
            ledgerIndex: ledgerIndex,
            fromId,
            principal: this._liveState.user.userId,
        })
            .then(async (resp) => {
                if (resp.kind === "success") {
                    const userIds = userIdsFromTransactions(resp.transactions);
                    await this.getMissingUsers(userIds);
                }
                return resp;
            })
            .catch(() => ({ kind: "failure" }));
    }

    async threadPreviews(
        _chatId: ChatIdentifier | undefined,
        threadsByChat: ChatMap<ThreadSyncDetails[]>,
        serverChatSummaries: ChatMap<ChatSummary>,
    ): Promise<ThreadPreview[]> {
        const request: ChatMap<[ThreadSyncDetails[], bigint | undefined]> = threadsByChat
            .entries()
            .reduce((map, [chatId, threads]) => {
                if (chatId.kind === "group_chat" || chatId.kind === "channel") {
                    const latestKnownUpdate = serverChatSummaries.get(chatId)?.lastUpdated;
                    map.set(chatId, [threads, latestKnownUpdate]);
                }
                return map;
            }, new ChatMap<[ThreadSyncDetails[], bigint | undefined]>());

        return this.sendRequest({
            kind: "threadPreviews",
            threadsByChat: request.toMap(),
        })
            .then((threads) => {
                const events = threads.flatMap((t) => [t.rootMessage, ...t.latestReplies]);
                const userIds = this.userIdsFromEvents(events);
                this.getMissingUsers(userIds);
                return threads;
            })
            .catch(() => []);
    }

    getMissingUsers(userIds: string[] | Set<string>): Promise<UsersResponse> {
        const userIdsSet = Array.isArray(userIds) ? new Set<string>(userIds) : userIds;
        return this.getUsers(
            {
                userGroups: [
                    {
                        users: this.missingUserIds(this._liveState.userStore, userIdsSet),
                        updatedSince: BigInt(0),
                    },
                ],
            },
            true,
        );
    }

    getUsers(users: UsersArgs, allowStale = false): Promise<UsersResponse> {
        const userGroups = users.userGroups
            .map((g) => ({ ...g, users: g.users.filter((u) => u !== undefined) }))
            .filter((g) => g.users.length > 0);

        if (userGroups.length === 0) {
            return Promise.resolve({
                users: [],
                deletedUserIds: new Set(),
            });
        }

        return this.sendRequest({
            kind: "getUsers",
            chitState: this._liveState.chitState,
            users: { userGroups },
            allowStale,
        })
            .then((resp) => {
                const deletedUsers = [...resp.deletedUserIds].map(deletedUser);
                userStore.addMany([...resp.users, ...deletedUsers]);
                if (resp.serverTimestamp !== undefined) {
                    // If we went to the server, all users not returned are still up to date, so we mark them as such
                    const usersReturned = new Set<string>(resp.users.map((u) => u.userId));
                    const allOtherUsers = users.userGroups.flatMap((g) =>
                        g.users.filter((u) => !usersReturned.has(u)),
                    );
                    userStore.setUpdated(allOtherUsers, resp.serverTimestamp);
                }
                if (resp.currentUser) {
                    this.user.update((u) => {
                        return resp.currentUser ? updateCreatedUser(u, resp.currentUser) : u;
                    });
                }
                return resp;
            })
            .catch(() => ({ users: [], deletedUserIds: new Set() }));
    }

    getUser(userId: string, allowStale = false): Promise<UserSummary | undefined> {
        return this.sendRequest({
            kind: "getUser",
            chitState: this._liveState.chitState,
            userId,
            allowStale,
        })
            .then((resp) => {
                if (resp !== undefined) {
                    userStore.add(resp);
                }
                return resp;
            })
            .catch(() => undefined);
    }

    getUserStatus(userId: string, now: number): Promise<UserStatus> {
        return this.getLastOnlineDate(userId, now).then((lastOnline) =>
            userStatus(lastOnline, Date.now()),
        );
    }

    async getLastOnlineDate(userId: string, now: number): Promise<number | undefined> {
        const user = this._liveState.userStore.get(userId);
        if (user === undefined || user.kind === "bot") return undefined;

        if (userId === this._liveState.user.userId) return now;

        const lastOnlineCached = lastOnlineDates.get(userId, now);

        const cacheValid =
            lastOnlineCached !== undefined &&
            (lastOnlineCached.lastOnline < now - 5 * ONE_MINUTE_MILLIS ||
                lastOnlineCached.updated > now - 30 * 1000);

        if (cacheValid) {
            return lastOnlineCached.lastOnline;
        } else {
            const response = await this.getLastOnlineDatesBatched([userId]);
            return response[userId];
        }
    }

    getPublicProfile(userId?: string): Promise<PublicProfile> {
        return this.sendRequest({ kind: "getPublicProfile", userId });
    }

    setUsername(userId: string, username: string): Promise<SetUsernameResponse> {
        return this.sendRequest({ kind: "setUsername", userId, username }).then((resp) => {
            if (resp === "success") {
                this.user.update((user) => ({
                    ...user,
                    username,
                }));
                this.overwriteUserInStore(userId, (user) => ({ ...user, username }));
            }
            return resp;
        });
    }

    setDisplayName(
        userId: string,
        displayName: string | undefined,
    ): Promise<SetDisplayNameResponse> {
        return this.sendRequest({ kind: "setDisplayName", userId, displayName }).then((resp) => {
            if (resp === "success") {
                this.user.update((user) => ({
                    ...user,
                    displayName,
                }));
                this.overwriteUserInStore(userId, (user) => ({ ...user, displayName }));
            }
            return resp;
        });
    }

    setBio(bio: string): Promise<SetBioResponse> {
        return this.sendRequest({ kind: "setBio", bio });
    }

    getBio(userId?: string): Promise<string> {
        return this.sendRequest({ kind: "getBio", userId });
    }

    async withdrawCryptocurrency(
        domain: PendingCryptocurrencyWithdrawal,
    ): Promise<WithdrawCryptocurrencyResponse> {
        let pin: string | undefined = undefined;

        if (this._liveState.pinNumberRequired) {
            pin = await this.promptForCurrentPin("pinNumber.enterPinInfo");
        }

        return this.sendRequest({ kind: "withdrawCryptocurrency", domain, pin }).then((resp) => {
            if (
                resp.kind === "pin_incorrect" ||
                resp.kind === "pin_required" ||
                resp.kind === "too_main_failed_pin_attempts"
            ) {
                pinNumberFailureStore.set(resp as PinNumberFailures);
            }

            return resp;
        });
    }

    async getGroupMessagesByMessageIndex(
        chatId: MultiUserChatIdentifier,
        messageIndexes: Set<number>,
    ): Promise<EventsResponse<Message>> {
        const serverChat = this._liveState.serverChatSummaries.get(chatId);

        try {
            const resp = await this.sendRequest({
                kind: "getGroupMessagesByMessageIndex",
                chatId,
                messageIndexes,
                latestKnownUpdate: serverChat?.lastUpdated,
            });
            if (resp !== "events_failed") {
                await this.updateUserStoreFromEvents(chatId, resp.events);
            }
            return resp;
        } catch {
            return "events_failed";
        }
    }

    getInviteCode(id: GroupChatIdentifier | CommunityIdentifier): Promise<InviteCodeResponse> {
        return this.sendRequest({ kind: "getInviteCode", id }).catch(() => ({ kind: "failure" }));
    }

    enableInviteCode(
        id: GroupChatIdentifier | CommunityIdentifier,
    ): Promise<EnableInviteCodeResponse> {
        return this.sendRequest({ kind: "enableInviteCode", id }).catch(() => ({
            kind: "failure",
        }));
    }

    disableInviteCode(
        id: GroupChatIdentifier | CommunityIdentifier,
    ): Promise<DisableInviteCodeResponse> {
        return this.sendRequest({ kind: "disableInviteCode", id }).catch(() => "failure");
    }

    resetInviteCode(
        id: GroupChatIdentifier | CommunityIdentifier,
    ): Promise<ResetInviteCodeResponse> {
        return this.sendRequest({ kind: "resetInviteCode", id }).catch(() => ({ kind: "failure" }));
    }

    updateGroup(
        chatId: MultiUserChatIdentifier,
        name?: string,
        desc?: string,
        rules?: UpdatedRules,
        permissions?: OptionalChatPermissions,
        avatar?: Uint8Array,
        eventsTimeToLive?: OptionUpdate<bigint>,
        gateConfig?: AccessGateConfig,
        isPublic?: boolean,
        messagesVisibleToNonMembers?: boolean,
        externalUrl?: string,
    ): Promise<UpdateGroupResponse> {
        return this.sendRequest({
            kind: "updateGroup",
            chatId,
            name,
            desc,
            rules,
            permissions,
            avatar,
            eventsTimeToLive,
            gateConfig,
            isPublic,
            messagesVisibleToNonMembers,
            externalUrl,
        })
            .then((resp) => {
                if (resp.kind === "success") {
                    localChatSummaryUpdates.markUpdated(chatId, {
                        kind: chatId.kind,
                        name,
                        description: desc,
                        permissions,
                        gateConfig: gateConfig,
                        eventsTTL: eventsTimeToLive,
                    });

                    if (rules !== undefined && resp.rulesVersion !== undefined) {
                        chatStateStore.setProp(chatId, "rules", {
                            text: rules.text,
                            enabled: rules.enabled,
                            version: resp.rulesVersion,
                        });
                    }
                } else {
                    this._logger.error("Update group rules failed: ", resp.kind);
                }
                return resp;
            })
            .catch(() => ({ kind: "failure" }));
    }

    private isMultiUserChat(chat: ChatSummary): chat is MultiUserChat {
        return chat.kind === "group_chat" || chat.kind === "channel";
    }

    maskChatMessages(chat: ChatSummary): boolean {
        // notAMember && (private || !messagesVisibleToNonMembers)
        return (
            this.isMultiUserChat(chat) &&
            chat.membership.role === "none" &&
            (!chat.public || !chat.messagesVisibleToNonMembers)
        );
    }

    createGroupChat(candidate: CandidateGroupChat): Promise<CreateGroupResponse> {
        return this.sendRequest({ kind: "createGroupChat", candidate }).then((resp) => {
            if (resp.kind === "success") {
                const group = groupChatFromCandidate(resp.canisterId, candidate);
                localChatSummaryUpdates.markAdded(group);
            }
            return resp;
        });
    }

    markThreadSummaryUpdated(threadRootMessageId: bigint, summary: Partial<ThreadSummary>): void {
        localMessageUpdates.markThreadSummaryUpdated(threadRootMessageId, summary);
    }

    freezeGroup(chatId: GroupChatIdentifier, reason: string | undefined): Promise<boolean> {
        return this.sendRequest({ kind: "freezeGroup", chatId, reason })
            .then((resp) => {
                if (typeof resp !== "string") {
                    this.onChatFrozen(chatId, resp);
                    return true;
                }
                return false;
            })
            .catch(() => false);
    }

    unfreezeGroup(chatId: GroupChatIdentifier): Promise<boolean> {
        return this.sendRequest({ kind: "unfreezeGroup", chatId })
            .then((resp) => {
                if (typeof resp !== "string") {
                    this.onChatFrozen(chatId, resp);
                    return true;
                }
                return false;
            })
            .catch(() => false);
    }

    deleteFrozenGroup(chatId: GroupChatIdentifier): Promise<boolean> {
        return this.sendRequest({ kind: "deleteFrozenGroup", chatId })
            .then((resp) => resp === "success")
            .catch(() => false);
    }

    addHotGroupExclusion(chatId: GroupChatIdentifier): Promise<boolean> {
        return this.sendRequest({ kind: "addHotGroupExclusion", chatId })
            .then((resp) => resp === "success")
            .catch(() => false);
    }

    removeHotGroupExclusion(chatId: GroupChatIdentifier): Promise<boolean> {
        return this.sendRequest({ kind: "removeHotGroupExclusion", chatId })
            .then((resp) => resp === "success")
            .catch(() => false);
    }

    addRemoveSwapProvider(swapProvider: DexId, add: boolean): Promise<boolean> {
        return this.sendRequest({ kind: "addRemoveSwapProvider", swapProvider, add });
    }

    addMessageFilter(regex: string): Promise<boolean> {
        try {
            new RegExp(regex);
        } catch (e) {
            console.error("Unable to add message filter - invalid regex", regex);
            return Promise.resolve(false);
        }

        return this.sendRequest({ kind: "addMessageFilter", regex });
    }

    removeMessageFilter(id: bigint): Promise<boolean> {
        return this.sendRequest({ kind: "removeMessageFilter", id }).catch(() => false);
    }

    suspendUser(userId: string, reason: string): Promise<boolean> {
        return this.sendRequest({ kind: "suspendUser", userId, reason })
            .then((resp) => resp === "success")
            .catch(() => false);
    }

    unsuspendUser(userId: string): Promise<boolean> {
        return this.sendRequest({ kind: "unsuspendUser", userId })
            .then((resp) => resp === "success")
            .catch(() => false);
    }

    setCommunityModerationFlags(communityId: string, flags: number): Promise<boolean> {
        return this.sendRequest({ kind: "setCommunityModerationFlags", communityId, flags })
            .then((resp) => resp === "success")
            .catch(() => false);
    }

    setGroupUpgradeConcurrency(value: number): Promise<boolean> {
        return this.sendRequest({ kind: "setGroupUpgradeConcurrency", value })
            .then((resp) => resp === "success")
            .catch(() => false);
    }

    setCommunityUpgradeConcurrency(value: number): Promise<boolean> {
        return this.sendRequest({ kind: "setCommunityUpgradeConcurrency", value })
            .then((resp) => resp === "success")
            .catch(() => false);
    }

    setUserUpgradeConcurrency(value: number): Promise<boolean> {
        return this.sendRequest({ kind: "setUserUpgradeConcurrency", value })
            .then((resp) => resp === "success")
            .catch(() => false);
    }

    markLocalGroupIndexFull(canisterId: string, full: boolean): Promise<boolean> {
        return this.sendRequest({ kind: "markLocalGroupIndexFull", canisterId, full }).catch(
            () => false,
        );
    }

    setDiamondMembershipFees(fees: DiamondMembershipFees[]): Promise<boolean> {
        return this.sendRequest({ kind: "setDiamondMembershipFees", fees }).catch(() => false);
    }

    setTokenEnabled(ledger: string, enabled: boolean): Promise<boolean> {
        return this.sendRequest({ kind: "setTokenEnabled", ledger, enabled });
    }

    stakeNeuronForSubmittingProposals(
        governanceCanisterId: string,
        stake: bigint,
    ): Promise<boolean> {
        return this.sendRequest({
            kind: "stakeNeuronForSubmittingProposals",
            governanceCanisterId,
            stake,
        })
            .then((resp) => resp.kind === "success")
            .catch(() => false);
    }

    topUpNeuronForSubmittingProposals(
        governanceCanisterId: string,
        amount: bigint,
    ): Promise<boolean> {
        return this.sendRequest({
            kind: "topUpNeuronForSubmittingProposals",
            governanceCanisterId,
            amount,
        })
            .then((resp) => resp.kind === "success")
            .catch(() => false);
    }

    private onChatFrozen(
        chatId: MultiUserChatIdentifier,
        event: EventWrapper<ChatFrozenEvent | ChatUnfrozenEvent>,
    ): void {
        const frozen = event.event.kind === "chat_frozen";
        if (this.isPreviewing(chatId)) {
            groupPreviewsStore.update((summaries) => {
                const summary = summaries.get(chatId);
                if (summary === undefined) {
                    return summaries;
                }
                const clone = summaries.clone();
                clone.set(chatId, {
                    ...summary,
                    frozen,
                });
                return clone as ChatMap<GroupChatSummary>;
            });
        } else {
            localChatSummaryUpdates.markUpdated(chatId, { kind: "group_chat", frozen });
            this.addServerEventsToStores(chatId, [event], undefined, []);
        }
    }

    private userIdsFromChatSummaries(chats: ChatSummary[]): Set<string> {
        const userIds = new Set<string>();
        chats.forEach((chat) => {
            if (chat.kind === "direct_chat") {
                userIds.add(chat.them.userId);
            } else if (chat.latestMessage !== undefined) {
                userIds.add(chat.latestMessage.event.sender);
                this.extractUserIdsFromMentions(
                    getContentAsFormattedText(
                        (k) => k,
                        chat.latestMessage.event.content,
                        get(cryptoLookup),
                    ),
                ).forEach((id) => userIds.add(id));
            }
        });
        return userIds;
    }

    // eslint-disable-next-line @typescript-eslint/ban-ts-comment
    //@ts-ignore
    private async updateUsers() {
        try {
            const now = BigInt(Date.now());
            const allUsers = this._liveState.userStore;
            const usersToUpdate = new Set<string>();
            if (!this._liveState.anonUser) {
                usersToUpdate.add(this._liveState.user.userId);
            }

            const tenMinsAgo = now - BigInt(10 * ONE_MINUTE_MILLIS);
            for (const userId of this._recentlyActiveUsersTracker.consume()) {
                const current = allUsers.get(userId);
                if (current === undefined || current.updated < tenMinsAgo) {
                    usersToUpdate.add(userId);
                }
                if (usersToUpdate.size >= 100) {
                    break;
                }
            }

            // Update all users we have direct chats with
            for (const chat of this._liveState.chatSummariesList) {
                if (chat.kind == "direct_chat") {
                    usersToUpdate.add(chat.them.userId);
                }
            }

            // Also update any users who haven't been updated for at least 24 hours
            const oneDayAgo = now - BigInt(24 * ONE_HOUR);
            for (const user of allUsers.values()) {
                if (user.updated < oneDayAgo) {
                    usersToUpdate.add(user.userId);
                    if (usersToUpdate.size >= MAX_USERS_TO_UPDATE_PER_BATCH) {
                        break;
                    }
                }
            }

            for (const userId of get(specialUsers).keys()) {
                usersToUpdate.delete(userId);
            }

            console.log(`getting updates for ${usersToUpdate.size} user(s)`);
            const userGroups = groupBy<string, bigint>(usersToUpdate, (u) => {
                return allUsers.get(u)?.updated ?? BigInt(0);
            });

            await this.getUsers({
                userGroups: Array.from(userGroups).map(([updatedSince, users]) => ({
                    users,
                    updatedSince,
                })),
            });
        } catch (err) {
            this._logger.error("Error updating users", err as Error);
        }
    }

    private async handleChatsResponse(
        updateRegistryTask: Promise<void> | undefined,
        initialLoad: boolean,
        chatsResponse: UpdatesResult,
    ): Promise<void> {
        if (initialLoad || chatsResponse.anyUpdates) {
            if (chatsResponse.suspensionChanged !== undefined) {
                this.dispatchEvent(new UserSuspensionChanged());
                return;
            }

            if (updateRegistryTask !== undefined) {
                // We need the registry to be loaded before we attempt to render chats / events
                await updateRegistryTask;
            }

            const chats = (chatsResponse.state.directChats as ChatSummary[])
                .concat(chatsResponse.state.groupChats)
                .concat(chatsResponse.state.communities.flatMap((c) => c.channels));

            this.updateReadUpToStore(chats);

            if (this._cachePrimer === undefined && !this._liveState.anonUser) {
                this._cachePrimer = new CachePrimer(
                    this,
                    this._liveState.user.userId,
                    chatsResponse.state.userCanisterLocalUserIndex,
                    (ev) => this.dispatchEvent(ev),
                    (ev) => this.dispatchEvent(ev),
                );
            }
            if (this._cachePrimer !== undefined) {
                this._cachePrimer.processChats(chats);
            }

            const userIds = this.userIdsFromChatSummaries(chats);
            if (chatsResponse.state.referrals !== undefined) {
                for (const userId of chatsResponse.state.referrals.map((r) => r.userId)) {
                    userIds.add(userId);
                }
            }
            if (!this._liveState.anonUser) {
                userIds.add(this._liveState.user.userId);
            }
            await this.getMissingUsers(userIds);

            if (chatsResponse.state.blockedUsers !== undefined) {
                blockedUsers.set(new Set(chatsResponse.state.blockedUsers));
            }

            // if the selected community has updates, reload the details
            const selectedCommunity = this._liveState.selectedCommunity;
            if (selectedCommunity !== undefined) {
                const updatedCommunity = chatsResponse.state.communities.find(
                    (c) => c.id.communityId === selectedCommunity.id.communityId,
                );
                if (
                    updatedCommunity !== undefined &&
                    updatedCommunity.latestEventIndex > selectedCommunity.latestEventIndex
                ) {
                    this.loadCommunityDetails(updatedCommunity);
                }
            }

            // If we are still previewing a community we are a member of then remove the preview
            for (const community of chatsResponse.state.communities) {
                if (
                    community?.membership !== undefined &&
                    this._liveState.communityPreviews.has(community.id)
                ) {
                    removeCommunityPreview(community.id);
                }
            }

            if (this._liveState.uninitializedDirectChats.size > 0) {
                for (const chat of chats) {
                    if (this._liveState.uninitializedDirectChats.has(chat.id)) {
                        removeUninitializedDirectChat(chat.id);
                    }
                }
            }

            setGlobalState(
                chatsResponse.state.communities,
                chats,
                chatsResponse.state.favouriteChats,
                {
                    group_chat: chatsResponse.state.pinnedGroupChats,
                    direct_chat: chatsResponse.state.pinnedDirectChats,
                    favourite: chatsResponse.state.pinnedFavouriteChats,
                    community: chatsResponse.state.pinnedChannels,
                    none: [],
                },
                chatsResponse.state.achievements,
                chatsResponse.state.chitState,
                chatsResponse.state.referrals,
                chatsResponse.state.walletConfig,
            );

            const selectedChatId = this._liveState.selectedChatId;

            if (selectedChatId !== undefined) {
                if (this._liveState.chatSummaries.get(selectedChatId) === undefined) {
                    clearSelectedChat();
                    this.dispatchEvent(new SelectedChatInvalid());
                } else {
                    const updatedEvents = ChatMap.fromMap(chatsResponse.updatedEvents);
                    this.chatUpdated(selectedChatId, updatedEvents.get(selectedChatId) ?? []);
                }
            }

            const currentUser = this._liveState.userStore.get(this._liveState.user.userId);
            const avatarId = currentUser?.blobReference?.blobId;
            if (chatsResponse.state.avatarId !== avatarId) {
                const blobReference =
                    chatsResponse.state.avatarId === undefined
                        ? undefined
                        : {
                              canisterId: this._liveState.user.userId,
                              blobId: chatsResponse.state.avatarId,
                          };
                const dataContent = {
                    blobReference,
                    blobData: undefined,
                    blobUrl: undefined,
                };
                if (currentUser) {
                    const user = {
                        ...currentUser,
                        ...dataContent,
                    };
                    userStore.add(this.rehydrateDataContent(user, "avatar"));
                }
            }

            // If the latest message in a chat is sent by the current user, then we know they must have read up to
            // that message, so we mark the chat as read up to that message if it isn't already. This happens when a
            // user sends a message on one device then looks at OpenChat on another.
            for (const chat of chats) {
                const latestMessage = chat.latestMessage?.event;
                if (
                    latestMessage !== undefined &&
                    latestMessage.sender === this._liveState.user.userId &&
                    (chat.membership?.readByMeUpTo ?? -1) < latestMessage.messageIndex &&
                    !unconfirmed.contains({ chatId: chat.id }, latestMessage.messageId)
                ) {
                    messagesRead.markReadUpTo({ chatId: chat.id }, latestMessage.messageIndex);
                }
            }

            pinNumberRequiredStore.set(chatsResponse.state.pinNumberSettings !== undefined);

            chatsInitialised.set(true);

            this.dispatchEvent(new ChatsUpdated());

            if (chatsResponse.newAchievements.length > 0) {
                const filtered = chatsResponse.newAchievements.filter(
                    (a) => a.timestamp > chatsResponse.state.achievementsLastSeen,
                );
                if (filtered.length > 0) {
                    this.dispatchEvent(new ChitEarnedEvent(filtered));
                }
            }

            if (initialLoad) {
                this.startExchangeRatePoller();
                if (!this._liveState.anonUser) {
                    this.initWebRtc();
                    startMessagesReadTracker(this);
                    window.setTimeout(() => this.refreshBalancesInSeries(), 0);
                }
            }
        }
    }

    private async loadChats() {
        const initialLoad = !this._liveState.chatsInitialised;
        chatsLoading.set(initialLoad);

        const updateRegistryTask = initialLoad ? this.updateRegistry() : undefined;

        return new Promise<void>((resolve) => {
            this.sendStreamRequest({
                kind: "getUpdates",
                initialLoad,
            })
                .subscribe(async (resp) => {
                    await this.handleChatsResponse(
                        updateRegistryTask,
                        !this._liveState.chatsInitialised,
                        resp as UpdatesResult,
                    );
                    chatsLoading.set(!this._liveState.chatsInitialised);
                })
                .catch((err) => {
                    console.warn("getUpdates threw an error: ", err);
                    resolve();
                })
                .finally(() => {
                    resolve();
                });
        });
    }

    private async getLastOnlineDatesBatched(userIds: string[]): Promise<Record<string, number>> {
        userIds.forEach((u) => this._lastOnlineDatesPending.add(u));
        if (this._lastOnlineDatesPromise === undefined) {
            // Wait 50ms so that the last online dates can be retrieved in a single batch
            this._lastOnlineDatesPromise = new Promise((resolve) =>
                window.setTimeout(resolve, 50),
            ).then((_) => this.processLastOnlineDatesQueue());
        }

        return this._lastOnlineDatesPromise;
    }

    private async processLastOnlineDatesQueue(): Promise<Record<string, number>> {
        const userIds = [...this._lastOnlineDatesPending];
        this._lastOnlineDatesPromise = undefined;
        this._lastOnlineDatesPending.clear();

        try {
            const response = await this.sendRequest({ kind: "lastOnline", userIds });
            // for any userIds that did not come back in the response set the lastOnline value to 0
            // we still want to capture a value so that we don't keep trying to look up the same user over and over
            const updates = userIds.reduce(
                (updates, userId) => {
                    updates[userId] = response[userId] ?? 0;
                    return updates;
                },
                {} as Record<string, number>,
            );
            lastOnlineDates.set(Object.entries(updates), Date.now());
            return updates;
        } catch {
            return {};
        }
    }

    private updateReadUpToStore(chatSummaries: ChatSummary[]): void {
        messagesRead.batchUpdate(() => {
            for (const chat of chatSummaries) {
                if (chat.kind === "group_chat" || chat.kind === "channel") {
                    const threads: ThreadRead[] = (chat.membership?.latestThreads ?? []).reduce(
                        (res, next) => {
                            if (next.readUpTo !== undefined) {
                                res.push({
                                    threadRootMessageIndex: next.threadRootMessageIndex,
                                    readUpTo: next.readUpTo,
                                });
                            }
                            return res;
                        },
                        [] as ThreadRead[],
                    );

                    messagesRead.syncWithServer(
                        chat.id,
                        chat.membership?.readByMeUpTo,
                        threads,
                        chat.dateReadPinned,
                    );
                } else {
                    messagesRead.syncWithServer(
                        chat.id,
                        chat.membership.readByMeUpTo,
                        [],
                        undefined,
                    );
                }
            }
        });
    }

    claimPrize(chatId: MultiUserChatIdentifier, messageId: bigint): Promise<boolean> {
        return this.sendRequest({ kind: "claimPrize", chatId, messageId })
            .then((resp) => {
                if (resp.kind !== "success") {
                    return false;
                } else {
                    localMessageUpdates.markPrizeClaimed(messageId, this._liveState.user.userId);
                    return true;
                }
            })
            .catch(() => false);
    }

    async acceptP2PSwap(
        chatId: ChatIdentifier,
        threadRootMessageIndex: number | undefined,
        messageId: bigint,
    ): Promise<AcceptP2PSwapResponse> {
        let pin: string | undefined = undefined;

        if (this._liveState.pinNumberRequired) {
            pin = await this.promptForCurrentPin("pinNumber.enterPinInfo");
        }

        localMessageUpdates.setP2PSwapStatus(messageId, {
            kind: "p2p_swap_reserved",
            reservedBy: this._liveState.user.userId,
        });

        const newAchievement = !this._liveState.globalState.achievements.has("accepted_swap_offer");

        return this.sendRequest({
            kind: "acceptP2PSwap",
            chatId,
            threadRootMessageIndex,
            messageId,
            pin,
            newAchievement,
        })
            .then((resp) => {
                localMessageUpdates.setP2PSwapStatus(
                    messageId,
                    mapAcceptP2PSwapResponseToStatus(resp, this._liveState.user.userId),
                );

                if (
                    resp.kind === "pin_incorrect" ||
                    resp.kind === "pin_required" ||
                    resp.kind === "too_main_failed_pin_attempts"
                ) {
                    pinNumberFailureStore.set(resp as PinNumberFailures);
                }

                return resp;
            })
            .catch((err) => {
                localMessageUpdates.setP2PSwapStatus(messageId, { kind: "p2p_swap_open" });
                return { kind: "internal_error", text: err.toString() };
            });
    }

    cancelP2PSwap(
        chatId: ChatIdentifier,
        threadRootMessageIndex: number | undefined,
        messageId: bigint,
    ): Promise<CancelP2PSwapResponse> {
        localMessageUpdates.setP2PSwapStatus(messageId, {
            kind: "p2p_swap_cancelled",
        });
        return this.sendRequest({
            kind: "cancelP2PSwap",
            chatId,
            threadRootMessageIndex,
            messageId,
        })
            .then((resp) => {
                localMessageUpdates.setP2PSwapStatus(
                    messageId,
                    mapCancelP2PSwapResponseToStatus(resp),
                );
                return resp;
            })
            .catch((err) => {
                localMessageUpdates.setP2PSwapStatus(messageId, { kind: "p2p_swap_open" });
                return { kind: "internal_error", text: err.toString() };
            });
    }

    joinVideoCall(chatId: ChatIdentifier, messageId: bigint): Promise<JoinVideoCallResponse> {
        const newAchievement = !this._liveState.globalState.achievements.has("joined_call");

        return this.sendRequest({
            kind: "joinVideoCall",
            chatId,
            messageId,
            newAchievement,
        });
    }

    setVideoCallPresence(
        chatId: MultiUserChatIdentifier,
        messageId: bigint,
        presence: VideoCallPresence,
    ): Promise<boolean> {
        const newAchievement = !this._liveState.globalState.achievements.has("joined_call");

        return this.sendRequest({
            kind: "setVideoCallPresence",
            chatId,
            messageId,
            presence,
            newAchievement,
        })
            .then((resp) => resp === "success")
            .catch(() => false);
    }

    // FIXME - should this input param be a Map
    private mapVideoCallParticipants(
        users: Record<string, UserSummary>,
        participant: VideoCallParticipant,
    ): Record<string, UserSummary> {
        const user = this._liveState.userStore.get(participant.userId);
        if (user) {
            users[participant.userId] = user;
        }
        return users;
    }

    videoCallParticipants(
        chatId: MultiUserChatIdentifier,
        messageId: bigint,
        updatesSince: bigint,
    ): Promise<{
        participants: Record<string, UserSummary>;
        hidden: Record<string, UserSummary>;
        lastUpdated: bigint;
    }> {
        return this.sendRequest({
            kind: "videoCallParticipants",
            chatId,
            messageId,
            updatesSince,
        })
            .then(async (resp) => {
                if (resp.kind === "success") {
                    const allUserIds = [
                        ...resp.participants.map((u) => u.userId),
                        ...resp.hidden.map((u) => u.userId),
                    ];
                    await this.getMissingUsers(allUserIds);

                    return {
                        participants: resp.participants.reduce<Record<string, UserSummary>>(
                            (u, p) => this.mapVideoCallParticipants(u, p),
                            {},
                        ),
                        hidden: resp.hidden.reduce<Record<string, UserSummary>>(
                            (u, p) => this.mapVideoCallParticipants(u, p),
                            {},
                        ),
                        lastUpdated: resp.lastUpdated,
                    };
                } else {
                    return {
                        participants: {},
                        hidden: {},
                        lastUpdated: updatesSince,
                    };
                }
            })
            .catch((_) => ({
                participants: {},
                hidden: {},
                lastUpdated: updatesSince,
            }));
    }

    private overwriteUserInStore(
        userId: string,
        updater: (user: UserSummary) => UserSummary | undefined,
    ): void {
        const user = this._liveState.userStore.get(userId);
        if (user !== undefined) {
            const updated = updater(user);
            if (updated !== undefined) {
                userStore.add(updated);
            }
        }
    }

    private updateDiamondStatusInUserStore(status: DiamondMembershipStatus): void {
        this.overwriteUserInStore(this._liveState.user.userId, (user) => {
            const changed = status.kind !== user.diamondStatus;
            return changed ? { ...user, diamondStatus: status.kind } : undefined;
        });
    }

    private setDiamondStatus(status: DiamondMembershipStatus): void {
        const now = Date.now();
        this.updateDiamondStatusInUserStore(status);
        if (status.kind === "active") {
            const expiry = Number(status.expiresAt);
            if (expiry > now) {
                if (this._membershipCheck !== undefined) {
                    window.clearTimeout(this._membershipCheck);
                }
                const interval = expiry - now;
                this._membershipCheck = window.setTimeout(
                    () => {
                        this.getCurrentUser().then((user) => {
                            if (user.kind === "created_user") {
                                this.user.set(user);
                            } else {
                                this.logout();
                            }
                        });
                        this._membershipCheck = undefined;
                    },
                    Math.min(MAX_INT32, interval),
                );
            }
        }
    }

    diamondMembershipFees(): Promise<DiamondMembershipFees[]> {
        return this.sendRequest({
            kind: "diamondMembershipFees",
        }).catch(() => []);
    }

    reportedMessages(userId: string | undefined): Promise<string> {
        return this.sendRequest({
            kind: "reportedMessages",
            userId,
        });
    }

    payForDiamondMembership(
        token: string,
        duration: DiamondMembershipDuration,
        recurring: boolean,
        expectedPriceE8s: bigint,
    ): Promise<PayForDiamondMembershipResponse> {
        return this.sendRequest({
            kind: "payForDiamondMembership",
            userId: this._liveState.user.userId,
            token,
            duration,
            recurring,
            expectedPriceE8s,
        })
            .then((resp) => {
                if (resp.kind === "success") {
                    this.user.update((user) => ({
                        ...user,
                        diamondStatus: resp.status,
                    }));
                    this.setDiamondStatus(resp.status);
                }
                return resp;
            })
            .catch(() => ({ kind: "internal_error" }));
    }

    setMessageReminder(
        chatId: ChatIdentifier,
        eventIndex: number,
        remindAt: number,
        notes?: string,
        threadRootMessageIndex?: number,
    ): Promise<boolean> {
        return this.sendRequest({
            kind: "setMessageReminder",
            chatId,
            eventIndex,
            remindAt,
            notes,
            threadRootMessageIndex,
        })
            .then((res) => {
                return res === "success";
            })
            .catch(() => false);
    }

    cancelMessageReminder(
        messageId: bigint,
        content: MessageReminderCreatedContent,
    ): Promise<boolean> {
        localMessageUpdates.markCancelled(messageId, content);
        return this.sendRequest({
            kind: "cancelMessageReminder",
            reminderId: content.reminderId,
        }).catch(() => {
            localMessageUpdates.revertCancelled(messageId);
            return false;
        });
    }

    reportMessage(
        chatId: ChatIdentifier,
        threadRootMessageIndex: number | undefined,
        messageId: bigint,
        deleteMessage: boolean,
    ): Promise<boolean> {
        return this.sendRequest({
            kind: "reportMessage",
            chatId,
            threadRootMessageIndex,
            messageId,
            deleteMessage,
        }).catch(() => false);
    }

    declineInvitation(chatId: MultiUserChatIdentifier): Promise<boolean> {
        return this.sendRequest({ kind: "declineInvitation", chatId })
            .then((res) => {
                return res === "success";
            })
            .catch(() => false);
    }

    updateMarketMakerConfig(
        config: UpdateMarketMakerConfigArgs,
    ): Promise<UpdateMarketMakerConfigResponse> {
        return this.sendRequest({ kind: "updateMarketMakerConfig", ...config });
    }

    displayName(user?: UserSummary): string {
        return user !== undefined
            ? `${user?.displayName ?? user?.username}`
            : this.config.i18nFormatter("unknownUser");
    }

    hasModerationFlag(flags: number, flag: ModerationFlag): boolean {
        return hasFlag(flags, flag);
    }

    setModerationFlags(flags: number): Promise<number> {
        const previousValue = this._liveState.user.moderationFlagsEnabled;
        this.user.update((user) => ({
            ...user,
            moderationFlagsEnabled: flags,
        }));

        return this.sendRequest({
            kind: "setModerationFlags",
            flags,
        })
            .then((resp) => (resp === "success" ? flags : previousValue))
            .catch(() => {
                this.user.update((user) => ({
                    ...user,
                    moderationFlagsEnabled: previousValue,
                }));
                return previousValue;
            });
    }

    async tipMessage(
        messageContext: MessageContext,
        messageId: bigint,
        transfer: PendingCryptocurrencyTransfer,
        currentTip: bigint,
    ): Promise<TipMessageResponse> {
        const chat = this._liveState.chatSummaries.get(messageContext.chatId);
        if (chat === undefined) {
            return Promise.resolve({ kind: "failure" });
        }

        let pin: string | undefined = undefined;

        if (this._liveState.pinNumberRequired) {
            pin = await this.promptForCurrentPin("pinNumber.enterPinInfo");
        }

        const userId = this._liveState.user.userId;
        const totalTip = transfer.amountE8s + currentTip;
        const decimals = get(cryptoLookup)[transfer.ledger].decimals;

        localMessageUpdates.markTip(messageId, transfer.ledger, userId, totalTip);

        function undoLocally() {
            localMessageUpdates.markTip(messageId, transfer.ledger, userId, -totalTip);
        }

        return this.sendRequest({
            kind: "tipMessage",
            messageContext,
            messageId,
            transfer,
            decimals,
            pin,
        })
            .then((resp) => {
                if (resp.kind !== "success") {
                    undoLocally();

                    if (
                        resp.kind === "pin_incorrect" ||
                        resp.kind === "pin_required" ||
                        resp.kind === "too_main_failed_pin_attempts"
                    ) {
                        pinNumberFailureStore.set(resp as PinNumberFailures);
                    }
                }

                return resp;
            })
            .catch((_) => {
                undoLocally();
                return { kind: "failure" };
            });
    }

    loadSavedCryptoAccounts(): Promise<NamedAccount[]> {
        return this.sendRequest({
            kind: "loadSavedCryptoAccounts",
        }).catch(() => []);
    }

    saveCryptoAccount(namedAccount: NamedAccount): Promise<SaveCryptoAccountResponse> {
        return this.sendRequest({
            kind: "saveCryptoAccount",
            namedAccount,
        }).catch(() => ({ kind: "failure" }));
    }

    isMemberOfAirdropChannel(): boolean {
        if (this.currentAirdropChannel === undefined) return false;
        const airdropChannel = this._liveState.allChats.get(this.currentAirdropChannel.id);
        return (airdropChannel?.membership.role ?? "none") !== "none";
    }

    private async updateRegistry(): Promise<void> {
        let resolved = false;
        return new Promise((resolve) => {
            this.sendStreamRequest({
                kind: "updateRegistry",
            })
                .subscribe(([registry, updated]) => {
                    if (updated || Object.keys(get(cryptoLookup)).length === 0) {
                        this.currentAirdropChannel = registry.currentAirdropChannel;
                        const cryptoRecord = toRecord(registry.tokenDetails, (t) => t.ledger);

                        nervousSystemLookup.set(
                            toRecord(
                                registry.nervousSystemSummary.map((ns) => ({
                                    ...ns,
                                    token: cryptoRecord[ns.ledgerCanisterId],
                                })),
                                (ns) => ns.governanceCanisterId,
                            ),
                        );

                        cryptoLookup.set(cryptoRecord);

                        messageFiltersStore.set(
                            registry.messageFilters
                                .map((f) => {
                                    try {
                                        return { id: f.id, regex: new RegExp(f.regex, "mi") };
                                    } catch {
                                        return undefined;
                                    }
                                })
                                .filter((f) => f !== undefined) as MessageFilter[],
                        );
                    }

                    // make sure we only resolve once so that we don't end up waiting for the downstream fetch
                    if (!resolved) {
                        resolved = true;
                        resolve();
                    }
                })
                .catch((err) => {
                    console.warn(`Failed to update the registry: ${err}`);
                    resolve();
                });
        });
    }

    private updateExchangeRates(): Promise<void> {
        return this.sendRequest({ kind: "exchangeRates" })
            .then((exchangeRates) => exchangeRatesLookupStore.set(exchangeRates))
            .catch(() => undefined);
    }

    private async refreshBalancesInSeries() {
        const config = this._liveState.walletConfig;
        for (const t of Object.values(get(cryptoLookup))) {
            if (config.kind === "auto_wallet" || config.tokens.has(t.ledger)) {
                await this.refreshAccountBalance(t.ledger);
            }
        }
    }

    private getSnsLogo(governanceCanisterId: string): string | undefined {
        return this.tryGetNervousSystem(governanceCanisterId)?.token.logo;
    }

    tryGetNervousSystem(
        governanceCanisterId: string | undefined,
    ): NervousSystemDetails | undefined {
        if (governanceCanisterId !== undefined) {
            const nsLookup = get(nervousSystemLookup);
            if (governanceCanisterId in nsLookup) {
                return nsLookup[governanceCanisterId];
            }
        }
    }

    tryGetCryptocurrency(ledgerCanisterId: string | undefined): CryptocurrencyDetails | undefined {
        if (ledgerCanisterId !== undefined) {
            const lookup = get(cryptoLookup);
            if (ledgerCanisterId in lookup) {
                return lookup[ledgerCanisterId];
            }
        }
    }

    // the key might be a username or it might be a user group name
    getUserLookupForMentions(): Record<string, UserOrUserGroup> {
        if (this._userLookupForMentions === undefined) {
            const lookup = {} as Record<string, UserOrUserGroup>;
            const userStore = this._liveState.userStore;
            for (const member of this._liveState.currentChatMembers) {
                const userId = member.userId;
                let user = userStore.get(userId);
                if (user !== undefined && this._liveState.selectedChat?.kind === "channel") {
                    user = {
                        ...user,
                        displayName: this.getDisplayName(
                            user,
                            this._liveState.currentCommunityMembers,
                        ),
                    };
                }
                if (user?.username !== undefined) {
                    lookup[user.username.toLowerCase()] = user as UserSummary;
                }
            }
            if (this._liveState.selectedCommunity !== undefined) {
                const userGroups = [...this._liveState.selectedCommunity.userGroups.values()];
                userGroups.forEach((ug) => (lookup[ug.name.toLowerCase()] = ug));
            }
            if (
                this._liveState.selectedChatId !== undefined &&
                this.canMentionAllMembers(this._liveState.selectedChatId)
            ) {
                lookup["everyone"] = { kind: "everyone" };
            }
            this._userLookupForMentions = lookup;
        }
        return this._userLookupForMentions;
    }

    lookupUserForMention(username: string, includeSelf: boolean): UserOrUserGroup | undefined {
        const lookup = this.getUserLookupForMentions();

        const userOrGroup = lookup[username.toLowerCase()];
        if (userOrGroup === undefined) return undefined;

        switch (userOrGroup.kind) {
            case "user_group":
            case "everyone":
                return userOrGroup;
            default:
                return includeSelf || userOrGroup.userId !== this._liveState.user.userId
                    ? userOrGroup
                    : undefined;
        }
    }

    getCachePrimerTimestamps(): Promise<Record<string, bigint>> {
        return this.sendRequest({ kind: "getCachePrimerTimestamps" }).catch(() => ({}));
    }

    submitProposal(governanceCanisterId: string, proposal: CandidateProposal): Promise<boolean> {
        const nervousSystem = this.tryGetNervousSystem(governanceCanisterId);
        if (nervousSystem === undefined) {
            this._logger.error(
                "Cannot find NervousSystemDetails for governanceCanisterId",
                governanceCanisterId,
            );
            return Promise.resolve(false);
        }

        return this.sendRequest(
            {
                kind: "submitProposal",
                governanceCanisterId,
                proposal,
                ledger: nervousSystem.token.ledger,
                token: nervousSystem.token.symbol,
                proposalRejectionFee: nervousSystem.proposalRejectionFee,
                transactionFee: nervousSystem.token.transferFee,
            },
            false,
            2 * DEFAULT_WORKER_TIMEOUT,
        )
            .then((resp) => {
                if (resp.kind === "success" || resp.kind === "retrying") {
                    return true;
                }

                this._logger.error("Failed to submit proposal", resp);
                return false;
            })
            .catch(() => false);
    }

    swappableTokens(): Promise<Set<string>> {
        return this.sendRequest({
            kind: "canSwap",
            tokenLedgers: new Set(Object.keys(get(cryptoLookup))),
        });
    }

    getTokenSwaps(inputTokenLedger: string): Promise<Record<string, DexId[]>> {
        const outputTokenLedgers = Object.keys(get(cryptoLookup)).filter(
            (t) => t !== inputTokenLedger,
        );

        return this.sendRequest({
            kind: "getTokenSwaps",
            inputTokenLedger,
            outputTokenLedgers,
        });
    }

    getTokenSwapQuotes(
        inputTokenLedger: string,
        outputTokenLedger: string,
        amountIn: bigint,
    ): Promise<[DexId, bigint][]> {
        return this.sendRequest({
            kind: "getTokenSwapQuotes",
            inputTokenLedger,
            outputTokenLedger,
            amountIn,
        });
    }

    async swapTokens(
        swapId: bigint,
        inputTokenLedger: string,
        outputTokenLedger: string,
        amountIn: bigint,
        minAmountOut: bigint,
        dex: DexId,
    ): Promise<SwapTokensResponse> {
        let pin: string | undefined = undefined;

        if (this._liveState.pinNumberRequired) {
            pin = await this.promptForCurrentPin("pinNumber.enterPinInfo");
        }

        const lookup = get(cryptoLookup);

        return this.sendRequest(
            {
                kind: "swapTokens",
                swapId,
                inputTokenDetails: lookup[inputTokenLedger],
                outputTokenDetails: lookup[outputTokenLedger],
                amountIn,
                minAmountOut,
                dex,
                pin,
            },
            false,
            1000 * 60 * 3,
        ).then((resp) => {
            if (
                resp.kind === "pin_incorrect" ||
                resp.kind === "pin_required" ||
                resp.kind === "too_main_failed_pin_attempts"
            ) {
                pinNumberFailureStore.set(resp as PinNumberFailures);
            }

            return resp;
        });
    }

    tokenSwapStatus(swapId: bigint): Promise<TokenSwapStatusResponse> {
        return this.sendRequest({
            kind: "tokenSwapStatus",
            swapId,
        });
    }

    localUserIndexForCommunity(communityId: string): string {
        const community = this._liveState.communities.get({ kind: "community", communityId });
        if (community === undefined) {
            throw new Error("Community not found");
        }
        return community.localUserIndex;
    }

    // This will pretend that the value is english and apply it to the english i18n dictionary temporarily.
    // This is just so that we have the option to look at it in the UI to check for layout problems
    previewTranslationCorrection(key: string, value: string): void {
        applyTranslationCorrection("en-GB", key, value);
    }

    proposeTranslationCorrection(
        locale: string,
        key: string,
        value: string,
    ): Promise<ProposeResponse> {
        return this.sendRequest({
            kind: "proposeTranslation",
            locale,
            key,
            value,
        })
            .then((res) => {
                if (res === "success") {
                    applyTranslationCorrection(locale, key, value);
                }
                return res;
            })
            .catch(() => "failure");
    }

    getProposedTranslationCorrections(): Promise<CandidateTranslations[]> {
        return this.sendRequest({
            kind: "getProposedTranslations",
        })
            .then((res) => (res.kind === "success" ? res.proposed : []))
            .catch(() => []);
    }

    rejectTranslationCorrection(id: bigint, reason: RejectReason): Promise<boolean> {
        return this.sendRequest({
            kind: "rejectTranslation",
            id,
            reason,
        })
            .then((res) => res === "success")
            .catch(() => false);
    }

    approveTranslationCorrection(id: bigint): Promise<boolean> {
        return this.sendRequest({
            kind: "approveTranslation",
            id,
        })
            .then((res) => res === "success")
            .catch(() => false);
    }

    private async sendVideoCallUsersWebRtcMessage(msg: WebRtcMessage, chatId: ChatIdentifier) {
        const chat = this._liveState.allChats.get(chatId);
        if (chat === undefined) {
            throw new Error(`Unknown chat: ${chatId}`);
        }
        let userIds: string[] = [];
        const me = this._liveState.user.userId;
        if (chat !== undefined) {
            if (chat.kind === "direct_chat") {
                userIds.push(chat.them.userId);
            } else if (this.isChatPrivate(chat)) {
                userIds = this._liveState.currentChatMembers
                    .map((m) => m.userId)
                    .filter((id) => id !== me);
            }
            if (userIds.length > 0) {
                await Promise.all(
                    userIds.map((id) =>
                        rtcConnectionsManager.create(
                            this._liveState.user.userId,
                            id,
                            this.config.meteredApiKey,
                        ),
                    ),
                );
                this.sendRtcMessage(userIds, msg);
            }
        }
    }

    async ringOtherUsers(chatId: ChatIdentifier, messageId: bigint) {
        this.sendVideoCallUsersWebRtcMessage(
            {
                kind: "remote_video_call_started",
                id: chatId,
                userId: this._liveState.user.userId,
                messageId,
            },
            chatId,
        );
    }

    private getRoomAccessToken(
        authToken: string,
    ): Promise<{ token: string; roomName: string; messageId: bigint; joining: boolean }> {
        // This will send the OC access JWT to the daily middleware service which will:
        // * validate the jwt
        // * create the room if necessary
        // * obtain an access token for the user
        // * return it to the front end
        const displayName = this.getDisplayName(
            this._liveState.user,
            this._liveState.currentCommunityMembers,
        );
        const user = this._liveState.user;
        const username = user.username;
        const avatarId = this._liveState.userStore.get(user.userId)?.blobReference?.blobId;
        const headers = new Headers();
        headers.append("x-auth-jwt", authToken);

        let url = `${this.config.videoBridgeUrl}/room/meeting_access_token?initiator-username=${username}&initiator-displayname=${displayName}`;
        if (avatarId) {
            url += `&initiator-avatarid=${avatarId}`;
        }
        return fetch(url, {
            method: "GET",
            headers: headers,
        }).then((res) => {
            if (res.ok) {
                return res.json();
            }
            if (res.status === 401) {
                const msg =
                    "Auth failed trying to obtain room access token. Might be something wrong with your JWT.";
                console.error(msg);
                throw new Error(msg);
            }
            if (res.status === 400) {
                throw new NoMeetingToJoin();
            }
            throw new Error(`Unable to get room access token: ${res.status}, ${res.statusText}`);
        });
    }

    private getLocalUserIndex(chat: ChatSummary): Promise<string> {
        switch (chat.kind) {
            case "group_chat":
                return Promise.resolve(chat.localUserIndex);
            case "channel":
                const community = this._liveState.communities.get({
                    kind: "community",
                    communityId: chat.id.communityId,
                });
                if (community) {
                    return Promise.resolve(community.localUserIndex);
                } else {
                    throw new Error(`Unable to get the local user index for channel: ${chat.id}`);
                }
            case "direct_chat":
                return this.sendRequest({
                    kind: "getLocalUserIndexForUser",
                    userId: chat.them.userId,
                });
        }
    }

    endVideoCallOnBridge(authToken: string) {
        const headers = new Headers();
        headers.append("x-auth-jwt", authToken);
        return fetch(`${this.config.videoBridgeUrl}/room/end_meeting`, {
            method: "POST",
            headers: headers,
        }).then((res) => {
            if (!res.ok) {
                console.error(`Unable to get end meeting: ${res.status}, ${res.statusText}`);
            }
        });
    }

    endVideoCall(chatId: ChatIdentifier, messageId?: bigint) {
        const chat = this._liveState.allChats.get(chatId);
        if (chat === undefined) {
            throw new Error(`Unknown chat: ${chatId}`);
        }
        if (messageId !== undefined) {
            this.sendVideoCallUsersWebRtcMessage(
                {
                    kind: "remote_video_call_ended",
                    id: chatId,
                    userId: this._liveState.user.userId,
                    messageId,
                },
                chatId,
            );
        }
        return this.getLocalUserIndex(chat).then((localUserIndex) => {
            return this.sendRequest({
                kind: "getAccessToken",
                chatId,
                accessTokenType: { kind: "join_video_call" }, // TODO - this should have it's own token type really
                localUserIndex,
            })
                .then((token) => {
                    if (token === undefined) {
                        throw new Error("Didn't get an access token");
                    }
                    return token;
                })
                .then((token) => this.endVideoCallOnBridge(token));
        });
    }

    getVideoChatAccessToken(
        chatId: ChatIdentifier,
        accessTokenType: AccessTokenType,
    ): Promise<{ token: string; roomName: string; messageId: bigint; joining: boolean }> {
        const chat = this._liveState.allChats.get(chatId);
        if (chat === undefined) {
            throw new Error(`Unknown chat: ${chatId}`);
        }

        return this.getLocalUserIndex(chat).then((localUserIndex) => {
            return this.sendRequest({
                kind: "getAccessToken",
                chatId,
                accessTokenType,
                localUserIndex,
            })
                .then((token) => {
                    if (token === undefined) {
                        throw new Error("Didn't get an access token");
                    }
                    console.log("TOKEN: ", token);
                    return token;
                })
                .then((token) => this.getRoomAccessToken(token));
        });
    }

    updateBtcBalance(): Promise<UpdateBtcBalanceResponse> {
        return this.sendRequest({ kind: "updateBtcBalance", userId: this._liveState.user.userId });
    }

    async generateMagicLink(
        email: string,
        sessionKey: ECDSAKeyIdentity,
    ): Promise<GenerateMagicLinkResponse> {
        const sessionKeyDer = toDer(sessionKey);

        const resp = await this.sendRequest({
            kind: "generateMagicLink",
            email,
            sessionKey: sessionKeyDer,
        }).catch(
            (error) =>
                ({
                    kind: "failed_to_send_email",
                    error: error.toString(),
                }) as GenerateMagicLinkResponse,
        );

        if (resp.kind === "success") {
            await storeEmailSignInSession(this._authClientStorage, {
                key: sessionKey,
                email,
                userKey: resp.userKey,
                expiration: resp.expiration,
            });
        } else {
            await removeEmailSignInSession(this._authClientStorage);
        }

        return resp;
    }

    getExternalAchievements() {
        return this.sendRequest({ kind: "getExternalAchievements" }).catch((err) => {
            console.error("getExternalAchievements error", err);
            return [];
        });
    }

    markAchievementsSeen() {
        this.sendRequest({ kind: "markAchievementsSeen" }).catch((err) => {
            console.error("markAchievementsSeen", err);
        });
    }

    async handleMagicLink(qs: string): Promise<HandleMagicLinkResponse> {
        const signInWithEmailCanister = this.config.signInWithEmailCanister;

        const response = await fetch(`https://${signInWithEmailCanister}.raw.icp0.io/auth${qs}`);

        if (response.ok) {
            const session = await getEmailSignInSession(this._authClientStorage);
            if (session === undefined) {
                return { kind: "session_not_found" };
            }

            await this.getSignInWithEmailDelegation(
                session.email,
                session.userKey,
                session.key,
                session.expiration,
                true,
            ).catch((error) => ({
                kind: "error",
                error: error.toString(),
            }));

            return { kind: "success" };
        } else if (response.status === 400) {
            const body = await response.text();
            if (body === "Link expired") {
                return { kind: "link_expired" };
            }
        }

        return { kind: "link_invalid" };
    }

    async getSignInWithEmailDelegation(
        email: string,
        userKey: Uint8Array,
        sessionKey: ECDSAKeyIdentity,
        expiration: bigint,
        connectToWorker: boolean,
    ): Promise<
        | { kind: "success"; key: ECDSAKeyIdentity; delegation: DelegationChain }
        | { kind: "error"; error: string }
        | { kind: "not_found" }
    > {
        const sessionKeyDer = toDer(sessionKey);
        const getDelegationResponse = await this.sendRequest({
            kind: "getSignInWithEmailDelegation",
            email,
            sessionKey: sessionKeyDer,
            expiration,
        });
        if (getDelegationResponse.kind === "success") {
            const identity = buildDelegationIdentity(
                userKey,
                sessionKey,
                getDelegationResponse.delegation,
                getDelegationResponse.signature,
            );
            const delegation = identity.getDelegation();
            await storeIdentity(this._authClientStorage, sessionKey, delegation);
            if (connectToWorker) {
                this.loadedAuthenticationIdentity(identity, AuthProvider.EMAIL);
            }
            return {
                kind: "success",
                key: sessionKey,
                delegation,
            };
        }
        return getDelegationResponse;
    }

    siwePrepareLogin(address: string): Promise<SiwePrepareLoginResponse> {
        return this.sendRequest({
            kind: "siwePrepareLogin",
            address,
        });
    }

    siwsPrepareLogin(address: string): Promise<SiwsPrepareLoginResponse> {
        return this.sendRequest({
            kind: "siwsPrepareLogin",
            address,
        });
    }

    async signInWithWallet(
        token: "eth" | "sol",
        address: string,
        signature: string,
        assumeIdentity: boolean,
    ): Promise<
        | { kind: "success"; key: ECDSAKeyIdentity; delegation: DelegationChain }
        | { kind: "failure" }
    > {
        const sessionKey = await ECDSAKeyIdentity.generate();
        const sessionKeyDer = toDer(sessionKey);
        const loginResponse = await this.sendRequest({
            kind: "loginWithWallet",
            token,
            address,
            signature,
            sessionKey: sessionKeyDer,
        });

        if (loginResponse.kind === "success") {
            const getDelegationResponse = await this.sendRequest({
                kind: "getDelegationWithWallet",
                token,
                address,
                sessionKey: sessionKeyDer,
                expiration: loginResponse.expiration,
            });
            if (getDelegationResponse.kind === "success") {
                const identity = buildDelegationIdentity(
                    loginResponse.userKey,
                    sessionKey,
                    getDelegationResponse.delegation,
                    getDelegationResponse.signature,
                );
                const delegation = identity.getDelegation();
                if (assumeIdentity) {
                    await storeIdentity(this._authClientStorage, sessionKey, delegation);
                    this.loadedAuthenticationIdentity(
                        identity,
                        token === "eth" ? AuthProvider.ETH : AuthProvider.SOL,
                    );
                }
                return {
                    kind: "success",
                    key: sessionKey,
                    delegation,
                };
            }
            return { kind: "failure" };
        } else {
            return { kind: "failure" };
        }
    }

    // **** Communities Stuff

    // takes a list of communities that may contain communities that we are a member of and/or preview communities
    // and overwrites them in the correct place
    updateCommunityIndexes(communities: CommunitySummary[]): void {
        const [previews, member] = communities.reduce(
            ([previews, member], c) => {
                if (this._liveState.communityPreviews.has(c.id)) {
                    previews.push(c);
                } else {
                    member.push(c);
                }
                return [previews, member];
            },
            [[], []] as [CommunitySummary[], CommunitySummary[]],
        );
        if (previews.length > 0) {
            communityPreviewsStore.update((state) => {
                previews.forEach((p) => state.set(p.id, p));
                return state;
            });
        }

        if (member.length > 0) {
            globalStateStore.update((state) => {
                const communities = state.communities.clone();
                member.forEach((m) => communities.set(m.id, m));
                return {
                    ...state,
                    communities,
                };
            });
        }
        this.setCommunityIndexes(
            member.reduce(
                (idxs, c) => {
                    idxs[c.id.communityId] = c.membership.index;
                    return idxs;
                },
                {} as Record<string, number>,
            ),
        );
    }

    async setSelectedCommunity(
        id: CommunityIdentifier,
        inviteCode: string | null,
        clearChat = true,
    ): Promise<boolean> {
        let community = this._liveState.communities.get(id);
        if (community === undefined) {
            // if we don't have the community it means we're not a member and we need to look it up
            if (inviteCode) {
                await this.setCommunityInvite({ id, code: inviteCode });
            }

            const referredBy = this.extractReferralCodeFromPath() ?? this._referralCode;
            if (referredBy) {
                await this.setCommunityReferral(id, referredBy);
            }

            const resp = await this.sendRequest({
                kind: "getCommunitySummary",
                communityId: id.communityId,
            });
            if ("id" in resp) {
                // Make the community appear at the top of the list
                resp.membership.index = nextCommunityIndex();
                community = resp;
                addCommunityPreview(community);
            } else {
                // if we get here it means we're not a member of the community and we can't look it up
                // it may be private and we may not be invited.
                return false;
            }
        }

        if (clearChat) {
            this.clearSelectedChat();
        }

        if (community !== undefined) {
            this.loadCommunityDetails(community);
        }
        return true;
    }

    importToCommunity(
        groupId: GroupChatIdentifier,
        communityId: CommunityIdentifier,
    ): Promise<ChannelIdentifier | undefined> {
        const group = this._liveState.chatSummaries.get(groupId);
        return this.sendRequest({
            kind: "importGroupToCommunity",
            groupId,
            communityId,
        })
            .then((resp) => {
                if (resp.kind === "success") {
                    if (group !== undefined) {
                        localChatSummaryUpdates.markAdded({
                            ...group,
                            id: resp.channelId,
                            kind: "channel",
                        } as ChannelSummary);
                    }
                    return resp.channelId;
                }
                return undefined;
            })
            .catch(() => undefined);
    }

    submitProofOfUniquePersonhood(
        credential: string,
        iiPrincipal: string,
    ): Promise<SubmitProofOfUniquePersonhoodResponse> {
        return this.sendRequest({
            kind: "submitProofOfUniquePersonhood",
            iiPrincipal,
            credential,
        })
            .then((resp) => {
                if (resp.kind === "success") {
                    this.user.update((user) => ({
                        ...user,
                        isUniquePerson: true,
                    }));
                    this.overwriteUserInStore(this._liveState.user.userId, (u) => ({
                        ...u,
                        isUniquePerson: true,
                    }));
                }
                return resp;
            })
            .catch((err) => {
                console.error("Failed to submit proof of unique personhood to the user index", err);
                return { kind: "invalid" };
            });
    }

    async joinCommunity(
        community: CommunitySummary,
        credentials: string[],
    ): Promise<ClientJoinCommunityResponse> {
        const approveResponse = await this.approveAccessGatePayment(community);
        if (approveResponse.kind !== "success") {
            return approveResponse;
        }

        return this.sendRequest({
            kind: "joinCommunity",
            id: community.id,
            credentialArgs: this.buildVerifiedCredentialArgs(credentials),
        })
            .then((resp) => {
                if (resp.kind === "success") {
                    // Make the community appear at the top of the list
                    resp.community.membership.index = nextCommunityIndex();
                    this.addCommunityLocally(resp.community);
                    removeCommunityPreview(community.id);
                    this.loadCommunityDetails(resp.community);
                    messagesRead.batchUpdate(() => {
                        resp.community.channels.forEach((c) => {
                            if (c.latestMessage) {
                                messagesRead.markReadUpTo(
                                    { chatId: c.id },
                                    c.latestMessage.event.messageIndex,
                                );
                            }
                        });
                    });
                } else {
                    if (resp.kind === "gate_check_failed") {
                        return resp;
                    }
                    return CommonResponses.failure();
                }
                return CommonResponses.success();
            })
            .catch(() => CommonResponses.failure());
    }

    deleteCommunity(id: CommunityIdentifier): Promise<boolean> {
        const community = this._liveState.communities.get(id);
        if (community === undefined) return Promise.resolve(false);

        this.removeCommunityLocally(id);

        return this.sendRequest({ kind: "deleteCommunity", id })
            .then((resp) => {
                if (resp !== "success") {
                    this.addCommunityLocally(community);
                }
                return resp === "success";
            })
            .catch(() => false);
    }

    leaveCommunity(id: CommunityIdentifier): Promise<boolean> {
        const community = this._liveState.communities.get(id);
        if (community === undefined) return Promise.resolve(false);

        this.removeCommunityLocally(id);

        return this.sendRequest({ kind: "leaveCommunity", id })
            .then((resp) => {
                if (resp !== "success") {
                    this.addCommunityLocally(community);
                }
                return resp === "success";
            })
            .catch(() => false);
    }

    createCommunity(
        candidate: CommunitySummary,
        rules: Rules,
        defaultChannels: string[],
    ): Promise<CreateCommunityResponse> {
        return this.sendRequest({
            kind: "createCommunity",
            community: candidate,
            rules,
            defaultChannels,
            defaultChannelRules: defaultChatRules("channel"),
        })
            .then((resp) => {
                if (resp.kind === "success") {
                    candidate.id = {
                        kind: "community",
                        communityId: resp.id,
                    };
                    this.addCommunityLocally(candidate);
                }
                return resp;
            })
            .catch(() => ({
                kind: "failure",
            }));
    }

    private addToFavouritesLocally(chatId: ChatIdentifier): void {
        globalStateStore.update((state) => {
            state.favourites.add(chatId);
            return state;
        });
    }

    private removeFromFavouritesLocally(chatId: ChatIdentifier): void {
        globalStateStore.update((state) => {
            state.favourites.delete(chatId);
            return state;
        });
    }

    addToFavourites(chatId: ChatIdentifier): Promise<boolean> {
        this.addToFavouritesLocally(chatId);
        return this.sendRequest({ kind: "addToFavourites", chatId })
            .then((resp) => {
                if (resp !== "success") {
                    this.removeFromFavouritesLocally(chatId);
                }
                return resp === "success";
            })
            .catch(() => {
                this.removeFromFavouritesLocally(chatId);
                return false;
            });
    }

    removeFromFavourites(chatId: ChatIdentifier): Promise<boolean> {
        this.removeFromFavouritesLocally(chatId);
        return this.sendRequest({ kind: "removeFromFavourites", chatId })
            .then((resp) => {
                if (resp !== "success") {
                    this.addToFavouritesLocally(chatId);
                }
                return resp === "success";
            })
            .catch(() => {
                this.addToFavouritesLocally(chatId);
                return false;
            });
    }

    saveCommunity(
        community: CommunitySummary,
        name: string | undefined,
        description: string | undefined,
        rules: UpdatedRules | undefined,
        permissions: CommunityPermissions | undefined,
        avatar: Uint8Array | undefined,
        banner: Uint8Array | undefined,
        gateConfig: AccessGateConfig | undefined,
        isPublic: boolean | undefined,
        primaryLanguage: string | undefined,
    ): Promise<boolean> {
        return this.sendRequest({
            kind: "updateCommunity",
            communityId: community.id.communityId,
            name,
            description,
            rules,
            permissions,
            avatar,
            banner,
            gateConfig,
            isPublic,
            primaryLanguage,
        })
            .then((resp) => {
                if (resp.kind === "success") {
                    globalStateStore.update((g) => {
                        g.communities.set(community.id, community);
                        return g;
                    });
                    if (rules !== undefined && resp.rulesVersion !== undefined) {
                        communityStateStore.setProp(community.id, "rules", {
                            text: rules.text,
                            enabled: rules.enabled,
                            version: resp.rulesVersion,
                        });
                    }
                    return true;
                }
                return false;
            })
            .catch(() => false);
    }

    convertGroupToCommunity(
        group: GroupChatSummary,
        rules: Rules,
    ): Promise<ChannelIdentifier | undefined> {
        return this.sendRequest({
            kind: "convertGroupToCommunity",
            chatId: group.id,
            historyVisible: group.historyVisible,
            rules,
        })
            .then((resp) => (resp.kind === "success" ? resp.id : undefined))
            .catch(() => undefined);
    }

    private deleteUserGroupLocally(id: CommunityIdentifier, userGroup: UserGroupDetails) {
        communityStateStore.updateProp(id, "userGroups", (groups) => {
            groups.delete(userGroup.id);
            return new Map(groups);
        });
    }

    private undeleteUserGroupLocally(id: CommunityIdentifier, userGroup: UserGroupDetails) {
        communityStateStore.updateProp(id, "userGroups", (groups) => {
            groups.set(userGroup.id, userGroup);
            return new Map(groups);
        });
    }

    deleteUserGroup(id: CommunityIdentifier, userGroup: UserGroupDetails): Promise<boolean> {
        this.deleteUserGroupLocally(id, userGroup);
        return this.sendRequest({
            kind: "deleteUserGroups",
            communityId: id.communityId,
            userGroupIds: [userGroup.id],
        })
            .then((resp) => {
                if (resp.kind !== "success") {
                    this.undeleteUserGroupLocally(id, userGroup);
                }
                return resp.kind === "success";
            })
            .catch(() => {
                this.undeleteUserGroupLocally(id, userGroup);
                return false;
            });
    }

    createUserGroup(
        id: CommunityIdentifier,
        userGroup: UserGroupDetails,
    ): Promise<CreateUserGroupResponse> {
        return this.sendRequest({
            kind: "createUserGroup",
            communityId: id.communityId,
            name: userGroup.name,
            userIds: [...userGroup.members],
        })
            .then((resp) => {
                if (resp.kind === "success") {
                    communityStateStore.updateProp(id, "userGroups", (groups) => {
                        groups.set(resp.userGroupId, { ...userGroup, id: resp.userGroupId });
                        return new Map(groups);
                    });
                }
                return resp;
            })
            .catch(() => CommonResponses.failure());
    }

    getCommunityForChannel(id: ChannelIdentifier): CommunitySummary | undefined {
        return this._liveState.communities.values().find((c) => {
            return c.channels.findIndex((ch) => chatIdentifiersEqual(ch.id, id)) >= 0;
        });
    }

    updateUserGroup(
        id: CommunityIdentifier,
        userGroup: UserGroupDetails,
        toAdd: Set<string>,
        toRemove: Set<string>,
    ): Promise<UpdateUserGroupResponse> {
        return this.sendRequest({
            kind: "updateUserGroup",
            communityId: id.communityId,
            userGroupId: userGroup.id,
            name: userGroup.name,
            usersToAdd: [...toAdd],
            usersToRemove: [...toRemove],
        })
            .then((resp) => {
                if (resp.kind === "success") {
                    communityStateStore.updateProp(id, "userGroups", (groups) => {
                        groups.set(userGroup.id, userGroup);
                        return new Map(groups);
                    });
                }
                return resp;
            })
            .catch(() => CommonResponses.failure());
    }

    setChatListScope(scope: ChatListScope): void {
        if (scope.kind === "none") {
            chatListScopeStore.set(this.getDefaultScope());
        } else if (this._liveState.chatListScope !== scope) {
            chatListScopeStore.set(scope);
        }
    }

    getDefaultScope(): ChatListScope {
        if (this._liveState.anonUser) return { kind: "group_chat" };

        // sometimes we have to re-direct the user to home route "/"
        // However, with communities enabled it is not clear what this means
        // we actually need to direct the user to one of the global scopes "direct", "group" or "favourites"
        // which one we choose is kind of unclear and probably depends on the state
        const global = this._liveState.globalState;
        if (global.favourites.size > 0) return { kind: "favourite" };
        if (global.groupChats.size > 0) return { kind: "group_chat" };
        return { kind: "direct_chat" };
    }

    getUserLocation(): Promise<string | undefined> {
        if (this._userLocation !== undefined) {
            return Promise.resolve(this._userLocation);
        }
        return getUserCountryCode()
            .then((country) => {
                this._userLocation = country;
                console.debug("GEO: derived user's location: ", country);
                return country;
            })
            .catch((err) => {
                console.warn("GEO: Unable to determine user's country location", err);
                return undefined;
            });
    }

    // **** End of Communities stuff
    diamondDurationToMs = diamondDurationToMs;

    swapRestricted(): Promise<boolean> {
        if (this._liveState.user.isPlatformOperator) {
            return Promise.resolve(false);
        }
        return this.getUserLocation().then((location) => featureRestricted(location, "swap"));
    }

    setPinNumber(
        verification: Verification,
        newPin: string | undefined,
    ): Promise<SetPinNumberResponse> {
        pinNumberFailureStore.set(undefined);

        return this.sendRequest({ kind: "setPinNumber", verification, newPin }).then((resp) => {
            if (resp.kind === "success") {
                this.pinNumberRequiredStore.set(newPin !== undefined);
            } else if (
                resp.kind === "pin_incorrect" ||
                resp.kind === "pin_required" ||
                resp.kind === "too_main_failed_pin_attempts"
            ) {
                pinNumberFailureStore.set(resp as PinNumberFailures);
            }

            return resp;
        });
    }

    private promptForCurrentPin(message: string | undefined): Promise<string> {
        pinNumberFailureStore.set(undefined);

        return new Promise((resolve, reject) => {
            capturePinNumberStore.set({
                resolve: (pin: string) => {
                    capturePinNumberStore.set(undefined);
                    resolve(pin);
                },
                reject: () => {
                    capturePinNumberStore.set(undefined);
                    reject("cancelled");
                },
                message,
            });
        });
    }

    private promptForRuleAcceptance(): Promise<AcceptedRules | undefined> {
        return new Promise((resolve, _) => {
            captureRulesAcceptanceStore.set({
                resolve: (accepted: boolean) => {
                    let acceptedRules: AcceptedRules | undefined = undefined;

                    if (accepted) {
                        acceptedRules = {
                            chat: undefined,
                            community: undefined,
                        };

                        if (this._liveState.currentChatRules?.enabled ?? false) {
                            acceptedRules.chat = this._liveState.currentChatRules?.version;
                        }

                        if (this._liveState.currentCommunityRules?.enabled ?? false) {
                            acceptedRules.community =
                                this._liveState.currentCommunityRules?.version;
                        }
                    }

                    captureRulesAcceptanceStore.set(undefined);
                    resolve(acceptedRules);
                },
            });
        });
    }

    getStreak(userId: string | undefined) {
        if (userId === undefined) return 0;

        if (userId === this._liveState.user.userId) {
            const now = Date.now();
            return this._liveState.chitState.streakEnds < now
                ? 0
                : this._liveState.chitState.streak;
        }

        return this._liveState.userStore.get(userId)?.streak ?? 0;
    }

    claimDailyChit(): Promise<ClaimDailyChitResponse> {
        const userId = this._liveState.user.userId;

        return this.sendRequest({ kind: "claimDailyChit" }).then((resp) => {
            if (resp.kind === "success") {
                this.chitStateStore.update((state) => ({
                    chitBalance: resp.chitBalance,
                    streakEnds: resp.nextDailyChitClaim + BigInt(1000 * 60 * 60 * 24),
                    streak: resp.streak,
                    nextDailyChitClaim: resp.nextDailyChitClaim,
                    totalChitEarned: state.totalChitEarned + resp.chitEarned,
                }));
                this.overwriteUserInStore(userId, (user) => ({
                    ...user,
                    chitBalance: resp.chitBalance,
                    streak: resp.streak,
                }));
            } else if (resp.kind === "already_claimed") {
                this.chitStateStore.update((state) => ({
                    ...state,
                    nextDailyChitClaim: resp.nextDailyChitClaim,
                }));
            }

            return resp;
        });
    }

    chitLeaderboard(): Promise<ChitLeaderboardResponse> {
        return this.sendRequest({ kind: "chitLeaderboard" });
    }

    chitEvents(req: ChitEventsRequest): Promise<ChitEventsResponse> {
        return this.sendRequest(req).catch((err) => {
            this.logError("Failed to load chit events", err);
            return {
                events: [],
                total: 0,
            };
        });
    }

    getLinkedIIPrincipal(): Promise<string | undefined> {
        return this.sendRequest({
            kind: "getAuthenticationPrincipals",
        })
            .then((resp) => {
                const iiPrincipals = resp
                    .filter(
                        ({ originatingCanister }) =>
                            originatingCanister === process.env.INTERNET_IDENTITY_CANISTER_ID,
                    )
                    .map((p) => p.principal);
                if (iiPrincipals.length === 0) {
                    console.debug(
                        "No II principals found, we will have to ask the user to link one",
                    );
                }
                return iiPrincipals[0];
            })
            .catch((err) => {
                console.log("Error loading authentication principals: ", err);
                return undefined;
            });
    }

    linkIdentities(
        initiatorKey: ECDSAKeyIdentity,
        initiatorDelegation: DelegationChain,
        initiatorIsIIPrincipal: boolean,
        approverKey: ECDSAKeyIdentity,
        approverDelegation: DelegationChain,
    ): Promise<LinkIdentitiesResponse> {
        return this.sendRequest({
            kind: "linkIdentities",
            initiatorKey: initiatorKey.getKeyPair(),
            initiatorDelegation: initiatorDelegation.toJSON(),
            initiatorIsIIPrincipal,
            approverKey: approverKey.getKeyPair(),
            approverDelegation: approverDelegation.toJSON(),
        });
    }

    removeTokenFromWallet(ledger: string) {
        const config = this._liveState.walletConfig;
        if (config.kind === "manual_wallet") {
            if (config.tokens.delete(ledger)) {
                return this.setWalletConfig(config);
            }
        }
    }

    setsAreEqual<T>(a: Set<T>, b: Set<T>): boolean {
        if (a.size !== b.size) return false;
        for (const item of a) {
            if (!b.has(item)) {
                return false;
            }
        }
        return true;
    }

    walletConfigChanged(a: WalletConfig, b: WalletConfig): boolean {
        if (a.kind !== b.kind) return true;
        if (a.kind === "auto_wallet" && b.kind === "auto_wallet")
            return a.minDollarValue !== b.minDollarValue;
        if (a.kind === "manual_wallet" && b.kind === "manual_wallet")
            return !this.setsAreEqual(a.tokens, b.tokens);
        return false;
    }

    setWalletConfig(config: WalletConfig): Promise<boolean> {
        localGlobalUpdates.updateWallet(config);
        return this.sendRequest({
            kind: "configureWallet",
            config,
        })
            .then(() => true)
            .catch(() => false);
    }

    /**
     * Reactive state provided in the form of svelte stores
     */
    walletConfigStore = walletConfigStore;
    profileStore = profileStore;
    percentageStorageRemaining = percentageStorageRemaining;
    percentageStorageUsed = percentageStorageUsed;
    storageStore = storageStore;
    storageInGb = storageInGb;
    userStore = userStore;
    userCreatedStore = userCreatedStore;
    selectedAuthProviderStore = selectedAuthProviderStore;
    messagesRead = messagesRead;
    threadsFollowedByMeStore = threadsFollowedByMeStore;
    threadsByChatStore = threadsByChatStore;
    serverChatSummariesStore = serverChatSummariesStore;
    chatSummariesStore = chatSummariesStore;
    typersByContext = byContext;
    typing = typing;
    selectedChatId = selectedChatId;
    currentChatMembers = currentChatMembers;
    currentChatMembersMap = currentChatMembersMap;
    currentChatBlockedUsers = currentChatBlockedUsers;
    currentChatInvitedUsers = currentChatInvitedUsers;
    hideMessagesFromDirectBlocked = hideMessagesFromDirectBlocked;
    chatStateStore = chatStateStore;
    unconfirmed = unconfirmed;
    failedMessagesStore = failedMessagesStore;
    cryptoLookup = cryptoLookup;
    cryptoTokensSorted = cryptoTokensSorted;
    walletTokensSorted = walletTokensSorted;
    enhancedCryptoLookup = enhancedCryptoLookup;
    nervousSystemLookup = nervousSystemLookup;
    exchangeRatesLookupStore = exchangeRatesLookupStore;
    lastCryptoSent = lastCryptoSent;
    draftMessagesStore = draftMessagesStore;
    translationStore = translationStore;
    eventsStore = eventsStore;
    selectedChatStore = selectedChatStore;
    currentChatPinnedMessages = currentChatPinnedMessages;
    currentChatRules = currentChatRules;
    proposalTopicsStore = proposalTopicsStore;
    filteredProposalsStore = filteredProposalsStore;
    cryptoBalance = cryptoBalance;
    selectedServerChatStore = selectedServerChatStore;
    chatSummariesListStore = chatSummariesListStore;
    chatsLoading = chatsLoading;
    chatsInitialised = chatsInitialised;
    currentChatDraftMessage = currentChatDraftMessage;
    blockedUsers = blockedUsers;
    undeletingMessagesStore = undeletingMessagesStore;
    focusMessageIndex = focusMessageIndex;
    focusThreadMessageIndex = focusThreadMessageIndex;
    expandedDeletedMessages = expandedDeletedMessages;
    userGroupKeys = userGroupKeys;
    unconfirmedReadByThem = unconfirmedReadByThem;
    currentChatReplyingTo = currentChatReplyingTo;
    currentChatEditingEvent = currentChatEditingEvent;
    isProposalGroup = isProposalGroup;
    currentChatAttachment = currentChatAttachment;
    currentChatTextContent = currentChatTextContent;
    numberOfThreadsStore = numberOfThreadsStore;
    notificationStatus = notificationStatus;
    userMetrics = userMetrics;
    threadEvents = threadEvents;
    isDiamond = isDiamond;
    isLifetimeDiamond = isLifetimeDiamond;
    canExtendDiamond = canExtendDiamond;
    diamondStatus = diamondStatus;
    selectedThreadRootMessageIndex = selectedThreadRootMessageIndex;
    selectedMessageContext = selectedMessageContext;
    userGroupSummaries = userGroupSummaries;
    offlineStore = offlineStore;
    pinNumberRequiredStore = pinNumberRequiredStore;
    capturePinNumberStore = capturePinNumberStore;
    captureRulesAcceptanceStore = captureRulesAcceptanceStore;
    throttleDeadline = throttleDeadline;

    // current community stores
    chatListScope = chatListScopeStore;
    selectedCommunity = selectedCommunity;
    communities = communities;
    communitiesList = communitiesList;
    currentCommunityMembers = currentCommunityMembers;
    currentCommunityRules = currentCommunityRules;
    currentCommunityBlockedUsers = currentCommunityBlockedUsers;
    currentCommunityReferrals = currentCommunityReferrals;
    currentCommunityInvitedUsers = currentCommunityInvitedUsers;
    currentCommunityUserGroups = currentCommunityUserGroups;
    communityStateStore = communityStateStore;
    favouritesStore = favouritesStore;
    globalStateStore = globalStateStore;
    chitStateStore = chitStateStore;
    unreadGroupCounts = unreadGroupCounts;
    groupVideoCallCounts = groupVideoCallCounts;
    unreadDirectCounts = unreadDirectCounts;
    directVideoCallCounts = directVideoCallCounts;
    favouritesVideoCallCounts = favouritesVideoCallCounts;
    unreadFavouriteCounts = unreadFavouriteCounts;
    unreadCommunityChannelCounts = unreadCommunityChannelCounts;
    communityChannelVideoCallCounts = communityChannelVideoCallCounts;
    globalUnreadCount = globalUnreadCount;
    mergeCombinedUnreadCounts = mergeCombinedUnreadCounts;
    moderationFlags = moderationFlags;
    isEventKindHidden = isEventKindHidden;
}<|MERGE_RESOLUTION|>--- conflicted
+++ resolved
@@ -426,11 +426,8 @@
     WalletConfig,
     AirdropChannelDetails,
     ChitLeaderboardResponse,
-<<<<<<< HEAD
     AccessGateConfig,
-=======
     Verification,
->>>>>>> b11cf0e3
 } from "openchat-shared";
 import {
     AuthProvider,
