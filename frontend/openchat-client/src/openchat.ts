--- conflicted
+++ resolved
@@ -425,11 +425,8 @@
     WalletConfig,
     AirdropChannelDetails,
     ChitLeaderboardResponse,
-<<<<<<< HEAD
     AuthenticationPrincipal,
-=======
     Verification,
->>>>>>> 6dd0553f
 } from "openchat-shared";
 import {
     AuthProvider,
