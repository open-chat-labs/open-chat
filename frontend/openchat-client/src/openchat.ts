/* eslint-disable no-case-declarations */
import type { Identity } from "@dfinity/agent";
import { AuthClient } from "@dfinity/auth-client";
import { get, writable } from "svelte/store";
import { load } from "@fingerprintjs/botd";
import {
    buildUserAvatarUrl,
    canAddMembers,
    canBlockUsers,
    canChangePermissions,
    canChangeRoles,
    canCreatePolls,
    canDeleteGroup,
    canDeleteOtherUsersMessages,
    canEditGroupDetails,
    canForward,
    canInviteUsers,
    canLeaveGroup,
    canMakeGroupPrivate,
    canPinMessages,
    canReactToMessages,
    canRemoveMembers,
    canReplyInThread,
    canSendMessages,
    canUnblockUsers,
    containsReaction,
    createMessage,
    findMessageById,
    getFirstUnreadMention,
    getMembersString,
    getMessageContent,
    groupBySender,
    groupChatFromCandidate,
    groupEvents,
    groupMessagesByDate,
    makeRtcConnections,
    markAllRead,
    mergeServerEvents,
    messageIsReadByThem,
    metricsEqual,
    newMessageId,
    sameUser,
    isFrozen,
    isPreviewing,
    buildTransactionLink,
    buildCryptoTransferText,
    mergeSendMessageResponse,
    serialiseMessageForRtc,
} from "./utils/chat";
import {
    buildUsernameList,
    compareIsNotYouThenUsername,
    compareUsername,
    formatLastOnlineDate,
    groupAvatarUrl,
    nullUser,
    userAvatarUrl,
} from "./utils/user";
import { rtcConnectionsManager } from "./utils/rtcConnectionsManager";
import { showTrace } from "./utils/profiling";
import { CachePrimer } from "./utils/cachePrimer";
import { Poller } from "./utils/poller";
import {
    idbAuthClientStore,
    lsAuthClientStore,
    selectedAuthProviderStore,
} from "./stores/authProviders";
import { blockedUsers } from "./stores/blockedUsers";
import { undeletingMessagesStore } from "./stores/undeletingMessages";
import {
    chatsInitialised,
    chatsLoading,
    chatStateStore,
    chatSummariesListStore,
    chatSummariesStore,
    chatUpdatedStore,
    clearSelectedChat,
    userMetrics,
    createDirectChat,
    currentChatBlockedUsers,
    currentChatDraftMessage,
    currentChatEditingEvent,
    currentChatFileToAttach,
    currentChatMembers,
    currentChatPinnedMessages,
    currentChatReplyingTo,
    currentChatRules,
    currentChatTextContent,
    currentUserStore,
    eventsStore,
    focusMessageIndex,
    expandedDeletedMessages,
    isProposalGroup,
    nextEventAndMessageIndexes,
    numberOfThreadsStore,
    proposalTopicsStore,
    selectedChatId,
    selectedChatStore,
    selectedServerChatStore,
    myServerChatSummariesStore,
    serverChatSummariesStore,
    setSelectedChat,
    threadsByChatStore,
    threadsFollowedByMeStore,
    updateSummaryWithConfirmedMessage,
    userGroupKeys,
    threadServerEventsStore,
    threadEvents,
    selectedThreadKey,
    nextEventAndMessageIndexesForThread,
    selectedThreadRootMessageIndex,
    clearServerEvents,
    confirmedEventIndexesLoaded,
    addGroupPreview,
    removeUninitializedDirectChat,
    removeGroupPreview,
    groupPreviewsStore,
    isContiguous,
    selectedThreadRootEvent,
    confirmedThreadEventIndexesLoadedStore,
    isContiguousInThread,
    focusThreadMessageIndex,
} from "./stores/chat";
import { cryptoBalance, lastCryptoSent } from "./stores/crypto";
import { draftThreadMessages } from "./stores/draftThreadMessages";
import {
    disableAllProposalFilters,
    enableAllProposalFilters,
    filteredProposalsStore,
    toggleProposalFilter,
    toggleProposalFilterMessageExpansion,
} from "./stores/filteredProposals";
import { lastOnlineDates } from "./stores/lastOnlineDates";
import { localChatSummaryUpdates } from "./stores/localChatSummaryUpdates";
import { localMessageUpdates } from "./stores/localMessageUpdates";
import { messagesRead, startMessagesReadTracker } from "./stores/markRead";
import {
    askForNotificationPermission,
    initNotificationStores,
    notificationStatus,
    setSoftDisabled,
} from "./stores/notifications";
import { pinnedChatsStore } from "./stores/pinnedChats";
import { profileStore } from "./stores/profiling";
import { recommendedGroupExclusions } from "./stores/recommendedGroupExclusions";
import { proposalTallies } from "./stores/proposalTallies";
import {
    percentageStorageRemaining,
    percentageStorageUsed,
    storageInGb,
    storageStore,
    updateStorageLimit,
} from "./stores/storage";
import { translationStore } from "./stores/translation";
import { byThread, isTyping, typing, byChat as typingByChat } from "./stores/typing";
import { unconfirmed, unconfirmedReadByThem } from "./stores/unconfirmed";
import {
    openChatBotUser,
    OPENCHAT_BOT_USER_ID,
    proposalsBotUser,
    specialUsers,
    userStore,
} from "./stores/user";
import { userCreatedStore } from "./stores/userCreated";
import { dataToBlobUrl } from "./utils/blob";
import { formatTokens, validateTokenInput } from "./utils/cryptoFormatter";
import {
    formatMessageDate,
    toDateString,
    toDatetimeString,
    toLongDateString,
    toShortTimeString,
} from "./utils/date";
import formatFileSize from "./utils/fileSize";
import { calculateMediaDimensions } from "./utils/layout";
import { findLast, groupBy, groupWhile, toRecord, toRecord2 } from "./utils/list";
import {
    audioRecordingMimeType,
    containsSocialVideoLink,
    DIAMOND_MAX_SIZES,
    fillMessage,
    FREE_MAX_SIZES,
    isSocialVideoLink,
    MaxMediaSizes,
    messageContentFromFile,
    twitterLinkRegex,
    youtubeRegex,
} from "./utils/media";
import { mergeKeepingOnlyChanged } from "./utils/object";
import { filterWebRtcMessage, parseWebRtcMessage } from "./utils/rtc";
import { toTitleCase } from "./utils/string";
import { formatRelativeTime, formatTimeRemaining } from "./utils/time";
import { initialiseTracking, startTrackingSession, trackEvent } from "./utils/tracking";
import { startSwCheckPoller } from "./utils/updateSw";
import type { OpenChatConfig } from "./config";
import {
    ChatsUpdated,
    ChatUpdated,
    LoadedMessageWindow,
    LoadedNewMessages,
    LoadedNewThreadMessages,
    LoadedPreviousMessages,
    LoadedPreviousThreadMessages,
    LoadedThreadMessageWindow,
    ReactionSelected,
    SelectedChatInvalid,
    SendingMessage,
    SendingThreadMessage,
    SendMessageFailed,
    SentMessage,
    SentThreadMessage,
    ThreadClosed,
    ThreadReactionSelected,
    ThreadSelected,
} from "./events";
import { LiveState } from "./liveState";
import { getTypingString } from "./utils/chat";
import { startTyping } from "./utils/chat";
import { stopTyping } from "./utils/chat";
import { indexIsInRanges } from "./utils/range";
import { OpenChatAgentWorker } from "./agentWorker";
import {
    type CreatedUser,
    type IdentityState,
    AuthProvider,
    type ThreadSyncDetails,
    type WebRtcMessage,
    type ChatSummary,
    type EventWrapper,
    type Message,
    type DirectChatSummary,
    type GroupChatSummary,
    type MemberRole,
    type GroupRules,
    type GroupPermissions,
    missingUserIds,
    type EventsResponse,
    type ChatEvent,
    type ThreadSummary,
    type DataContent,
    type SendMessageSuccess,
    type TransferSuccess,
    type User,
    type MessageContent,
    type EnhancedReplyContext,
    type RemoteUserToggledReaction,
    type RemoteUserSentMessage,
    type CheckUsernameResponse,
    type UserSummary,
    type ChallengeAttempt,
    type RegisterUserResponse,
    type CreateChallengeResponse,
    type CurrentUserResponse,
    type AddMembersResponse,
    type RemoveMemberResponse,
    type ChangeRoleResponse,
    type RegisterProposalVoteResponse,
    type GroupSearchResponse,
    type GroupInvite,
    type SearchDirectChatResponse,
    type SearchGroupChatResponse,
    type Cryptocurrency,
    type Tokens,
    type ThreadPreview,
    type UsersArgs,
    type UsersResponse,
    type PartialUserSummary,
    type PublicProfile,
    type SetUsernameResponse,
    type SetBioResponse,
    type PendingCryptocurrencyWithdrawal,
    type WithdrawCryptocurrencyResponse,
    type InviteCodeResponse,
    type EnableInviteCodeResponse,
    type DisableInviteCodeResponse,
    type ResetInviteCodeResponse,
    type UpdateGroupResponse,
    type CandidateGroupChat,
    type CreateGroupResponse,
    type CurrentChatState,
    type Notification,
    getTimeUntilSessionExpiryMs,
    userIdsFromEvents,
    getContentAsText,
    indexRangeForChat,
    getDisplayDate,
    MessagesReadFromServer,
    StorageUpdated,
    UsersLoaded,
    type Logger,
    type ChatFrozenEvent,
    type ChatUnfrozenEvent,
    type UserStatus,
    userStatus,
    MergedUpdatesResponse,
    ThreadRead,
    UpdatesResult,
    DiamondMembershipDuration,
    DiamondMembershipDetails,
    UpdateMarketMakerConfigArgs,
    UpdateMarketMakerConfigResponse,
    UpdatedEvent,
    compareRoles,
    EligibleForInitialAirdropResponse,
<<<<<<< HEAD
    ProposalVoteDetails,
=======
    GroupGate,
>>>>>>> 96cabf79
} from "openchat-shared";
import { failedMessagesStore } from "./stores/failedMessages";
import {
    canExtendDiamond,
    diamondMembership,
    isDiamond,
    diamondDurationToMs,
} from "./stores/diamond";

const UPGRADE_POLL_INTERVAL = 1000;
const MARK_ONLINE_INTERVAL = 61 * 1000;
const SESSION_TIMEOUT_NANOS = BigInt(30 * 24 * 60 * 60 * 1000 * 1000 * 1000); // 30 days
const ONE_MINUTE_MILLIS = 60 * 1000;
const MAX_TIMEOUT_MS = Math.pow(2, 31) - 1;
const CHAT_UPDATE_INTERVAL = 5000;
const CHAT_UPDATE_IDLE_INTERVAL = ONE_MINUTE_MILLIS;
const USER_UPDATE_INTERVAL = ONE_MINUTE_MILLIS;
const ONE_HOUR = 60 * ONE_MINUTE_MILLIS;
const MAX_USERS_TO_UPDATE_PER_BATCH = 500;
const MAX_INT32 = Math.pow(2, 31) - 1;

type PinChatResponse =
    | { kind: "success" }
    | { kind: "limit_exceeded"; limit: number }
    | { kind: "failure" };

export class OpenChat extends EventTarget {
    private _authClient: Promise<AuthClient>;
    private _workerApi: OpenChatAgentWorker | undefined;
    private _identity: Identity | undefined;
    private _user: CreatedUser | undefined;
    private _liveState: LiveState;
    identityState = writable<IdentityState>("loading_user");
    private _logger: Logger;
    private _chatUpdatesSince: bigint | undefined = undefined;
    private _botDetected = false;
    private _lastOnlineDatesPending = new Set<string>();
    private _lastOnlineDatesPromise: Promise<Record<string, number>> | undefined;
    private _cachePrimer: CachePrimer | undefined = undefined;
    private _membershipCheck: number | undefined;
    private _referredBy: string | undefined = undefined;

    constructor(private config: OpenChatConfig) {
        super();

        this._logger = config.logger;
        this._liveState = new LiveState();

        console.log("OpenChatConfig: ", config);

        specialUsers.set({
            [OPENCHAT_BOT_USER_ID]: openChatBotUser,
            [config.proposalBotCanister]: proposalsBotUser(config.proposalBotCanister),
        });

        localStorage.removeItem("ic-delegation");
        localStorage.removeItem("ic-identity");
        this._authClient = AuthClient.create({
            idleOptions: {
                disableIdle: true,
            },
            storage: idbAuthClientStore,
        });
        initialiseTracking(config);

        this._authClient.then((c) => c.getIdentity()).then((id) => this.loadedIdentity(id));

        chatUpdatedStore.subscribe((val) => {
            if (val !== undefined) {
                const updated = val.updatedEvents;
                this.chatUpdated(updated);
                chatUpdatedStore.set(undefined);
            }
        });

        load()
            .then((botd) => botd.detect())
            .then((result) => {
                console.log("BOTD: ", result);
                this._botDetected = result.bot;
            })
            .catch((err) => console.error(err));
    }

    private chatUpdated(updatedEvents: UpdatedEvent[]): void {
        const chat = this._liveState.selectedChat;
        if (chat === undefined) return;
        // The chat summary has been updated which means the latest message may be new
        const latestMessage = chat.latestMessage;
        if (latestMessage !== undefined && latestMessage.event.sender !== this.user.userId) {
            this.handleMessageSentByOther(chat, latestMessage);
        }

        this.refreshUpdatedEvents(chat, updatedEvents);
        this.updateDetails(chat);
        this.dispatchEvent(new ChatUpdated());
    }

    private loadedIdentity(id: Identity) {
        this._identity = id;
        const anon = id.getPrincipal().isAnonymous();
        this.identityState.set(anon ? "requires_login" : "loading_user");
        if (!anon) {
            this.loadUser();
        }
    }

    login(): void {
        this.identityState.set("logging_in");
        const authProvider = this._liveState.selectedAuthProvider;
        this._authClient.then((c) => {
            c.login({
                identityProvider: this.buildAuthProviderUrl(authProvider),
                maxTimeToLive: SESSION_TIMEOUT_NANOS,
                derivationOrigin: this.config.iiDerivationOrigin,
                onSuccess: () => this.loadedIdentity(c.getIdentity()),
                onError: (err) => {
                    throw new Error(err);
                },
            });
        });
    }

    private buildAuthProviderUrl(authProvider: AuthProvider): string | undefined {
        if (authProvider === AuthProvider.II) {
            return this.config.internetIdentityUrl;
        } else {
            return (
                this.config.nfidUrl +
                "&applicationLogo=" +
                encodeURIComponent("https://oc.app/apple-touch-icon.png") +
                "#authorize"
            );
        }
    }

    // function buildWindowOpenerFeatures(authProvider: AuthProvider): string {
    //     const isII = authProvider === AuthProvider.II;
    //     const screenWidth = window.innerWidth;
    //     const screenHeight = window.innerHeight;
    //     const width = Math.min(screenWidth, isII ? 525 : 465);
    //     const height = Math.min(screenHeight, isII ? 800 : 705);
    //     const left = (screenWidth - width) / 2;
    //     const top = (screenHeight - height) / 2;

    //     return `popup=1,toolbar=0,location=0,menubar=0,width=${width},height=${height},left=${left},top=${top}`;
    // }

    private startSession(identity: Identity): Promise<void> {
        startTrackingSession(identity);

        return new Promise((resolve) => {
            const durationUntilSessionExpireMS = getTimeUntilSessionExpiryMs(identity);
            const durationUntilLogoutMs = durationUntilSessionExpireMS - ONE_MINUTE_MILLIS;
            // eslint-disable-next-line @typescript-eslint/no-this-alias
            const self = this;
            function timeout() {
                self.logout().then(resolve);
            }
            if (durationUntilLogoutMs <= 5 * ONE_MINUTE_MILLIS) {
                timeout();
            } else {
                setTimeout(timeout, Math.min(MAX_TIMEOUT_MS, durationUntilLogoutMs));
            }
        });
    }

    private handleAgentEvent(ev: Event): void {
        if (ev instanceof MessagesReadFromServer) {
            messagesRead.syncWithServer(
                ev.detail.chatId,
                ev.detail.readByMeUpTo,
                ev.detail.threadsRead,
                ev.detail.dateReadPinned
            );
        }
        if (ev instanceof StorageUpdated) {
            storageStore.set(ev.detail);
        }
        if (ev instanceof UsersLoaded) {
            userStore.addMany(ev.detail);
        }
    }

    private async loadUser() {
        this._workerApi = new OpenChatAgentWorker(this.config);
        this._workerApi.addEventListener("openchat_event", (ev) => this.handleAgentEvent(ev));
        await this._workerApi.ready;
        this._cachePrimer = new CachePrimer(this._workerApi);
        this.api.loadFailedMessages().then((res) => failedMessagesStore.initialise(res));
        this.api
            .getCurrentUser()
            .then((user) => {
                switch (user.kind) {
                    case "unknown_user":
                        // TODO remove this once the principal migration can be done via the UI
                        const principalMigrationUserId = localStorage.getItem(
                            "openchat_principal_migration_user_id"
                        );
                        if (principalMigrationUserId !== null) {
                            console.log("Migrating user principal", principalMigrationUserId);
                            this.api.migrateUserPrincipal(principalMigrationUserId);
                            return;
                        }

                        this.identityState.set("registering");
                        break;
                    case "created_user":
                        this.onCreatedUser(user);
                        break;
                }
            })
            .catch((e) => {
                if (e.code === 403) {
                    // This happens locally if you run a new instance of the IC and have an identity based on the
                    // previous version's root key in the cache
                    this.logout();
                }
            });
        this.api.getAllCachedUsers().then((users) => userStore.set(users));
    }

    userIsDiamond(userId: string): boolean {
        const user = this._liveState.userStore[userId];
        if (user === undefined || user.kind === "bot") return false;

        if (userId === this.user.userId) return this._liveState.isDiamond;

        return user.diamond;
    }

    diamondExpiresIn(now: number, locale: string | null | undefined): string | undefined {
        if (this._liveState.diamondMembership !== undefined) {
            return formatRelativeTime(now, locale, this._liveState.diamondMembership.expiresAt);
        }
    }

    maxMediaSizes(): MaxMediaSizes {
        return this._liveState.isDiamond ? DIAMOND_MAX_SIZES : FREE_MAX_SIZES;
    }

    onCreatedUser(user: CreatedUser): void {
        if (this._identity === undefined) {
            throw new Error("onCreatedUser called before the user's identity has been established");
        }
        this._user = user;
        this.setDiamondMembership(user.diamondMembership);
        const id = this._identity;
        // TODO remove this once the principal migration can be done via the UI
        const principalMigrationNewPrincipal = localStorage.getItem(
            "openchat_principal_migration_new_principal"
        );
        if (principalMigrationNewPrincipal !== null) {
            console.log("Initializing user principal migration", principalMigrationNewPrincipal);
            this.api.createUserClient(user.userId);
            this.api.initUserPrincipalMigration(principalMigrationNewPrincipal);
            return;
        }

        if (user.canisterUpgradeStatus === "in_progress") {
            this.identityState.set("upgrading_user");
            window.setTimeout(() => this.loadUser(), UPGRADE_POLL_INTERVAL);
        } else {
            currentUserStore.set(user);
            this.api.createUserClient(user.userId);
            startMessagesReadTracker(this.api);
            this.startOnlinePoller();
            startSwCheckPoller();
            this.startSession(id).then(() => this.logout());
            new Poller(
                () => this.loadChats(),
                CHAT_UPDATE_INTERVAL,
                CHAT_UPDATE_IDLE_INTERVAL,
                true
            );
            new Poller(() => this.updateUsers(), USER_UPDATE_INTERVAL, USER_UPDATE_INTERVAL);
            initNotificationStores();
            this.api.getUserStorageLimits().then(storageStore.set);
            this.api.isEligibleForInitialAirdrop().then((eligible) => {
                console.debug("Eligible: ", eligible);
                this.eligibleForInitialAirdrop.set(eligible);
            });
            this.identityState.set("logged_in");
            this.initWebRtc();

            // FIXME - not sure what to do about this
            // if (isCanisterUrl) {
            //     unsubscribeNotifications(api);
            // }

            if (this._botDetected && !this._user?.isSuspectedBot) {
                this.api.markSuspectedBot();
                console.log("markSuspectedBot");
            }
        }
    }

    private startOnlinePoller() {
        new Poller(
            () => this.api.markAsOnline() ?? Promise.resolve(),
            MARK_ONLINE_INTERVAL,
            undefined,
            true
        );
    }

    logout(): Promise<void> {
        return this._authClient.then((c) => {
            return c.logout().then(() => window.location.replace("/"));
        });
    }

    private get api(): OpenChatAgentWorker {
        if (this._workerApi === undefined)
            throw new Error(
                "OpenChat tried to make a worker api call before the api was available"
            );
        return this._workerApi;
    }

    get hasUser(): boolean {
        return this._user !== undefined;
    }

    get user(): CreatedUser {
        if (this._user === undefined) {
            throw new Error("OpenChat tried to access the current user before it has been set");
        }
        return this._user;
    }

    set user(user: CreatedUser) {
        this._user = user;
    }

    async showAuthProviders(): Promise<boolean> {
        const KEY_STORAGE_DELEGATION = "delegation";
        const ls = await lsAuthClientStore.get(KEY_STORAGE_DELEGATION);
        const idb = await idbAuthClientStore.get(KEY_STORAGE_DELEGATION);
        const noDelegation = ls == null && idb == null;
        return !this._liveState.userCreated && noDelegation;
    }

    unreadThreadMessageCount(
        chatId: string,
        threadRootMessageIndex: number,
        latestMessageIndex: number
    ): number {
        return this.messagesRead.unreadThreadMessageCount(
            chatId,
            threadRootMessageIndex,
            latestMessageIndex
        );
    }

    unreadMessageCount(chatId: string, latestMessageIndex: number | undefined): number {
        return this.messagesRead.unreadMessageCount(chatId, latestMessageIndex);
    }

    staleThreadsCount(): number {
        return this.messagesRead.staleThreadsCount(this._liveState.threadsByChat);
    }

    unreadPinned(chatId: string, dateLastPinned: bigint | undefined): boolean {
        return this.messagesRead.unreadPinned(chatId, dateLastPinned);
    }

    markThreadRead(chatId: string, threadRootMessageIndex: number, readUpTo: number): void {
        this.messagesRead.markThreadRead(chatId, threadRootMessageIndex, readUpTo);
    }

    markMessageRead(chatId: string, messageIndex: number, messageId: bigint | undefined): void {
        this.messagesRead.markMessageRead(chatId, messageIndex, messageId);
    }

    markPinnedMessagesRead(chatId: string, dateLastPinned: bigint): void {
        this.messagesRead.markPinnedMessagesRead(chatId, dateLastPinned);
    }

    isMessageRead(chatId: string, messageIndex: number, messageId: bigint | undefined): boolean {
        return this.messagesRead.isRead(chatId, messageIndex, messageId);
    }

    private sendRtcMessage(userIds: string[], message: WebRtcMessage): void {
        rtcConnectionsManager.sendMessage(userIds, message);
    }

    private initWebRtc(): void {
        rtcConnectionsManager.init(this.user.userId).then((_) => {
            rtcConnectionsManager.subscribe((msg) =>
                this.handleWebRtcMessage(msg as WebRtcMessage)
            );
        });
    }

    previewChat(chatId: string): Promise<boolean> {
        return this.api.getPublicGroupSummary(chatId).then((maybeChat) => {
            if (maybeChat === undefined) {
                return false;
            }
            addGroupPreview(maybeChat);
            return true;
        });
    }

    private async addMissingUsersFromMessage(message: EventWrapper<Message>): Promise<void> {
        const users = this.userIdsFromEvents([message]);
        await this.getMissingUsers(users);
    }

    toggleMuteNotifications(chatId: string, mute: boolean): Promise<boolean> {
        localChatSummaryUpdates.markUpdated(chatId, { notificationsMuted: mute });
        return this.api
            .toggleMuteNotifications(chatId, mute)
            .then((resp) => {
                if (resp !== "success") {
                    localChatSummaryUpdates.markUpdated(chatId, { notificationsMuted: undefined });
                }
                return resp === "success";
            })
            .catch((err) => {
                this._logger.error("Error toggling mute notifications", err);
                localChatSummaryUpdates.markUpdated(chatId, { notificationsMuted: undefined });
                return false;
            });
    }

    archiveChat(chatId: string): Promise<boolean> {
        localChatSummaryUpdates.markUpdated(chatId, { archived: true });
        return this.api
            .archiveChat(chatId)
            .then((resp) => {
                return resp === "success";
            })
            .catch((err) => {
                this._logger.error("Error archiving chat", err);
                localChatSummaryUpdates.markUpdated(chatId, { archived: undefined });
                return false;
            });
    }

    unarchiveChat(chatId: string): Promise<boolean> {
        localChatSummaryUpdates.markUpdated(chatId, { archived: false });
        return this.api
            .unarchiveChat(chatId)
            .then((resp) => resp === "success")
            .catch((err) => {
                this._logger.error("Error un-archiving chat", err);
                localChatSummaryUpdates.markUpdated(chatId, { archived: undefined });
                return false;
            });
    }

    pinChat(chatId: string): Promise<PinChatResponse> {
        const pinnedChatLimit = 10;
        if (this._liveState.pinnedChats.length >= pinnedChatLimit) {
            return Promise.resolve({ kind: "limit_exceeded", limit: pinnedChatLimit });
        }

        pinnedChatsStore.pin(chatId);
        return this.api
            .pinChat(chatId)
            .then((resp) => {
                if (resp.kind === "pinned_limit_reached") {
                    pinnedChatsStore.unpin(chatId);
                    return { kind: "limit_exceeded", limit: resp.limit } as PinChatResponse;
                }
                return { kind: "success" } as PinChatResponse;
            })
            .catch((err) => {
                this._logger.error("Error pinning chat", err);
                pinnedChatsStore.unpin(chatId);
                return { kind: "failure" };
            });
    }

    unpinChat(chatId: string): Promise<boolean> {
        pinnedChatsStore.unpin(chatId);
        return this.api
            .unpinChat(chatId)
            .then((_) => true)
            .catch((err) => {
                this._logger.error("Error unpinning chat", err);
                pinnedChatsStore.pin(chatId);
                return false;
            });
    }

    blockUserFromDirectChat(userId: string): Promise<boolean> {
        blockedUsers.add(userId);
        return this.api
            .blockUserFromDirectChat(userId)
            .then((resp) => {
                return resp === "success";
            })
            .catch((err) => {
                this._logger.error("Error blocking user", err);
                blockedUsers.delete(userId);
                return false;
            });
    }

    unblockUserFromDirectChat(userId: string): Promise<boolean> {
        blockedUsers.delete(userId);
        return this.api
            .unblockUserFromDirectChat(userId)
            .then((resp) => {
                return resp === "success";
            })
            .catch((err) => {
                this._logger.error("Error unblocking user", err);
                blockedUsers.add(userId);
                return false;
            });
    }

    setUserAvatar(data: Uint8Array): Promise<boolean> {
        this.user = {
            ...this.user,
            ...data,
        };

        const partialUser = this._liveState.userStore[this.user.userId];
        if (partialUser) {
            userStore.add({
                ...partialUser,
                ...data,
            });
        }

        return this.api
            .setUserAvatar(data)
            .then((_resp) => true)
            .catch((err) => {
                this._logger.error("Failed to update user's avatar", err);
                return false;
            });
    }

    makeGroupPrivate(chatId: string): Promise<boolean> {
        return this.api
            .makeGroupPrivate(chatId)
            .then((resp) => {
                if (resp === "success") {
                    localChatSummaryUpdates.markUpdated(chatId, {
                        kind: "group_chat",
                        public: false,
                    });
                    return true;
                } else {
                    return false;
                }
            })
            .catch((err) => {
                this._logger.error("Error making group private", err);
                return false;
            });
    }

    deleteGroup(chatId: string): Promise<boolean> {
        return this.api
            .deleteGroup(chatId)
            .then((resp) => {
                if (resp === "success") {
                    this.removeChat(chatId);
                    return true;
                } else {
                    return false;
                }
            })
            .catch((err) => {
                this._logger.error("Unable to delete group", err);
                return false;
            });
    }

    leaveGroup(chatId: string): Promise<"success" | "failure" | "owner_cannot_leave"> {
        localChatSummaryUpdates.markRemoved(chatId);
        return this.api
            .leaveGroup(chatId)
            .then((resp) => {
                if (resp === "success" || resp === "not_in_group" || resp === "group_not_found") {
                    return "success";
                } else {
                    const chat = this._liveState.chatSummaries[chatId];
                    localChatSummaryUpdates.markAdded(chat);
                    if (resp === "owner_cannot_leave") {
                        return "owner_cannot_leave";
                    } else {
                        return "failure";
                    }
                }
            })
            .catch((err) => {
                this._logger.error("Unable to leave group", err);
                return "failure";
            });
    }

    async joinGroup(
        group: GroupChatSummary
    ): Promise<"success" | "blocked" | "failure" | "gate_check_failed"> {
        return this.api
            .joinGroup(group.chatId)
            .then((resp) => {
                if (resp.kind === "group_chat") {
                    localChatSummaryUpdates.markAdded(resp);
                    this.loadDetails(resp);
                    messagesRead.syncWithServer(resp.chatId, resp.readByMeUpTo, [], undefined);
                } else if (resp.kind === "already_in_group") {
                    localChatSummaryUpdates.markAdded({
                        ...group,
                        myRole: "participant" as MemberRole,
                    });
                } else {
                    if (resp.kind === "blocked") {
                        return "blocked";
                    } else if (resp.kind === "gate_check_failed") {
                        return "gate_check_failed";
                    }
                    return "failure";
                }
                return "success";
            })
            .then((resp) => {
                if (
                    resp === "success" &&
                    this._liveState.groupPreviews[group.chatId] !== undefined
                ) {
                    removeGroupPreview(group.chatId);
                }
                return resp;
            })
            .catch((err) => {
                this._logger.error("Unable to join group", err);
                return "failure";
            });
    }

    updateGroupRules(chatId: string, rules: GroupRules | undefined): Promise<boolean> {
        return this.api
            .updateGroup(chatId, undefined, undefined, rules, undefined, undefined, undefined)
            .then((resp) => resp === "success")
            .catch((err) => {
                this._logger.error("Update group rules failed: ", err);
                return false;
            });
    }

    updateGroupPermissions(
        chatId: string,
        originalPermissions: GroupPermissions,
        updatedPermissions: GroupPermissions
    ): Promise<boolean> {
        const optionalPermissions = this.mergeKeepingOnlyChanged(
            originalPermissions,
            updatedPermissions
        );

        return this.api
            .updateGroup(
                chatId,
                undefined,
                undefined,
                undefined,
                optionalPermissions,
                undefined,
                undefined
            )
            .then((resp) => {
                if (resp !== "success") {
                    return false;
                }
                localChatSummaryUpdates.markUpdated(chatId, {
                    kind: "group_chat",
                    permissions: optionalPermissions,
                });
                return true;
            })
            .catch((err) => {
                this._logger.error("Update permissions failed: ", err);
                return false;
            });
    }

    /**
     * Wrap a bunch of pure utility functions
     */
    showTrace = showTrace;
    userAvatarUrl = userAvatarUrl;
    groupAvatarUrl = groupAvatarUrl;
    updateStorageLimit = updateStorageLimit;
    formatTokens = formatTokens;
    validateTokenInput = validateTokenInput;
    toShortTimeString = toShortTimeString;
    formatMessageDate = formatMessageDate;
    userIdsFromEvents = userIdsFromEvents;
    missingUserIds = missingUserIds;
    toRecord2 = toRecord2;
    toDatetimeString = toDatetimeString;
    getContentAsText = getContentAsText;
    groupBySender = groupBySender;
    groupBy = groupBy;
    getTypingString = getTypingString;

    canBlockUsers(chatId: string): boolean {
        return this.chatPredicate(chatId, canBlockUsers);
    }

    canCreatePolls(chatId: string): boolean {
        return this.chatPredicate(chatId, canCreatePolls);
    }

    canDeleteOtherUsersMessages(chatId: string): boolean {
        return this.chatPredicate(chatId, canDeleteOtherUsersMessages);
    }

    canPinMessages(chatId: string): boolean {
        return this.chatPredicate(chatId, canPinMessages);
    }

    canReactToMessages(chatId: string): boolean {
        return this.chatPredicate(chatId, canReactToMessages);
    }

    canReplyInThread(chatId: string): boolean {
        return this.chatPredicate(chatId, canReplyInThread);
    }

    canSendMessages(chatId: string): boolean {
        return this.chatPredicate(chatId, (chat) =>
            canSendMessages(chat, this._liveState.userStore, this.config.proposalBotCanister)
        );
    }

    canChangeRoles(chatId: string, currentRole: MemberRole, newRole: MemberRole): boolean {
        return this.chatPredicate(chatId, (chat) => canChangeRoles(chat, currentRole, newRole));
    }

    canPromote(chatId: string, currentRole: MemberRole, newRole: MemberRole): boolean {
        return (
            compareRoles(newRole, currentRole) > 0 &&
            this.canChangeRoles(chatId, currentRole, newRole)
        );
    }

    canDemote(chatId: string, currentRole: MemberRole, newRole: MemberRole): boolean {
        return (
            compareRoles(newRole, currentRole) < 0 &&
            this.canChangeRoles(chatId, currentRole, newRole)
        );
    }

    canUnblockUsers(chatId: string): boolean {
        return this.chatPredicate(chatId, canUnblockUsers);
    }

    canRemoveMembers(chatId: string): boolean {
        return this.chatPredicate(chatId, canRemoveMembers);
    }

    canEditGroupDetails(chatId: string): boolean {
        return this.chatPredicate(chatId, canEditGroupDetails);
    }

    canChangePermissions(chatId: string): boolean {
        return this.chatPredicate(chatId, canChangePermissions);
    }

    canInviteUsers(chatId: string): boolean {
        return this.chatPredicate(chatId, canInviteUsers);
    }

    canDeleteGroup(chatId: string): boolean {
        return this.chatPredicate(chatId, canDeleteGroup);
    }

    canMakeGroupPrivate(chatId: string): boolean {
        return this.chatPredicate(chatId, canMakeGroupPrivate);
    }

    canLeaveGroup(chatId: string): boolean {
        return this.chatPredicate(chatId, canLeaveGroup);
    }

    canAddMembers(chatId: string): boolean {
        return this.chatPredicate(chatId, canAddMembers);
    }

    isPreviewing(chatId: string): boolean {
        return this.chatPredicate(chatId, isPreviewing);
    }

    isFrozen(chatId: string): boolean {
        return this.chatPredicate(chatId, isFrozen);
    }

    isOpenChatBot(userId: string): boolean {
        return userId === OPENCHAT_BOT_USER_ID;
    }

    isReadOnly(): boolean {
        return (this._user?.suspensionDetails ?? undefined) != undefined;
    }

    isChatReadOnly(chatId: string): boolean {
        return this.isReadOnly() || this.isPreviewing(chatId);
    }

    private chatPredicate(chatId: string, predicate: (chat: ChatSummary) => boolean): boolean {
        const chat = this._liveState.chatSummaries[chatId];
        return chat !== undefined && predicate(chat);
    }

    isPlatformModerator(): boolean {
        return this.user.isPlatformModerator;
    }

    private createMessage = createMessage;
    private findMessageById = findMessageById;
    private getMessageContent = getMessageContent;
    canForward = canForward;
    containsReaction = containsReaction;
    groupEvents = groupEvents;
    startTyping = startTyping;
    stopTyping = stopTyping;

    registerPollVote(
        chatId: string,
        threadRootMessageIndex: number | undefined,
        messageId: bigint,
        messageIndex: number,
        answerIndex: number,
        type: "register" | "delete"
    ): Promise<boolean> {
        const userId = this.user.userId;

        localMessageUpdates.markPollVote(messageId.toString(), {
            answerIndex,
            type,
            userId,
        });

        return this.api
            .registerPollVote(chatId, messageIndex, answerIndex, type, threadRootMessageIndex)
            .then((resp) => resp === "success")
            .catch((err) => {
                this._logger.error("Poll vote failed: ", err);
                return false;
            });
    }

    deleteMessage(
        chatId: string,
        threadRootMessageIndex: number | undefined,
        messageId: bigint
    ): Promise<boolean> {
        const chat = this._liveState.chatSummaries[chatId];

        if (chat === undefined) {
            return Promise.resolve(false);
        }

        const messageIdString = messageId.toString();

        localMessageUpdates.markDeleted(messageIdString, this.user.userId);

        const recipients = [...chatStateStore.getProp(chatId, "userIds")];
        const chatType = chat.kind;
        const userId = this.user.userId;

        rtcConnectionsManager.sendMessage(recipients, {
            kind: "remote_user_deleted_message",
            chatType,
            chatId,
            messageId,
            userId,
            threadRootMessageIndex,
        });

        function _undelete() {
            rtcConnectionsManager.sendMessage(recipients, {
                kind: "remote_user_undeleted_message",
                chatType,
                chatId,
                messageId,
                userId,
                threadRootMessageIndex,
            });
            localMessageUpdates.markUndeleted(messageIdString);
        }

        return this.api
            .deleteMessage(chatType, chatId, messageId, threadRootMessageIndex)
            .then((resp) => {
                const success = resp === "success";
                if (!success) {
                    _undelete();
                }
                return success;
            })
            .catch((err) => {
                _undelete();
                this._logger.error("Delete message failed: ", err);
                return false;
            });
    }

    undeleteMessage(
        chatId: string,
        threadRootMessageIndex: number | undefined,
        msg: Message
    ): Promise<boolean> {
        const chat = this._liveState.chatSummaries[chatId];

        if (chat === undefined || !msg.deleted) {
            return Promise.resolve(false);
        }

        undeletingMessagesStore.add(msg.messageId);

        return this.api
            .undeleteMessage(chat.kind, chatId, msg.messageId, threadRootMessageIndex)
            .then((resp) => {
                const success = resp.kind === "success";
                if (success) {
                    localMessageUpdates.markUndeleted(
                        msg.messageId.toString(),
                        resp.message.content
                    );
                }
                return success;
            })
            .catch((err) => {
                this._logger.error("Undelete message failed: ", err);
                return false;
            })
            .finally(() => {
                undeletingMessagesStore.delete(msg.messageId);
            });
    }

    revealDeletedMessage(
        chatId: string,
        messageId: bigint,
        threadRootMessageIndex: number | undefined
    ): Promise<boolean> {
        const chat = this._liveState.chatSummaries[chatId];

        if (chat === undefined) {
            return Promise.resolve(false);
        }

        const result =
            chat.kind === "group_chat"
                ? this.api.getDeletedGroupMessage(chatId, messageId, threadRootMessageIndex)
                : this.api.getDeletedDirectMessage(chatId, messageId);

        return result
            .then((resp) => {
                const success = resp.kind === "success";
                if (success) {
                    localMessageUpdates.markContentRevealed(messageId.toString(), resp.content);
                }
                return success;
            })
            .catch((err) => {
                this._logger.error("Get deleted message failed: ", err);
                return false;
            });
    }

    private dispatchReactionSelected(
        threadRootMessageIndex: number | undefined,
        messageId: bigint,
        kind: "add" | "remove"
    ): void {
        if (threadRootMessageIndex === undefined) {
            this.dispatchEvent(new ReactionSelected(messageId, kind));
        } else {
            this.dispatchEvent(new ThreadReactionSelected(messageId, kind));
        }
    }

    selectReaction(
        chatId: string,
        userId: string,
        threadRootMessageIndex: number | undefined,
        messageId: bigint,
        reaction: string,
        username: string,
        kind: "add" | "remove"
    ): Promise<boolean> {
        const chat = this._liveState.chatSummaries[chatId];

        if (chat === undefined) {
            return Promise.resolve(false);
        }

        localMessageUpdates.markReaction(messageId.toString(), {
            reaction,
            kind,
            userId,
        });

        function undoLocally() {
            localMessageUpdates.markReaction(messageId.toString(), {
                reaction,
                kind: kind === "add" ? "remove" : "add",
                userId,
            });
        }

        this.dispatchReactionSelected(threadRootMessageIndex, messageId, kind);

        const result = (
            chat.kind === "direct_chat"
                ? kind == "add"
                    ? this.api.addDirectChatReaction(
                          chatId,
                          messageId,
                          reaction,
                          username,
                          threadRootMessageIndex
                      )
                    : this.api.removeDirectChatReaction(
                          chatId,
                          messageId,
                          reaction,
                          threadRootMessageIndex
                      )
                : kind === "add"
                ? this.api.addGroupChatReaction(
                      chatId,
                      messageId,
                      reaction,
                      username,
                      threadRootMessageIndex
                  )
                : this.api.removeGroupChatReaction(
                      chatId,
                      messageId,
                      reaction,
                      threadRootMessageIndex
                  )
        )
            .then((resp) => {
                if (resp !== "success" && resp !== "no_change") {
                    undoLocally();
                    return false;
                }
                return true;
            })
            .catch((_) => {
                undoLocally();
                return false;
            });

        this.sendRtcMessage([...this._liveState.currentChatUserIds], {
            kind: "remote_user_toggled_reaction",
            chatType: chat.kind,
            chatId,
            messageId: messageId,
            reaction,
            userId,
            added: kind === "add",
            threadRootMessageIndex,
        });
        return result;
    }

    private async loadThreadEventWindow(
        chatId: string,
        messageIndex: number,
        threadRootEvent: EventWrapper<Message>,
        initialLoad = false
    ): Promise<number | undefined> {
        if (threadRootEvent.event.thread === undefined) return undefined;

        const threadRootMessageIndex = threadRootEvent.event.messageIndex;

        const eventsResponse = await this.api.groupChatEventsWindow(
            [0, threadRootEvent.event.thread.latestEventIndex],
            chatId,
            messageIndex,
            threadRootEvent.event.thread?.latestEventIndex,
            threadRootEvent.event.messageIndex
        );

        if (eventsResponse === undefined || eventsResponse === "events_failed") {
            return undefined;
        }

        this.clearThreadEvents();
        await this.handleThreadEventsResponse(chatId, threadRootMessageIndex, eventsResponse);

        this.dispatchEvent(new LoadedThreadMessageWindow(messageIndex, initialLoad));

        return messageIndex;
    }

    async loadEventWindow(
        chatId: string,
        messageIndex: number,
        threadRootEvent?: EventWrapper<Message>,
        initialLoad = false
    ): Promise<number | undefined> {
        const clientChat = this._liveState.chatSummaries[chatId];
        const serverChat = this._liveState.serverChatSummaries[chatId];

        if (clientChat === undefined) {
            return Promise.resolve(undefined);
        }

        if (messageIndex >= 0) {
            if (threadRootEvent !== undefined && threadRootEvent.event.thread !== undefined) {
                return this.loadThreadEventWindow(
                    chatId,
                    messageIndex,
                    threadRootEvent,
                    initialLoad
                );
            }

            const latestMessageIndex = clientChat.latestMessage?.event.messageIndex ?? 0;
            if (messageIndex > latestMessageIndex) {
                messageIndex = latestMessageIndex;
            }

            const range = indexRangeForChat(clientChat);
            const eventsPromise: Promise<EventsResponse<ChatEvent>> =
                clientChat.kind === "direct_chat"
                    ? this.api.directChatEventsWindow(
                          range,
                          chatId,
                          messageIndex,
                          serverChat?.latestEventIndex
                      )
                    : this.api.groupChatEventsWindow(
                          range,
                          chatId,
                          messageIndex,
                          serverChat?.latestEventIndex
                      );
            const eventsResponse = await eventsPromise;

            if (eventsResponse === undefined || eventsResponse === "events_failed") {
                return undefined;
            }

            await this.handleEventsResponse(clientChat, eventsResponse, false);

            this.dispatchEvent(new LoadedMessageWindow(messageIndex, initialLoad));

            return messageIndex;
        }
    }

    private async handleEventsResponse(
        chat: ChatSummary,
        resp: EventsResponse<ChatEvent>,
        keepCurrentEvents = true
    ): Promise<void> {
        if (resp === "events_failed") return;

        if (!keepCurrentEvents) {
            clearServerEvents(chat.chatId);
            chatStateStore.setProp(chat.chatId, "userGroupKeys", new Set<string>());
        } else if (!isContiguous(chat.chatId, resp.events)) {
            return;
        }

        const userIds = userIdsFromEvents(resp.events);
        await this.updateUserStore(chat.chatId, userIds);

        this.addServerEventsToStores(chat.chatId, resp.events, undefined);

        makeRtcConnections(this.user.userId, chat, resp.events, this._liveState.userStore);
    }

    private async updateUserStore(
        chatId: string,
        userIdsFromEvents: Iterable<string>
    ): Promise<void> {
        const userId = this.user.userId;
        const allUserIds = new Set<string>();
        chatStateStore.getProp(chatId, "members").forEach((m) => allUserIds.add(m.userId));
        chatStateStore.getProp(chatId, "blockedUsers").forEach((u) => allUserIds.add(u));
        for (const u of userIdsFromEvents) {
            allUserIds.add(u);
        }

        chatStateStore.updateProp(chatId, "userIds", (userIds) => {
            allUserIds.forEach((u) => {
                if (u !== userId) {
                    userIds.add(u);
                }
            });
            return userIds;
        });

        await this.getMissingUsers(allUserIds);
    }
    isTyping = isTyping;
    trackEvent = trackEvent;
    twitterLinkRegex = twitterLinkRegex;
    youtubeRegex = youtubeRegex;
    metricsEqual = metricsEqual;
    getMembersString = getMembersString;
    compareIsNotYouThenUsername = compareIsNotYouThenUsername;
    compareUsername = compareUsername;

    private blockUserLocally(chatId: string, userId: string): void {
        chatStateStore.updateProp(chatId, "blockedUsers", (b) => b.add(userId));
        chatStateStore.updateProp(chatId, "members", (p) => p.filter((p) => p.userId !== userId));
    }

    private unblockUserLocally(chatId: string, userId: string): void {
        chatStateStore.updateProp(chatId, "blockedUsers", (b) => {
            b.delete(userId);
            return b;
        });
        chatStateStore.updateProp(chatId, "members", (p) => [
            ...p,
            {
                role: "participant",
                userId,
                username: this._liveState.userStore[userId]?.username ?? "unknown",
            },
        ]);
    }

    blockUser(chatId: string, userId: string): Promise<boolean> {
        this.blockUserLocally(chatId, userId);
        return this.api
            .blockUserFromGroupChat(chatId, userId)
            .then((resp) => {
                if (resp !== "success") {
                    this.unblockUserLocally(chatId, userId);
                    return false;
                }
                return true;
            })
            .catch((err) => {
                this._logger.error("Error blocking user", err);
                this.unblockUserLocally(chatId, userId);
                return false;
            });
    }
    nullUser = nullUser;
    toTitleCase = toTitleCase;
    enableAllProposalFilters = enableAllProposalFilters;
    disableAllProposalFilters = disableAllProposalFilters;
    toggleProposalFilter = toggleProposalFilter;
    formatTimeRemaining = formatTimeRemaining;
    toDateString = toDateString;
    toLongDateString = toLongDateString;
    formatLastOnlineDate = formatLastOnlineDate;
    buildUserAvatarUrl = buildUserAvatarUrl;
    buildUsernameList = buildUsernameList;
    groupMessagesByDate = groupMessagesByDate;
    fillMessage = fillMessage;
    audioRecordingMimeType = audioRecordingMimeType;
    async createDirectChat(chatId: string): Promise<boolean> {
        if (this._liveState.userStore[chatId] === undefined) {
            const user = await this.getUser(chatId);
            if (user === undefined) {
                return false;
            }
        }
        createDirectChat(chatId);
        return true;
    }
    setSelectedChat(chatId: string, messageIndex?: number, threadMessageIndex?: number): void {
        const clientChat = this._liveState.chatSummaries[chatId];
        const serverChat = this._liveState.serverChatSummaries[chatId];

        if (clientChat === undefined) {
            return;
        }

        setSelectedChat(this.api, clientChat, serverChat, messageIndex, threadMessageIndex);

        const { selectedChat, focusMessageIndex } = this._liveState;
        if (selectedChat !== undefined) {
            if (focusMessageIndex !== undefined) {
                this.loadEventWindow(chatId, focusMessageIndex, undefined, true).then(() => {
                    this.loadDetails(selectedChat);
                });
            } else {
                this.loadPreviousMessages(chatId, undefined, true).then(() => {
                    this.loadDetails(selectedChat);
                });
            }
            if (selectedChat.kind === "direct_chat") {
                const them = this._liveState.userStore[selectedChat.them];
                // Refresh user details if they are more than 5 minutes out of date
                if (
                    them === undefined ||
                    Date.now() - Number(them.updated) > 5 * ONE_MINUTE_MILLIS
                ) {
                    this.getUser(selectedChat.them);
                }
            }
        }
    }

    openThread(threadRootEvent: EventWrapper<Message>, initiating: boolean): void {
        this.clearThreadEvents();
        selectedThreadRootEvent.set(threadRootEvent);
        if (!initiating && this._liveState.selectedChatId !== undefined) {
            if (this._liveState.focusThreadMessageIndex !== undefined) {
                this.loadEventWindow(
                    this._liveState.selectedChatId,
                    this._liveState.focusThreadMessageIndex,
                    threadRootEvent,
                    true
                );
            } else {
                this.loadPreviousMessages(this._liveState.selectedChatId, threadRootEvent, true);
            }
        }
        this.dispatchEvent(new ThreadSelected(threadRootEvent, initiating));
    }

    closeThread(): void {
        selectedThreadRootEvent.set(undefined);
        this.dispatchEvent(new ThreadClosed());
    }

    clearThreadEvents(): void {
        threadServerEventsStore.set([]);
    }

    async loadThreadMessages(
        chatId: string,
        thread: ThreadSummary,
        range: [number, number],
        startIndex: number,
        ascending: boolean,
        threadRootMessageIndex: number,
        clearEvents: boolean,
        initialLoad = false
    ): Promise<void> {
        const chat = this._liveState.chatSummaries[chatId];

        if (chat === undefined) {
            return Promise.resolve();
        }

        const { selectedThreadKey } = this._liveState;
        if (selectedThreadKey === undefined) return;

        const eventsResponse = await this.api.chatEvents(
            chat.kind,
            chatId,
            range,
            startIndex,
            ascending,
            threadRootMessageIndex,
            thread.latestEventIndex
        );

        if (selectedThreadKey !== this._liveState.selectedThreadKey) {
            // the selected thread has changed while we were loading the messages
            return;
        }

        if (eventsResponse !== undefined && eventsResponse !== "events_failed") {
            if (clearEvents) {
                threadServerEventsStore.set([]);
            }
            await this.handleThreadEventsResponse(chatId, threadRootMessageIndex, eventsResponse);

            makeRtcConnections(
                this.user.userId,
                chat,
                this._liveState.threadEvents,
                this._liveState.userStore
            );

            const isFollowedByMe =
                this._liveState.threadsFollowedByMe[chat.chatId]?.has(threadRootMessageIndex) ??
                false;
            if (isFollowedByMe) {
                const lastLoadedMessageIdx = this.lastMessageIndex(this._liveState.threadEvents);
                if (lastLoadedMessageIdx !== undefined) {
                    this.markThreadRead(chat.chatId, threadRootMessageIndex, lastLoadedMessageIdx);
                }
            }
            if (ascending) {
                this.dispatchEvent(new LoadedNewThreadMessages());
            } else {
                this.dispatchEvent(new LoadedPreviousThreadMessages(initialLoad));
            }
        }
    }

    private async handleThreadEventsResponse(
        chatId: string,
        threadRootMessageIndex: number,
        resp: EventsResponse<ChatEvent>
    ): Promise<[EventWrapper<ChatEvent>[], Set<string>]> {
        if (resp === "events_failed") return [[], new Set()];

        // check that the thread has not changed
        if (threadRootMessageIndex !== this._liveState.selectedThreadRootMessageIndex)
            return [[], new Set()];

        const userIds = this.userIdsFromEvents(resp.events);
        await this.updateUserStore(chatId, userIds);

        const key = `${chatId}_${threadRootMessageIndex}`;

        this.addServerEventsToStores(chatId, resp.events, threadRootMessageIndex);

        for (const event of resp.events) {
            if (event.event.kind === "message") {
                unconfirmed.delete(key, event.event.messageId);
            }
        }
        return [resp.events, userIds];
    }

    private lastMessageIndex(events: EventWrapper<ChatEvent>[]): number | undefined {
        for (let i = events.length - 1; i >= 0; i--) {
            const evt = events[i].event;
            if (evt.kind === "message") {
                return evt.messageIndex;
            }
        }
        return undefined;
    }

    removeChat(chatId: string): void {
        if (this._liveState.uninitializedDirectChats[chatId] !== undefined) {
            removeUninitializedDirectChat(chatId);
        }
        if (this._liveState.groupPreviews[chatId] !== undefined) {
            removeGroupPreview(chatId);
        }
        if (this._liveState.chatSummaries[chatId] !== undefined) {
            localChatSummaryUpdates.markRemoved(chatId);
        }
    }

    clearSelectedChat = clearSelectedChat;
    private mergeKeepingOnlyChanged = mergeKeepingOnlyChanged;
    messageContentFromFile(file: File): Promise<MessageContent> {
        return messageContentFromFile(file, this._liveState.isDiamond);
    }
    formatFileSize = formatFileSize;

    havePermissionsChanged(p1: GroupPermissions, p2: GroupPermissions): boolean {
        const args = this.mergeKeepingOnlyChanged(p1, p2);
        return Object.keys(args).length > 0;
    }

    earliestLoadedThreadIndex(): number | undefined {
        return this._liveState.threadEvents.length === 0
            ? undefined
            : this._liveState.threadEvents[0].index;
    }

    previousThreadMessagesCriteria(thread: ThreadSummary): [number, boolean] {
        const minLoadedEventIndex = this.earliestLoadedThreadIndex();
        if (minLoadedEventIndex === undefined) {
            return [thread.latestEventIndex, false];
        }
        return [minLoadedEventIndex - 1, false];
    }

    async loadPreviousMessages(
        chatId: string,
        threadRootEvent?: EventWrapper<Message>,
        initialLoad = false
    ): Promise<void> {
        const serverChat = this._liveState.serverChatSummaries[chatId];

        if (serverChat === undefined) {
            return Promise.resolve();
        }

        if (threadRootEvent !== undefined && threadRootEvent.event.thread !== undefined) {
            const thread = threadRootEvent.event.thread;
            const [index, ascending] = this.previousThreadMessagesCriteria(thread);
            return this.loadThreadMessages(
                chatId,
                thread,
                [0, thread.latestEventIndex],
                index,
                ascending,
                threadRootEvent.event.messageIndex,
                false,
                initialLoad
            );
        }

        const criteria = this.previousMessagesCriteria(serverChat);

        const eventsResponse = criteria
            ? await this.loadEvents(serverChat, criteria[0], criteria[1])
            : undefined;

        if (eventsResponse === undefined || eventsResponse === "events_failed") {
            return;
        }

        await this.handleEventsResponse(serverChat, eventsResponse);

        this.dispatchEvent(new LoadedPreviousMessages(initialLoad));
        return;
    }

    private loadEvents(
        serverChat: ChatSummary,
        startIndex: number,
        ascending: boolean
    ): Promise<EventsResponse<ChatEvent>> {
        return this.api.chatEvents(
            serverChat.kind,
            serverChat.chatId,
            indexRangeForChat(serverChat),
            startIndex,
            ascending,
            undefined,
            serverChat.latestEventIndex
        );
    }

    private previousMessagesCriteria(serverChat: ChatSummary): [number, boolean] | undefined {
        if (serverChat.latestEventIndex < 0) {
            return undefined;
        }

        const minLoadedEventIndex = this.earliestLoadedIndex(serverChat.chatId);
        if (minLoadedEventIndex === undefined) {
            return [serverChat.latestEventIndex, false];
        }
        const minVisibleEventIndex = this.earliestAvailableEventIndex(serverChat);
        return minLoadedEventIndex !== undefined && minLoadedEventIndex > minVisibleEventIndex
            ? [minLoadedEventIndex - 1, false]
            : undefined;
    }

    earliestAvailableEventIndex(chat: ChatSummary): number {
        return chat.kind === "group_chat" ? chat.minVisibleEventIndex : 0;
    }

    private earliestLoadedIndex(chatId: string): number | undefined {
        const confirmedLoaded = confirmedEventIndexesLoaded(chatId);
        return confirmedLoaded.length > 0 ? confirmedLoaded.index(0) : undefined;
    }

    async loadNewMessages(
        chatId: string,
        threadRootEvent?: EventWrapper<Message>
    ): Promise<boolean> {
        const serverChat = this._liveState.serverChatSummaries[chatId];

        if (serverChat === undefined) {
            return Promise.resolve(false);
        }

        if (threadRootEvent !== undefined && threadRootEvent.event.thread !== undefined) {
            const thread = threadRootEvent.event.thread;
            const [index, ascending] = this.newThreadMessageCriteria(thread);
            return this.loadThreadMessages(
                chatId,
                thread,
                [0, thread.latestEventIndex],
                index,
                ascending,
                threadRootEvent.event.messageIndex,
                false
            ).then(() => false);
        }

        const criteria = this.newMessageCriteria(serverChat);

        const eventsResponse = criteria
            ? await this.loadEvents(serverChat, criteria[0], criteria[1])
            : undefined;

        if (eventsResponse === undefined || eventsResponse === "events_failed") {
            return false;
        }

        await this.handleEventsResponse(serverChat, eventsResponse);
        // We may have loaded messages which are more recent than what the chat summary thinks is the latest message,
        // if so, we update the chat summary to show the correct latest message.
        const latestMessage = findLast(eventsResponse.events, (e) => e.event.kind === "message");
        const newLatestMessage =
            latestMessage !== undefined && latestMessage.index > serverChat.latestEventIndex;

        if (newLatestMessage) {
            updateSummaryWithConfirmedMessage(
                serverChat.chatId,
                latestMessage as EventWrapper<Message>
            );
        }

        this.dispatchEvent(new LoadedNewMessages());
        return newLatestMessage;
    }

    morePreviousMessagesAvailable(
        chatId: string,
        threadRootEvent?: EventWrapper<Message>
    ): boolean {
        if (threadRootEvent !== undefined) {
            const earliestIndex = this.earliestLoadedThreadIndex();
            return earliestIndex === undefined || earliestIndex > 0;
        }

        const chat = this._liveState.chatSummaries[chatId];

        return (
            chat !== undefined &&
            chat.latestEventIndex >= 0 &&
            (this.earliestLoadedIndex(chatId) ?? Number.MAX_VALUE) >
                this.earliestAvailableEventIndex(chat)
        );
    }

    moreNewMessagesAvailable(chatId: string, threadRootEvent?: EventWrapper<Message>): boolean {
        if (threadRootEvent !== undefined && threadRootEvent.event.thread !== undefined) {
            return (
                (this.confirmedThreadUpToEventIndex() ?? -1) <
                threadRootEvent.event.thread.latestEventIndex
            );
        }
        const serverChat = this._liveState.serverChatSummaries[chatId];

        return (
            serverChat !== undefined &&
            (this.confirmedUpToEventIndex(serverChat.chatId) ?? -1) < serverChat.latestEventIndex
        );
    }

    private async loadDetails(clientChat: ChatSummary): Promise<void> {
        // currently this is only meaningful for group chats, but we'll set it up generically just in case
        if (clientChat.kind === "group_chat") {
            if (!chatStateStore.getProp(clientChat.chatId, "detailsLoaded")) {
                const resp = await this.api.getGroupDetails(
                    clientChat.chatId,
                    clientChat.latestEventIndex
                );
                if (resp !== "caller_not_in_group") {
                    chatStateStore.setProp(clientChat.chatId, "detailsLoaded", true);
                    chatStateStore.setProp(
                        clientChat.chatId,
                        "latestEventIndex",
                        resp.latestEventIndex
                    );
                    chatStateStore.setProp(clientChat.chatId, "members", resp.members);
                    chatStateStore.setProp(clientChat.chatId, "blockedUsers", resp.blockedUsers);
                    chatStateStore.setProp(
                        clientChat.chatId,
                        "pinnedMessages",
                        resp.pinnedMessages
                    );
                    chatStateStore.setProp(clientChat.chatId, "rules", resp.rules);
                }
                await this.updateUserStore(clientChat.chatId, []);
            } else {
                await this.updateDetails(clientChat);
            }
        }
    }

    private async updateDetails(clientChat: ChatSummary): Promise<void> {
        if (clientChat.kind === "group_chat") {
            const latestEventIndex = chatStateStore.getProp(clientChat.chatId, "latestEventIndex");
            if (latestEventIndex !== undefined && latestEventIndex < clientChat.latestEventIndex) {
                const gd = await this.api.getGroupDetailsUpdates(clientChat.chatId, {
                    members: chatStateStore.getProp(clientChat.chatId, "members"),
                    blockedUsers: chatStateStore.getProp(clientChat.chatId, "blockedUsers"),
                    pinnedMessages: chatStateStore.getProp(clientChat.chatId, "pinnedMessages"),
                    latestEventIndex,
                    // eslint-disable-next-line @typescript-eslint/no-non-null-assertion
                    rules: chatStateStore.getProp(clientChat.chatId, "rules")!,
                });
                chatStateStore.setProp(clientChat.chatId, "members", gd.members);
                chatStateStore.setProp(clientChat.chatId, "blockedUsers", gd.blockedUsers);
                chatStateStore.setProp(clientChat.chatId, "pinnedMessages", gd.pinnedMessages);
                chatStateStore.setProp(clientChat.chatId, "rules", gd.rules);
                await this.updateUserStore(clientChat.chatId, []);
            }
        }
    }

    private buildBlobUrl(canisterId: string, blobId: bigint, blobType: "blobs" | "avatar"): string {
        return `${this.config.blobUrlPattern
            .replace("{canisterId}", canisterId)
            .replace("{blobType}", blobType)}${blobId}`;
    }

    // this is unavoidably duplicated from the agent
    private rehydrateDataContent<T extends DataContent>(
        dataContent: T,
        blobType: "blobs" | "avatar" = "blobs"
    ): T {
        const ref = dataContent.blobReference;
        return ref !== undefined
            ? {
                  ...dataContent,
                  blobData: undefined,
                  blobUrl: this.buildBlobUrl(ref.canisterId, ref.blobId, blobType),
              }
            : dataContent;
    }

    private async refreshUpdatedEvents(
        serverChat: ChatSummary,
        updatedEvents: UpdatedEvent[]
    ): Promise<void> {
        const confirmedLoaded = confirmedEventIndexesLoaded(serverChat.chatId);
        const confirmedThreadLoaded = this._liveState.confirmedThreadEventIndexesLoaded;
        const selectedThreadRootEvent = this._liveState.selectedThreadRootEvent;
        const selectedThreadRootMessageIndex = selectedThreadRootEvent?.event?.messageIndex;

        // Partition the updated events into those that belong to the currently selected thread and those that don't
        const [currentChatEvents, currentThreadEvents] = updatedEvents.reduce(
            ([chat, thread], e) => {
                if (e.threadRootMessageIndex !== undefined) {
                    if (
                        e.threadRootMessageIndex === selectedThreadRootMessageIndex &&
                        indexIsInRanges(e.eventIndex, confirmedThreadLoaded)
                    ) {
                        thread.push(e.eventIndex);
                    }
                } else {
                    if (indexIsInRanges(e.eventIndex, confirmedLoaded)) {
                        chat.push(e.eventIndex);
                    }
                }
                return [chat, thread];
            },
            [[], []] as [number[], number[]]
        );

        const chatEventsPromise =
            currentChatEvents.length === 0
                ? Promise.resolve()
                : (serverChat.kind === "direct_chat"
                      ? this.api.directChatEventsByEventIndex(
                            serverChat.them,
                            currentChatEvents,
                            undefined,
                            serverChat.latestEventIndex
                        )
                      : this.api.groupChatEventsByEventIndex(
                            serverChat.chatId,
                            currentChatEvents,
                            undefined,
                            serverChat.latestEventIndex
                        )
                  ).then((resp) => this.handleEventsResponse(serverChat, resp));

        const threadEventPromise =
            currentThreadEvents.length === 0
                ? Promise.resolve()
                : this.api
                      .groupChatEventsByEventIndex(
                          serverChat.chatId,
                          currentThreadEvents,
                          selectedThreadRootMessageIndex,
                          selectedThreadRootEvent?.event?.thread?.latestEventIndex
                      )
                      .then((resp) =>
                          this.handleThreadEventsResponse(
                              serverChat.chatId,
                              // eslint-disable-next-line @typescript-eslint/no-non-null-assertion
                              selectedThreadRootMessageIndex!,
                              resp
                          )
                      );

        await Promise.all([chatEventsPromise, threadEventPromise]);
        return;
    }

    private newThreadMessageCriteria(thread: ThreadSummary): [number, boolean] {
        const loadedUpTo = this.confirmedThreadUpToEventIndex();

        if (loadedUpTo === undefined) {
            return [thread.latestEventIndex, false];
        }

        return [loadedUpTo + 1, true];
    }

    private newMessageCriteria(serverChat: ChatSummary): [number, boolean] | undefined {
        if (serverChat.latestEventIndex < 0) {
            return undefined;
        }

        const loadedUpTo = this.confirmedUpToEventIndex(serverChat.chatId);

        if (loadedUpTo === undefined) {
            return [serverChat.latestEventIndex, false];
        }

        return loadedUpTo < serverChat.latestEventIndex ? [loadedUpTo + 1, true] : undefined;
    }
    private confirmedUpToEventIndex(chatId: string): number | undefined {
        const ranges = confirmedEventIndexesLoaded(chatId).subranges();
        if (ranges.length > 0) {
            return ranges[0].high;
        }
        return undefined;
    }
    private confirmedThreadUpToEventIndex(): number | undefined {
        const ranges = get(confirmedThreadEventIndexesLoadedStore).subranges();
        if (ranges.length > 0) {
            return ranges[0].high;
        }
        return undefined;
    }

    messageIsReadByThem(chatId: string, messageIndex: number): boolean {
        const chat = this._liveState.chatSummaries[chatId];
        return chat !== undefined && messageIsReadByThem(chat, messageIndex);
    }

    private addPinnedMessage(chatId: string, messageIndex: number): void {
        chatStateStore.updateProp(chatId, "pinnedMessages", (s) => {
            return new Set([...s, messageIndex]);
        });
    }

    private removePinnedMessage(chatId: string, messageIndex: number): void {
        chatStateStore.updateProp(chatId, "pinnedMessages", (s) => {
            return new Set([...s].filter((idx) => idx !== messageIndex));
        });
    }

    unpinMessage(chatId: string, messageIndex: number): Promise<boolean> {
        const chat = this._liveState.chatSummaries[chatId];

        if (chat?.kind === "group_chat") {
            this.removePinnedMessage(chatId, messageIndex);
            return this.api
                .unpinMessage(chatId, messageIndex)
                .then((resp) => {
                    if (resp !== "success" && resp !== "no_change") {
                        this.addPinnedMessage(chatId, messageIndex);
                        return false;
                    }
                    return true;
                })
                .catch((err) => {
                    this._logger.error("Unpin message failed: ", err);
                    this.addPinnedMessage(chatId, messageIndex);
                    return false;
                });
        }
        return Promise.resolve(false);
    }

    pinMessage(chatId: string, messageIndex: number): Promise<boolean> {
        const chat = this._liveState.chatSummaries[chatId];

        if (chat?.kind === "group_chat") {
            this.addPinnedMessage(chatId, messageIndex);
            return this.api
                .pinMessage(chatId, messageIndex)
                .then((resp) => {
                    if (resp.kind !== "success" && resp.kind !== "no_change") {
                        this.removePinnedMessage(chatId, messageIndex);
                        return false;
                    }
                    if (resp.kind === "success") {
                        this.markPinnedMessagesRead(chatId, resp.timestamp);
                    }
                    return true;
                })
                .catch((err) => {
                    this._logger.error("Pin message failed: ", err);
                    this.removePinnedMessage(chatId, messageIndex);
                    return false;
                });
        }
        return Promise.resolve(false);
    }

    private removeMessage(
        chatType: "direct_chat" | "group_chat",
        chatId: string,
        messageId: bigint,
        userId: string,
        threadRootMessageIndex: number | undefined
    ): void {
        if (userId === this.user.userId) {
            const userIds = chatStateStore.getProp(chatId, "userIds");
            rtcConnectionsManager.sendMessage([...userIds], {
                kind: "remote_user_removed_message",
                chatType,
                chatId,
                messageId: messageId,
                userId: userId,
                threadRootMessageIndex,
            });
        }
        const key =
            threadRootMessageIndex === undefined ? chatId : `${chatId}_${threadRootMessageIndex}`;
        unconfirmed.delete(key, messageId);
        if (threadRootMessageIndex === undefined) {
            messagesRead.removeUnconfirmedMessage(chatId, messageId);
        }
    }
    toggleProposalFilterMessageExpansion = toggleProposalFilterMessageExpansion;
    groupWhile = groupWhile;
    sameUser = sameUser;

    forwardMessage(chatId: string, msg: Message): void {
        const chat = this._liveState.chatSummaries[chatId];

        if (chat === undefined) {
            return;
        }

        // TODO check storage requirements

        const content = { ...msg.content };

        const [nextEventIndex, nextMessageIndex] = nextEventAndMessageIndexes();

        msg = {
            kind: "message",
            messageId: newMessageId(),
            messageIndex: nextMessageIndex,
            sender: this.user.userId,
            content,
            repliesTo: undefined,
            reactions: [],
            edited: false,
            forwarded: msg.content.kind !== "giphy_content",
            deleted: false,
        };
        const event = { event: msg, index: nextEventIndex, timestamp: BigInt(Date.now()) };

        this.api
            .sendMessage(chat.kind, chatId, this.user, [], event)
            .then(([resp, msg]) => {
                if (resp.kind === "success") {
                    this.onSendMessageSuccess(chatId, resp, msg, undefined);
                    trackEvent("forward_message");
                } else {
                    this.removeMessage(
                        chat.kind,
                        chatId,
                        msg.messageId,
                        this.user.userId,
                        undefined
                    );
                    failedMessagesStore.add(chatId, event);
                    this.dispatchEvent(
                        new SendMessageFailed(msg.content.kind === "crypto_content")
                    );
                }
            })
            .catch((err) => {
                this.removeMessage(
                    chat.kind,
                    chatId,
                    event.event.messageId,
                    this.user.userId,
                    undefined
                );
                failedMessagesStore.add(chatId, event);
                this.dispatchEvent(new SendMessageFailed(msg.content.kind === "crypto_content"));
                this._logger.error("Exception forwarding message", err);
            });

        this.sendMessage(chat, event, undefined).then(() => {
            this.dispatchEvent(new SentMessage());
        });
    }

    private onSendMessageSuccess(
        chatId: string,
        resp: SendMessageSuccess | TransferSuccess,
        msg: Message,
        threadRootMessageIndex: number | undefined
    ) {
        const event = mergeSendMessageResponse(msg, resp);
        this.addServerEventsToStores(chatId, [event], threadRootMessageIndex);
        if (threadRootMessageIndex === undefined) {
            updateSummaryWithConfirmedMessage(chatId, event);
        }
    }

    private addServerEventsToStores(
        chatId: string,
        newEvents: EventWrapper<ChatEvent>[],
        threadRootMessageIndex: number | undefined
    ): void {
        if (newEvents.length === 0) {
            return;
        }

        if (threadRootMessageIndex === undefined && !isContiguous(chatId, newEvents)) {
            return;
        }

        if (threadRootMessageIndex !== undefined && !isContiguousInThread(newEvents)) {
            return;
        }

        const key =
            threadRootMessageIndex === undefined ? chatId : `${chatId}_${threadRootMessageIndex}`;

        for (const event of newEvents) {
            if (event.event.kind === "message") {
                failedMessagesStore.delete(key, event.event.messageId);
                if (unconfirmed.delete(key, event.event.messageId)) {
                    if (threadRootMessageIndex === undefined) {
                        messagesRead.confirmMessage(
                            chatId,
                            event.event.messageIndex,
                            event.event.messageId
                        );
                    } else {
                        messagesRead.markThreadRead(
                            chatId,
                            threadRootMessageIndex,
                            event.event.messageIndex
                        );
                    }
                }
            }
        }

        if (threadRootMessageIndex === undefined) {
            chatStateStore.updateProp(chatId, "serverEvents", (events) =>
                mergeServerEvents(events, newEvents)
            );
        } else if (key === this._liveState.selectedThreadKey) {
            threadServerEventsStore.update((events) => mergeServerEvents(events, newEvents));
        }
    }

    private async sendMessage(
        clientChat: ChatSummary,
        messageEvent: EventWrapper<Message>,
        threadRootMessageIndex: number | undefined
    ): Promise<void> {
        const key = this.localMessagesKey(clientChat.chatId, threadRootMessageIndex);

        unconfirmed.add(key, messageEvent);
        failedMessagesStore.delete(key, messageEvent.event.messageId);

        rtcConnectionsManager.sendMessage(
            [...chatStateStore.getProp(clientChat.chatId, "userIds")],
            {
                kind: "remote_user_sent_message",
                chatType: clientChat.kind,
                chatId: clientChat.chatId,
                messageEvent: serialiseMessageForRtc(messageEvent),
                userId: this.user.userId,
                threadRootMessageIndex,
            }
        );

        if (threadRootMessageIndex === undefined) {
            // mark our own messages as read manually since we will not be observing them
            messagesRead.markMessageRead(
                clientChat.chatId,
                messageEvent.event.messageIndex,
                messageEvent.event.messageId
            );

            currentChatDraftMessage.clear(clientChat.chatId);
        }

        return;
    }

    private localMessagesKey(chatId: string, threadRootMessageIndex?: number): string {
        return threadRootMessageIndex === undefined
            ? chatId
            : `${chatId}_${threadRootMessageIndex}`;
    }

    deleteFailedMessage(
        chatId: string,
        event: EventWrapper<Message>,
        threadRootMessageIndex?: number
    ): Promise<void> {
        const localKey = this.localMessagesKey(chatId, threadRootMessageIndex);
        failedMessagesStore.delete(localKey, event.event.messageId);
        return this.api.deleteFailedMessage(chatId, event.event.messageId, threadRootMessageIndex);
    }

    async retrySendMessage(
        chatId: string,
        event: EventWrapper<Message>,
        currentEvents: EventWrapper<ChatEvent>[],
        threadRootMessageIndex?: number
    ): Promise<void> {
        const chat = this._liveState.chatSummaries[chatId];

        if (chat === undefined) {
            return;
        }

        const localKey = this.localMessagesKey(chatId, threadRootMessageIndex);

        const [nextEventIndex, nextMessageIndex] =
            threadRootMessageIndex !== undefined
                ? nextEventAndMessageIndexesForThread(currentEvents)
                : nextEventAndMessageIndexes();

        // remove the *original* event from the failed store
        await this.deleteFailedMessage(chatId, event, threadRootMessageIndex);

        // regenerate the indexes for the retry message
        const retryEvent = {
            ...event,
            index: nextEventIndex,
            timestamp: BigInt(Date.now()),
            event: {
                ...event.event,
                messageIndex: nextMessageIndex,
            },
        };

        const canRetry = this.canRetryMessage(retryEvent.event.content);

        // add the *new* event to unconfirmed
        unconfirmed.add(localKey, retryEvent);

        // TODO - what about mentions?
        this.api
            .sendMessage(chat.kind, chat.chatId, this.user, [], retryEvent, threadRootMessageIndex)
            .then(([resp, msg]) => {
                if (resp.kind === "success" || resp.kind === "transfer_success") {
                    this.onSendMessageSuccess(chatId, resp, msg, threadRootMessageIndex);
                    if (msg.kind === "message" && msg.content.kind === "crypto_content") {
                        this.refreshAccountBalance(
                            msg.content.transfer.token,
                            this.user.cryptoAccount
                        );
                    }
                    if (threadRootMessageIndex !== undefined) {
                        trackEvent("sent_threaded_message");
                    } else {
                        if (chat.kind === "direct_chat") {
                            trackEvent("sent_direct_message");
                        } else {
                            if (chat.public) {
                                trackEvent("sent_public_group_message");
                            } else {
                                trackEvent("sent_private_group_message");
                            }
                        }
                    }
                    if (msg.repliesTo !== undefined) {
                        // double counting here which I think is OK since we are limited to string events
                        trackEvent("replied_to_message");
                    }
                } else {
                    this.removeMessage(
                        chat.kind,
                        chatId,
                        msg.messageId,
                        this.user.userId,
                        threadRootMessageIndex
                    );
                    failedMessagesStore.add(localKey, retryEvent);
                    this.dispatchEvent(new SendMessageFailed(!canRetry));
                }
            })
            .catch((err) => {
                this.removeMessage(
                    chat.kind,
                    chatId,
                    event.event.messageId,
                    this.user.userId,
                    threadRootMessageIndex
                );
                failedMessagesStore.add(localKey, retryEvent);
                this._logger.error("Exception sending message", err);
                this.dispatchEvent(new SendMessageFailed(!canRetry));
            });
    }

    private canRetryMessage(content: MessageContent): boolean {
        return content.kind !== "crypto_content" && content.kind !== "poll_content";
    }

    sendMessageWithAttachment(
        chatId: string,
        currentEvents: EventWrapper<ChatEvent>[],
        textContent: string | undefined,
        mentioned: User[],
        fileToAttach: MessageContent | undefined,
        replyingTo: EnhancedReplyContext | undefined,
        threadRootMessageIndex: number | undefined
    ): void {
        const chat = this._liveState.chatSummaries[chatId];

        if (chat === undefined) {
            return;
        }

        const localKey = this.localMessagesKey(chatId, threadRootMessageIndex);

        if (textContent || fileToAttach) {
            const [nextEventIndex, nextMessageIndex] =
                threadRootMessageIndex !== undefined
                    ? nextEventAndMessageIndexesForThread(currentEvents)
                    : nextEventAndMessageIndexes();

            const msg = this.createMessage(
                this.user.userId,
                nextMessageIndex,
                textContent,
                replyingTo,
                fileToAttach
            );
            const event = { event: msg, index: nextEventIndex, timestamp: BigInt(Date.now()) };

            const canRetry = this.canRetryMessage(msg.content);

            this.api
                .sendMessage(chat.kind, chatId, this.user, mentioned, event, threadRootMessageIndex)
                .then(([resp, msg]) => {
                    if (resp.kind === "success" || resp.kind === "transfer_success") {
                        this.onSendMessageSuccess(chatId, resp, msg, threadRootMessageIndex);
                        if (msg.kind === "message" && msg.content.kind === "crypto_content") {
                            const token = msg.content.transfer.token;
                            this.refreshAccountBalance(token, this.user.userId);
                        }
                        if (threadRootMessageIndex !== undefined) {
                            trackEvent("sent_threaded_message");
                        } else {
                            if (chat.kind === "direct_chat") {
                                trackEvent("sent_direct_message");
                            } else {
                                if (chat.public) {
                                    trackEvent("sent_public_group_message");
                                } else {
                                    trackEvent("sent_private_group_message");
                                }
                            }
                        }
                        if (msg.repliesTo !== undefined) {
                            // double counting here which I think is OK since we are limited to string events
                            trackEvent("replied_to_message");
                        }
                    } else {
                        this.removeMessage(
                            chat.kind,
                            chatId,
                            msg.messageId,
                            this.user.userId,
                            threadRootMessageIndex
                        );
                        if (canRetry) {
                            failedMessagesStore.add(localKey, event);
                        }
                        this.dispatchEvent(new SendMessageFailed(!canRetry));
                    }
                })
                .catch((err) => {
                    this.removeMessage(
                        chat.kind,
                        chatId,
                        event.event.messageId,
                        this.user.userId,
                        threadRootMessageIndex
                    );
                    if (canRetry) {
                        failedMessagesStore.add(localKey, event);
                    }
                    this._logger.error("Exception sending message", err);
                    this.dispatchEvent(new SendMessageFailed(!canRetry));
                });

            if (threadRootMessageIndex !== undefined) {
                this.dispatchEvent(new SendingThreadMessage());
            } else {
                this.dispatchEvent(new SendingMessage());
            }

            // HACK - we need to defer this very slightly so that we can guarantee that we handle SendingMessage events
            // *before* the new message is added to the unconfirmed store. Is this nice? No it is not.
            window.setTimeout(() => {
                this.sendMessage(chat, event, threadRootMessageIndex).then(() => {
                    if (threadRootMessageIndex !== undefined) {
                        this.dispatchEvent(new SentThreadMessage(event));
                    } else {
                        this.dispatchEvent(new SentMessage());
                    }
                });
            }, 0);
        }
    }

    getFirstUnreadMention = getFirstUnreadMention;
    markAllRead = markAllRead;
    buildCryptoTransferText = buildCryptoTransferText;
    buildTransactionLink = buildTransactionLink;
    getDisplayDate = getDisplayDate;
    isSocialVideoLink = isSocialVideoLink;
    containsSocialVideoLink = containsSocialVideoLink;
    calculateMediaDimensions = calculateMediaDimensions;
    dataToBlobUrl = dataToBlobUrl;
    askForNotificationPermission = askForNotificationPermission;
    setSoftDisabled = setSoftDisabled;

    editMessageWithAttachment(
        chatId: string,
        textContent: string | undefined,
        fileToAttach: MessageContent | undefined,
        editingEvent: EventWrapper<Message>,
        threadRootMessageIndex?: number
    ): Promise<boolean> {
        const chat = this._liveState.chatSummaries[chatId];

        if (chat === undefined) {
            return Promise.resolve(false);
        }

        if (textContent || fileToAttach) {
            const msg = {
                ...editingEvent.event,
                edited: true,
                content: this.getMessageContent(textContent ?? undefined, fileToAttach),
            };
            localMessageUpdates.markContentEdited(msg.messageId.toString(), msg.content);

            if (threadRootMessageIndex === undefined) {
                currentChatDraftMessage.clear(chatId);
            }

            return this.api
                .editMessage(chat.kind, chat.chatId, msg, threadRootMessageIndex)
                .then((resp) => {
                    if (resp !== "success") {
                        localMessageUpdates.revertEditedContent(msg.messageId.toString());
                        return false;
                    }
                    return true;
                })
                .catch((err) => {
                    this._logger.error("Exception sending message", err);
                    localMessageUpdates.revertEditedContent(msg.messageId.toString());
                    return false;
                });
        }
        return Promise.resolve(false);
    }

    notificationReceived(notification: Notification): void {
        let chatId: string;
        let threadRootMessageIndex: number | undefined = undefined;
        let message: EventWrapper<Message>;
        switch (notification.kind) {
            case "direct_notification": {
                chatId = notification.sender;
                threadRootMessageIndex = notification.threadRootMessageIndex;
                message = notification.message;
                break;
            }
            case "group_notification": {
                chatId = notification.chatId;
                threadRootMessageIndex = notification.threadRootMessageIndex;
                message = notification.message;
                break;
            }
            case "direct_reaction": {
                chatId = notification.them;
                message = notification.message;
                break;
            }
            case "group_reaction":
                chatId = notification.chatId;
                threadRootMessageIndex = notification.threadRootMessageIndex;
                message = notification.message;
                break;
            case "added_to_group_notification":
                return;
        }

        if (threadRootMessageIndex !== undefined) {
            // TODO fix this for thread messages
            return;
        }

        const serverChat = this._liveState.serverChatSummaries[chatId];

        if (serverChat === undefined || serverChat.latestEventIndex >= message.index) {
            return;
        }

        this.api.setCachedMessageFromNotification(chatId, threadRootMessageIndex, message);

        Promise.all([
            this.api.rehydrateMessage(
                serverChat.kind,
                chatId,
                message,
                undefined,
                serverChat.latestEventIndex
            ),
            this.addMissingUsersFromMessage(message),
        ]).then(([m, _]) => {
            updateSummaryWithConfirmedMessage(chatId, m);

            if (this._liveState.selectedChatId === chatId) {
                this.handleMessageSentByOther(serverChat, m);
            }
        });
    }

    private async handleMessageSentByOther(
        clientChat: ChatSummary,
        messageEvent: EventWrapper<Message>
    ): Promise<void> {
        const confirmedLoaded = confirmedEventIndexesLoaded(clientChat.chatId);

        if (indexIsInRanges(messageEvent.index, confirmedLoaded)) {
            // We already have this confirmed message
            return;
        }

        const isAdjacentToAlreadyLoadedEvents =
            indexIsInRanges(messageEvent.index - 1, confirmedLoaded) ||
            indexIsInRanges(messageEvent.index + 1, confirmedLoaded);

        if (!isAdjacentToAlreadyLoadedEvents) {
            return;
        }

        await this.handleEventsResponse(clientChat, {
            events: [messageEvent],
            latestEventIndex: undefined,
        });
    }

    setFocusMessageIndex(chatId: string, messageIndex: number | undefined): void {
        chatStateStore.setProp(chatId, "focusMessageIndex", messageIndex);
    }

    setFocusThreadMessageIndex(chatId: string, messageIndex: number | undefined): void {
        chatStateStore.setProp(chatId, "focusThreadMessageIndex", messageIndex);
    }

    expandDeletedMessages(chatId: string, messageIndexes: Set<number>): void {
        chatStateStore.updateProp(chatId, "expandedDeletedMessages", (data) => {
            return new Set([...messageIndexes, ...data]);
        });
    }

    remoteUserToggledReaction(
        events: EventWrapper<ChatEvent>[],
        message: RemoteUserToggledReaction
    ): void {
        const matchingMessage = this.findMessageById(message.messageId, events);
        const kind = message.added ? "add" : "remove";

        if (matchingMessage !== undefined) {
            this.dispatchReactionSelected(message.threadRootMessageIndex, message.messageId, kind);

            localMessageUpdates.markReaction(message.messageId.toString(), {
                reaction: message.reaction,
                kind: message.added ? "add" : "remove",
                userId: message.userId,
            });
        }
    }

    private handleWebRtcMessage(msg: WebRtcMessage): void {
        const fromChatId = filterWebRtcMessage(msg);
        if (fromChatId === undefined) return;

        // this means we have a selected chat but it doesn't mean it's the same as this message
        const parsedMsg = parseWebRtcMessage(fromChatId, msg);
        const { selectedChat, threadEvents, events } = this._liveState;

        if (
            selectedChat !== undefined &&
            fromChatId === selectedChat.chatId &&
            parsedMsg.threadRootMessageIndex === this._liveState.selectedThreadRootMessageIndex
        ) {
            this.handleWebRtcMessageInternal(
                fromChatId,
                parsedMsg,
                selectedChat,
                parsedMsg.threadRootMessageIndex === undefined ? events : threadEvents,
                parsedMsg.threadRootMessageIndex
            );
        } else {
            if (
                parsedMsg.kind === "remote_user_sent_message" &&
                parsedMsg.threadRootMessageIndex === undefined
            ) {
                unconfirmed.add(fromChatId, parsedMsg.messageEvent);
            }
        }
    }

    private handleWebRtcMessageInternal(
        fromChatId: string,
        msg: WebRtcMessage,
        chat: ChatSummary,
        events: EventWrapper<ChatEvent>[],
        threadRootMessageIndex: number | undefined
    ): void {
        switch (msg.kind) {
            case "remote_user_typing":
                typing.startTyping(fromChatId, msg.userId, msg.threadRootMessageIndex);
                break;
            case "remote_user_stopped_typing":
                typing.stopTyping(msg.userId);
                break;
            case "remote_user_toggled_reaction":
                this.remoteUserToggledReaction(events, msg);
                break;
            case "remote_user_deleted_message":
                localMessageUpdates.markDeleted(msg.messageId.toString(), msg.userId);
                break;
            case "remote_user_removed_message":
                this.removeMessage(
                    chat.kind,
                    fromChatId,
                    msg.messageId,
                    msg.userId,
                    threadRootMessageIndex
                );
                break;
            case "remote_user_undeleted_message":
                localMessageUpdates.markUndeleted(msg.messageId.toString());
                break;
            case "remote_user_sent_message":
                this.remoteUserSentMessage(fromChatId, msg, events, threadRootMessageIndex);
                break;
            case "remote_user_read_message":
                unconfirmedReadByThem.add(BigInt(msg.messageId));
                break;
        }
    }

    private remoteUserSentMessage(
        chatId: string,
        message: RemoteUserSentMessage,
        events: EventWrapper<ChatEvent>[],
        threadRootMessageIndex: number | undefined
    ) {
        const existing = this.findMessageById(message.messageEvent.event.messageId, events);
        if (existing !== undefined) {
            return;
        }

        const [eventIndex, messageIndex] =
            threadRootMessageIndex !== undefined
                ? nextEventAndMessageIndexesForThread(events)
                : nextEventAndMessageIndexes();

        const key =
            threadRootMessageIndex === undefined ? chatId : `${chatId}_${threadRootMessageIndex}`;

        if (threadRootMessageIndex !== undefined) {
            this.dispatchEvent(new SendingThreadMessage());
        } else {
            this.dispatchEvent(new SendingMessage());
        }

        window.setTimeout(() => {
            unconfirmed.add(key, {
                ...message.messageEvent,
                index: eventIndex,
                event: {
                    ...message.messageEvent.event,
                    messageIndex,
                },
            });

            if (threadRootMessageIndex !== undefined) {
                this.dispatchEvent(new SentThreadMessage(message.messageEvent));
            } else {
                this.dispatchEvent(new SentMessage());
            }

            // since we will only get here if we actually have the thread open
            // we should mark read up to this message too
            if (threadRootMessageIndex !== undefined) {
                this.markThreadRead(chatId, threadRootMessageIndex, messageIndex);
            }
        }, 0);
    }

    checkUsername(username: string): Promise<CheckUsernameResponse> {
        return this.api.checkUsername(username);
    }

    searchUsers(searchTerm: string, maxResults = 20): Promise<UserSummary[]> {
        return this.api.searchUsers(searchTerm, maxResults).then((resp) => {
            userStore.addMany(resp);
            return resp;
        });
    }

    captureReferralCode(): boolean {
        const qs = new URLSearchParams(window.location.search);
        const code = qs.get("ref") ?? undefined;
        let captured = false;
        if (code) {
            localStorage.setItem("openchat_referredby", code);
            captured = true;
        }
        this._referredBy = localStorage.getItem("openchat_referredby") ?? undefined;
        return captured;
    }

    registerUser(
        username: string,
        challengeAttempt: ChallengeAttempt
    ): Promise<RegisterUserResponse> {
        return this.api.registerUser(username, challengeAttempt, this._referredBy).then((res) => {
            if (res === "success") {
                localStorage.removeItem("openchat_referredby");
            }
            return res;
        });
    }

    createChallenge(): Promise<CreateChallengeResponse> {
        return this.api.createChallenge();
    }

    getCurrentUser(): Promise<CurrentUserResponse> {
        return this.api.getCurrentUser().then((response) => {
            if (response.kind === "created_user") {
                userCreatedStore.set(true);
                selectedAuthProviderStore.init(AuthProvider.II);
            }
            return response;
        });
    }

    subscriptionExists(p256dh_key: string): Promise<boolean> {
        return this.api.subscriptionExists(p256dh_key);
    }

    pushSubscription(subscription: PushSubscriptionJSON): Promise<void> {
        return this.api.pushSubscription(subscription);
    }

    removeSubscription(subscription: PushSubscriptionJSON): Promise<void> {
        return this.api.removeSubscription(subscription);
    }

    addMembers(
        chatId: string,
        userIds: string[],
        myUsername: string,
        allowBlocked: boolean
    ): Promise<AddMembersResponse> {
        return this.api.addMembers(chatId, userIds, myUsername, allowBlocked);
    }

    removeMember(chatId: string, userId: string): Promise<RemoveMemberResponse> {
        return this.api.removeMember(chatId, userId);
    }

    changeRole(chatId: string, userId: string, newRole: MemberRole): Promise<ChangeRoleResponse> {
        return this.api.changeRole(chatId, userId, newRole);
    }

    registerProposalVote(
        chatId: string,
        messageIndex: number,
        adopt: boolean
    ): Promise<RegisterProposalVoteResponse> {
        return this.api.registerProposalVote(chatId, messageIndex, adopt);
    }

    getProposalVoteDetails(governanceCanisterId: string, proposalId: bigint, isNns: boolean): Promise<ProposalVoteDetails> {
        return this.api.getProposalVoteDetails(governanceCanisterId, proposalId, isNns).then((resp) => {
            proposalTallies.setTally(governanceCanisterId, proposalId, resp.latestTally);
            return resp;
        });
    }

    getRecommendedGroups(): Promise<GroupChatSummary[]> {
        // TODO get the list of exclusions from the user canister

        const exclusions = new Set<string>(
            this._liveState.chatSummariesList
                .filter((c) => c.kind === "group_chat" && c.public)
                .map((g) => g.chatId)
        );

        recommendedGroupExclusions.value().forEach((c) => exclusions.add(c));

        return this.api.getRecommendedGroups([...exclusions]);
    }

    getGroupRules(chatId: string): Promise<GroupRules | undefined> {
        return this.api.getGroupRules(chatId);
    }

    searchGroups(searchTerm: string, maxResults = 10): Promise<GroupSearchResponse> {
        return this.api.searchGroups(searchTerm, maxResults);
    }

    dismissRecommendation(chatId: string): Promise<void> {
        recommendedGroupExclusions.add(chatId);
        return this.api.dismissRecommendation(chatId);
    }

    set groupInvite(value: GroupInvite) {
        this.api.groupInvite = value;
    }

    searchChat(
        chatId: string,
        searchTerm: string,
        userIds: string[],
        maxResults = 10
    ): Promise<SearchDirectChatResponse | SearchGroupChatResponse> {
        const chat = this._liveState.chatSummaries[chatId];

        if (chat === undefined) {
            return Promise.resolve({ kind: "chat_not_found" });
        } else if (chat.kind === "group_chat") {
            return this.api.searchGroupChat(chat.chatId, searchTerm, userIds, maxResults);
        } else {
            return this.api.searchDirectChat(chat.chatId, searchTerm, maxResults);
        }
    }

    refreshAccountBalance(crypto: Cryptocurrency, principal: string): Promise<Tokens> {
        return this.api.refreshAccountBalance(crypto, principal).then((val) => {
            cryptoBalance.set(crypto, val);
            return val;
        });
    }

    async threadPreviews(
        threadsByChat: Record<string, [ThreadSyncDetails[], number | undefined]>
    ): Promise<ThreadPreview[]> {
        return this.api.threadPreviews(threadsByChat);
    }

    getMissingUsers(userIds: string[] | Set<string>): Promise<UsersResponse> {
        const userIdsSet = Array.isArray(userIds) ? new Set<string>(userIds) : userIds;
        return this.getUsers(
            {
                userGroups: [
                    {
                        users: this.missingUserIds(this._liveState.userStore, userIdsSet),
                        updatedSince: BigInt(0),
                    },
                ],
            },
            true
        );
    }

    getUsers(users: UsersArgs, allowStale = false): Promise<UsersResponse> {
        const userGroups = users.userGroups.filter((g) => g.users.length > 0);
        if (userGroups.length === 0) {
            return Promise.resolve({
                users: [],
            });
        }

        return this.api.getUsers({ userGroups }, allowStale).then((resp) => {
            userStore.addMany(resp.users);
            if (resp.serverTimestamp !== undefined) {
                // If we went to the server, all users not returned are still up to date, so we mark them as such
                const usersReturned = new Set<string>(resp.users.map((u) => u.userId));
                const allOtherUsers = users.userGroups.flatMap((g) =>
                    g.users.filter((u) => !usersReturned.has(u))
                );
                userStore.setUpdated(allOtherUsers, resp.serverTimestamp);
            }
            return resp;
        });
    }

    getUser(userId: string, allowStale = false): Promise<PartialUserSummary | undefined> {
        return this.api.getUser(userId, allowStale).then((resp) => {
            if (resp !== undefined) {
                userStore.add(resp);
            }
            return resp;
        });
    }

    getUserStatus(userId: string, now: number): Promise<UserStatus> {
        return this.getLastOnlineDate(userId, now).then((lastOnline) =>
            userStatus(lastOnline, Date.now())
        );
    }

    async getLastOnlineDate(userId: string, now: number): Promise<number | undefined> {
        const user = this._liveState.userStore[userId];
        if (user === undefined || user.kind === "bot") return undefined;

        if (userId === this.user.userId) return now;

        let lastOnline = lastOnlineDates.get(userId, now);
        if (lastOnline === undefined) {
            const response = await this.getLastOnlineDatesBatched([userId]);
            lastOnline = response[userId];
        }
        return lastOnline;
    }

    getPublicProfile(userId?: string): Promise<PublicProfile> {
        return this.api.getPublicProfile(userId);
    }

    setUsername(userId: string, username: string): Promise<SetUsernameResponse> {
        return this.api.setUsername(userId, username).then((resp) => {
            if (resp === "success" && this._user !== undefined) {
                this._user.username = username;
                this.overwriteUserInStore(userId, (user) => ({ ...user, username }));
            }
            return resp;
        });
    }

    setBio(bio: string): Promise<SetBioResponse> {
        return this.api.setBio(bio);
    }

    getBio(userId?: string): Promise<string> {
        return this.api.getBio(userId);
    }

    withdrawCryptocurrency(
        domain: PendingCryptocurrencyWithdrawal
    ): Promise<WithdrawCryptocurrencyResponse> {
        return this.api.withdrawCryptocurrency(domain);
    }

    getGroupMessagesByMessageIndex(
        chatId: string,
        messageIndexes: Set<number>
    ): Promise<EventsResponse<Message>> {
        const serverChat = this._liveState.serverChatSummaries[chatId];

        return this.api.getGroupMessagesByMessageIndex(
            chatId,
            messageIndexes,
            serverChat?.latestEventIndex
        );
    }

    getInviteCode(chatId: string): Promise<InviteCodeResponse> {
        return this.api.getInviteCode(chatId);
    }

    enableInviteCode(chatId: string): Promise<EnableInviteCodeResponse> {
        return this.api.enableInviteCode(chatId);
    }

    disableInviteCode(chatId: string): Promise<DisableInviteCodeResponse> {
        return this.api.disableInviteCode(chatId);
    }

    resetInviteCode(chatId: string): Promise<ResetInviteCodeResponse> {
        return this.resetInviteCode(chatId);
    }

    updateGroup(
        chatId: string,
        name?: string,
        description?: string,
        rules?: GroupRules,
        permissions?: Partial<GroupPermissions>,
        avatar?: Uint8Array,
        gate?: GroupGate
    ): Promise<UpdateGroupResponse> {
        console.log(
            "Updating group: ",
            chatId,
            name,
            description,
            rules,
            permissions,
            avatar,
            gate
        );
        return this.api
            .updateGroup(chatId, name, description, rules, permissions, avatar, gate)
            .then((resp) => {
                if (resp === "success") {
                    localChatSummaryUpdates.markUpdated(chatId, {
                        kind: "group_chat",
                        name,
                        description,
                        permissions,
                        gate,
                    });
                }
                return resp;
            });
    }

    createGroupChat(candidate: CandidateGroupChat): Promise<CreateGroupResponse> {
        return this.api.createGroupChat(candidate).then((resp) => {
            if (resp.kind === "success") {
                const group = groupChatFromCandidate(resp.canisterId, candidate);
                localChatSummaryUpdates.markAdded(group);
            }
            return resp;
        });
    }

    markThreadSummaryUpdated(threadRootMessageId: string, summary: ThreadSummary): void {
        localMessageUpdates.markThreadSummaryUpdated(threadRootMessageId, summary);
    }

    broadcastMessageRead(chat: ChatSummary, messageId: bigint): void {
        if (chat.kind === "direct_chat") {
            const rtc: WebRtcMessage = {
                kind: "remote_user_read_message",
                chatType: chat.kind,
                messageId: messageId,
                chatId: chat.chatId,
                userId: this.user.userId,
            };
            this.sendRtcMessage([...this._liveState.currentChatUserIds], rtc);
        }
    }

    freezeGroup(chatId: string, reason: string | undefined): Promise<boolean> {
        return this.api
            .freezeGroup(chatId, reason)
            .then((resp) => {
                if (typeof resp !== "string") {
                    this.onChatFrozen(chatId, resp);
                    return true;
                }
                return false;
            })
            .catch((err) => {
                this._logger.error("Unable to freeze group", err);
                return false;
            });
    }

    unfreezeGroup(chatId: string): Promise<boolean> {
        return this.api
            .unfreezeGroup(chatId)
            .then((resp) => {
                if (typeof resp !== "string") {
                    this.onChatFrozen(chatId, resp);
                    return true;
                }
                return false;
            })
            .catch((err) => {
                this._logger.error("Unable to unfreeze group", err);
                return false;
            });
    }

    deleteFrozenGroup(chatId: string): Promise<boolean> {
        return this.api
            .deleteFrozenGroup(chatId)
            .then((resp) => resp === "success")
            .catch((err) => {
                this._logger.error("Unable to unfreeze group", err);
                return false;
            });
    }

    addHotGroupExclusion(chatId: string): Promise<boolean> {
        return this.api
            .addHotGroupExclusion(chatId)
            .then((resp) => resp === "success")
            .catch((err) => {
                this._logger.error("Unable to add hot group exclusion", err);
                return false;
            });
    }

    removeHotGroupExclusion(chatId: string): Promise<boolean> {
        return this.api
            .removeHotGroupExclusion(chatId)
            .then((resp) => resp === "success")
            .catch((err) => {
                this._logger.error("Unable to remove hot group exclusion", err);
                return false;
            });
    }

    suspendUser(userId: string, reason: string): Promise<boolean> {
        return this.api
            .suspendUser(userId, reason)
            .then((resp) => resp === "success")
            .catch((err) => {
                this._logger.error("Unable to suspend user", err);
                return false;
            });
    }

    unsuspendUser(userId: string): Promise<boolean> {
        return this.api
            .unsuspendUser(userId)
            .then((resp) => resp === "success")
            .catch((err) => {
                this._logger.error("Unable to un-suspend user", err);
                return false;
            });
    }

    setGroupUpgradeConcurrency(value: number): Promise<boolean> {
        return this.api
            .setGroupUpgradeConcurrency(value)
            .then((resp) => resp === "success")
            .catch((err) => {
                this._logger.error("Unable to set group upgrade concurrency", err);
                return false;
            });
    }

    setUserUpgradeConcurrency(value: number): Promise<boolean> {
        return this.api
            .setUserUpgradeConcurrency(value)
            .then((resp) => resp === "success")
            .catch((err) => {
                this._logger.error("Unable to set user upgrade concurrency", err);
                return false;
            });
    }

    private onChatFrozen(
        chatId: string,
        event: EventWrapper<ChatFrozenEvent | ChatUnfrozenEvent>
    ): void {
        const frozen = event.event.kind === "chat_frozen";
        if (this.isPreviewing(chatId)) {
            groupPreviewsStore.update((summaries) => {
                const summary = summaries[chatId];
                if (summary === undefined) {
                    return summaries;
                }
                return {
                    ...summaries,
                    [chatId]: {
                        ...summary,
                        frozen,
                    },
                };
            });
        } else {
            localChatSummaryUpdates.markUpdated(chatId, { kind: "group_chat", frozen });
            this.addServerEventsToStores(chatId, [event], undefined);
        }
    }

    // FIXME - this is duplicated
    private extractUserIdsFromMentions(text: string): string[] {
        return [...text.matchAll(/@UserId\(([\d\w-]+)\)/g)].map((m) => m[1]);
    }

    private userIdsFromChatSummaries(chats: ChatSummary[]): Set<string> {
        const userIds = new Set<string>();
        chats.forEach((chat) => {
            if (chat.kind === "direct_chat") {
                userIds.add(chat.them);
            } else if (chat.latestMessage !== undefined) {
                userIds.add(chat.latestMessage.event.sender);
                this.extractUserIdsFromMentions(
                    getContentAsText((k) => k, chat.latestMessage.event.content)
                ).forEach((id) => userIds.add(id));
            }
        });
        return userIds;
    }

    private async updateUsers() {
        try {
            if (this.user === undefined) {
                console.log("Current user not set, cannot update users");
                return;
            }

            const allUsers = this._liveState.userStore;
            const usersToUpdate = new Set<string>([this.user.userId]);

            // Update all users we have direct chats with
            for (const chat of this._liveState.chatSummariesList) {
                if (chat.kind == "direct_chat") {
                    usersToUpdate.add(chat.them);
                }
            }

            // Also update any users who haven't been updated for at least 24 hours
            const now = BigInt(Date.now());
            for (const user of Object.values(allUsers)) {
                if (now - user.updated > 24 * ONE_HOUR && user.kind === "user") {
                    usersToUpdate.add(user.userId);
                    if (usersToUpdate.size >= MAX_USERS_TO_UPDATE_PER_BATCH) {
                        break;
                    }
                }
            }

            console.log(`getting updates for ${usersToUpdate.size} user(s)`);
            const userGroups = groupBy<string, bigint>(usersToUpdate, (u) => {
                return allUsers[u]?.updated ?? BigInt(0);
            });

            await this.getUsers({
                userGroups: Array.from(userGroups).map(([updatedSince, users]) => ({
                    users,
                    updatedSince,
                })),
            });
        } catch (err) {
            this._logger.error("Error updating users", err as Error);
        }
    }

    private async loadChats() {
        try {
            if (this.user === undefined) {
                console.log("Current user not set, cannot load chats");
                return;
            }
            const init = this._liveState.chatsInitialised;
            chatsLoading.set(!init);

            const chats = Object.values(this._liveState.myServerChatSummaries);
            const currentState: CurrentChatState = {
                chatSummaries: chats,
                blockedUsers: this._liveState.blockedUsers,
                pinnedChats: this._liveState.pinnedChats,
            };
            const avatarId = this._liveState.userStore[this.user.userId]?.blobReference?.blobId;
            const chatsResponse =
                this._chatUpdatesSince === undefined
                    ? await this.initialState()
                    : await this.updates(this._chatUpdatesSince, currentState, avatarId);

            this._chatUpdatesSince = chatsResponse.timestamp;

            if (chatsResponse.wasUpdated) {
                this._cachePrimer?.processChatUpdates(chats, chatsResponse.chatSummaries);

                const userIds = this.userIdsFromChatSummaries(chatsResponse.chatSummaries);
                if (!init) {
                    for (const userId of this.user.referrals) {
                        userIds.add(userId);
                    }
                }
                userIds.add(this.user.userId);
                await this.getMissingUsers(userIds);

                if (chatsResponse.blockedUsers !== undefined) {
                    blockedUsers.set(chatsResponse.blockedUsers);
                }

                if (chatsResponse.pinnedChats !== undefined) {
                    pinnedChatsStore.set(chatsResponse.pinnedChats);
                }

                myServerChatSummariesStore.set(
                    toRecord(chatsResponse.chatSummaries, (chat) => chat.chatId)
                );

                if (Object.keys(this._liveState.uninitializedDirectChats).length > 0) {
                    for (const chat of chatsResponse.chatSummaries) {
                        if (this._liveState.uninitializedDirectChats[chat.chatId] !== undefined) {
                            removeUninitializedDirectChat(chat.chatId);
                        }
                    }
                }

                const selectedChatId = this._liveState.selectedChatId;

                if (selectedChatId !== undefined) {
                    if (this._liveState.chatSummaries[selectedChatId] === undefined) {
                        clearSelectedChat();
                        this.dispatchEvent(new SelectedChatInvalid());
                    } else {
                        chatUpdatedStore.set({
                            updatedEvents: chatsResponse.updatedEvents[selectedChatId] ?? [],
                        });
                    }
                }

                if (chatsResponse.avatarIdUpdate !== undefined) {
                    const blobReference =
                        chatsResponse.avatarIdUpdate === "set_to_none"
                            ? undefined
                            : {
                                  canisterId: this.user.userId,
                                  blobId: chatsResponse.avatarIdUpdate.value,
                              };
                    const dataContent = {
                        blobReference,
                        blobData: undefined,
                        blobUrl: undefined,
                    };
                    const user = {
                        ...this._liveState.userStore[this.user.userId],
                        ...dataContent,
                    };
                    userStore.add(this.rehydrateDataContent(user, "avatar"));
                }

                // If the latest message in a chat is sent by the current user, then we know they must have read up to
                // that message, so we mark the chat as read up to that message if it isn't already. This happens when a
                // user sends a message on one device then looks at OpenChat on another.
                for (const chat of chatsResponse.chatSummaries) {
                    const latestMessage = chat.latestMessage?.event;
                    if (
                        latestMessage !== undefined &&
                        latestMessage.sender === this.user.userId &&
                        (chat.readByMeUpTo ?? -1) < latestMessage.messageIndex &&
                        !unconfirmed.contains(chat.chatId, latestMessage.messageId)
                    ) {
                        messagesRead.markReadUpTo(chat.chatId, latestMessage.messageIndex);
                    }
                }

                chatsInitialised.set(true);

                this.dispatchEvent(new ChatsUpdated());
            }
        } catch (err) {
            this.config.logger.error("Error loading chats", err as Error);
            throw err;
        } finally {
            chatsLoading.set(false);
        }
    }

    private async getLastOnlineDatesBatched(userIds: string[]): Promise<Record<string, number>> {
        userIds.forEach((u) => this._lastOnlineDatesPending.add(u));
        if (this._lastOnlineDatesPromise === undefined) {
            // Wait 50ms so that the last online dates can be retrieved in a single batch
            this._lastOnlineDatesPromise = new Promise((resolve) =>
                window.setTimeout(resolve, 50)
            ).then((_) => this.processLastOnlineDatesQueue());
        }

        return this._lastOnlineDatesPromise;
    }

    private async processLastOnlineDatesQueue(): Promise<Record<string, number>> {
        const userIds = [...this._lastOnlineDatesPending];
        this._lastOnlineDatesPromise = undefined;
        this._lastOnlineDatesPending.clear();

        try {
            const response = await this.api.lastOnline(userIds);
            // for any userIds that did not come back in the response set the lastOnline value to 0
            // we still want to capture a value so that we don't keep trying to look up the same user over and over
            const updates = userIds.reduce((updates, userId) => {
                updates[userId] = response[userId] ?? 0;
                return updates;
            }, {} as Record<string, number>);
            lastOnlineDates.set(Object.entries(updates), Date.now());
            return updates;
        } catch {
            return {};
        }
    }

    private async initialState(): Promise<MergedUpdatesResponse> {
        const response = await this.api.getInitialState();
        return this.handleUpdatesResult(response, BigInt(0), undefined);
    }

    private async updates(
        updatesSince: bigint,
        current: CurrentChatState,
        avatarId: bigint | undefined
    ): Promise<MergedUpdatesResponse> {
        const directChats: DirectChatSummary[] = [];
        const groupChats: GroupChatSummary[] = [];
        current.chatSummaries.forEach((c) => {
            if (c.kind === "direct_chat") {
                directChats.push(c);
            } else {
                groupChats.push(c);
            }
        });

        const response = await this.api.getUpdates({
            timestamp: updatesSince,
            directChats,
            groupChats,
            avatarId,
            blockedUsers: [...current.blockedUsers],
            pinnedChats: current.pinnedChats,
        });

        return this.handleUpdatesResult(response, updatesSince, avatarId);
    }

    private handleUpdatesResult(
        result: UpdatesResult,
        updatesSince: bigint,
        avatarId: bigint | undefined
    ): MergedUpdatesResponse {
        const chatSummaries = (result.state.directChats as ChatSummary[]).concat(
            result.state.groupChats
        );

        this.updateReadUpToStore(chatSummaries);

        const avatarIdUpdate =
            result.state.avatarId === avatarId
                ? undefined
                : result.state.avatarId !== undefined
                ? { value: result.state.avatarId }
                : "set_to_none";

        return {
            wasUpdated: result.anyUpdates,
            chatSummaries,
            blockedUsers: new Set(result.state.blockedUsers),
            pinnedChats: result.state.pinnedChats,
            avatarIdUpdate,
            updatedEvents: result.updatedEvents,
            // If there were any errors we don't bump the timestamp, this ensures no updates get missed
            timestamp: result.anyErrors ? updatesSince : result.state.timestamp,
        };
    }

    private updateReadUpToStore(chatSummaries: ChatSummary[]): void {
        for (const chat of chatSummaries) {
            if (chat.kind === "group_chat") {
                const threads: ThreadRead[] = chat.latestThreads.reduce((res, next) => {
                    if (next.readUpTo !== undefined) {
                        res.push({
                            threadRootMessageIndex: next.threadRootMessageIndex,
                            readUpTo: next.readUpTo,
                        });
                    }
                    return res;
                }, [] as ThreadRead[]);

                messagesRead.syncWithServer(
                    chat.chatId,
                    chat.readByMeUpTo,
                    threads,
                    chat.dateReadPinned
                );
            } else {
                messagesRead.syncWithServer(chat.chatId, chat.readByMeUpTo, [], undefined);
            }
        }
    }

    claimPrize(chatId: string, messageId: bigint): Promise<boolean> {
        return this.api
            .claimPrize(chatId, messageId)
            .then((resp) => {
                if (resp.kind !== "success") {
                    return false;
                } else {
                    localMessageUpdates.markPrizeClaimed(messageId.toString(), this.user.userId);
                    return true;
                }
            })
            .catch((err) => {
                this._logger.error("Claiming prize failed", err);
                return false;
            });
    }

    private overwriteUserInStore(
        userId: string,
        updater: (user: PartialUserSummary) => PartialUserSummary | undefined
    ): void {
        const user = this._liveState.userStore[userId];
        if (user !== undefined) {
            const updated = updater(user);
            if (updated !== undefined) {
                userStore.add(updated);
            }
        }
    }

    private updateDiamondStatusInUserStore(now: number, details?: DiamondMembershipDetails): void {
        const diamond = details !== undefined && Number(details.expiresAt) > now;
        this.overwriteUserInStore(this.user.userId, (user) =>
            user.diamond !== diamond ? { ...user, diamond } : undefined
        );
    }

    private setDiamondMembership(details?: DiamondMembershipDetails): void {
        diamondMembership.set(details);
        const now = Date.now();
        this.updateDiamondStatusInUserStore(now, details);
        if (details !== undefined) {
            const expiry = Number(details.expiresAt);
            if (expiry > now) {
                if (this._membershipCheck !== undefined) {
                    window.clearTimeout(this._membershipCheck);
                }
                const interval = expiry - now;
                this._membershipCheck = window.setTimeout(() => {
                    this.api.getCurrentUser().then((user) => {
                        if (user.kind === "created_user") {
                            this.setDiamondMembership(user.diamondMembership);
                        } else {
                            diamondMembership.set(undefined);
                        }
                    });
                    this._membershipCheck = undefined;
                }, Math.min(MAX_INT32, interval));
            }
        }
    }

    payForDiamondMembership(
        token: Cryptocurrency,
        duration: DiamondMembershipDuration,
        recurring: boolean,
        expectedPriceE8s: bigint
    ): Promise<boolean> {
        return this.api
            .payForDiamondMembership(this.user.userId, token, duration, recurring, expectedPriceE8s)
            .then((resp) => {
                if (resp.kind !== "success") {
                    return false;
                } else {
                    this._user = {
                        ...this.user,
                        diamondMembership: resp.details,
                    };
                    this.setDiamondMembership(resp.details);
                    return true;
                }
            })
            .catch((err) => {
                this._logger.error("Paying for diamond membership failed", err);
                return false;
            });
    }

    setNeuronControllerForInitialAirdrop(principal: string): Promise<boolean> {
        return this.api
            .setNeuronControllerForInitialAirdrop(principal)
            .then((res) => {
                if (res !== "success") {
                    console.log("Unable to set neuron controller for airdrop: ", res);
                }
                return res === "success";
            })
            .catch((err) => {
                this._logger.error("Unable to set neuron controller for airdrop", err);
                return false;
            });
    }

    updateMarketMakerConfig(
        config: UpdateMarketMakerConfigArgs
    ): Promise<UpdateMarketMakerConfigResponse> {
        return this.api.updateMarketMakerConfig(config);
    }

    diamondDurationToMs = diamondDurationToMs;

    /**
     * Reactive state provided in the form of svelte stores
     */
    eligibleForInitialAirdrop = writable<EligibleForInitialAirdropResponse>({
        kind: "user_not_eligible",
    });
    profileStore = profileStore;
    percentageStorageRemaining = percentageStorageRemaining;
    percentageStorageUsed = percentageStorageUsed;
    storageStore = storageStore;
    storageInGb = storageInGb;
    userStore = userStore;
    userCreatedStore = userCreatedStore;
    selectedAuthProviderStore = selectedAuthProviderStore;
    messagesRead = messagesRead;
    threadsFollowedByMeStore = threadsFollowedByMeStore;
    threadsByChatStore = threadsByChatStore;
    serverChatSummariesStore = serverChatSummariesStore;
    chatSummariesStore = chatSummariesStore;
    typersByThread = byThread;
    typing = typing;
    selectedChatId = selectedChatId;
    currentChatMembers = currentChatMembers;
    currentChatBlockedUsers = currentChatBlockedUsers;
    chatStateStore = chatStateStore;
    unconfirmed = unconfirmed;
    failedMessagesStore = failedMessagesStore;
    lastCryptoSent = lastCryptoSent;
    draftThreadMessages = draftThreadMessages;
    translationStore = translationStore;
    eventsStore = eventsStore;
    selectedChatStore = selectedChatStore;
    currentChatPinnedMessages = currentChatPinnedMessages;
    currentChatRules = currentChatRules;
    proposalTopicsStore = proposalTopicsStore;
    filteredProposalsStore = filteredProposalsStore;
    cryptoBalance = cryptoBalance;
    selectedServerChatStore = selectedServerChatStore;
    pinnedChatsStore = pinnedChatsStore;
    chatSummariesListStore = chatSummariesListStore;
    chatsLoading = chatsLoading;
    chatsInitialised = chatsInitialised;
    currentChatDraftMessage = currentChatDraftMessage;
    blockedUsers = blockedUsers;
    undeletingMessagesStore = undeletingMessagesStore;
    focusMessageIndex = focusMessageIndex;
    focusThreadMessageIndex = focusThreadMessageIndex;
    expandedDeletedMessages = expandedDeletedMessages;
    userGroupKeys = userGroupKeys;
    unconfirmedReadByThem = unconfirmedReadByThem;
    currentChatReplyingTo = currentChatReplyingTo;
    currentChatEditingEvent = currentChatEditingEvent;
    isProposalGroup = isProposalGroup;
    typingByChat = typingByChat;
    currentChatFileToAttach = currentChatFileToAttach;
    currentChatTextContent = currentChatTextContent;
    numberOfThreadsStore = numberOfThreadsStore;
    notificationStatus = notificationStatus;
    userMetrics = userMetrics;
    threadEvents = threadEvents;
    selectedThreadKey = selectedThreadKey;
    isDiamond = isDiamond;
    canExtendDiamond = canExtendDiamond;
    diamondMembership = diamondMembership;
    selectedThreadRootEvent = selectedThreadRootEvent;
    selectedThreadRootMessageIndex = selectedThreadRootMessageIndex;
}<|MERGE_RESOLUTION|>--- conflicted
+++ resolved
@@ -302,11 +302,8 @@
     UpdatedEvent,
     compareRoles,
     EligibleForInitialAirdropResponse,
-<<<<<<< HEAD
+    GroupGate,
     ProposalVoteDetails,
-=======
-    GroupGate,
->>>>>>> 96cabf79
 } from "openchat-shared";
 import { failedMessagesStore } from "./stores/failedMessages";
 import {
