--- conflicted
+++ resolved
@@ -441,11 +441,8 @@
 import { offlineStore } from "./stores/network";
 import { messageFiltersStore, type MessageFilter } from "./stores/messageFilters";
 import { draftMessagesStore } from "./stores/draftMessages";
-<<<<<<< HEAD
+import { locale } from "svelte-i18n";
 import { disableLinksInText, extractDisabledLinks, extractEnabledLinks, stripLinkDisabledMarker } from "./utils/linkPreviews";
-=======
-import { locale } from "svelte-i18n";
->>>>>>> 9f8da57f
 
 const UPGRADE_POLL_INTERVAL = 1000;
 const MARK_ONLINE_INTERVAL = 61 * 1000;
