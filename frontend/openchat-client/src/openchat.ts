/* eslint-disable no-case-declarations */
import type { Identity } from "@dfinity/agent";
import { AuthClient } from "@dfinity/auth-client";
import { get, writable } from "svelte/store";
import DRange from "drange";
import {
    canChangeRoles as canChangeCommunityRoles,
    canBlockUsers as canBlockCommunityUsers,
    canUnblockUsers as canUnblockCommunityUsers,
    canInviteUsers as canInviteCommunityUsers,
    canRemoveMembers as canRemoveCommunityMembers,
    canDeleteCommunity,
    canEditCommunity,
    canChangeCommunityPermissions,
    canCreatePublicChannel,
    canCreatePrivateChannel,
    canManageUserGroups,
} from "./utils/community";
import {
    buildUserAvatarUrl,
    canBlockUsers,
    canChangePermissions,
    canChangeRoles,
    canDeleteGroup,
    canDeleteOtherUsersMessages,
    canEditGroupDetails,
    canForward,
    canInviteUsers,
    canLeaveGroup,
    canChangeVisibility,
    canPinMessages,
    canReactToMessages,
    canRemoveMembers,
    canMentionAllMembers,
    canUnblockUsers,
    containsReaction,
    createMessage,
    findMessageById,
    getMembersString,
    groupBySender,
    groupChatFromCandidate,
    groupEvents,
    groupMessagesByDate,
    makeRtcConnections,
    mergeServerEvents,
    messageIsReadByThem,
    metricsEqual,
    sameUser,
    isFrozen,
    isPreviewing,
    buildTransactionLink,
    buildCryptoTransferText,
    mergeSendMessageResponse,
    serialiseMessageForRtc,
    canConvertToCommunity,
    canImportToCommunity,
    buildIdenticonUrl,
    isEventKindHidden,
    getMessageText,
    diffGroupPermissions,
    canSendDirectMessage,
    canSendGroupMessage,
    permittedMessagesInDirectChat,
    permittedMessagesInGroup,
} from "./utils/chat";
import {
    buildUsernameList,
    compareIsNotYouThenUsername,
    compareUsername,
    formatLastOnlineDate,
    nullUser,
    userAvatarUrl,
} from "./utils/user";
import { rtcConnectionsManager } from "./utils/rtcConnectionsManager";
import { showTrace } from "./utils/profiling";
import { CachePrimer } from "./utils/cachePrimer";
import { Poller } from "./utils/poller";
import {
    idbAuthClientStore,
    lsAuthClientStore,
    selectedAuthProviderStore,
} from "./stores/authProviders";
import { blockedUsers } from "./stores/blockedUsers";
import { undeletingMessagesStore } from "./stores/undeletingMessages";
import {
    chatsInitialised,
    chatsLoading,
    chatStateStore,
    chatSummariesListStore,
    chatSummariesStore,
    clearSelectedChat,
    userMetrics,
    createDirectChat,
    currentChatBlockedUsers,
    currentChatInvitedUsers,
    currentChatDraftMessage,
    currentChatEditingEvent,
    currentChatAttachment,
    currentChatMembers,
    currentChatPinnedMessages,
    currentChatReplyingTo,
    currentChatRules,
    currentChatTextContent,
    eventsStore,
    focusMessageIndex,
    expandedDeletedMessages,
    isProposalGroup,
    nextEventAndMessageIndexes,
    numberOfThreadsStore,
    proposalTopicsStore,
    selectedChatId,
    selectedChatStore,
    selectedServerChatStore,
    serverChatSummariesStore,
    setSelectedChat,
    threadsByChatStore,
    threadsFollowedByMeStore,
    userGroupKeys,
    threadServerEventsStore,
    threadEvents,
    nextEventAndMessageIndexesForThread,
    selectedThreadRootMessageIndex,
    clearServerEvents,
    confirmedEventIndexesLoaded,
    addGroupPreview,
    removeUninitializedDirectChat,
    removeGroupPreview,
    groupPreviewsStore,
    isContiguous,
    selectedThreadRootEvent,
    confirmedThreadEventIndexesLoadedStore,
    isContiguousInThread,
    focusThreadMessageIndex,
    selectedMessageContext,
} from "./stores/chat";
import { cryptoBalance, cryptoLookup, lastCryptoSent, nervousSystemLookup } from "./stores/crypto";
import { draftThreadMessages } from "./stores/draftThreadMessages";
import {
    disableAllProposalFilters,
    enableAllProposalFilters,
    filteredProposalsStore,
    toggleProposalFilter,
    toggleProposalFilterMessageExpansion,
} from "./stores/filteredProposals";
import { lastOnlineDates } from "./stores/lastOnlineDates";
import { localChatSummaryUpdates } from "./stores/localChatSummaryUpdates";
import { localMessageUpdates } from "./stores/localMessageUpdates";
import { messagesRead, startMessagesReadTracker } from "./stores/markRead";
import {
    askForNotificationPermission,
    initNotificationStores,
    notificationStatus,
    setSoftDisabled,
} from "./stores/notifications";
import { profileStore } from "./stores/profiling";
import { recommendedGroupExclusions } from "./stores/recommendedGroupExclusions";
import { proposalTallies } from "./stores/proposalTallies";
import {
    percentageStorageRemaining,
    percentageStorageUsed,
    storageInGb,
    storageStore,
    updateStorageLimit,
} from "./stores/storage";
import { translationStore } from "./stores/translation";
import { byContext, isTyping, typing } from "./stores/typing";
import { unconfirmed, unconfirmedReadByThem } from "./stores/unconfirmed";
import {
    openChatBotUser,
    OPENCHAT_BOT_USER_ID,
    proposalsBotUser,
    specialUsers,
    userStore,
    currentUser,
    anonymousUserSummary,
    anonUser,
    suspendedUser,
    platformModerator,
} from "./stores/user";
import { userCreatedStore } from "./stores/userCreated";
import { dataToBlobUrl } from "./utils/blob";
import { formatTokens, validateTokenInput } from "./utils/cryptoFormatter";
import {
    formatMessageDate,
    toDateString,
    toDatetimeString,
    toLongDateString,
    toShortTimeString,
    toMonthString,
} from "./utils/date";
import formatFileSize from "./utils/fileSize";
import { calculateMediaDimensions } from "./utils/layout";
import { findLast, groupBy, groupWhile, keepMax, toRecord, toRecord2 } from "./utils/list";
import {
    audioRecordingMimeType,
    containsSocialVideoLink,
    DIAMOND_MAX_SIZES,
    fillMessage,
    FREE_MAX_SIZES,
    isSocialVideoLink,
    type MaxMediaSizes,
    messageContentFromFile,
    twitterLinkRegex,
    youtubeRegex,
} from "./utils/media";
import { mergeKeepingOnlyChanged } from "./utils/object";
import { filterWebRtcMessage, parseWebRtcMessage } from "./utils/rtc";
import {
    durationFromMilliseconds,
    formatDisappearingMessageTime,
    formatDuration,
    formatRelativeTime,
    formatTimeRemaining,
} from "./utils/time";
import { initialiseTracking, startTrackingSession, trackEvent } from "./utils/tracking";
import { startSwCheckPoller } from "./utils/updateSw";
import type { OpenChatConfig } from "./config";
import {
    ChatsUpdated,
    ChatUpdated,
    LoadedMessageWindow,
    LoadedNewMessages,
    LoadedPreviousMessages,
    ReactionSelected,
    SelectedChatInvalid,
    SendingMessage,
    SendMessageFailed,
    SentMessage,
    ThreadClosed,
    ThreadSelected,
    UserLoggedIn,
} from "./events";
import { LiveState } from "./liveState";
import { getTypingString, startTyping, stopTyping } from "./utils/chat";
import type { MessageFormatter } from "./utils/i18n";
import { indexIsInRanges } from "./utils/range";
import { OpenChatAgentWorker } from "./agentWorker";
import type {
    CreatedUser,
    IdentityState,
    ThreadSyncDetails,
    WebRtcMessage,
    ChatSummary,
    EventWrapper,
    Message,
    GroupChatSummary,
    MemberRole,
    Rules,
    EventsResponse,
    ChatEvent,
    ThreadSummary,
    DataContent,
    SendMessageSuccess,
    TransferSuccess,
    User,
    RemoteUserToggledReaction,
    RemoteUserSentMessage,
    CheckUsernameResponse,
    UserSummary,
    RegisterUserResponse,
    CurrentUserResponse,
    RemoveMemberResponse,
    RegisterProposalVoteResponse,
    GroupInvite,
    SearchDirectChatResponse,
    SearchGroupChatResponse,
    ThreadPreview,
    UsersArgs,
    UsersResponse,
    PublicProfile,
    SetUsernameResponse,
    SetBioResponse,
    PendingCryptocurrencyWithdrawal,
    WithdrawCryptocurrencyResponse,
    InviteCodeResponse,
    EnableInviteCodeResponse,
    DisableInviteCodeResponse,
    ResetInviteCodeResponse,
    UpdateGroupResponse,
    CandidateGroupChat,
    CreateGroupResponse,
    Notification,
    Logger,
    ChatFrozenEvent,
    ChatUnfrozenEvent,
    UserStatus,
    ThreadRead,
    DiamondMembershipDuration,
    DiamondMembershipDetails,
    UpdateMarketMakerConfigArgs,
    UpdateMarketMakerConfigResponse,
    UpdatedEvent,
    AccessGate,
    ProposalVoteDetails,
    MessageReminderCreatedContent,
    InviteUsersResponse,
    ReferralLeaderboardRange,
    ReferralLeaderboardResponse,
    CommunityPermissions,
    CommunitySummary,
    CreateCommunityResponse,
    GroupSearchResponse,
    ChatPermissions,
    ChatIdentifier,
    GroupChatIdentifier,
    DirectChatIdentifier,
    CommunityIdentifier,
    ExploreCommunitiesResponse,
    MultiUserChatIdentifier,
    MultiUserChat,
    ChatListScope,
    ChannelIdentifier,
    ExploreChannelsResponse,
    CommunityInvite,
    ModerationFlag,
    ChannelSummary,
    GroupMoved,
    CryptocurrencyContent,
    CryptocurrencyDetails,
    CryptocurrencyTransfer,
    Mention,
    SetDisplayNameResponse,
    UserGroupDetails,
    CreateUserGroupResponse,
    UpdateUserGroupResponse,
    SetMemberDisplayNameResponse,
    UserOrUserGroup,
    AttachmentContent,
    MessageContent,
    MessageContext,
    UpdatedRules,
    PendingCryptocurrencyTransfer,
    TipMessageResponse,
    NamedAccount,
    SaveCryptoAccountResponse,
    CandidateProposal,
    GroupSubtype,
    NervousSystemDetails,
    OptionUpdate,
    AccountTransactionResult,
    MessagePermission,
    OptionalChatPermissions,
    ExpiredEventsRange,
<<<<<<< HEAD
    TokenSwapPool,
    DexId,
    SwapTokensResponse,
    TokenSwapStatusResponse,
=======
    UpdatesResult,
>>>>>>> ce3033ce
} from "openchat-shared";
import {
    AuthProvider,
    missingUserIds,
    getTimeUntilSessionExpiryMs,
    userIdsFromEvents,
    getContentAsText,
    indexRangeForChat,
    getDisplayDate,
    MessagesReadFromServer,
    StorageUpdated,
    UsersLoaded,
    userStatus,
    compareRoles,
    E8S_PER_TOKEN,
    ChatMap,
    chatIdentifiersEqual,
    chatIdentifierToString,
    MessageContextMap,
    messageContextsEqual,
    communityRoles,
    isSnsGate,
    toTitleCase,
    CommonResponses,
    defaultChatRules,
    userOrUserGroupName,
    userOrUserGroupId,
    extractUserIdsFromMentions,
    isMessageNotification,
    userIdsFromTransactions,
    contentTypeToPermission,
    anonymousUser,
    ANON_USER_ID,
} from "openchat-shared";
import { failedMessagesStore } from "./stores/failedMessages";
import {
    canExtendDiamond,
    diamondMembership,
    isDiamond,
    diamondDurationToMs,
} from "./stores/diamond";
import {
    addCommunityPreview,
    communities,
    communitiesList,
    communityPreviewsStore,
    communityStateStore,
    currentCommunityBlockedUsers,
    currentCommunityInvitedUsers,
    currentCommunityMembers,
    currentCommunityRules,
    currentCommunityUserGroups,
    nextCommunityIndex,
    removeCommunityPreview,
    selectedCommunity,
    userGroupSummaries,
} from "./stores/community";
import {
    globalStateStore,
    favouritesStore,
    setGlobalState,
    updateSummaryWithConfirmedMessage,
    chatListScopeStore,
    unreadGroupCounts,
    unreadDirectCounts,
    unreadFavouriteCounts,
    unreadCommunityChannelCounts,
    globalUnreadCount,
    mergeCombinedUnreadCounts,
} from "./stores/global";
import { localCommunitySummaryUpdates } from "./stores/localCommunitySummaryUpdates";
import { hasFlag, moderationFlags } from "./stores/flagStore";
import { hasOwnerRights } from "./utils/permissions";
import { isDisplayNameValid, isUsernameValid } from "./utils/validation";
import type { Member } from "openchat-shared";
import type { Level } from "openchat-shared";
import type { DraftMessage } from "./stores/draftMessageFactory";
import type { VersionedRules } from "openchat-shared";
import { verifyCredential } from "./utils/credentials";
import { networkStatus } from "./stores/network";

const UPGRADE_POLL_INTERVAL = 1000;
const MARK_ONLINE_INTERVAL = 61 * 1000;
const SESSION_TIMEOUT_NANOS = BigInt(30 * 24 * 60 * 60 * 1000 * 1000 * 1000); // 30 days
const ONE_MINUTE_MILLIS = 60 * 1000;
const MAX_TIMEOUT_MS = Math.pow(2, 31) - 1;
const CHAT_UPDATE_INTERVAL = 5000;
const CHAT_UPDATE_IDLE_INTERVAL = ONE_MINUTE_MILLIS;
const USER_UPDATE_INTERVAL = ONE_MINUTE_MILLIS;
const REGISTRY_UPDATE_INTERVAL = 30 * ONE_MINUTE_MILLIS;
const ONE_HOUR = 60 * ONE_MINUTE_MILLIS;
const MAX_USERS_TO_UPDATE_PER_BATCH = 500;
const MAX_INT32 = Math.pow(2, 31) - 1;

export class OpenChat extends OpenChatAgentWorker {
    private _authClient: Promise<AuthClient>;
    private _identity: Identity | undefined;
    private _liveState: LiveState;
    identityState = writable<IdentityState>({ kind: "loading_user" });
    private _logger: Logger;
    private _lastOnlineDatesPending = new Set<string>();
    private _lastOnlineDatesPromise: Promise<Record<string, number>> | undefined;
    private _cachePrimer: CachePrimer | undefined = undefined;
    private _membershipCheck: number | undefined;
    private _referralCode: string | undefined = undefined;
    private _userLookupForMentions: Record<string, UserOrUserGroup> | undefined = undefined;
    private _chatsPoller: Poller | undefined = undefined;
    private _registryPoller: Poller | undefined = undefined;
    private _userUpdatePoller: Poller | undefined = undefined;

    user = currentUser;
    anonUser = anonUser;
    suspendedUser = suspendedUser;
    platformModerator = platformModerator;

    constructor(config: OpenChatConfig) {
        super(config);

        this.addEventListener("openchat_event", (ev) => this.handleAgentEvent(ev));

        this._logger = config.logger;
        this._liveState = new LiveState();

        console.log("OpenChatConfig: ", config);

        specialUsers.set({
            [OPENCHAT_BOT_USER_ID]: openChatBotUser,
            [ANON_USER_ID]: anonymousUserSummary,
            [config.proposalBotCanister]: proposalsBotUser(config.proposalBotCanister),
        });

        localStorage.removeItem("ic-delegation");
        localStorage.removeItem("ic-identity");
        this._authClient = AuthClient.create({
            idleOptions: {
                disableIdle: true,
                disableDefaultIdleCallback: true,
            },
            storage: idbAuthClientStore,
        });
        initialiseTracking(config);

        this._authClient.then((c) => c.getIdentity()).then((id) => this.loadedIdentity(id));
    }

    private chatUpdated(chatId: ChatIdentifier, updatedEvents: UpdatedEvent[]): void {
        if (
            this._liveState.selectedChatId === undefined ||
            !chatIdentifiersEqual(chatId, this._liveState.selectedChatId)
        ) {
            return;
        }

        const serverChat = this._liveState.selectedServerChat;
        if (serverChat === undefined) return;
        // The chat summary has been updated which means the latest message may be new
        const latestMessage = serverChat.latestMessage;
        if (
            latestMessage !== undefined &&
            latestMessage.event.sender !== this._liveState.user.userId
        ) {
            this.handleConfirmedMessageSentByOther(serverChat, latestMessage, undefined);
        }

        this.refreshUpdatedEvents(serverChat, updatedEvents);
        this.loadChatDetails(serverChat);
        this.dispatchEvent(new ChatUpdated({ chatId, threadRootMessageIndex: undefined }));
    }

    private loadedIdentity(id: Identity) {
        this._identity = id;
        const anon = id.getPrincipal().isAnonymous();
        this.identityState.set(anon ? { kind: "anon" } : { kind: "loading_user" });
        this.loadUser(anon);
    }

    logError(message?: unknown, ...optionalParams: unknown[]): void {
        this._logger.error(message, ...optionalParams);
    }

    logMessage(message?: unknown, ...optionalParams: unknown[]): void {
        this._logger.log(message, ...optionalParams);
    }

    logDebug(message?: unknown, ...optionalParams: unknown[]): void {
        this._logger.debug(message, ...optionalParams);
    }

    login(): void {
        this.identityState.set({ kind: "logging_in" });
        const authProvider = this._liveState.selectedAuthProvider;
        this._authClient.then((c) => {
            c.login({
                identityProvider: this.buildAuthProviderUrl(authProvider),
                maxTimeToLive: SESSION_TIMEOUT_NANOS,
                derivationOrigin: this.config.iiDerivationOrigin,
                onSuccess: () => {
                    currentUser.set(anonymousUser());
                    chatsInitialised.set(false);
                    this.loadedIdentity(c.getIdentity());
                },
                onError: (err) => {
                    this.identityState.set({ kind: "anon" });
                    console.warn("Login error from auth client: ", err);
                },
            });
        });
    }

    private buildAuthProviderUrl(authProvider: AuthProvider): string | undefined {
        if (authProvider === AuthProvider.II) {
            return this.config.internetIdentityUrl;
        } else {
            return (
                this.config.nfidUrl +
                "&applicationLogo=" +
                encodeURIComponent("https://oc.app/apple-touch-icon.png") +
                "#authorize"
            );
        }
    }

    // function buildWindowOpenerFeatures(authProvider: AuthProvider): string {
    //     const isII = authProvider === AuthProvider.II;
    //     const screenWidth = window.innerWidth;
    //     const screenHeight = window.innerHeight;
    //     const width = Math.min(screenWidth, isII ? 525 : 465);
    //     const height = Math.min(screenHeight, isII ? 800 : 705);
    //     const left = (screenWidth - width) / 2;
    //     const top = (screenHeight - height) / 2;

    //     return `popup=1,toolbar=0,location=0,menubar=0,width=${width},height=${height},left=${left},top=${top}`;
    // }

    private startSession(identity: Identity): Promise<void> {
        if (this._liveState.anonUser) {
            return new Promise((_) => {
                console.debug("ANON: creating an anon session which will never expire");
            });
        }

        startTrackingSession(identity);

        return new Promise((resolve) => {
            const durationUntilSessionExpireMS = getTimeUntilSessionExpiryMs(identity);
            const durationUntilLogoutMs = durationUntilSessionExpireMS - ONE_MINUTE_MILLIS;
            // eslint-disable-next-line @typescript-eslint/no-this-alias
            const self = this;
            function timeout() {
                console.debug(
                    "SESSION: session has timed out after ",
                    durationUntilLogoutMs,
                    " based on expiry after ",
                    durationUntilSessionExpireMS,
                );
                self.logout().then(resolve);
            }
            if (durationUntilLogoutMs <= 5 * ONE_MINUTE_MILLIS) {
                timeout();
            } else {
                console.debug(
                    "SESSION: session started and set to expire in ",
                    durationUntilLogoutMs,
                    " based on expiry in ",
                    durationUntilSessionExpireMS,
                );
                window.setTimeout(timeout, Math.min(MAX_TIMEOUT_MS, durationUntilLogoutMs));
            }
        });
    }

    private handleAgentEvent(ev: Event): void {
        if (ev instanceof MessagesReadFromServer) {
            messagesRead.syncWithServer(
                ev.detail.chatId,
                ev.detail.readByMeUpTo,
                ev.detail.threadsRead,
                ev.detail.dateReadPinned,
            );
        }
        if (ev instanceof StorageUpdated) {
            storageStore.set(ev.detail);
        }
        if (ev instanceof UsersLoaded) {
            userStore.addMany(ev.detail);
        }
    }

    private async loadUser(anon: boolean = false) {
        this._cachePrimer = new CachePrimer(this);
        await this.connectToWorker();

        this.startRegistryPoller();
        this.sendRequest({ kind: "loadFailedMessages" }).then((res) =>
            failedMessagesStore.initialise(MessageContextMap.fromMap(res)),
        );

        if (anon) {
            // short-circuit if we *know* that the user is anonymous
            this.onCreatedUser(anonymousUser());
            return;
        }

        this.getCurrentUser()
            .then((user) => {
                switch (user.kind) {
                    case "unknown_user":
                        // TODO remove this once the principal migration can be done via the UI
                        const principalMigrationUserId = localStorage.getItem(
                            "openchat_principal_migration_user_id",
                        );
                        if (principalMigrationUserId !== null) {
                            console.log("Migrating user principal", principalMigrationUserId);
                            this.sendRequest({
                                kind: "migrateUserPrincipal",
                                userId: principalMigrationUserId,
                            });
                            return;
                        }
                        this.onCreatedUser(anonymousUser());
                        this.identityState.set({ kind: "registering" });
                        break;
                    case "created_user":
                        this.onCreatedUser(user);
                        break;
                }
            })
            .catch((e) => {
                if (e.code === 403) {
                    // This happens locally if you run a new instance of the IC and have an identity based on the
                    // previous version's root key in the cache
                    this.logout();
                }
            });
        this.sendRequest({ kind: "getAllCachedUsers" }).then((users) => userStore.set(users));
    }

    userIsDiamond(userId: string): boolean {
        const user = this._liveState.userStore[userId];
        if (user === undefined || user.kind === "bot") return false;

        if (userId === this._liveState.user.userId) return this._liveState.isDiamond;

        return user.diamond;
    }

    diamondExpiresIn(now: number, locale: string | null | undefined): string | undefined {
        if (this._liveState.diamondMembership !== undefined) {
            return formatRelativeTime(now, locale, this._liveState.diamondMembership.expiresAt);
        }
    }

    maxMediaSizes(): MaxMediaSizes {
        return this._liveState.isDiamond ? DIAMOND_MAX_SIZES : FREE_MAX_SIZES;
    }

    onCreatedUser(user: CreatedUser): void {
        if (this._identity === undefined) {
            throw new Error("onCreatedUser called before the user's identity has been established");
        }
        this.user.set(user);
        this.setDiamondMembership(user.diamondMembership);
        const id = this._identity;
        // TODO remove this once the principal migration can be done via the UI
        const principalMigrationNewPrincipal = localStorage.getItem(
            "openchat_principal_migration_new_principal",
        );
        if (principalMigrationNewPrincipal !== null) {
            console.log("Initializing user principal migration", principalMigrationNewPrincipal);
            this.sendRequest({ kind: "createUserClient", userId: user.userId });
            this.sendRequest({
                kind: "initUserPrincipalMigration",
                newPrincipal: principalMigrationNewPrincipal,
            });
            return;
        }

        if (user.canisterUpgradeStatus === "in_progress") {
            this.identityState.set({ kind: "upgrading_user" });
            window.setTimeout(() => this.loadUser(), UPGRADE_POLL_INTERVAL);
        } else {
            this.sendRequest({ kind: "createUserClient", userId: user.userId });
            startMessagesReadTracker(this);
            this.startOnlinePoller();
            startSwCheckPoller();
            this.startSession(id).then(() => this.logout());
            this.startChatsPoller();
            this.startUserUpdatePoller();
            initNotificationStores();
            this.sendRequest({ kind: "getUserStorageLimits" }).then(storageStore.set);
            if (!this._liveState.anonUser) {
                this.identityState.set({ kind: "logged_in" });
                this.initWebRtc();
                this.dispatchEvent(new UserLoggedIn(user.userId));
            }
        }
    }

    private startUserUpdatePoller() {
        this._userUpdatePoller?.stop();
        this._userUpdatePoller = new Poller(
            () => this.updateUsers(),
            USER_UPDATE_INTERVAL,
            USER_UPDATE_INTERVAL,
        );
    }

    private startChatsPoller() {
        this._chatsPoller?.stop();
        this._chatsPoller = new Poller(
            () => this.loadChats(),
            CHAT_UPDATE_INTERVAL,
            CHAT_UPDATE_IDLE_INTERVAL,
            true,
        );
    }

    private startOnlinePoller() {
        if (!this._liveState.anonUser) {
            new Poller(
                () => this.sendRequest({ kind: "markAsOnline" }) ?? Promise.resolve(),
                MARK_ONLINE_INTERVAL,
                undefined,
                true,
            );
        }
    }

    private startRegistryPoller() {
        this._registryPoller?.stop();
        this._registryPoller = new Poller(
            () => this.updateRegistry(),
            REGISTRY_UPDATE_INTERVAL,
            REGISTRY_UPDATE_INTERVAL,
            true,
        );
    }

    logout(): Promise<void> {
        return this._authClient.then((c) => {
            return c.logout().then(() => window.location.replace("/"));
        });
    }

    async previouslySignedIn(): Promise<boolean> {
        const KEY_STORAGE_IDENTITY = "identity";
        const ls = await lsAuthClientStore.get(KEY_STORAGE_IDENTITY);
        const idb = await idbAuthClientStore.get(KEY_STORAGE_IDENTITY);
        const identity = ls != null || idb != null;
        return this._liveState.userCreated && identity;
    }

    unreadThreadMessageCount(
        chatId: ChatIdentifier,
        threadRootMessageIndex: number,
        latestMessageIndex: number,
    ): number {
        return this.messagesRead.unreadThreadMessageCount(
            chatId,
            threadRootMessageIndex,
            latestMessageIndex,
        );
    }

    unreadMessageCount(chatId: ChatIdentifier, latestMessageIndex: number | undefined): number {
        return this.messagesRead.unreadMessageCount(chatId, latestMessageIndex);
    }

    unreadPinned(chatId: MultiUserChatIdentifier, dateLastPinned: bigint | undefined): boolean {
        return this.messagesRead.unreadPinned(chatId, dateLastPinned);
    }

    markThreadRead(chatId: ChatIdentifier, threadRootMessageIndex: number, readUpTo: number): void {
        this.messagesRead.markReadUpTo({ chatId, threadRootMessageIndex }, readUpTo);
    }

    markMessageRead(
        context: MessageContext,
        messageIndex: number,
        messageId: bigint | undefined,
    ): void {
        if (this.messagesRead.isRead(context, messageIndex, messageId)) {
            return;
        }

        this.messagesRead.markMessageRead(context, messageIndex, messageId);

        const selectedChat = this._liveState.selectedChat;
        if (
            selectedChat?.id === context.chatId &&
            messageId !== undefined &&
            selectedChat.kind === "direct_chat"
        ) {
            const rtc: WebRtcMessage = {
                kind: "remote_user_read_message",
                messageId: messageId,
                id: selectedChat.id,
                userId: this._liveState.user.userId,
            };
            this.sendRtcMessage([selectedChat.id.userId], rtc);
        }
    }

    markPinnedMessagesRead(chatId: ChatIdentifier, dateLastPinned: bigint): void {
        this.messagesRead.markPinnedMessagesRead(chatId, dateLastPinned);
    }

    isMessageRead(
        context: MessageContext,
        messageIndex: number,
        messageId: bigint | undefined,
    ): boolean {
        return this.messagesRead.isRead(context, messageIndex, messageId);
    }

    private sendRtcMessage(userIds: string[], message: WebRtcMessage): void {
        rtcConnectionsManager.sendMessage(userIds, message);
    }

    private initWebRtc(): void {
        rtcConnectionsManager
            .init(this._liveState.user.userId, this.config.meteredApiKey)
            .then((_) => {
                rtcConnectionsManager.subscribe((msg) =>
                    this.handleWebRtcMessage(msg as WebRtcMessage),
                );
            });
    }

    previewChat(
        chatId: MultiUserChatIdentifier,
    ): Promise<{ kind: "success" } | { kind: "failure" } | GroupMoved> {
        switch (chatId.kind) {
            case "group_chat":
                return this.sendRequest({ kind: "getPublicGroupSummary", chatId }).then((resp) => {
                    if (resp.kind === "success" && !resp.group.frozen) {
                        addGroupPreview(resp.group);
                        return { kind: "success" };
                    } else if (resp.kind === "group_moved") {
                        return resp;
                    }
                    return { kind: "failure" };
                });
            case "channel":
                return this.sendRequest({ kind: "getChannelSummary", chatId }).then((resp) => {
                    if (resp.kind === "channel") {
                        addGroupPreview(resp);
                        return { kind: "success" };
                    }
                    return { kind: "failure" };
                });
        }
    }

    toggleMuteNotifications(chatId: ChatIdentifier, muted: boolean): Promise<boolean> {
        localChatSummaryUpdates.markUpdated(chatId, { notificationsMuted: muted });
        return this.sendRequest({ kind: "toggleMuteNotifications", chatId, muted })
            .then((resp) => {
                if (resp !== "success") {
                    localChatSummaryUpdates.markUpdated(chatId, { notificationsMuted: undefined });
                }
                return resp === "success";
            })
            .catch((err) => {
                this._logger.error("Error toggling mute notifications", err);
                localChatSummaryUpdates.markUpdated(chatId, { notificationsMuted: undefined });
                return false;
            });
    }

    archiveChat(chatId: ChatIdentifier): Promise<boolean> {
        localChatSummaryUpdates.markUpdated(chatId, { archived: true });
        return this.sendRequest({ kind: "archiveChat", chatId })
            .then((resp) => {
                return resp === "success";
            })
            .catch((err) => {
                this._logger.error("Error archiving chat", err);
                localChatSummaryUpdates.markUpdated(chatId, { archived: undefined });
                return false;
            });
    }

    unarchiveChat(chatId: ChatIdentifier): Promise<boolean> {
        localChatSummaryUpdates.markUpdated(chatId, { archived: false });
        return this.sendRequest({ kind: "unarchiveChat", chatId })
            .then((resp) => resp === "success")
            .catch((err) => {
                this._logger.error("Error un-archiving chat", err);
                localChatSummaryUpdates.markUpdated(chatId, { archived: undefined });
                return false;
            });
    }

    private pinLocally(chatId: ChatIdentifier, scope: ChatListScope["kind"]): void {
        globalStateStore.update((state) => {
            const ids = state.pinnedChats[scope];
            if (!ids.find((id) => chatIdentifiersEqual(id, chatId))) {
                return {
                    ...state,
                    pinnedChats: {
                        ...state.pinnedChats,
                        [scope]: [chatId, ...ids],
                    },
                };
            }
            return state;
        });
    }

    private unpinLocally(chatId: ChatIdentifier, scope: ChatListScope["kind"]): void {
        globalStateStore.update((state) => {
            const ids = state.pinnedChats[scope];
            const index = ids.findIndex((id) => chatIdentifiersEqual(id, chatId));
            if (index >= 0) {
                const ids_clone = [...ids];
                ids_clone.splice(index, 1);
                return {
                    ...state,
                    pinnedChats: {
                        ...state.pinnedChats,
                        [scope]: ids_clone,
                    },
                };
            }
            return state;
        });
    }

    pinned(scope: ChatListScope["kind"], chatId: ChatIdentifier): boolean {
        const pinned = this._liveState.globalState.pinnedChats;
        return pinned[scope].find((id) => chatIdentifiersEqual(id, chatId)) !== undefined;
    }

    pinChat(chatId: ChatIdentifier): Promise<boolean> {
        const scope = this._liveState.chatListScope.kind;
        this.pinLocally(chatId, scope);
        return this.sendRequest({
            kind: "pinChat",
            chatId,
            favourite: scope === "favourite",
        })
            .then((resp) => resp === "success")
            .catch((err) => {
                this._logger.error("Error pinning chat", err);
                this.unpinLocally(chatId, scope);
                return false;
            });
    }

    unpinChat(chatId: ChatIdentifier): Promise<boolean> {
        const scope = this._liveState.chatListScope.kind;
        this.unpinLocally(chatId, scope);
        return this.sendRequest({
            kind: "unpinChat",
            chatId,
            favourite: scope === "favourite",
        })
            .then((resp) => resp === "success")
            .catch((err) => {
                this._logger.error("Error unpinning chat", err);
                this.pinLocally(chatId, scope);
                return false;
            });
    }

    blockUserFromDirectChat(userId: string): Promise<boolean> {
        blockedUsers.add(userId);
        return this.sendRequest({ kind: "blockUserFromDirectChat", userId })
            .then((resp) => {
                return resp === "success";
            })
            .catch((err) => {
                this._logger.error("Error blocking user", err);
                blockedUsers.delete(userId);
                return false;
            });
    }

    unblockUserFromDirectChat(userId: string): Promise<boolean> {
        blockedUsers.delete(userId);
        return this.sendRequest({ kind: "unblockUserFromDirectChat", userId })
            .then((resp) => {
                return resp === "success";
            })
            .catch((err) => {
                this._logger.error("Error unblocking user", err);
                blockedUsers.add(userId);
                return false;
            });
    }

    setUserAvatar(data: Uint8Array, url: string): Promise<boolean> {
        const partialUser = this._liveState.userStore[this._liveState.user.userId];
        if (partialUser) {
            userStore.add({
                ...partialUser,
                blobData: data,
                blobUrl: url,
            });
        }

        return this.sendRequest({ kind: "setUserAvatar", data })
            .then((_resp) => true)
            .catch((err) => {
                this._logger.error("Failed to update user's avatar", err);
                return false;
            });
    }

    deleteGroup(chatId: MultiUserChatIdentifier): Promise<boolean> {
        // TODO we don't use the local updates mechnism here at the moment for some reason. Probably should.
        return this.sendRequest({ kind: "deleteGroup", chatId })
            .then((resp) => {
                if (resp === "success") {
                    this.removeChat(chatId);
                    return true;
                } else {
                    return false;
                }
            })
            .catch((err) => {
                this._logger.error("Unable to delete group", err);
                return false;
            });
    }

    leaveGroup(
        chatId: MultiUserChatIdentifier,
    ): Promise<"success" | "failure" | "owner_cannot_leave"> {
        localChatSummaryUpdates.markRemoved(chatId);
        return this.sendRequest({ kind: "leaveGroup", chatId })
            .then((resp) => {
                if (resp === "success") {
                    return "success";
                } else {
                    const chat = this._liveState.chatSummaries.get(chatId);
                    if (chat) {
                        localChatSummaryUpdates.markAdded(chat);
                    }
                    if (resp === "owner_cannot_leave") {
                        return "owner_cannot_leave";
                    } else {
                        return "failure";
                    }
                }
            })
            .catch((err) => {
                this._logger.error("Unable to leave group", err);
                return "failure";
            });
    }

    private addCommunityLocally(community: CommunitySummary): void {
        localCommunitySummaryUpdates.markAdded(community);
        community.channels.forEach((c) => localChatSummaryUpdates.markAdded(c));
    }

    private removeCommunityLocally(id: CommunityIdentifier): void {
        if (this._liveState.communityPreviews.has(id)) {
            removeCommunityPreview(id);
        }
        localCommunitySummaryUpdates.markRemoved(id);
        const community = this._liveState.communities.get(id);
        if (community !== undefined) {
            community.channels.forEach((c) => localChatSummaryUpdates.markRemoved(c.id));
        }
    }

    verifyAccessGate(gate: AccessGate): Promise<string | undefined> {
        if (gate.kind !== "credential_gate") return Promise.resolve(undefined);

        return verifyCredential(
            this.config.internetIdentityUrl,
            this._identity!.getPrincipal().toString(),
            gate.issuerOrigin,
            gate.credentialId,
        );
    }

    async joinGroup(
        chat: MultiUserChat,
        credential?: string,
    ): Promise<"success" | "blocked" | "failure" | "gate_check_failed"> {
        return this.sendRequest({ kind: "joinGroup", chatId: chat.id, credential })
            .then((resp) => {
                if (resp.kind === "success") {
                    localChatSummaryUpdates.markAdded(resp.group);
                    this.loadChatDetails(resp.group);
                    messagesRead.syncWithServer(
                        resp.group.id,
                        resp.group.membership?.readByMeUpTo,
                        [],
                        undefined,
                    );
                } else if (resp.kind === "success_joined_community") {
                    this.addCommunityLocally(resp.community);
                    messagesRead.batchUpdate(() =>
                        resp.community.channels.forEach((c) => {
                            if (chatIdentifiersEqual(c.id, chat.id)) {
                                localChatSummaryUpdates.markAdded(c);
                                this.loadChatDetails(c);
                            }
                            if (c.latestMessage) {
                                messagesRead.markReadUpTo(
                                    { chatId: c.id },
                                    c.latestMessage.event.messageIndex,
                                );
                            }
                        }),
                    );
                    if (this._liveState.communityPreviews.has(resp.community.id)) {
                        removeCommunityPreview(resp.community.id);
                    }
                } else {
                    if (resp.kind === "user_blocked") {
                        return "blocked";
                    } else if (resp.kind === "gate_check_failed") {
                        return "gate_check_failed";
                    }
                    return "failure";
                }
                return "success";
            })
            .then((resp) => {
                if (resp === "success") {
                    if (this._liveState.groupPreviews.has(chat.id)) {
                        removeGroupPreview(chat.id);
                    }
                }
                return resp;
            })
            .catch((err) => {
                this._logger.error("Unable to join group", err);
                return "failure";
            });
    }

    setCommunityIndexes(indexes: Record<string, number>): Promise<boolean> {
        Object.entries(indexes).forEach(([k, v]) =>
            localCommunitySummaryUpdates.updateIndex({ kind: "community", communityId: k }, v),
        );
        return this.sendRequest({ kind: "setCommunityIndexes", indexes }).catch((err) => {
            this._logger.error("Failed to set community indexes: ", err);
            return false;
        });
    }

    setMemberDisplayName(
        id: CommunityIdentifier,
        displayName: string | undefined,
    ): Promise<SetMemberDisplayNameResponse> {
        return this.sendRequest({
            kind: "setMemberDisplayName",
            communityId: id.communityId,
            displayName,
        }).then((resp) => {
            if (resp === "success") {
                communityStateStore.updateProp(id, "members", (ms) => {
                    const userId = this._liveState.user.userId;
                    if (userId !== undefined) {
                        const m = ms.get(userId);
                        if (m !== undefined) {
                            ms.set(userId, { ...m, displayName });
                            return new Map(ms);
                        }
                    }
                    return ms;
                });

                localCommunitySummaryUpdates.updateDisplayName(id, displayName);
            }
            return resp;
        });
    }

    followThread(chatId: ChatIdentifier, message: Message, follow: boolean): Promise<boolean> {
        const threadRootMessageIndex = message.messageIndex;

        // Assume it will succeed
        localMessageUpdates.markThreadSummaryUpdated(message.messageId, {
            followedByMe: follow,
        });

        return this.sendRequest({
            kind: "followThread",
            chatId,
            threadRootMessageIndex,
            follow,
        }).then((resp) => {
            if (resp === "failed") {
                localMessageUpdates.markThreadSummaryUpdated(message.messageId, {
                    followedByMe: !follow,
                });
                return false;
            }
            if (message.thread !== undefined && message.thread.numberOfReplies > 0) {
                const readUpTo = message.thread.numberOfReplies - 1;
                this.markThreadRead(chatId, threadRootMessageIndex, readUpTo);
            }
            return true;
        });
    }

    getContentAsText(formatter: MessageFormatter, content: MessageContent): string {
        return getContentAsText(formatter, content, get(cryptoLookup));
    }

    groupAvatarUrl<T extends { blobUrl?: string; subtype?: GroupSubtype }>(chat?: T): string {
        if (chat?.blobUrl !== undefined) {
            return chat.blobUrl;
        } else if (chat?.subtype?.kind === "governance_proposals") {
            // If this is a governance proposals chat and no avatar has been set, use the default one for the SNS
            const snsLogo = this.getSnsLogo(chat.subtype.governanceCanisterId);
            if (snsLogo !== undefined) {
                return snsLogo;
            }
        }
        return "/assets/group.svg";
    }

    /**
     * Wrap a bunch of pure utility functions
     */
    showTrace = showTrace;
    userAvatarUrl = userAvatarUrl;
    updateStorageLimit = updateStorageLimit;
    formatTokens = formatTokens;
    validateTokenInput = validateTokenInput;
    toShortTimeString = toShortTimeString;
    toMonthString = toMonthString;
    formatMessageDate = formatMessageDate;
    userIdsFromEvents = userIdsFromEvents;
    missingUserIds = missingUserIds;
    userOrUserGroupName = userOrUserGroupName;
    userOrUserGroupId = userOrUserGroupId;
    extractUserIdsFromMentions = extractUserIdsFromMentions;
    toRecord2 = toRecord2;
    toDatetimeString = toDatetimeString;
    groupBySender = groupBySender;
    groupBy = groupBy;
    getTypingString = getTypingString;
    getMessageText = getMessageText;
    contentTypeToPermission = contentTypeToPermission;

    communityAvatarUrl(id: string, avatar: DataContent): string {
        return avatar?.blobUrl ?? buildIdenticonUrl(id);
    }

    communityBannerUrl<T extends { blobUrl?: string }>(dataContent?: T): string {
        return dataContent?.blobUrl ?? "/assets/landscape.png";
    }

    canBlockUsers(chatId: ChatIdentifier | CommunityIdentifier): boolean {
        switch (chatId.kind) {
            case "community":
                return this.communityPredicate(chatId, canBlockCommunityUsers);
            case "channel":
                return false;
            default:
                return this.chatPredicate(chatId, canBlockUsers);
        }
    }

    canSendMessage(
        chatId: ChatIdentifier,
        mode: "message" | "thread" | "any",
        permission?: MessagePermission,
    ): boolean {
        return this.chatPredicate(chatId, (chat) => {
            if (chat.kind === "direct_chat") {
                const recipient = this._liveState.userStore[chat.them.userId];
                if (recipient !== undefined) {
                    return canSendDirectMessage(
                        recipient,
                        mode,
                        this.config.proposalBotCanister,
                        permission,
                    );
                } else {
                    return false;
                }
            } else {
                return canSendGroupMessage(chat, mode, permission);
            }
        });
    }

    permittedMessages(
        chatId: ChatIdentifier,
        mode: "message" | "thread",
    ): Map<MessagePermission, boolean> {
        const chat = this._liveState.allChats.get(chatId);
        if (chat !== undefined) {
            if (chat.kind === "direct_chat") {
                const recipient = this._liveState.userStore[chat.them.userId];
                if (recipient !== undefined) {
                    return permittedMessagesInDirectChat(
                        recipient,
                        mode,
                        this.config.proposalBotCanister,
                    );
                }
            } else {
                return permittedMessagesInGroup(chat, mode);
            }
        }

        return new Map();
    }

    canDeleteOtherUsersMessages(chatId: ChatIdentifier): boolean {
        return this.chatPredicate(chatId, canDeleteOtherUsersMessages);
    }

    canPinMessages(chatId: ChatIdentifier): boolean {
        return this.chatPredicate(chatId, canPinMessages);
    }

    canReactToMessages(chatId: ChatIdentifier): boolean {
        return this.chatPredicate(chatId, canReactToMessages);
    }

    canMentionAllMembers(chatId: ChatIdentifier): boolean {
        return this.chatPredicate(chatId, canMentionAllMembers);
    }

    canChangeRoles(
        id: ChatIdentifier | CommunityIdentifier,
        currentRole: MemberRole,
        newRole: MemberRole,
    ): boolean {
        switch (id.kind) {
            case "community":
                const found = communityRoles.find((r) => r === newRole);
                if (!found) return false;
                return this.communityPredicate(id, (community) =>
                    canChangeCommunityRoles(community, currentRole, newRole),
                );
            default:
                return this.chatPredicate(id, (chat) => canChangeRoles(chat, currentRole, newRole));
        }
    }

    canPromote(
        chatId: ChatIdentifier | CommunityIdentifier,
        currentRole: MemberRole,
        newRole: MemberRole,
    ): boolean {
        return (
            compareRoles(newRole, currentRole) > 0 &&
            this.canChangeRoles(chatId, currentRole, newRole)
        );
    }

    canDemote(
        chatId: ChatIdentifier | CommunityIdentifier,
        currentRole: MemberRole,
        newRole: MemberRole,
    ): boolean {
        return (
            compareRoles(newRole, currentRole) < 0 &&
            this.canChangeRoles(chatId, currentRole, newRole)
        );
    }

    canUnblockUsers(identifier: ChatIdentifier | CommunityIdentifier): boolean {
        switch (identifier.kind) {
            case "community":
                return this.communityPredicate(identifier, canUnblockCommunityUsers);
            default:
                return this.chatPredicate(identifier, canUnblockUsers);
        }
    }

    canRemoveMembers(id: ChatIdentifier | CommunityIdentifier): boolean {
        switch (id.kind) {
            case "community":
                return this.communityPredicate(id, canRemoveCommunityMembers);
            default:
                return this.chatPredicate(id, canRemoveMembers);
        }
    }

    canEditGroupDetails(chatId: ChatIdentifier): boolean {
        return this.chatPredicate(chatId, canEditGroupDetails);
    }

    canImportToCommunity(chatId: ChatIdentifier): boolean {
        return this.chatPredicate(chatId, canImportToCommunity);
    }

    canChangePermissions(chatId: ChatIdentifier): boolean {
        return this.chatPredicate(chatId, canChangePermissions);
    }

    canInviteUsers(id: ChatIdentifier | CommunityIdentifier): boolean {
        switch (id.kind) {
            case "community":
                return this.communityPredicate(id, canInviteCommunityUsers);
            default:
                return this.chatPredicate(id, canInviteUsers);
        }
    }

    canCreateChannel(id: CommunityIdentifier): boolean {
        return this.canCreatePrivateChannel(id) || this.canCreatePublicChannel(id);
    }

    canCreatePublicChannel(id: CommunityIdentifier): boolean {
        return this.communityPredicate(id, canCreatePublicChannel);
    }

    canCreatePrivateChannel(id: CommunityIdentifier): boolean {
        return this.communityPredicate(id, canCreatePrivateChannel);
    }

    canManageUserGroups(id: CommunityIdentifier): boolean {
        return this.communityPredicate(id, canManageUserGroups);
    }

    canChangeCommunityPermissions(id: CommunityIdentifier): boolean {
        return this.communityPredicate(id, canChangeCommunityPermissions);
    }

    canEditCommunity(id: CommunityIdentifier): boolean {
        return this.communityPredicate(id, canEditCommunity);
    }

    canDeleteCommunity(id: CommunityIdentifier): boolean {
        return this.communityPredicate(id, canDeleteCommunity);
    }

    canDeleteGroup(chatId: MultiUserChatIdentifier): boolean {
        return this.multiUserChatPredicate(chatId, canDeleteGroup);
    }

    canChangeVisibility = canChangeVisibility;
    hasOwnerRights = hasOwnerRights;

    canConvertGroupToCommunity(chatId: GroupChatIdentifier): boolean {
        return this.multiUserChatPredicate(chatId, canConvertToCommunity);
    }

    canLeaveGroup(chatId: MultiUserChatIdentifier): boolean {
        return this.multiUserChatPredicate(chatId, canLeaveGroup);
    }

    isPreviewing(chatId: ChatIdentifier): boolean {
        if (chatId.kind === "direct_chat") return false;
        return this.multiUserChatPredicate(chatId, isPreviewing);
    }

    isFrozen(chatId: ChatIdentifier): boolean {
        if (chatId.kind === "direct_chat") return false;
        return this.multiUserChatPredicate(chatId, isFrozen);
    }

    isOpenChatBot(userId: string): boolean {
        return userId === OPENCHAT_BOT_USER_ID;
    }

    isChatReadOnly(chatId: ChatIdentifier): boolean {
        if (chatId.kind === "direct_chat") return false;
        return this._liveState.suspendedUser || this.isPreviewing(chatId);
    }

    private chatPredicate(
        chatId: ChatIdentifier,
        predicate: (chat: ChatSummary) => boolean,
    ): boolean {
        const chat = this._liveState.allChats.get(chatId);
        return chat !== undefined && predicate(chat);
    }

    private communityPredicate(
        communityId: CommunityIdentifier,
        predicate: (community: CommunitySummary) => boolean,
    ): boolean {
        const community = this._liveState.communities.get(communityId);
        return community !== undefined && predicate(community);
    }

    private multiUserChatPredicate(
        chatId: MultiUserChatIdentifier,
        predicate: (chat: MultiUserChat) => boolean,
    ): boolean {
        const chat = this._liveState.chatSummaries.get(chatId);
        return (
            chat !== undefined &&
            (chat.kind === "group_chat" || chat.kind === "channel") &&
            predicate(chat)
        );
    }

    private createMessage = createMessage;
    private findMessageById = findMessageById;
    canForward = canForward;
    containsReaction = containsReaction;
    groupEvents = groupEvents;
    startTyping = startTyping;
    stopTyping = stopTyping;

    registerPollVote(
        chatId: MultiUserChatIdentifier,
        threadRootMessageIndex: number | undefined,
        messageId: bigint,
        messageIdx: number,
        answerIdx: number,
        type: "register" | "delete",
    ): Promise<boolean> {
        const userId = this._liveState.user.userId;

        localMessageUpdates.markPollVote(messageId, {
            answerIndex: answerIdx,
            type,
            userId,
        });

        return this.sendRequest({
            kind: "registerPollVote",
            chatId,
            messageIdx,
            answerIdx,
            voteType: type,
            threadRootMessageIndex,
        })
            .then((resp) => resp === "success")
            .catch((err) => {
                this._logger.error("Poll vote failed: ", err);
                return false;
            });
    }

    deleteMessage(
        id: ChatIdentifier,
        threadRootMessageIndex: number | undefined,
        messageId: bigint,
        asPlatformModerator?: boolean,
    ): Promise<boolean> {
        const chat = this._liveState.chatSummaries.get(id);

        if (chat === undefined) {
            return Promise.resolve(false);
        }

        const userId = this._liveState.user.userId;
        localMessageUpdates.markDeleted(messageId, userId);

        const recipients = [...chatStateStore.getProp(id, "userIds")];

        rtcConnectionsManager.sendMessage(recipients, {
            kind: "remote_user_deleted_message",
            id,
            messageId,
            userId,
            threadRootMessageIndex,
        });

        function _undelete() {
            rtcConnectionsManager.sendMessage(recipients, {
                kind: "remote_user_undeleted_message",
                id,
                messageId,
                userId,
                threadRootMessageIndex,
            });
            localMessageUpdates.markUndeleted(messageId);
        }

        return this.sendRequest({
            kind: "deleteMessage",
            chatId: id,
            messageId,
            threadRootMessageIndex,
            asPlatformModerator,
        })
            .then((resp) => {
                const success = resp === "success";
                if (!success) {
                    _undelete();
                }
                return success;
            })
            .catch((err) => {
                _undelete();
                this._logger.error("Delete message failed: ", err);
                return false;
            });
    }

    undeleteMessage(
        chatId: ChatIdentifier,
        threadRootMessageIndex: number | undefined,
        msg: Message,
    ): Promise<boolean> {
        const chat = this._liveState.chatSummaries.get(chatId);

        if (chat === undefined || !msg.deleted) {
            return Promise.resolve(false);
        }

        undeletingMessagesStore.add(msg.messageId);

        return this.sendRequest({
            kind: "undeleteMessage",
            chatType: chat.kind,
            chatId,
            messageId: msg.messageId,
            threadRootMessageIndex,
        })
            .then((resp) => {
                const success = resp.kind === "success";
                if (success) {
                    localMessageUpdates.markUndeleted(msg.messageId, resp.message.content);
                }
                return success;
            })
            .catch((err) => {
                this._logger.error("Undelete message failed: ", err);
                return false;
            })
            .finally(() => {
                undeletingMessagesStore.delete(msg.messageId);
            });
    }

    revealDeletedMessage(
        chatId: ChatIdentifier,
        messageId: bigint,
        threadRootMessageIndex: number | undefined,
    ): Promise<boolean> {
        const chat = this._liveState.chatSummaries.get(chatId);

        if (chat === undefined) {
            return Promise.resolve(false);
        }

        const result =
            chatId.kind === "group_chat" || chatId.kind === "channel"
                ? this.sendRequest({
                      kind: "getDeletedGroupMessage",
                      chatId,
                      messageId,
                      threadRootMessageIndex,
                  })
                : this.sendRequest({
                      kind: "getDeletedDirectMessage",
                      userId: chatId.userId,
                      messageId,
                  });

        return result
            .then((resp) => {
                const success = resp.kind === "success";
                if (success) {
                    localMessageUpdates.markContentRevealed(messageId, resp.content);
                }
                return success;
            })
            .catch((err) => {
                this._logger.error("Get deleted message failed: ", err);
                return false;
            });
    }

    selectReaction(
        chatId: ChatIdentifier,
        userId: string,
        threadRootMessageIndex: number | undefined,
        messageId: bigint,
        reaction: string,
        username: string,
        displayName: string | undefined,
        kind: "add" | "remove",
    ): Promise<boolean> {
        const chat = this._liveState.chatSummaries.get(chatId);

        if (chat === undefined) {
            return Promise.resolve(false);
        }

        localMessageUpdates.markReaction(messageId, {
            reaction,
            kind,
            userId,
        });

        function undoLocally() {
            localMessageUpdates.markReaction(messageId, {
                reaction,
                kind: kind === "add" ? "remove" : "add",
                userId,
            });
        }

        this.dispatchEvent(new ReactionSelected(messageId, kind));

        const result = (
            kind == "add"
                ? this.sendRequest({
                      kind: "addReaction",
                      chatId,
                      messageId,
                      reaction,
                      username,
                      displayName,
                      threadRootMessageIndex,
                  })
                : this.sendRequest({
                      kind: "removeReaction",
                      chatId,
                      messageId,
                      reaction,
                      threadRootMessageIndex,
                  })
        )
            .then((resp) => {
                if (resp.kind !== "success") {
                    undoLocally();
                    return false;
                }
                return true;
            })
            .catch((_) => {
                undoLocally();
                return false;
            });

        this.sendRtcMessage([...this._liveState.currentChatUserIds], {
            kind: "remote_user_toggled_reaction",
            id: chatId,
            messageId: messageId,
            reaction,
            userId,
            added: kind === "add",
            threadRootMessageIndex,
        });
        return result;
    }

    private async loadThreadEventWindow(
        chat: ChatSummary,
        messageIndex: number,
        threadRootEvent: EventWrapper<Message>,
        initialLoad = false,
    ): Promise<number | undefined> {
        if (threadRootEvent.event.thread === undefined) return undefined;

        const chatId = chat.id;
        const threadRootMessageIndex = threadRootEvent.event.messageIndex;

        const eventsResponse = await this.sendRequest({
            kind: "chatEventsWindow",
            eventIndexRange: [0, threadRootEvent.event.thread.latestEventIndex],
            chatId,
            messageIndex,
            threadRootMessageIndex: threadRootEvent.event.messageIndex,
            latestKnownUpdate: chat.lastUpdated,
        });

        if (eventsResponse === undefined || eventsResponse === "events_failed") {
            return undefined;
        }

        this.clearThreadEvents();
        await this.handleThreadEventsResponse(chatId, threadRootMessageIndex, eventsResponse);

        this.dispatchEvent(
            new LoadedMessageWindow(
                { chatId, threadRootMessageIndex: threadRootEvent.event.messageIndex },
                messageIndex,
                initialLoad,
            ),
        );

        return messageIndex;
    }

    async loadEventWindow(
        chatId: ChatIdentifier,
        messageIndex: number,
        threadRootEvent?: EventWrapper<Message>,
        initialLoad = false,
    ): Promise<number | undefined> {
        const clientChat = this._liveState.chatSummaries.get(chatId);
        const serverChat = this._liveState.serverChatSummaries.get(chatId);

        if (clientChat === undefined || this.isPrivatePreview(clientChat)) {
            return Promise.resolve(undefined);
        }

        if (messageIndex >= 0) {
            if (threadRootEvent !== undefined && threadRootEvent.event.thread !== undefined) {
                return this.loadThreadEventWindow(
                    serverChat ?? clientChat,
                    messageIndex,
                    threadRootEvent,
                    initialLoad,
                );
            }

            const latestMessageIndex = clientChat.latestMessage?.event.messageIndex ?? 0;
            if (messageIndex > latestMessageIndex) {
                messageIndex = latestMessageIndex;
            }

            const range = indexRangeForChat(clientChat);
            const eventsResponse = await this.sendRequest({
                kind: "chatEventsWindow",
                eventIndexRange: range,
                chatId,
                messageIndex,
                threadRootMessageIndex: undefined,
                latestKnownUpdate: serverChat?.lastUpdated,
            });

            if (eventsResponse === undefined || eventsResponse === "events_failed") {
                return undefined;
            }

            if (await this.handleEventsResponse(clientChat, eventsResponse, false)) {
                this.dispatchEvent(
                    new LoadedMessageWindow(
                        {
                            chatId: clientChat.id,
                            threadRootMessageIndex: threadRootEvent?.event.messageIndex,
                        },
                        messageIndex,
                        initialLoad,
                    ),
                );
            }

            return messageIndex;
        }
    }

    private async handleEventsResponse(
        chat: ChatSummary,
        resp: EventsResponse<ChatEvent>,
        keepCurrentEvents = true,
    ): Promise<boolean> {
        if (resp === "events_failed") return false;

        if (!keepCurrentEvents) {
            clearServerEvents(chat.id);
            chatStateStore.setProp(chat.id, "userGroupKeys", new Set<string>());
        }

        const userIds = userIdsFromEvents(resp.events);
        await this.updateUserStore(chat.id, userIds);

        this.addServerEventsToStores(chat.id, resp.events, undefined, resp.expiredEventRanges);

        makeRtcConnections(
            this._liveState.user.userId,
            chat,
            resp.events,
            this._liveState.userStore,
            this.config.meteredApiKey,
        );

        return true;
    }

    private async updateUserStoreFromCommunityState(id: CommunityIdentifier): Promise<void> {
        const allUserIds = new Set<string>();
        communityStateStore.getProp(id, "members").forEach((m) => allUserIds.add(m.userId));
        communityStateStore.getProp(id, "blockedUsers").forEach((u) => allUserIds.add(u));
        communityStateStore.getProp(id, "invitedUsers").forEach((u) => allUserIds.add(u));
        await this.getMissingUsers(allUserIds);
    }

    private async updateUserStore(
        chatId: ChatIdentifier,
        userIdsFromEvents: Iterable<string>,
    ): Promise<void> {
        const userId = this._liveState.user.userId;
        const allUserIds = new Set<string>();
        chatStateStore.getProp(chatId, "members").forEach((m) => allUserIds.add(m.userId));
        chatStateStore.getProp(chatId, "blockedUsers").forEach((u) => allUserIds.add(u));
        chatStateStore.getProp(chatId, "invitedUsers").forEach((u) => allUserIds.add(u));
        for (const u of userIdsFromEvents) {
            allUserIds.add(u);
        }

        chatStateStore.updateProp(chatId, "userIds", (userIds) => {
            allUserIds.forEach((u) => {
                if (u !== userId) {
                    userIds.add(u);
                }
            });
            return userIds;
        });

        await this.getMissingUsers(allUserIds);
    }
    isTyping = isTyping;
    trackEvent = trackEvent;
    twitterLinkRegex = twitterLinkRegex;
    youtubeRegex = youtubeRegex;
    metricsEqual = metricsEqual;
    getMembersString = getMembersString;
    compareIsNotYouThenUsername = compareIsNotYouThenUsername;
    compareUsername = compareUsername;

    private blockCommunityUserLocally(id: CommunityIdentifier, userId: string): void {
        communityStateStore.updateProp(id, "blockedUsers", (b) => new Set([...b, userId]));
        communityStateStore.updateProp(id, "members", (ms) => {
            ms.delete(userId);
            return new Map(ms);
        });
    }

    private unblockCommunityUserLocally(
        id: CommunityIdentifier,
        userId: string,
        addToMembers: boolean,
    ): void {
        communityStateStore.updateProp(id, "blockedUsers", (b) => {
            return new Set([...b].filter((u) => u !== userId));
        });
        if (addToMembers) {
            communityStateStore.updateProp(id, "members", (ms) => {
                ms.set(userId, {
                    role: "member",
                    userId,
                    displayName: undefined,
                });
                return new Map(ms);
                return ms;
            });
        }
    }

    private blockUserLocally(chatId: ChatIdentifier, userId: string): void {
        chatStateStore.updateProp(chatId, "blockedUsers", (b) => new Set([...b, userId]));
        chatStateStore.updateProp(chatId, "members", (p) => p.filter((p) => p.userId !== userId));
    }

    private unblockUserLocally(
        chatId: ChatIdentifier,
        userId: string,
        addToMembers: boolean,
    ): void {
        chatStateStore.updateProp(chatId, "blockedUsers", (b) => {
            return new Set([...b].filter((u) => u !== userId));
        });
        if (addToMembers) {
            chatStateStore.updateProp(chatId, "members", (p) => [
                ...p,
                {
                    role: "member",
                    userId,
                    displayName: undefined,
                },
            ]);
        }
    }
    blockCommunityUser(id: CommunityIdentifier, userId: string): Promise<boolean> {
        this.blockCommunityUserLocally(id, userId);
        return this.sendRequest({ kind: "blockCommunityUser", id, userId })
            .then((resp) => {
                console.log("blockUser result", resp);
                if (resp.kind !== "success") {
                    this.unblockCommunityUserLocally(id, userId, true);
                    return false;
                }
                return true;
            })
            .catch((err) => {
                this._logger.error("Error blocking community user", err);
                this.unblockCommunityUserLocally(id, userId, true);
                return false;
            });
    }

    unblockCommunityUser(id: CommunityIdentifier, userId: string): Promise<boolean> {
        this.unblockCommunityUserLocally(id, userId, false);
        return this.sendRequest({ kind: "unblockCommunityUser", id, userId })
            .then((resp) => {
                if (resp.kind !== "success") {
                    this.blockCommunityUserLocally(id, userId);
                    return false;
                }
                return true;
            })
            .catch((err) => {
                this._logger.error("Error blocking community user", err);
                this.blockCommunityUserLocally(id, userId);
                return false;
            });
    }

    blockUser(chatId: MultiUserChatIdentifier, userId: string): Promise<boolean> {
        this.blockUserLocally(chatId, userId);
        return this.sendRequest({ kind: "blockUserFromGroupChat", chatId, userId })
            .then((resp) => {
                console.log("blockUser result", resp);
                if (resp !== "success") {
                    this.unblockUserLocally(chatId, userId, true);
                    return false;
                }
                return true;
            })
            .catch((err) => {
                this._logger.error("Error blocking user", err);
                this.unblockUserLocally(chatId, userId, true);
                return false;
            });
    }

    unblockUser(chatId: MultiUserChatIdentifier, userId: string): Promise<boolean> {
        this.unblockUserLocally(chatId, userId, false);
        return this.sendRequest({ kind: "unblockUserFromGroupChat", chatId, userId })
            .then((resp) => {
                if (resp !== "success") {
                    this.blockUserLocally(chatId, userId);
                    return false;
                }
                return true;
            })
            .catch((err) => {
                this._logger.error("Error blocking user", err);
                this.blockUserLocally(chatId, userId);
                return false;
            });
    }

    formatDisappearingMessageTime(
        milliseconds: number,
        formatter: MessageFormatter = this.config.i18nFormatter,
    ): string {
        return formatDisappearingMessageTime(milliseconds, formatter);
    }

    formatDuration = formatDuration;
    durationFromMilliseconds = durationFromMilliseconds;
    nullUser = nullUser;
    toTitleCase = toTitleCase;
    enableAllProposalFilters = enableAllProposalFilters;
    disableAllProposalFilters = disableAllProposalFilters;
    toggleProposalFilter = toggleProposalFilter;
    formatTimeRemaining = formatTimeRemaining;
    toDateString = toDateString;
    toLongDateString = toLongDateString;
    formatLastOnlineDate = formatLastOnlineDate;
    buildUserAvatarUrl = buildUserAvatarUrl;
    buildUsernameList = buildUsernameList;
    groupMessagesByDate = groupMessagesByDate;
    fillMessage = fillMessage;
    audioRecordingMimeType = audioRecordingMimeType;
    isDisplayNameValid = isDisplayNameValid;
    isUsernameValid = isUsernameValid;

    async createDirectChat(chatId: DirectChatIdentifier): Promise<boolean> {
        if (this._liveState.userStore[chatId.userId] === undefined) {
            const user = await this.getUser(chatId.userId);
            if (user === undefined) {
                return false;
            }
        }
        createDirectChat(chatId);
        return true;
    }

    private isPrivatePreview(chat: ChatSummary): boolean {
        return chat.kind === "group_chat" && chat.membership === undefined && !chat.public;
    }

    setSelectedChat(
        chatId: ChatIdentifier,
        messageIndex?: number,
        threadMessageIndex?: number,
    ): void {
        const clientChat = this._liveState.chatSummaries.get(chatId);
        const serverChat = this._liveState.serverChatSummaries.get(chatId);

        if (clientChat === undefined) {
            return;
        }

        setSelectedChat(this, clientChat, serverChat, messageIndex, threadMessageIndex);

        this._userLookupForMentions = undefined;

        const { selectedChat, focusMessageIndex } = this._liveState;
        if (selectedChat !== undefined) {
            if (focusMessageIndex !== undefined) {
                this.loadEventWindow(chatId, focusMessageIndex, undefined, true).then(() => {
                    if (serverChat !== undefined) {
                        this.loadChatDetails(serverChat);
                    }
                });
            } else {
                this.loadPreviousMessages(chatId, undefined, true).then(() => {
                    if (serverChat !== undefined) {
                        this.loadChatDetails(serverChat);
                    }
                });
            }
            if (selectedChat.kind === "direct_chat") {
                const them = this._liveState.userStore[selectedChat.them.userId];
                // Refresh user details if they are more than 5 minutes out of date
                if (
                    them === undefined ||
                    Date.now() - Number(them.updated) > 5 * ONE_MINUTE_MILLIS
                ) {
                    this.getUser(selectedChat.them.userId);
                }
            }
        }
    }

    openThread(threadRootEvent: EventWrapper<Message>, initiating: boolean): void {
        this.clearThreadEvents();
        selectedThreadRootEvent.set(threadRootEvent);
        if (!initiating && this._liveState.selectedChatId !== undefined) {
            if (this._liveState.focusThreadMessageIndex !== undefined) {
                this.loadEventWindow(
                    this._liveState.selectedChatId,
                    this._liveState.focusThreadMessageIndex,
                    threadRootEvent,
                    true,
                );
            } else {
                this.loadPreviousMessages(this._liveState.selectedChatId, threadRootEvent, true);
            }
        }
        this.dispatchEvent(new ThreadSelected(threadRootEvent, initiating));
    }

    closeThread(): void {
        selectedThreadRootEvent.set(undefined);
        this.dispatchEvent(new ThreadClosed());
    }

    clearThreadEvents(): void {
        threadServerEventsStore.set([]);
    }

    async loadThreadMessages(
        chatId: ChatIdentifier,
        range: [number, number],
        startIndex: number,
        ascending: boolean,
        threadRootMessageIndex: number,
        clearEvents: boolean,
        initialLoad = false,
    ): Promise<void> {
        const chat = this._liveState.chatSummaries.get(chatId);

        if (chat === undefined) {
            return Promise.resolve();
        }

        const context = this._liveState.selectedMessageContext;

        if (context?.threadRootMessageIndex === undefined) return;

        const eventsResponse = await this.sendRequest({
            kind: "chatEvents",
            chatType: chat.kind,
            chatId,
            eventIndexRange: range,
            startIndex,
            ascending,
            threadRootMessageIndex,
            latestKnownUpdate: chat.lastUpdated,
        });

        if (!messageContextsEqual(context, this._liveState.selectedMessageContext)) {
            // the selected thread has changed while we were loading the messages
            return;
        }

        if (eventsResponse !== undefined && eventsResponse !== "events_failed") {
            if (clearEvents) {
                threadServerEventsStore.set([]);
            }
            await this.handleThreadEventsResponse(chatId, threadRootMessageIndex, eventsResponse);

            makeRtcConnections(
                this._liveState.user.userId,
                chat,
                this._liveState.threadEvents,
                this._liveState.userStore,
                this.config.meteredApiKey,
            );

            if (ascending) {
                this.dispatchEvent(new LoadedNewMessages({ chatId, threadRootMessageIndex }));
            } else {
                this.dispatchEvent(
                    new LoadedPreviousMessages({ chatId, threadRootMessageIndex }, initialLoad),
                );
            }
        }
    }

    private async handleThreadEventsResponse(
        chatId: ChatIdentifier,
        threadRootMessageIndex: number,
        resp: EventsResponse<ChatEvent>,
    ): Promise<[EventWrapper<ChatEvent>[], Set<string>]> {
        if (resp === "events_failed") return [[], new Set()];

        // check that the thread has not changed
        if (threadRootMessageIndex !== this._liveState.selectedThreadRootMessageIndex)
            return [[], new Set()];

        const userIds = this.userIdsFromEvents(resp.events);
        await this.updateUserStore(chatId, userIds);

        const context = { chatId, threadRootMessageIndex };

        this.addServerEventsToStores(chatId, resp.events, threadRootMessageIndex, []);

        for (const event of resp.events) {
            if (event.event.kind === "message") {
                unconfirmed.delete(context, event.event.messageId);
            }
        }
        return [resp.events, userIds];
    }

    removeChat(chatId: ChatIdentifier): void {
        if (this._liveState.uninitializedDirectChats.has(chatId)) {
            removeUninitializedDirectChat(chatId);
        }
        if (this._liveState.groupPreviews.has(chatId)) {
            removeGroupPreview(chatId);
        }
        if (this._liveState.chatSummaries.has(chatId)) {
            localChatSummaryUpdates.markRemoved(chatId);
        }
    }

    removeCommunity(id: CommunityIdentifier): void {
        this.removeCommunityLocally(id);
    }

    clearSelectedChat = clearSelectedChat;
    diffGroupPermissions = diffGroupPermissions;

    messageContentFromFile(file: File): Promise<AttachmentContent> {
        return messageContentFromFile(file, this._liveState.isDiamond);
    }
    formatFileSize = formatFileSize;

    haveCommunityPermissionsChanged(p1: CommunityPermissions, p2: CommunityPermissions): boolean {
        const args = mergeKeepingOnlyChanged(p1, p2);
        return Object.keys(args).length > 0;
    }

    haveGroupPermissionsChanged(p1: ChatPermissions, p2: ChatPermissions): boolean {
        return this.diffGroupPermissions(p1, p2) !== undefined;
    }

    hasAccessGateChanged(current: AccessGate, original: AccessGate): boolean {
        if (current === original) return false;
        if (current.kind !== original.kind) return true;
        if (isSnsGate(current) && isSnsGate(original)) {
            return (
                current.minDissolveDelay !== original.minDissolveDelay ||
                current.minStakeE8s !== original.minStakeE8s
            );
        }
        return false;
    }

    getTokenDetailsForSnsAccessGate(gate: AccessGate): CryptocurrencyDetails | undefined {
        if (gate.kind === "sns_gate") {
            return this.tryGetNervousSystem(gate.governanceCanister)?.token;
        }
    }

    getMinDissolveDelayDays(gate: AccessGate): number | undefined {
        if (isSnsGate(gate)) {
            return gate.minDissolveDelay
                ? gate.minDissolveDelay / (24 * 60 * 60 * 1000)
                : undefined;
        }
        return undefined;
    }

    getMinStakeInTokens(gate: AccessGate): number | undefined {
        if (isSnsGate(gate)) {
            return gate.minStakeE8s ? gate.minStakeE8s / E8S_PER_TOKEN : undefined;
        }
        return undefined;
    }

    earliestLoadedThreadIndex(): number | undefined {
        return this._liveState.threadEvents.length === 0
            ? undefined
            : this._liveState.threadEvents[0].index;
    }

    previousThreadMessagesCriteria(thread: ThreadSummary): [number, boolean] {
        const minLoadedEventIndex = this.earliestLoadedThreadIndex();
        if (minLoadedEventIndex === undefined) {
            return [thread.latestEventIndex, false];
        }
        return [minLoadedEventIndex - 1, false];
    }

    async loadPreviousMessages(
        chatId: ChatIdentifier,
        threadRootEvent?: EventWrapper<Message>,
        initialLoad = false,
    ): Promise<void> {
        const serverChat = this._liveState.serverChatSummaries.get(chatId);

        if (serverChat === undefined || this.isPrivatePreview(serverChat)) {
            return Promise.resolve();
        }

        if (threadRootEvent !== undefined && threadRootEvent.event.thread !== undefined) {
            const thread = threadRootEvent.event.thread;
            const [index, ascending] = this.previousThreadMessagesCriteria(thread);
            return this.loadThreadMessages(
                chatId,
                [0, thread.latestEventIndex],
                index,
                ascending,
                threadRootEvent.event.messageIndex,
                false,
                initialLoad,
            );
        }

        const criteria = this.previousMessagesCriteria(serverChat);

        const eventsResponse = criteria
            ? await this.loadEvents(serverChat, criteria[0], criteria[1])
            : undefined;

        if (eventsResponse === undefined || eventsResponse === "events_failed") {
            return;
        }

        if (await this.handleEventsResponse(serverChat, eventsResponse)) {
            this.dispatchEvent(
                new LoadedPreviousMessages(
                    { chatId, threadRootMessageIndex: threadRootEvent?.event.messageIndex },
                    initialLoad,
                ),
            );
        }
    }

    private loadEvents(
        serverChat: ChatSummary,
        startIndex: number,
        ascending: boolean,
    ): Promise<EventsResponse<ChatEvent>> {
        return this.sendRequest({
            kind: "chatEvents",
            chatType: serverChat.kind,
            chatId: serverChat.id,
            eventIndexRange: indexRangeForChat(serverChat),
            startIndex,
            ascending,
            threadRootMessageIndex: undefined,
            latestKnownUpdate: serverChat.lastUpdated,
        });
    }

    private previousMessagesCriteria(serverChat: ChatSummary): [number, boolean] | undefined {
        if (serverChat.latestEventIndex < 0) {
            return undefined;
        }

        const minLoadedEventIndex = this.earliestLoadedIndex(serverChat.id);
        if (minLoadedEventIndex === undefined) {
            return [serverChat.latestEventIndex, false];
        }
        const minVisibleEventIndex = this.earliestAvailableEventIndex(serverChat);
        return minLoadedEventIndex !== undefined && minLoadedEventIndex > minVisibleEventIndex
            ? [minLoadedEventIndex - 1, false]
            : undefined;
    }

    earliestAvailableEventIndex(chat: ChatSummary): number {
        return chat.kind === "group_chat" ? chat.minVisibleEventIndex : 0;
    }

    private earliestLoadedIndex(chatId: ChatIdentifier): number | undefined {
        const confirmedLoaded = confirmedEventIndexesLoaded(chatId);
        return confirmedLoaded.length > 0 ? confirmedLoaded.index(0) : undefined;
    }

    async loadNewMessages(
        chatId: ChatIdentifier,
        threadRootEvent?: EventWrapper<Message>,
    ): Promise<boolean> {
        const serverChat = this._liveState.serverChatSummaries.get(chatId);

        if (serverChat === undefined || this.isPrivatePreview(serverChat)) {
            return Promise.resolve(false);
        }

        if (threadRootEvent !== undefined && threadRootEvent.event.thread !== undefined) {
            const thread = threadRootEvent.event.thread;
            const [index, ascending] = this.newThreadMessageCriteria(thread);
            return this.loadThreadMessages(
                chatId,
                [0, thread.latestEventIndex],
                index,
                ascending,
                threadRootEvent.event.messageIndex,
                false,
            ).then(() => false);
        }

        const criteria = this.newMessageCriteria(serverChat);

        const eventsResponse = criteria
            ? await this.loadEvents(serverChat, criteria[0], criteria[1])
            : undefined;

        if (eventsResponse === undefined || eventsResponse === "events_failed") {
            return false;
        }

        await this.handleEventsResponse(serverChat, eventsResponse);
        // We may have loaded messages which are more recent than what the chat summary thinks is the latest message,
        // if so, we update the chat summary to show the correct latest message.
        const latestMessage = findLast(eventsResponse.events, (e) => e.event.kind === "message");
        const newLatestMessage =
            latestMessage !== undefined && latestMessage.index > serverChat.latestEventIndex;

        if (newLatestMessage) {
            updateSummaryWithConfirmedMessage(
                serverChat.id,
                latestMessage as EventWrapper<Message>,
            );
        }

        this.dispatchEvent(
            new LoadedNewMessages({
                chatId,
                threadRootMessageIndex: threadRootEvent?.event.messageIndex,
            }),
        );
        return newLatestMessage;
    }

    morePreviousMessagesAvailable(
        chatId: ChatIdentifier,
        threadRootEvent?: EventWrapper<Message>,
    ): boolean {
        if (threadRootEvent !== undefined) {
            const earliestIndex = this.earliestLoadedThreadIndex();
            return earliestIndex === undefined || earliestIndex > 0;
        }

        const chat = this._liveState.chatSummaries.get(chatId);

        return (
            chat !== undefined &&
            chat.latestEventIndex >= 0 &&
            (this.earliestLoadedIndex(chatId) ?? Number.MAX_VALUE) >
                this.earliestAvailableEventIndex(chat)
        );
    }

    moreNewMessagesAvailable(
        chatId: ChatIdentifier,
        threadRootEvent?: EventWrapper<Message>,
    ): boolean {
        if (threadRootEvent !== undefined && threadRootEvent.event.thread !== undefined) {
            return (
                (this.confirmedThreadUpToEventIndex() ?? -1) <
                threadRootEvent.event.thread.latestEventIndex
            );
        }
        const serverChat = this._liveState.serverChatSummaries.get(chatId);

        return (
            serverChat !== undefined &&
            (this.confirmedUpToEventIndex(serverChat.id) ?? -1) < serverChat.latestEventIndex
        );
    }

    private async loadCommunityDetails(community: CommunitySummary): Promise<void> {
        const resp = await this.sendRequest({
            kind: "getCommunityDetails",
            id: community.id,
            communityLastUpdated: community.lastUpdated,
        });
        if (resp !== "failure") {
            communityStateStore.setProp(
                community.id,
                "members",
                new Map(resp.members.map((m) => [m.userId, m])),
            );
            communityStateStore.setProp(community.id, "blockedUsers", resp.blockedUsers);
            communityStateStore.setProp(community.id, "invitedUsers", resp.invitedUsers);
            communityStateStore.setProp(community.id, "rules", resp.rules);
            communityStateStore.setProp(community.id, "userGroups", resp.userGroups);
        }
        await this.updateUserStoreFromCommunityState(community.id);
    }

    private async loadChatDetails(serverChat: ChatSummary): Promise<void> {
        // currently this is only meaningful for group chats, but we'll set it up generically just in case
        if (serverChat.kind === "group_chat" || serverChat.kind === "channel") {
            const resp = await this.sendRequest({
                kind: "getGroupDetails",
                chatId: serverChat.id,
                chatLastUpdated: serverChat.lastUpdated,
            });
            if (resp !== "failure") {
                chatStateStore.setProp(serverChat.id, "members", resp.members);
                chatStateStore.setProp(serverChat.id, "blockedUsers", resp.blockedUsers);
                chatStateStore.setProp(serverChat.id, "invitedUsers", resp.invitedUsers);
                chatStateStore.setProp(serverChat.id, "pinnedMessages", resp.pinnedMessages);
                chatStateStore.setProp(serverChat.id, "rules", resp.rules);
            }
            await this.updateUserStore(serverChat.id, []);
        }
    }

    private buildBlobUrl(canisterId: string, blobId: bigint, blobType: "blobs" | "avatar"): string {
        return `${this.config.blobUrlPattern
            .replace("{canisterId}", canisterId)
            .replace("{blobType}", blobType)}${blobId}`;
    }

    // this is unavoidably duplicated from the agent
    private rehydrateDataContent<T extends DataContent>(
        dataContent: T,
        blobType: "blobs" | "avatar" = "blobs",
    ): T {
        const ref = dataContent.blobReference;
        return ref !== undefined
            ? {
                  ...dataContent,
                  blobData: undefined,
                  blobUrl: this.buildBlobUrl(ref.canisterId, ref.blobId, blobType),
              }
            : dataContent;
    }

    private async refreshUpdatedEvents(
        serverChat: ChatSummary,
        updatedEvents: UpdatedEvent[],
    ): Promise<void> {
        const confirmedLoaded = confirmedEventIndexesLoaded(serverChat.id);
        const confirmedThreadLoaded = this._liveState.confirmedThreadEventIndexesLoaded;
        const selectedThreadRootEvent = this._liveState.selectedThreadRootEvent;
        const selectedThreadRootMessageIndex = selectedThreadRootEvent?.event?.messageIndex;

        // Partition the updated events into those that belong to the currently selected thread and those that don't
        const [currentChatEvents, currentThreadEvents] = updatedEvents.reduce(
            ([chat, thread], e) => {
                if (e.threadRootMessageIndex !== undefined) {
                    if (
                        e.threadRootMessageIndex === selectedThreadRootMessageIndex &&
                        indexIsInRanges(e.eventIndex, confirmedThreadLoaded)
                    ) {
                        thread.push(e.eventIndex);
                    }
                } else {
                    if (indexIsInRanges(e.eventIndex, confirmedLoaded)) {
                        chat.push(e.eventIndex);
                    }
                }
                return [chat, thread];
            },
            [[], []] as [number[], number[]],
        );

        const chatEventsPromise =
            currentChatEvents.length === 0
                ? Promise.resolve()
                : (serverChat.kind === "direct_chat"
                      ? this.sendRequest({
                            kind: "chatEventsByEventIndex",
                            chatId: serverChat.them,
                            eventIndexes: currentChatEvents,
                            threadRootMessageIndex: undefined,
                            latestKnownUpdate: serverChat.lastUpdated,
                        })
                      : this.sendRequest({
                            kind: "chatEventsByEventIndex",
                            chatId: serverChat.id,
                            eventIndexes: currentChatEvents,
                            threadRootMessageIndex: undefined,
                            latestKnownUpdate: serverChat.lastUpdated,
                        })
                  ).then((resp) => this.handleEventsResponse(serverChat, resp));

        const threadEventPromise =
            currentThreadEvents.length === 0
                ? Promise.resolve()
                : this.sendRequest({
                      kind: "chatEventsByEventIndex",
                      chatId: serverChat.id,
                      eventIndexes: currentThreadEvents,
                      threadRootMessageIndex: selectedThreadRootMessageIndex,
                      latestKnownUpdate: serverChat.lastUpdated,
                  }).then((resp) =>
                      this.handleThreadEventsResponse(
                          serverChat.id,
                          // eslint-disable-next-line @typescript-eslint/no-non-null-assertion
                          selectedThreadRootMessageIndex!,
                          resp,
                      ),
                  );

        await Promise.all([chatEventsPromise, threadEventPromise]);
        return;
    }

    private newThreadMessageCriteria(thread: ThreadSummary): [number, boolean] {
        const loadedUpTo = this.confirmedThreadUpToEventIndex();

        if (loadedUpTo === undefined) {
            return [thread.latestEventIndex, false];
        }

        return [loadedUpTo + 1, true];
    }

    private newMessageCriteria(serverChat: ChatSummary): [number, boolean] | undefined {
        if (serverChat.latestEventIndex < 0) {
            return undefined;
        }

        const loadedUpTo = this.confirmedUpToEventIndex(serverChat.id);

        if (loadedUpTo === undefined) {
            return [serverChat.latestEventIndex, false];
        }

        return loadedUpTo < serverChat.latestEventIndex ? [loadedUpTo + 1, true] : undefined;
    }
    private confirmedUpToEventIndex(chatId: ChatIdentifier): number | undefined {
        const ranges = confirmedEventIndexesLoaded(chatId).subranges();
        if (ranges.length > 0) {
            return ranges[0].high;
        }
        return undefined;
    }
    private confirmedThreadUpToEventIndex(): number | undefined {
        const ranges = get(confirmedThreadEventIndexesLoadedStore).subranges();
        if (ranges.length > 0) {
            return ranges[0].high;
        }
        return undefined;
    }

    messageIsReadByThem(chatId: ChatIdentifier, messageIndex: number): boolean {
        const chat = this._liveState.chatSummaries.get(chatId);
        return chat !== undefined && messageIsReadByThem(chat, messageIndex);
    }

    private addPinnedMessage(chatId: ChatIdentifier, messageIndex: number): void {
        chatStateStore.updateProp(chatId, "pinnedMessages", (s) => {
            return new Set([...s, messageIndex]);
        });
    }

    private removePinnedMessage(chatId: ChatIdentifier, messageIndex: number): void {
        chatStateStore.updateProp(chatId, "pinnedMessages", (s) => {
            return new Set([...s].filter((idx) => idx !== messageIndex));
        });
    }

    unpinMessage(chatId: MultiUserChatIdentifier, messageIndex: number): Promise<boolean> {
        this.removePinnedMessage(chatId, messageIndex);
        return this.sendRequest({ kind: "unpinMessage", chatId, messageIndex })
            .then((resp) => {
                if (resp !== "success") {
                    this.addPinnedMessage(chatId, messageIndex);
                    return false;
                }
                return true;
            })
            .catch((err) => {
                this._logger.error("Unpin message failed: ", err);
                this.addPinnedMessage(chatId, messageIndex);
                return false;
            });
    }

    pinMessage(chatId: MultiUserChatIdentifier, messageIndex: number): Promise<boolean> {
        this.addPinnedMessage(chatId, messageIndex);
        return this.sendRequest({
            kind: "pinMessage",
            chatId,
            messageIndex,
        })
            .then((resp) => {
                if (resp.kind !== "success" && resp.kind !== "no_change") {
                    this.removePinnedMessage(chatId, messageIndex);
                    return false;
                }
                if (resp.kind === "success") {
                    this.markPinnedMessagesRead(chatId, resp.timestamp);
                }
                return true;
            })
            .catch((err) => {
                this._logger.error("Pin message failed: ", err);
                this.removePinnedMessage(chatId, messageIndex);
                return false;
            });
    }

    private removeMessage(
        chatId: ChatIdentifier,
        messageId: bigint,
        userId: string,
        threadRootMessageIndex: number | undefined,
    ): void {
        if (userId === this._liveState.user.userId) {
            const userIds = chatStateStore.getProp(chatId, "userIds");
            rtcConnectionsManager.sendMessage([...userIds], {
                kind: "remote_user_removed_message",
                id: chatId,
                messageId: messageId,
                userId: userId,
                threadRootMessageIndex,
            });
        }
        const context = { chatId, threadRootMessageIndex };
        unconfirmed.delete(context, messageId);
        messagesRead.removeUnconfirmedMessage(context, messageId);
    }
    toggleProposalFilterMessageExpansion = toggleProposalFilterMessageExpansion;
    groupWhile = groupWhile;
    sameUser = sameUser;

    forwardMessage(
        messageContext: MessageContext,
        msg: Message,
        rulesAccepted: number | undefined = undefined,
        communityRulesAccepted: number | undefined = undefined,
    ): void {
        this.sendMessageWithContent(
            messageContext,
            { ...msg.content },
            [],
            true,
            rulesAccepted,
            communityRulesAccepted,
        );
    }

    private onSendMessageSuccess(
        chatId: ChatIdentifier,
        resp: SendMessageSuccess | TransferSuccess,
        msg: Message,
        threadRootMessageIndex: number | undefined,
    ) {
        const event = mergeSendMessageResponse(msg, resp);
        this.addServerEventsToStores(chatId, [event], threadRootMessageIndex, []);
        if (threadRootMessageIndex === undefined) {
            updateSummaryWithConfirmedMessage(chatId, event);
        }
    }

    private addServerEventsToStores(
        chatId: ChatIdentifier,
        newEvents: EventWrapper<ChatEvent>[],
        threadRootMessageIndex: number | undefined,
        expiredEventRanges: ExpiredEventsRange[],
    ): void {
        if (newEvents.length === 0 && expiredEventRanges.length === 0) {
            return;
        }

        if (
            threadRootMessageIndex === undefined &&
            !isContiguous(chatId, newEvents, expiredEventRanges)
        ) {
            return;
        }

        if (threadRootMessageIndex !== undefined && !isContiguousInThread(newEvents)) {
            return;
        }

        const context = { chatId, threadRootMessageIndex };
        const myUserId = this._liveState.user.userId;

        for (const event of newEvents) {
            if (event.event.kind === "message") {
                const { messageIndex, messageId } = event.event;
                failedMessagesStore.delete(context, messageId);
                if (unconfirmed.delete(context, messageId)) {
                    messagesRead.confirmMessage(context, messageIndex, messageId);
                }
                // If the message was sent by the current user, mark it as read
                if (
                    event.event.sender === myUserId &&
                    !messagesRead.isRead(context, messageIndex, messageId)
                ) {
                    messagesRead.markMessageRead(context, messageIndex, messageId);
                }
            }
        }

        if (threadRootMessageIndex === undefined) {
            chatStateStore.updateProp(chatId, "serverEvents", (events) =>
                mergeServerEvents(events, newEvents),
            );
            const selectedThreadRootMessageIndex = this._liveState.selectedThreadRootMessageIndex;
            if (selectedThreadRootMessageIndex !== undefined) {
                const threadRootEvent = newEvents.find(
                    (e) =>
                        e.event.kind === "message" &&
                        e.event.messageIndex === selectedThreadRootMessageIndex,
                );
                if (threadRootEvent !== undefined) {
                    selectedThreadRootEvent.set(threadRootEvent as EventWrapper<Message>);
                    this.dispatchEvent(
                        new ChatUpdated({
                            chatId,
                            threadRootMessageIndex: selectedThreadRootMessageIndex,
                        }),
                    );
                }
            }
        } else if (messageContextsEqual(context, this._liveState.selectedMessageContext)) {
            threadServerEventsStore.update((events) => mergeServerEvents(events, newEvents));
        }

        if (expiredEventRanges.length > 0) {
            chatStateStore.updateProp(chatId, "expiredEventRanges", (ranges) => {
                const merged = new DRange();
                merged.add(ranges);
                expiredEventRanges.forEach((r) => merged.add(r.start, r.end));
                return merged;
            });
        }
    }

    private async sendMessageWebRtc(
        clientChat: ChatSummary,
        messageEvent: EventWrapper<Message>,
        threadRootMessageIndex: number | undefined,
    ): Promise<void> {
        rtcConnectionsManager.sendMessage([...chatStateStore.getProp(clientChat.id, "userIds")], {
            kind: "remote_user_sent_message",
            id: clientChat.id,
            messageEvent: serialiseMessageForRtc(messageEvent),
            userId: this._liveState.user.userId,
            threadRootMessageIndex,
        });
    }

    deleteFailedMessage(
        chatId: ChatIdentifier,
        event: EventWrapper<Message>,
        threadRootMessageIndex?: number,
    ): Promise<void> {
        failedMessagesStore.delete({ chatId, threadRootMessageIndex }, event.event.messageId);
        return this.sendRequest({
            kind: "deleteFailedMessage",
            chatId,
            messageId: event.event.messageId,
            threadRootMessageIndex,
        });
    }

    async retrySendMessage(
        messageContext: MessageContext,
        event: EventWrapper<Message>,
        rulesAccepted: number | undefined = undefined,
        communityRulesAccepted: number | undefined = undefined,
    ): Promise<void> {
        const { chatId, threadRootMessageIndex } = messageContext;
        const chat = this._liveState.chatSummaries.get(chatId);
        if (chat === undefined) {
            return;
        }

        const currentEvents = this.eventsForMessageContext(messageContext);
        const [nextEventIndex, nextMessageIndex] =
            threadRootMessageIndex !== undefined
                ? nextEventAndMessageIndexesForThread(currentEvents)
                : nextEventAndMessageIndexes();

        // remove the *original* event from the failed store
        await this.deleteFailedMessage(chatId, event, threadRootMessageIndex);

        // regenerate the indexes for the retry message
        const retryEvent = {
            ...event,
            index: nextEventIndex,
            timestamp: BigInt(Date.now()),
            event: {
                ...event.event,
                messageIndex: nextMessageIndex,
            },
        };

        const canRetry = this.canRetryMessage(retryEvent.event.content);

        // add the *new* event to unconfirmed
        unconfirmed.add(messageContext, retryEvent);

        // TODO - what about mentions?
        this.sendRequest({
            kind: "sendMessage",
            chatType: chat.kind,
            messageContext,
            user: this._liveState.user,
            mentioned: [],
            event: retryEvent,
            rulesAccepted,
            communityRulesAccepted,
        })
            .then(([resp, msg]) => {
                if (resp.kind === "success" || resp.kind === "transfer_success") {
                    this.onSendMessageSuccess(chatId, resp, msg, threadRootMessageIndex);
                    if (msg.kind === "message" && msg.content.kind === "crypto_content") {
                        this.refreshAccountBalance(
                            msg.content.transfer.ledger,
                            this._liveState.user.cryptoAccount,
                        );
                    }
                    if (threadRootMessageIndex !== undefined) {
                        trackEvent("sent_threaded_message");
                    } else {
                        if (chat.kind === "direct_chat") {
                            trackEvent("sent_direct_message");
                        } else {
                            if (chat.public) {
                                trackEvent("sent_public_group_message");
                            } else {
                                trackEvent("sent_private_group_message");
                            }
                        }
                    }
                    if (msg.repliesTo !== undefined) {
                        // double counting here which I think is OK since we are limited to string events
                        trackEvent("replied_to_message");
                    }
                } else {
                    if (resp.kind == "rules_not_accepted") {
                        this.markChatRulesAcceptedLocally(false);
                    }

                    if (resp.kind == "community_rules_not_accepted") {
                        this.markCommunityRulesAcceptedLocally(false);
                    }

                    this.onSendMessageFailure(
                        chatId,
                        msg.messageId,
                        threadRootMessageIndex,
                        event,
                        canRetry,
                    );
                }
            })
            .catch((err) => {
                this.onSendMessageFailure(
                    chatId,
                    event.event.messageId,
                    threadRootMessageIndex,
                    event,
                    canRetry,
                    err,
                );
            });
    }

    private canRetryMessage(content: MessageContent): boolean {
        return (
            content.kind !== "poll_content" &&
            content.kind !== "crypto_content" &&
            content.kind !== "prize_content_initial"
        );
    }

    rulesNeedAccepting(): boolean {
        const chatRules = this._liveState.currentChatRules;
        const chat = this._liveState.selectedChat;
        if (chat === undefined || chatRules === undefined) {
            return false;
        }

        const communityRules = this._liveState.currentCommunityRules;
        const community = this._liveState.selectedCommunity;

        console.debug(
            "RULES: rulesNeedAccepting",
            chatRules.enabled,
            chat.membership?.rulesAccepted,
            communityRules?.enabled,
            community?.membership?.rulesAccepted,
        );

        return (
            (chatRules.enabled && !(chat.membership?.rulesAccepted ?? false)) ||
            ((communityRules?.enabled ?? true) && !(community?.membership?.rulesAccepted ?? false))
        );
    }

    combineRulesText(
        chatRules: VersionedRules | undefined,
        communityRules: VersionedRules | undefined,
    ): string {
        const chatRulesEnabled = chatRules?.enabled ?? false;
        const communityRulesEnabled = communityRules?.enabled ?? false;
        const chatRulesText = chatRulesEnabled ? chatRules?.text : "";
        const communityRulesText = communityRulesEnabled ? communityRules?.text : "";
        const lineBreak = chatRulesEnabled && communityRulesEnabled ? "\n" : "";
        return chatRulesText + lineBreak + communityRulesText;
    }

    markChatRulesAcceptedLocally(rulesAccepted: boolean) {
        const selectedChatId = this._liveState.selectedChatId;
        if (selectedChatId !== undefined) {
            localChatSummaryUpdates.markUpdated(selectedChatId, { rulesAccepted });
        }
    }

    markCommunityRulesAcceptedLocally(rulesAccepted: boolean) {
        const selectedCommunityId = this._liveState.selectedCommunity?.id;
        if (selectedCommunityId !== undefined) {
            localCommunitySummaryUpdates.updateRulesAccepted(selectedCommunityId, rulesAccepted);
        }
    }

    private eventsForMessageContext({
        threadRootMessageIndex,
    }: MessageContext): EventWrapper<ChatEvent>[] {
        if (threadRootMessageIndex === undefined) return this._liveState.events;
        return this._liveState.threadEvents;
    }

    private draftMessageForMessageContext({
        threadRootMessageIndex,
    }: MessageContext): DraftMessage | undefined {
        if (threadRootMessageIndex === undefined) return this._liveState.currentChatDraftMessage;
        return this._liveState.draftThreadMessages[threadRootMessageIndex];
    }

    eventExpiry(chat: ChatSummary, timestamp: number): number | undefined {
        if (chat.kind === "group_chat" || chat.kind === "channel") {
            if (chat.eventsTTL !== undefined) {
                return timestamp + Number(chat.eventsTTL);
            }
        }
        return undefined;
    }

    sendMessageWithContent(
        messageContext: MessageContext,
        content: MessageContent,
        mentioned: User[] = [],
        forwarded: boolean = false,
        rulesAccepted: number | undefined = undefined,
        communityRulesAccepted: number | undefined = undefined,
    ): void {
        const { chatId, threadRootMessageIndex } = messageContext;
        const chat = this._liveState.chatSummaries.get(chatId);
        if (chat === undefined) {
            return;
        }

        const draftMessage = this.draftMessageForMessageContext(messageContext);
        const currentEvents = this.eventsForMessageContext(messageContext);
        const [nextEventIndex, nextMessageIndex] =
            threadRootMessageIndex !== undefined
                ? nextEventAndMessageIndexesForThread(currentEvents)
                : nextEventAndMessageIndexes();

        const msg = this.createMessage(
            this._liveState.user.userId,
            nextMessageIndex,
            content,
            draftMessage?.replyingTo,
            forwarded,
        );
        const timestamp = Date.now();
        const event = {
            event: msg,
            index: nextEventIndex,
            timestamp: BigInt(timestamp),
            expiresAt: threadRootMessageIndex ? undefined : this.eventExpiry(chat, timestamp),
        };

        const canRetry = this.canRetryMessage(msg.content);

        this.sendRequest({
            kind: "sendMessage",
            chatType: chat.kind,
            messageContext,
            user: this._liveState.user,
            mentioned,
            event,
            rulesAccepted,
            communityRulesAccepted,
        })
            .then(([resp, msg]) => {
                if (resp.kind === "success" || resp.kind === "transfer_success") {
                    this.onSendMessageSuccess(chatId, resp, msg, threadRootMessageIndex);
                    if (msg.kind === "message" && msg.content.kind === "crypto_content") {
                        this.refreshAccountBalance(
                            msg.content.transfer.ledger,
                            this._liveState.user.userId,
                        );
                    }
                    if (threadRootMessageIndex !== undefined) {
                        trackEvent("sent_threaded_message");
                    } else {
                        if (chat.kind === "direct_chat") {
                            trackEvent("sent_direct_message");
                        } else {
                            if (chat.public) {
                                trackEvent("sent_public_group_message");
                            } else {
                                trackEvent("sent_private_group_message");
                            }
                        }
                    }
                    if (msg.repliesTo !== undefined) {
                        // double counting here which I think is OK since we are limited to string events
                        trackEvent("replied_to_message");
                    }
                } else {
                    if (resp.kind == "rules_not_accepted") {
                        this.markChatRulesAcceptedLocally(false);
                    }

                    if (resp.kind == "community_rules_not_accepted") {
                        this.markCommunityRulesAcceptedLocally(false);
                    }

                    this.onSendMessageFailure(
                        chatId,
                        msg.messageId,
                        threadRootMessageIndex,
                        event,
                        canRetry,
                    );
                }
            })
            .catch((err) => {
                this.onSendMessageFailure(
                    chatId,
                    event.event.messageId,
                    threadRootMessageIndex,
                    event,
                    canRetry,
                    err,
                );
            });

        this.postSendMessage(chat, event, threadRootMessageIndex);
    }

    sendMessageWithAttachment(
        messageContext: MessageContext,
        textContent: string | undefined,
        attachment: AttachmentContent | undefined,
        mentioned: User[] = [],
        rulesAccepted: number | undefined = undefined,
        communityRulesAccepted: number | undefined = undefined,
    ): void {
        return this.sendMessageWithContent(
            messageContext,
            this.getMessageContent(textContent, attachment),
            mentioned,
            false,
            rulesAccepted,
            communityRulesAccepted,
        );
    }

    private getMessageContent(
        text: string | undefined,
        attachment: AttachmentContent | undefined,
    ): MessageContent {
        return attachment
            ? { ...attachment, caption: text }
            : ({
                  kind: "text_content",
                  text: text ?? "",
              } as MessageContent);
    }

    private onSendMessageFailure(
        chatId: ChatIdentifier,
        messageId: bigint,
        threadRootMessageIndex: number | undefined,
        event: EventWrapper<Message>,
        canRetry: boolean,
        err?: unknown,
    ) {
        this.removeMessage(chatId, messageId, this._liveState.user.userId, threadRootMessageIndex);

        if (canRetry) {
            failedMessagesStore.add({ chatId, threadRootMessageIndex }, event);
        }

        if (err !== undefined) {
            this._logger.error("Exception sending message", err);
        }

        this.dispatchEvent(new SendMessageFailed(!canRetry));
    }

    private postSendMessage(
        chat: ChatSummary,
        messageEvent: EventWrapper<Message>,
        threadRootMessageIndex: number | undefined,
    ) {
        const context = { chatId: chat.id, threadRootMessageIndex };
        this.dispatchEvent(new SendingMessage(context));

        // HACK - we need to defer this very slightly so that we can guarantee that we handle SendingMessage events
        // *before* the new message is added to the unconfirmed store. Is this nice? No it is not.
        window.setTimeout(() => {
            unconfirmed.add(context, messageEvent);
            failedMessagesStore.delete(context, messageEvent.event.messageId);

            // mark our own messages as read manually since we will not be observing them
            messagesRead.markMessageRead(
                context,
                messageEvent.event.messageIndex,
                messageEvent.event.messageId,
            );
            // Mark all existing messages as read
            if (messageEvent.event.messageIndex > 0) {
                messagesRead.markReadUpTo(context, messageEvent.event.messageIndex - 1);
            }

            if (threadRootMessageIndex === undefined) {
                currentChatDraftMessage.clear(chat.id);
            }

            this.sendMessageWebRtc(chat, messageEvent, threadRootMessageIndex).then(() => {
                this.dispatchEvent(new SentMessage(context, messageEvent));
            });
        }, 0);
    }

    buildCryptoTransferText(
        formatter: MessageFormatter,
        myUserId: string,
        senderId: string,
        content: CryptocurrencyContent,
        me: boolean,
    ): string | undefined {
        return buildCryptoTransferText(
            formatter,
            myUserId,
            senderId,
            content,
            me,
            get(cryptoLookup),
        );
    }

    buildTransactionLink(
        formatter: MessageFormatter,
        transfer: CryptocurrencyTransfer,
    ): string | undefined {
        return buildTransactionLink(formatter, transfer, get(cryptoLookup));
    }

    getFirstUnreadMention(chat: ChatSummary): Mention | undefined {
        return messagesRead.getFirstUnreadMention(chat);
    }

    markAllRead(chat: ChatSummary) {
        messagesRead.markAllRead(chat);
    }

    getDisplayDate = getDisplayDate;
    isSocialVideoLink = isSocialVideoLink;
    containsSocialVideoLink = containsSocialVideoLink;
    calculateMediaDimensions = calculateMediaDimensions;
    dataToBlobUrl = dataToBlobUrl;
    askForNotificationPermission = askForNotificationPermission;
    setSoftDisabled = setSoftDisabled;

    editMessageWithAttachment(
        messageContext: MessageContext,
        textContent: string | undefined,
        attachment: AttachmentContent | undefined,
        editingEvent: EventWrapper<Message>,
    ): Promise<boolean> {
        const chat = this._liveState.chatSummaries.get(messageContext.chatId);

        if (chat === undefined) {
            return Promise.resolve(false);
        }

        const { chatId, threadRootMessageIndex } = messageContext;

        if (textContent || attachment) {
            const msg = {
                ...editingEvent.event,
                edited: true,
                content: this.getMessageContent(textContent ?? undefined, attachment),
            };
            localMessageUpdates.markContentEdited(msg.messageId, msg.content);

            if (threadRootMessageIndex === undefined) {
                currentChatDraftMessage.clear(chatId);
            }

            return this.sendRequest({
                kind: "editMessage",
                chatId: chat.id,
                msg,
                threadRootMessageIndex,
            })
                .then((resp) => {
                    if (resp !== "success") {
                        localMessageUpdates.revertEditedContent(msg.messageId);
                        return false;
                    }
                    return true;
                })
                .catch((err) => {
                    this._logger.error("Exception sending message", err);
                    localMessageUpdates.revertEditedContent(msg.messageId);
                    return false;
                });
        }
        return Promise.resolve(false);
    }

    notificationReceived(notification: Notification): void {
        let chatId: ChatIdentifier;
        let threadRootMessageIndex: number | undefined = undefined;
        let eventIndex: number;
        switch (notification.kind) {
            case "direct_notification":
            case "direct_reaction":
            case "direct_message_tipped":
            case "group_notification":
            case "group_reaction":
            case "group_message_tipped":
            case "channel_notification":
            case "channel_reaction":
            case "channel_message_tipped": {
                chatId = notification.chatId;
                eventIndex = notification.messageEventIndex;
                if ("threadRootMessageIndex" in notification) {
                    threadRootMessageIndex = notification.threadRootMessageIndex;
                }
                break;
            }

            case "added_to_channel_notification":
                return;
        }

        const serverChat = this._liveState.serverChatSummaries.get(chatId);
        if (serverChat === undefined) {
            return;
        }

        if (!isMessageNotification(notification)) {
            // TODO first clear the existing cache entry
            return;
        }

        const minVisibleEventIndex =
            serverChat.kind === "direct_chat" ? 0 : serverChat.minVisibleEventIndex;
        const latestEventIndex = Math.max(eventIndex, serverChat.latestEventIndex);

        // Load the event
        this.sendRequest({
            kind: "chatEvents",
            chatType: serverChat.kind,
            chatId,
            eventIndexRange: [minVisibleEventIndex, latestEventIndex],
            startIndex: eventIndex,
            ascending: false,
            threadRootMessageIndex,
            latestKnownUpdate: serverChat.lastUpdated,
        });
    }

    private handleConfirmedMessageSentByOther(
        serverChat: ChatSummary,
        messageEvent: EventWrapper<Message>,
        threadRootMessageIndex: number | undefined,
    ) {
        const confirmedLoaded = confirmedEventIndexesLoaded(serverChat.id);

        if (indexIsInRanges(messageEvent.index, confirmedLoaded)) {
            // We already have this confirmed message
            return;
        }

        const isAdjacentToAlreadyLoadedEvents =
            indexIsInRanges(messageEvent.index - 1, confirmedLoaded) ||
            indexIsInRanges(messageEvent.index + 1, confirmedLoaded);

        if (!isAdjacentToAlreadyLoadedEvents) {
            return;
        }

        this.sendRequest({
            kind: "rehydrateMessage",
            chatId: serverChat.id,
            message: messageEvent,
            threadRootMessageIndex,
            latestKnownUpdate: serverChat.lastUpdated,
        }).then((m) => {
            this.handleEventsResponse(serverChat, {
                events: [m],
                expiredEventRanges: [],
                expiredMessageRanges: [],
                latestEventIndex: undefined,
            });
        });
    }

    setFocusMessageIndex(chatId: ChatIdentifier, messageIndex: number | undefined): void {
        chatStateStore.setProp(chatId, "focusMessageIndex", messageIndex);
    }

    setFocusThreadMessageIndex(chatId: ChatIdentifier, messageIndex: number | undefined): void {
        chatStateStore.setProp(chatId, "focusThreadMessageIndex", messageIndex);
    }

    expandDeletedMessages(chatId: ChatIdentifier, messageIndexes: Set<number>): void {
        chatStateStore.updateProp(chatId, "expandedDeletedMessages", (data) => {
            return new Set([...messageIndexes, ...data]);
        });
    }

    remoteUserToggledReaction(
        events: EventWrapper<ChatEvent>[],
        message: RemoteUserToggledReaction,
    ): void {
        const matchingMessage = this.findMessageById(message.messageId, events);
        const kind = message.added ? "add" : "remove";

        if (matchingMessage !== undefined) {
            this.dispatchEvent(new ReactionSelected(message.messageId, kind));

            localMessageUpdates.markReaction(message.messageId, {
                reaction: message.reaction,
                kind: message.added ? "add" : "remove",
                userId: message.userId,
            });
        }
    }

    private handleWebRtcMessage(msg: WebRtcMessage): void {
        const fromChatId = filterWebRtcMessage(msg);
        if (fromChatId === undefined) return;

        // this means we have a selected chat but it doesn't mean it's the same as this message
        const parsedMsg = parseWebRtcMessage(fromChatId, msg);
        const { selectedChat, threadEvents, events } = this._liveState;

        if (
            selectedChat !== undefined &&
            chatIdentifiersEqual(fromChatId, selectedChat.id) &&
            parsedMsg.threadRootMessageIndex === this._liveState.selectedThreadRootMessageIndex
        ) {
            this.handleWebRtcMessageInternal(
                fromChatId,
                parsedMsg,
                parsedMsg.threadRootMessageIndex === undefined ? events : threadEvents,
                parsedMsg.threadRootMessageIndex,
            );
        } else {
            if (
                parsedMsg.kind === "remote_user_sent_message" &&
                parsedMsg.threadRootMessageIndex === undefined
            ) {
                unconfirmed.add({ chatId: fromChatId }, parsedMsg.messageEvent);
            }
        }
    }

    private handleWebRtcMessageInternal(
        fromChatId: ChatIdentifier,
        msg: WebRtcMessage,
        events: EventWrapper<ChatEvent>[],
        threadRootMessageIndex: number | undefined,
    ): void {
        switch (msg.kind) {
            case "remote_user_typing":
                typing.startTyping(
                    { chatId: fromChatId, threadRootMessageIndex: msg.threadRootMessageIndex },
                    msg.userId,
                );
                break;
            case "remote_user_stopped_typing":
                typing.stopTyping(msg.userId);
                break;
            case "remote_user_toggled_reaction":
                this.remoteUserToggledReaction(events, msg);
                break;
            case "remote_user_deleted_message":
                localMessageUpdates.markDeleted(msg.messageId, msg.userId);
                break;
            case "remote_user_removed_message":
                this.removeMessage(fromChatId, msg.messageId, msg.userId, threadRootMessageIndex);
                break;
            case "remote_user_undeleted_message":
                localMessageUpdates.markUndeleted(msg.messageId);
                break;
            case "remote_user_sent_message":
                this.remoteUserSentMessage(fromChatId, msg, events, threadRootMessageIndex);
                break;
            case "remote_user_read_message":
                unconfirmedReadByThem.add(BigInt(msg.messageId));
                break;
        }
    }

    private remoteUserSentMessage(
        chatId: ChatIdentifier,
        message: RemoteUserSentMessage,
        events: EventWrapper<ChatEvent>[],
        threadRootMessageIndex: number | undefined,
    ) {
        const existing = this.findMessageById(message.messageEvent.event.messageId, events);
        if (existing !== undefined) {
            return;
        }

        const [eventIndex, messageIndex] =
            threadRootMessageIndex !== undefined
                ? nextEventAndMessageIndexesForThread(events)
                : nextEventAndMessageIndexes();

        const context = { chatId, threadRootMessageIndex };

        this.dispatchEvent(new SendingMessage(context));

        window.setTimeout(() => {
            unconfirmed.add(context, {
                ...message.messageEvent,
                index: eventIndex,
                event: {
                    ...message.messageEvent.event,
                    messageIndex,
                },
            });

            this.dispatchEvent(new SentMessage(context, message.messageEvent));
        }, 0);
    }

    checkUsername(username: string): Promise<CheckUsernameResponse> {
        return this.sendRequest({ kind: "checkUsername", username });
    }

    searchUsers(searchTerm: string, maxResults = 20): Promise<UserSummary[]> {
        return this.sendRequest({ kind: "searchUsers", searchTerm, maxResults }).then((resp) => {
            userStore.addMany(resp);
            return resp;
        });
    }

    searchUsersForInvite(
        searchTerm: string,
        maxResults: number,
        level: Level,
        newGroup: boolean,
        canInviteUsers: boolean,
    ): Promise<UserSummary[]> {
        if (level === "channel") {
            // Put the existing channel members into a map for quick lookup
            const channelMembers = newGroup
                ? undefined
                : new Map(this._liveState.currentChatMembers.map((m) => [m.userId, m]));

            // First try searching the community members and return immediately if there are already enough matches
            // or if the caller does not have permission to invite users to the community
            const communityMatches = this.searchCommunityUsersForChannelInvite(
                searchTerm,
                maxResults,
                channelMembers,
            );
            if (!canInviteUsers || communityMatches.length >= maxResults) {
                return Promise.resolve(communityMatches);
            }

            // Search the global user list and overfetch if there are existing members we might need to remove
            const maxToSearch = newGroup ? maxResults : maxResults * 2;
            return this.searchUsers(searchTerm, maxToSearch).then((globalMatches) => {
                if (!newGroup) {
                    // Remove any existing members from the global matches until there are at most `maxResults`
                    // TODO: Ideally we would return the total number of matches from the server and use that
                    const maxToKeep = globalMatches.length < maxToSearch ? 0 : maxResults;
                    keepMax(globalMatches, (u) => !channelMembers?.has(u.userId), maxToKeep);
                }

                const matches = [...communityMatches];

                // Add the global matches to the results, but only if they are not already in the community matches
                for (const match of globalMatches) {
                    if (matches.length >= maxResults) {
                        break;
                    }
                    if (!matches.some((m) => m.userId === match.userId)) {
                        matches.push(match);
                    }
                }

                return matches;
            });
        } else {
            // Search the global user list and overfetch if there are existing members we might need to remove
            const maxToSearch = newGroup ? maxResults : maxResults * 2;
            return this.searchUsers(searchTerm, maxToSearch).then((matches) => {
                if (!newGroup) {
                    // Put the existing users in a map for easy lookup - for communities the existing members
                    // are already in a map
                    const existing =
                        level === "community"
                            ? this._liveState.currentCommunityMembers
                            : new Map(this._liveState.currentChatMembers.map((m) => [m.userId, m]));

                    // Remove any existing members from the global matches until there are at most `maxResults`
                    // TODO: Ideally we would return the total number of matches from the server and use that
                    const maxToKeep = matches.length < maxToSearch ? 0 : maxResults;
                    keepMax(matches, (u) => !existing.has(u.userId), maxToKeep);
                }
                return matches;
            });
        }
    }

    private searchCommunityUsersForChannelInvite(
        term: string,
        maxResults: number,
        channelMembers: Map<string, Member> | undefined,
    ): UserSummary[] {
        const termLower = term.toLowerCase();
        const matches: UserSummary[] = [];
        for (const [userId, member] of this._liveState.currentCommunityMembers) {
            let user = this._liveState.userStore[userId];
            if (user?.username !== undefined) {
                const displayName = member.displayName ?? user.displayName;
                if (
                    user.username.toLowerCase().includes(termLower) ||
                    (displayName !== undefined && displayName.toLowerCase().includes(termLower))
                ) {
                    if (channelMembers === undefined || !channelMembers.has(userId)) {
                        if (member.displayName !== undefined) {
                            user = { ...user, displayName: member.displayName };
                        }
                        matches.push(user);
                        if (matches.length >= maxResults) {
                            break;
                        }
                    }
                }
            }
        }
        return matches;
    }

    clearReferralCode(): void {
        localStorage.removeItem("openchat_referredby");
        this._referralCode = undefined;
    }

    captureReferralCode(): boolean {
        const qs = new URLSearchParams(window.location.search);
        const code = qs.get("ref") ?? undefined;
        let captured = false;
        if (code) {
            localStorage.setItem("openchat_referredby", code);
            captured = true;
        }
        this._referralCode = localStorage.getItem("openchat_referredby") ?? undefined;
        return captured;
    }

    registerUser(username: string, displayName: string | undefined): Promise<RegisterUserResponse> {
        return this.sendRequest({
            kind: "registerUser",
            username,
            displayName,
            referralCode: this._referralCode,
        }).then((res) => {
            console.log("register user response: ", res);
            if (res.kind === "success") {
                this.clearReferralCode();
            }
            return res;
        });
    }

    getCurrentUser(): Promise<CurrentUserResponse> {
        return this.sendRequest({ kind: "getCurrentUser" }).then((response) => {
            if (response.kind === "created_user") {
                userCreatedStore.set(true);
                selectedAuthProviderStore.init(AuthProvider.II);
            }
            return response;
        });
    }

    getDisplayNameById(userId: string, communityMembers?: Map<string, Member>): string {
        const user = this._liveState.userStore[userId];
        return this.getDisplayName(user, communityMembers);
    }

    getDisplayName(
        user: { userId: string; username: string; displayName?: string } | undefined,
        communityMembers?: Map<string, Member>,
    ): string {
        if (user !== undefined) {
            const member = communityMembers?.get(user.userId);
            const displayName = member?.displayName ?? user.displayName ?? user.username;
            if (displayName?.length > 0) {
                return displayName;
            }
        }

        return this.config.i18nFormatter("unknownUser");
    }

    subscriptionExists(p256dh_key: string): Promise<boolean> {
        return this.sendRequest({ kind: "subscriptionExists", p256dh_key });
    }

    pushSubscription(subscription: PushSubscriptionJSON): Promise<void> {
        return this.sendRequest({ kind: "pushSubscription", subscription });
    }

    removeSubscription(subscription: PushSubscriptionJSON): Promise<void> {
        return this.sendRequest({ kind: "removeSubscription", subscription });
    }

    private inviteUsersLocally(chatId: ChatIdentifier, userIds: string[]): void {
        chatStateStore.updateProp(chatId, "invitedUsers", (b) => new Set([...b, ...userIds]));
    }

    private uninviteUsersLocally(chatId: ChatIdentifier, userIds: string[]): void {
        chatStateStore.updateProp(chatId, "invitedUsers", (b) => {
            return new Set([...b].filter((u) => !userIds.includes(u)));
        });
    }

    inviteUsers(chatId: MultiUserChatIdentifier, userIds: string[]): Promise<InviteUsersResponse> {
        this.inviteUsersLocally(chatId, userIds);
        return this.sendRequest({ kind: "inviteUsers", chatId, userIds })
            .then((resp) => {
                if (resp !== "success") {
                    this.uninviteUsersLocally(chatId, userIds);
                }
                return resp;
            })
            .catch((err) => {
                this._logger.error("Error uninviting users", err);
                this.uninviteUsersLocally(chatId, userIds);
                return "failure";
            });
    }

    private inviteUsersToCommunityLocally(id: CommunityIdentifier, userIds: string[]): void {
        communityStateStore.updateProp(id, "invitedUsers", (b) => new Set([...b, ...userIds]));
    }

    private uninviteUsersToCommunityLocally(id: CommunityIdentifier, userIds: string[]): void {
        communityStateStore.updateProp(id, "invitedUsers", (b) => {
            return new Set([...b].filter((u) => !userIds.includes(u)));
        });
    }

    inviteUsersToCommunity(
        id: CommunityIdentifier,
        userIds: string[],
    ): Promise<InviteUsersResponse> {
        this.inviteUsersToCommunityLocally(id, userIds);
        return this.sendRequest({ kind: "inviteUsersToCommunity", id, userIds })
            .then((resp) => {
                if (resp !== "success") {
                    this.uninviteUsersToCommunityLocally(id, userIds);
                }
                return resp;
            })
            .catch((err) => {
                this._logger.error("Error inviting users to community", err);
                this.uninviteUsersToCommunityLocally(id, userIds);
                return "failure";
            });
    }

    removeCommunityMember(id: CommunityIdentifier, userId: string): Promise<RemoveMemberResponse> {
        communityStateStore.updateProp(id, "members", (ms) => {
            ms.delete(userId);
            return new Map(ms);
        });
        return this.sendRequest({ kind: "removeCommunityMember", id, userId });
    }

    removeMember(chatId: MultiUserChatIdentifier, userId: string): Promise<RemoveMemberResponse> {
        chatStateStore.updateProp(chatId, "members", (ps) => ps.filter((p) => p.userId !== userId));
        return this.sendRequest({ kind: "removeMember", chatId, userId });
    }

    changeCommunityRole(
        id: CommunityIdentifier,
        userId: string,
        newRole: MemberRole,
        oldRole: MemberRole,
    ): Promise<boolean> {
        if (newRole === oldRole) return Promise.resolve(true);

        // Update the local store
        communityStateStore.updateProp(id, "members", (ms) => {
            const m = ms.get(userId);
            if (m !== undefined) {
                ms.set(userId, { ...m, role: newRole });
                return new Map(ms);
            }
            return ms;
        });

        return this.sendRequest({ kind: "changeCommunityRole", id, userId, newRole })
            .then((resp) => {
                return resp === "success";
            })
            .catch((err) => {
                this._logger.error("Error trying to change role: ", err);
                return false;
            })
            .then((success) => {
                if (!success) {
                    // Revert the local store
                    communityStateStore.updateProp(id, "members", (ms) => {
                        const m = ms.get(userId);
                        if (m !== undefined) {
                            ms.set(userId, { ...m, role: oldRole });
                            return new Map(ms);
                        }
                        return ms;
                    });
                }
                return success;
            });
    }

    changeRole(
        chatId: MultiUserChatIdentifier,
        userId: string,
        newRole: MemberRole,
        oldRole: MemberRole,
    ): Promise<boolean> {
        if (newRole === oldRole) return Promise.resolve(true);

        // Update the local store
        chatStateStore.updateProp(chatId, "members", (ps) =>
            ps.map((p) => (p.userId === userId ? { ...p, role: newRole } : p)),
        );
        return this.sendRequest({ kind: "changeRole", chatId, userId, newRole })
            .then((resp) => {
                return resp === "success";
            })
            .catch((err) => {
                this._logger.error("Error trying to change role: ", err);
                return false;
            })
            .then((success) => {
                if (!success) {
                    // Revert the local store
                    chatStateStore.updateProp(chatId, "members", (ps) =>
                        ps.map((p) => (p.userId === userId ? { ...p, role: oldRole } : p)),
                    );
                }
                return success;
            });
    }

    registerProposalVote(
        chatId: MultiUserChatIdentifier,
        messageIndex: number,
        adopt: boolean,
    ): Promise<RegisterProposalVoteResponse> {
        return this.sendRequest({ kind: "registerProposalVote", chatId, messageIndex, adopt });
    }

    getProposalVoteDetails(
        governanceCanisterId: string,
        proposalId: bigint,
        isNns: boolean,
    ): Promise<ProposalVoteDetails> {
        return this.sendRequest({
            kind: "getProposalVoteDetails",
            governanceCanisterId,
            proposalId,
            isNns,
        }).then((resp) => {
            proposalTallies.setTally(governanceCanisterId, proposalId, resp.latestTally);
            return resp;
        });
    }

    getRecommendedGroups(): Promise<GroupChatSummary[]> {
        // TODO get the list of exclusions from the user canister

        const exclusions = new Set<string>(
            this._liveState.chatSummariesList
                .filter((c) => c.kind === "group_chat" && c.public)
                .map((g) => chatIdentifierToString(g.id)),
        );

        recommendedGroupExclusions.value().forEach((c) => exclusions.add(c));

        return this.sendRequest({ kind: "getRecommendedGroups", exclusions: [...exclusions] });
    }

    searchGroups(searchTerm: string, maxResults = 10): Promise<GroupSearchResponse> {
        return this.sendRequest({ kind: "searchGroups", searchTerm, maxResults });
    }

    exploreCommunities(
        searchTerm: string | undefined,
        pageIndex: number,
        pageSize: number,
        flags: number,
        languages: string[],
    ): Promise<ExploreCommunitiesResponse> {
        return this.sendRequest({
            kind: "exploreCommunities",
            searchTerm,
            pageIndex,
            pageSize,
            flags,
            languages,
        });
    }

    exploreChannels(
        id: CommunityIdentifier,
        searchTerm: string | undefined,
        pageIndex: number,
        pageSize: number,
    ): Promise<ExploreChannelsResponse> {
        return this.sendRequest({ kind: "exploreChannels", id, searchTerm, pageIndex, pageSize });
    }

    dismissRecommendation(chatId: GroupChatIdentifier): Promise<void> {
        recommendedGroupExclusions.add(chatIdentifierToString(chatId));
        return this.sendRequest({ kind: "dismissRecommendation", chatId });
    }

    set groupInvite(value: GroupInvite) {
        this.sendRequest({
            kind: "groupInvite",
            value,
        });
    }

    setCommunityInvite(value: CommunityInvite): Promise<void> {
        return this.sendRequest({
            kind: "communityInvite",
            value,
        });
    }

    searchChat(
        chatId: ChatIdentifier,
        searchTerm: string,
        userIds: string[],
        maxResults = 10,
    ): Promise<SearchDirectChatResponse | SearchGroupChatResponse> {
        switch (chatId.kind) {
            case "channel":
            case "group_chat":
                return this.sendRequest({
                    kind: "searchGroupChat",
                    chatId,
                    searchTerm,
                    userIds,
                    maxResults,
                });
            case "direct_chat":
                return this.sendRequest({
                    kind: "searchDirectChat",
                    chatId,
                    searchTerm,
                    maxResults,
                });
        }
    }

    refreshAccountBalance(ledger: string, principal: string): Promise<bigint> {
        return this.sendRequest({ kind: "refreshAccountBalance", ledger, principal }).then(
            (val) => {
                cryptoBalance.set(ledger, val);
                return val;
            },
        );
    }

    async getAccountTransactions(
        ledgerIndex: string,
        fromId?: bigint,
    ): Promise<AccountTransactionResult> {
        return this.sendRequest({
            kind: "getAccountTransactions",
            ledgerIndex: ledgerIndex,
            fromId,
            principal: this._liveState.user.userId,
        }).then(async (resp) => {
            if (resp.kind === "success") {
                const userIds = userIdsFromTransactions(resp.transactions);
                await this.getMissingUsers(userIds);
            }
            return resp;
        });
    }

    async threadPreviews(
        _chatId: ChatIdentifier | undefined,
        threadsByChat: ChatMap<ThreadSyncDetails[]>,
        serverChatSummaries: ChatMap<ChatSummary>,
    ): Promise<ThreadPreview[]> {
        const request: ChatMap<[ThreadSyncDetails[], bigint | undefined]> = threadsByChat
            .entries()
            .reduce((map, [chatId, threads]) => {
                if (chatId.kind === "group_chat" || chatId.kind === "channel") {
                    const latestKnownUpdate = serverChatSummaries.get(chatId)?.lastUpdated;
                    map.set(chatId, [threads, latestKnownUpdate]);
                }
                return map;
            }, new ChatMap<[ThreadSyncDetails[], bigint | undefined]>());

        return this.sendRequest({
            kind: "threadPreviews",
            threadsByChat: request.toMap(),
        }).then((threads) => {
            const events = threads.flatMap((t) => [t.rootMessage, ...t.latestReplies]);
            const userIds = this.userIdsFromEvents(events);
            this.getMissingUsers(userIds);
            return threads;
        });
    }

    getMissingUsers(userIds: string[] | Set<string>): Promise<UsersResponse> {
        const userIdsSet = Array.isArray(userIds) ? new Set<string>(userIds) : userIds;
        return this.getUsers(
            {
                userGroups: [
                    {
                        users: this.missingUserIds(this._liveState.userStore, userIdsSet),
                        updatedSince: BigInt(0),
                    },
                ],
            },
            true,
        );
    }

    getUsers(users: UsersArgs, allowStale = false): Promise<UsersResponse> {
        const userGroups = users.userGroups
            .map((g) => ({ ...g, users: g.users.filter((u) => u !== undefined) }))
            .filter((g) => g.users.length > 0);

        if (userGroups.length === 0) {
            return Promise.resolve({
                users: [],
            });
        }

        return this.sendRequest({ kind: "getUsers", users: { userGroups }, allowStale }).then(
            (resp) => {
                userStore.addMany(resp.users);
                if (resp.serverTimestamp !== undefined) {
                    // If we went to the server, all users not returned are still up to date, so we mark them as such
                    const usersReturned = new Set<string>(resp.users.map((u) => u.userId));
                    const allOtherUsers = users.userGroups.flatMap((g) =>
                        g.users.filter((u) => !usersReturned.has(u)),
                    );
                    userStore.setUpdated(allOtherUsers, resp.serverTimestamp);
                }
                return resp;
            },
        );
    }

    getUser(userId: string, allowStale = false): Promise<UserSummary | undefined> {
        return this.sendRequest({ kind: "getUser", userId, allowStale }).then((resp) => {
            if (resp !== undefined) {
                userStore.add(resp);
            }
            return resp;
        });
    }

    getUserStatus(userId: string, now: number): Promise<UserStatus> {
        return this.getLastOnlineDate(userId, now).then((lastOnline) =>
            userStatus(lastOnline, Date.now()),
        );
    }

    async getLastOnlineDate(userId: string, now: number): Promise<number | undefined> {
        const user = this._liveState.userStore[userId];
        if (user === undefined || user.kind === "bot") return undefined;

        if (userId === this._liveState.user.userId) return now;

        let lastOnline = lastOnlineDates.get(userId, now);
        if (lastOnline === undefined) {
            const response = await this.getLastOnlineDatesBatched([userId]);
            lastOnline = response[userId];
        }
        return lastOnline;
    }

    getPublicProfile(userId?: string): Promise<PublicProfile> {
        return this.sendRequest({ kind: "getPublicProfile", userId });
    }

    setUsername(userId: string, username: string): Promise<SetUsernameResponse> {
        return this.sendRequest({ kind: "setUsername", userId, username }).then((resp) => {
            if (resp === "success") {
                this.user.update((user) => ({
                    ...user,
                    username,
                }));
                this.overwriteUserInStore(userId, (user) => ({ ...user, username }));
            }
            return resp;
        });
    }

    setDisplayName(
        userId: string,
        displayName: string | undefined,
    ): Promise<SetDisplayNameResponse> {
        return this.sendRequest({ kind: "setDisplayName", userId, displayName }).then((resp) => {
            if (resp === "success") {
                this.user.update((user) => ({
                    ...user,
                    displayName,
                }));
                this.overwriteUserInStore(userId, (user) => ({ ...user, displayName }));
            }
            return resp;
        });
    }

    setBio(bio: string): Promise<SetBioResponse> {
        return this.sendRequest({ kind: "setBio", bio });
    }

    getBio(userId?: string): Promise<string> {
        return this.sendRequest({ kind: "getBio", userId });
    }

    withdrawCryptocurrency(
        domain: PendingCryptocurrencyWithdrawal,
    ): Promise<WithdrawCryptocurrencyResponse> {
        return this.sendRequest({ kind: "withdrawCryptocurrency", domain });
    }

    getGroupMessagesByMessageIndex(
        chatId: MultiUserChatIdentifier,
        messageIndexes: Set<number>,
    ): Promise<EventsResponse<Message>> {
        const serverChat = this._liveState.serverChatSummaries.get(chatId);

        return this.sendRequest({
            kind: "getGroupMessagesByMessageIndex",
            chatId,
            messageIndexes,
            latestKnownUpdate: serverChat?.lastUpdated,
        });
    }

    getInviteCode(id: GroupChatIdentifier | CommunityIdentifier): Promise<InviteCodeResponse> {
        return this.sendRequest({ kind: "getInviteCode", id });
    }

    enableInviteCode(
        id: GroupChatIdentifier | CommunityIdentifier,
    ): Promise<EnableInviteCodeResponse> {
        return this.sendRequest({ kind: "enableInviteCode", id });
    }

    disableInviteCode(
        id: GroupChatIdentifier | CommunityIdentifier,
    ): Promise<DisableInviteCodeResponse> {
        return this.sendRequest({ kind: "disableInviteCode", id });
    }

    resetInviteCode(
        id: GroupChatIdentifier | CommunityIdentifier,
    ): Promise<ResetInviteCodeResponse> {
        return this.sendRequest({ kind: "resetInviteCode", id });
    }

    updateGroup(
        chatId: MultiUserChatIdentifier,
        name?: string,
        desc?: string,
        rules?: UpdatedRules,
        permissions?: OptionalChatPermissions,
        avatar?: Uint8Array,
        eventsTimeToLive?: OptionUpdate<bigint>,
        gate?: AccessGate,
        isPublic?: boolean,
    ): Promise<UpdateGroupResponse> {
        return this.sendRequest({
            kind: "updateGroup",
            chatId,
            name,
            desc,
            rules,
            permissions,
            avatar,
            eventsTimeToLive,
            gate,
            isPublic,
        }).then((resp) => {
            if (resp.kind === "success") {
                localChatSummaryUpdates.markUpdated(chatId, {
                    kind: "group_chat",
                    name,
                    description: desc,
                    permissions,
                    gate,
                    eventsTTL: eventsTimeToLive,
                });

                if (rules !== undefined && resp.rulesVersion !== undefined) {
                    chatStateStore.setProp(chatId, "rules", {
                        text: rules.text,
                        enabled: rules.enabled,
                        version: resp.rulesVersion,
                    });
                }
            } else {
                this._logger.error("Update group rules failed: ", resp.kind);
            }
            return resp;
        });
    }

    createGroupChat(candidate: CandidateGroupChat): Promise<CreateGroupResponse> {
        return this.sendRequest({ kind: "createGroupChat", candidate }).then((resp) => {
            if (resp.kind === "success") {
                const group = groupChatFromCandidate(resp.canisterId, candidate);
                localChatSummaryUpdates.markAdded(group);
            }
            return resp;
        });
    }

    markThreadSummaryUpdated(threadRootMessageId: bigint, summary: Partial<ThreadSummary>): void {
        localMessageUpdates.markThreadSummaryUpdated(threadRootMessageId, summary);
    }

    freezeGroup(chatId: GroupChatIdentifier, reason: string | undefined): Promise<boolean> {
        return this.sendRequest({ kind: "freezeGroup", chatId, reason })
            .then((resp) => {
                if (typeof resp !== "string") {
                    this.onChatFrozen(chatId, resp);
                    return true;
                }
                return false;
            })
            .catch((err) => {
                this._logger.error("Unable to freeze group", err);
                return false;
            });
    }

    unfreezeGroup(chatId: GroupChatIdentifier): Promise<boolean> {
        return this.sendRequest({ kind: "unfreezeGroup", chatId })
            .then((resp) => {
                if (typeof resp !== "string") {
                    this.onChatFrozen(chatId, resp);
                    return true;
                }
                return false;
            })
            .catch((err) => {
                this._logger.error("Unable to unfreeze group", err);
                return false;
            });
    }

    deleteFrozenGroup(chatId: GroupChatIdentifier): Promise<boolean> {
        return this.sendRequest({ kind: "deleteFrozenGroup", chatId })
            .then((resp) => resp === "success")
            .catch((err) => {
                this._logger.error("Unable to unfreeze group", err);
                return false;
            });
    }

    addHotGroupExclusion(chatId: GroupChatIdentifier): Promise<boolean> {
        return this.sendRequest({ kind: "addHotGroupExclusion", chatId })
            .then((resp) => resp === "success")
            .catch((err) => {
                this._logger.error("Unable to add hot group exclusion", err);
                return false;
            });
    }

    removeHotGroupExclusion(chatId: GroupChatIdentifier): Promise<boolean> {
        return this.sendRequest({ kind: "removeHotGroupExclusion", chatId })
            .then((resp) => resp === "success")
            .catch((err) => {
                this._logger.error("Unable to remove hot group exclusion", err);
                return false;
            });
    }

    suspendUser(userId: string, reason: string): Promise<boolean> {
        return this.sendRequest({ kind: "suspendUser", userId, reason })
            .then((resp) => resp === "success")
            .catch((err) => {
                this._logger.error("Unable to suspend user", err);
                return false;
            });
    }

    unsuspendUser(userId: string): Promise<boolean> {
        return this.sendRequest({ kind: "unsuspendUser", userId })
            .then((resp) => resp === "success")
            .catch((err) => {
                this._logger.error("Unable to un-suspend user", err);
                return false;
            });
    }

    setCommunityModerationFlags(communityId: string, flags: number): Promise<boolean> {
        return this.sendRequest({ kind: "setCommunityModerationFlags", communityId, flags })
            .then((resp) => resp === "success")
            .catch((err) => {
                this._logger.error("Unable to set community moderation flags", err);
                return false;
            });
    }

    setGroupUpgradeConcurrency(value: number): Promise<boolean> {
        return this.sendRequest({ kind: "setGroupUpgradeConcurrency", value })
            .then((resp) => resp === "success")
            .catch((err) => {
                this._logger.error("Unable to set group upgrade concurrency", err);
                return false;
            });
    }

    setCommunityUpgradeConcurrency(value: number): Promise<boolean> {
        return this.sendRequest({ kind: "setCommunityUpgradeConcurrency", value })
            .then((resp) => resp === "success")
            .catch((err) => {
                this._logger.error("Unable to set group community concurrency", err);
                return false;
            });
    }

    setUserUpgradeConcurrency(value: number): Promise<boolean> {
        return this.sendRequest({ kind: "setUserUpgradeConcurrency", value })
            .then((resp) => resp === "success")
            .catch((err) => {
                this._logger.error("Unable to set user upgrade concurrency", err);
                return false;
            });
    }

    stakeNeuronForSubmittingProposals(
        governanceCanisterId: string,
        stake: bigint,
    ): Promise<boolean> {
        return this.sendRequest({
            kind: "stakeNeuronForSubmittingProposals",
            governanceCanisterId,
            stake,
        })
            .then((resp) => resp.kind === "success")
            .catch((err) => {
                this._logger.error("Failed to stake neuron for submitting proposals", err);
                return false;
            });
    }

    private onChatFrozen(
        chatId: MultiUserChatIdentifier,
        event: EventWrapper<ChatFrozenEvent | ChatUnfrozenEvent>,
    ): void {
        const frozen = event.event.kind === "chat_frozen";
        if (this.isPreviewing(chatId)) {
            groupPreviewsStore.update((summaries) => {
                const summary = summaries.get(chatId);
                if (summary === undefined) {
                    return summaries;
                }
                const clone = summaries.clone();
                clone.set(chatId, {
                    ...summary,
                    frozen,
                });
                return clone as ChatMap<GroupChatSummary>;
            });
        } else {
            localChatSummaryUpdates.markUpdated(chatId, { kind: "group_chat", frozen });
            this.addServerEventsToStores(chatId, [event], undefined, []);
        }
    }

    private userIdsFromChatSummaries(chats: ChatSummary[]): Set<string> {
        const userIds = new Set<string>();
        chats.forEach((chat) => {
            if (chat.kind === "direct_chat") {
                userIds.add(chat.them.userId);
            } else if (chat.latestMessage !== undefined) {
                userIds.add(chat.latestMessage.event.sender);
                this.extractUserIdsFromMentions(
                    getContentAsText((k) => k, chat.latestMessage.event.content, get(cryptoLookup)),
                ).forEach((id) => userIds.add(id));
            }
        });
        return userIds;
    }

    private async updateUsers() {
        try {
            const allUsers = this._liveState.userStore;
            const usersToUpdate = new Set<string>([this._liveState.user.userId]);

            // Update all users we have direct chats with
            for (const chat of this._liveState.chatSummariesList) {
                if (chat.kind == "direct_chat") {
                    usersToUpdate.add(chat.them.userId);
                }
            }

            // Also update any users who haven't been updated for at least 24 hours
            const now = BigInt(Date.now());
            for (const user of Object.values(allUsers)) {
                if (now - user.updated > 24 * ONE_HOUR && user.kind === "user") {
                    usersToUpdate.add(user.userId);
                    if (usersToUpdate.size >= MAX_USERS_TO_UPDATE_PER_BATCH) {
                        break;
                    }
                }
            }

            usersToUpdate.delete(ANON_USER_ID);

            console.log(`getting updates for ${usersToUpdate.size} user(s)`);
            const userGroups = groupBy<string, bigint>(usersToUpdate, (u) => {
                return allUsers[u]?.updated ?? BigInt(0);
            });

            await this.getUsers({
                userGroups: Array.from(userGroups).map(([updatedSince, users]) => ({
                    users,
                    updatedSince,
                })),
            });
        } catch (err) {
            this._logger.error("Error updating users", err as Error);
        }
    }

    private async handleChatsResponse(
        updateRegistryTask: Promise<void> | undefined,
        initialLoad: boolean,
        chatsResponse: UpdatesResult,
    ): Promise<void> {
        if (initialLoad || chatsResponse.anyUpdates) {
            if (updateRegistryTask !== undefined) {
                // We need the registry to be loaded before we attempt to render chats / events
                await updateRegistryTask;
            }

            const chats = (chatsResponse.state.directChats as ChatSummary[])
                .concat(chatsResponse.state.groupChats)
                .concat(chatsResponse.state.communities.flatMap((c) => c.channels));

            this.updateReadUpToStore(chats);

            this._cachePrimer?.processChats(chats);

            const userIds = this.userIdsFromChatSummaries(chats);
            if (initialLoad) {
                for (const userId of this._liveState.user.referrals) {
                    userIds.add(userId);
                }
            }
            if (this._liveState.anonUser === false) {
                userIds.add(this._liveState.user.userId);
            }
            await this.getMissingUsers(userIds);

            if (chatsResponse.state.blockedUsers !== undefined) {
                blockedUsers.set(new Set(chatsResponse.state.blockedUsers));
            }

            // if the selected community has updates, reload the details
            const selectedCommunity = this._liveState.selectedCommunity;
            if (selectedCommunity !== undefined) {
                const updatedCommunity = chatsResponse.state.communities.find(
                    (c) => c.id.communityId === selectedCommunity.id.communityId,
                );
                if (
                    updatedCommunity !== undefined &&
                    updatedCommunity.latestEventIndex > selectedCommunity.latestEventIndex
                ) {
                    this.loadCommunityDetails(updatedCommunity);
                }
            }

            // If we are still previewing a community we are a member of then remove the preview
            for (const community of chatsResponse.state.communities) {
                if (
                    community?.membership !== undefined &&
                    this._liveState.communityPreviews.has(community.id)
                ) {
                    removeCommunityPreview(community.id);
                }
            }

            if (this._liveState.uninitializedDirectChats.size > 0) {
                for (const chat of chats) {
                    if (this._liveState.uninitializedDirectChats.has(chat.id)) {
                        removeUninitializedDirectChat(chat.id);
                    }
                }
            }

            setGlobalState(
                chatsResponse.state.communities,
                chats,
                chatsResponse.state.favouriteChats,
                {
                    group_chat: chatsResponse.state.pinnedGroupChats,
                    direct_chat: chatsResponse.state.pinnedDirectChats,
                    favourite: chatsResponse.state.pinnedFavouriteChats,
                    community: chatsResponse.state.pinnedChannels,
                    none: [],
                },
            );

            const selectedChatId = this._liveState.selectedChatId;

            if (selectedChatId !== undefined) {
                if (this._liveState.chatSummaries.get(selectedChatId) === undefined) {
                    clearSelectedChat();
                    this.dispatchEvent(new SelectedChatInvalid());
                } else {
                    const updatedEvents = ChatMap.fromMap(chatsResponse.updatedEvents);
                    this.chatUpdated(selectedChatId, updatedEvents.get(selectedChatId) ?? []);
                }
            }

            const avatarId =
                this._liveState.userStore[this._liveState.user.userId]?.blobReference?.blobId;
            if (chatsResponse.state.avatarId !== avatarId) {
                const blobReference =
                    chatsResponse.state.avatarId === undefined
                        ? undefined
                        : {
                              canisterId: this._liveState.user.userId,
                              blobId: chatsResponse.state.avatarId,
                          };
                const dataContent = {
                    blobReference,
                    blobData: undefined,
                    blobUrl: undefined,
                };
                const user = {
                    ...this._liveState.userStore[this._liveState.user.userId],
                    ...dataContent,
                };
                userStore.add(this.rehydrateDataContent(user, "avatar"));
            }

            // If the latest message in a chat is sent by the current user, then we know they must have read up to
            // that message, so we mark the chat as read up to that message if it isn't already. This happens when a
            // user sends a message on one device then looks at OpenChat on another.
            for (const chat of chats) {
                const latestMessage = chat.latestMessage?.event;
                if (
                    latestMessage !== undefined &&
                    latestMessage.sender === this._liveState.user.userId &&
                    (chat.membership?.readByMeUpTo ?? -1) < latestMessage.messageIndex &&
                    !unconfirmed.contains({ chatId: chat.id }, latestMessage.messageId)
                ) {
                    messagesRead.markReadUpTo({ chatId: chat.id }, latestMessage.messageIndex);
                }
            }

            chatsInitialised.set(true);

            this.dispatchEvent(new ChatsUpdated());
        }
    }

    private async loadChats() {
        const initialLoad = !this._liveState.chatsInitialised;
        chatsLoading.set(initialLoad);

        const updateRegistryTask = initialLoad ? this.updateRegistry() : undefined;

        return new Promise<void>((resolve) => {
            this.sendStreamRequest({
                kind: "getUpdates",
                initialLoad,
            })
                .subscribe(async (resp) => {
                    await this.handleChatsResponse(
                        updateRegistryTask,
                        initialLoad,
                        resp as UpdatesResult,
                    );
                    chatsLoading.set(!this._liveState.chatsInitialised);
                })
                .catch((err) => {
                    this.config.logger.error("Error loading chats: ", err);
                    throw err;
                })
                .finally(() => {
                    resolve();
                });
        });
    }

    private async getLastOnlineDatesBatched(userIds: string[]): Promise<Record<string, number>> {
        userIds.forEach((u) => this._lastOnlineDatesPending.add(u));
        if (this._lastOnlineDatesPromise === undefined) {
            // Wait 50ms so that the last online dates can be retrieved in a single batch
            this._lastOnlineDatesPromise = new Promise((resolve) =>
                window.setTimeout(resolve, 50),
            ).then((_) => this.processLastOnlineDatesQueue());
        }

        return this._lastOnlineDatesPromise;
    }

    private async processLastOnlineDatesQueue(): Promise<Record<string, number>> {
        const userIds = [...this._lastOnlineDatesPending];
        this._lastOnlineDatesPromise = undefined;
        this._lastOnlineDatesPending.clear();

        try {
            const response = await this.sendRequest({ kind: "lastOnline", userIds });
            // for any userIds that did not come back in the response set the lastOnline value to 0
            // we still want to capture a value so that we don't keep trying to look up the same user over and over
            const updates = userIds.reduce(
                (updates, userId) => {
                    updates[userId] = response[userId] ?? 0;
                    return updates;
                },
                {} as Record<string, number>,
            );
            lastOnlineDates.set(Object.entries(updates), Date.now());
            return updates;
        } catch {
            return {};
        }
    }

    private updateReadUpToStore(chatSummaries: ChatSummary[]): void {
        messagesRead.batchUpdate(() => {
            for (const chat of chatSummaries) {
                if (chat.kind === "group_chat" || chat.kind === "channel") {
                    const threads: ThreadRead[] = (chat.membership?.latestThreads ?? []).reduce(
                        (res, next) => {
                            if (next.readUpTo !== undefined) {
                                res.push({
                                    threadRootMessageIndex: next.threadRootMessageIndex,
                                    readUpTo: next.readUpTo,
                                });
                            }
                            return res;
                        },
                        [] as ThreadRead[],
                    );

                    messagesRead.syncWithServer(
                        chat.id,
                        chat.membership?.readByMeUpTo,
                        threads,
                        chat.dateReadPinned,
                    );
                } else {
                    messagesRead.syncWithServer(
                        chat.id,
                        chat.membership.readByMeUpTo,
                        [],
                        undefined,
                    );
                }
            }
        });
    }

    claimPrize(chatId: MultiUserChatIdentifier, messageId: bigint): Promise<boolean> {
        return this.sendRequest({ kind: "claimPrize", chatId, messageId })
            .then((resp) => {
                if (resp.kind !== "success") {
                    return false;
                } else {
                    localMessageUpdates.markPrizeClaimed(messageId, this._liveState.user.userId);
                    return true;
                }
            })
            .catch((err) => {
                this._logger.error("Claiming prize failed", err);
                return false;
            });
    }

    private overwriteUserInStore(
        userId: string,
        updater: (user: UserSummary) => UserSummary | undefined,
    ): void {
        const user = this._liveState.userStore[userId];
        if (user !== undefined) {
            const updated = updater(user);
            if (updated !== undefined) {
                userStore.add(updated);
            }
        }
    }

    private updateDiamondStatusInUserStore(now: number, details?: DiamondMembershipDetails): void {
        const diamond = details !== undefined && Number(details.expiresAt) > now;
        this.overwriteUserInStore(this._liveState.user.userId, (user) =>
            user.diamond !== diamond ? { ...user, diamond } : undefined,
        );
    }

    private setDiamondMembership(details?: DiamondMembershipDetails): void {
        const now = Date.now();
        this.updateDiamondStatusInUserStore(now, details);
        if (details !== undefined) {
            const expiry = Number(details.expiresAt);
            if (expiry > now) {
                if (this._membershipCheck !== undefined) {
                    window.clearTimeout(this._membershipCheck);
                }
                const interval = expiry - now;
                this._membershipCheck = window.setTimeout(
                    () => {
                        this.sendRequest({ kind: "getCurrentUser" }).then((user) => {
                            if (user.kind === "created_user") {
                                this.user.set(user);
                            } else {
                                this.logout();
                            }
                        });
                        this._membershipCheck = undefined;
                    },
                    Math.min(MAX_INT32, interval),
                );
            }
        }
    }

    payForDiamondMembership(
        token: string,
        duration: DiamondMembershipDuration,
        recurring: boolean,
        expectedPriceE8s: bigint,
    ): Promise<boolean> {
        return this.sendRequest({
            kind: "payForDiamondMembership",
            userId: this._liveState.user.userId,
            token,
            duration,
            recurring,
            expectedPriceE8s,
        })
            .then((resp) => {
                if (resp.kind !== "success") {
                    return false;
                } else {
                    this.user.update((user) => ({
                        ...user,
                        diamondMembership: resp.details,
                    }));
                    this.setDiamondMembership(resp.details);
                    return true;
                }
            })
            .catch((err) => {
                this._logger.error("Paying for diamond membership failed", err);
                return false;
            });
    }

    setMessageReminder(
        chatId: ChatIdentifier,
        eventIndex: number,
        remindAt: number,
        notes?: string,
        threadRootMessageIndex?: number,
    ): Promise<boolean> {
        return this.sendRequest({
            kind: "setMessageReminder",
            chatId,
            eventIndex,
            remindAt,
            notes,
            threadRootMessageIndex,
        })
            .then((res) => {
                return res === "success";
            })
            .catch((err) => {
                this._logger.error("Unable to set message reminder", err);
                return false;
            });
    }

    cancelMessageReminder(
        messageId: bigint,
        content: MessageReminderCreatedContent,
    ): Promise<boolean> {
        localMessageUpdates.markCancelled(messageId, content);
        return this.sendRequest({
            kind: "cancelMessageReminder",
            reminderId: content.reminderId,
        }).catch((err) => {
            localMessageUpdates.revertCancelled(messageId);
            this._logger.error("Unable to cancel message reminder", err);
            return false;
        });
    }

    reportMessage(
        chatId: ChatIdentifier,
        threadRootMessageIndex: number | undefined,
        messageId: bigint,
        deleteMessage: boolean,
    ): Promise<boolean> {
        return this.sendRequest({
            kind: "reportMessage",
            chatId,
            threadRootMessageIndex,
            messageId,
            deleteMessage,
        }).catch((err) => {
            this._logger.error("Unable to report message", err);
            return false;
        });
    }

    declineInvitation(chatId: MultiUserChatIdentifier): Promise<boolean> {
        return this.sendRequest({ kind: "declineInvitation", chatId })
            .then((res) => {
                return res === "success";
            })
            .catch((err) => {
                this._logger.error("Failed to decline invitation", err);
                return false;
            });
    }

    updateMarketMakerConfig(
        config: UpdateMarketMakerConfigArgs,
    ): Promise<UpdateMarketMakerConfigResponse> {
        return this.sendRequest({ kind: "updateMarketMakerConfig", ...config });
    }

    getReferralLeaderboard(args?: ReferralLeaderboardRange): Promise<ReferralLeaderboardResponse> {
        return this.sendRequest({ kind: "getReferralLeaderboard", args });
    }

    displayNameAndIcon(user?: UserSummary): string {
        return user !== undefined
            ? `${user?.displayName ?? user?.username}  ${user?.diamond ? "💎" : ""}`
            : this.config.i18nFormatter("unknownUser");
    }

    hasModerationFlag(flags: number, flag: ModerationFlag): boolean {
        return hasFlag(flags, flag);
    }

    setModerationFlags(flags: number): Promise<number> {
        const previousValue = this._liveState.user.moderationFlagsEnabled;
        this.user.update((user) => ({
            ...user,
            moderationFlagsEnabled: flags,
        }));

        return this.sendRequest({
            kind: "setModerationFlags",
            flags,
        })
            .then((resp) => (resp === "success" ? flags : previousValue))
            .catch((err) => {
                this._logger.error("Error setting moderation flags", err);
                this.user.update((user) => ({
                    ...user,
                    moderationFlagsEnabled: previousValue,
                }));
                return previousValue;
            });
    }

    tipMessage(
        messageContext: MessageContext,
        messageId: bigint,
        transfer: PendingCryptocurrencyTransfer,
        currentTip: bigint,
    ): Promise<TipMessageResponse> {
        const chat = this._liveState.chatSummaries.get(messageContext.chatId);
        const userId = this._liveState.user.userId;
        const totalTip = transfer.amountE8s + currentTip;

        if (chat === undefined) {
            return Promise.resolve({ kind: "failure" });
        }

        localMessageUpdates.markTip(messageId, transfer.ledger, userId, totalTip);

        function undoLocally() {
            localMessageUpdates.markTip(messageId, transfer.ledger, userId, -totalTip);
        }

        return this.sendRequest({
            kind: "tipMessage",
            messageContext,
            messageId,
            transfer,
        })
            .then((resp) => {
                if (resp.kind !== "success") {
                    undoLocally();
                }
                return resp;
            })
            .catch((_) => {
                undoLocally();
                return { kind: "failure" };
            });
    }

    loadSavedCryptoAccounts(): Promise<NamedAccount[]> {
        return this.sendRequest({
            kind: "loadSavedCryptoAccounts",
        });
    }

    saveCryptoAccount(namedAccount: NamedAccount): Promise<SaveCryptoAccountResponse> {
        return this.sendRequest({
            kind: "saveCryptoAccount",
            namedAccount,
        });
    }

    private async updateRegistry() {
        const registry = await this.sendRequest({
            kind: "updateRegistry",
        });

        const cryptoRecord = toRecord(registry.tokenDetails, (t) => t.ledger);

        nervousSystemLookup.set(
            toRecord(
                registry.nervousSystemSummary.map((ns) => ({
                    ...ns,
                    token: cryptoRecord[ns.ledgerCanisterId],
                })),
                (ns) => ns.governanceCanisterId,
            ),
        );

        cryptoLookup.set(cryptoRecord);
    }

    private getSnsLogo(governanceCanisterId: string): string | undefined {
        return this.tryGetNervousSystem(governanceCanisterId)?.token.logo;
    }

    tryGetNervousSystem(
        governanceCanisterId: string | undefined,
    ): NervousSystemDetails | undefined {
        if (governanceCanisterId !== undefined) {
            const nsLookup = get(nervousSystemLookup);
            if (governanceCanisterId in nsLookup) {
                return nsLookup[governanceCanisterId];
            }
        }
    }

    // the key might be a username or it might be a user group name
    getUserLookupForMentions(): Record<string, UserOrUserGroup> {
        if (this._userLookupForMentions === undefined) {
            const lookup = {} as Record<string, UserOrUserGroup>;
            const userStore = this._liveState.userStore;
            for (const member of this._liveState.currentChatMembers) {
                const userId = member.userId;
                let user = userStore[userId];
                if (this._liveState.selectedChat?.kind === "channel") {
                    user = {
                        ...user,
                        displayName: this.getDisplayName(
                            user,
                            this._liveState.currentCommunityMembers,
                        ),
                    };
                }
                if (user !== undefined && user.username !== undefined) {
                    lookup[user.username.toLowerCase()] = user as UserSummary;
                }
            }
            if (this._liveState.selectedCommunity !== undefined) {
                const userGroups = [...this._liveState.selectedCommunity.userGroups.values()];
                userGroups.forEach((ug) => (lookup[ug.name.toLowerCase()] = ug));
            }
            if (
                this._liveState.selectedChatId !== undefined &&
                this.canMentionAllMembers(this._liveState.selectedChatId)
            ) {
                lookup["everyone"] = { kind: "everyone" };
            }
            this._userLookupForMentions = lookup;
        }
        return this._userLookupForMentions;
    }

    lookupUserForMention(username: string, includeSelf: boolean): UserOrUserGroup | undefined {
        const lookup = this.getUserLookupForMentions();

        const userOrGroup = lookup[username.toLowerCase()];
        if (userOrGroup === undefined) return undefined;

        switch (userOrGroup.kind) {
            case "user_group":
            case "everyone":
                return userOrGroup;
            default:
                return includeSelf || userOrGroup.userId !== this._liveState.user.userId
                    ? userOrGroup
                    : undefined;
        }
    }

    getCachePrimerTimestamps(): Promise<Record<string, bigint>> {
        return this.sendRequest({ kind: "getCachePrimerTimestamps" });
    }

    setCachePrimerTimestamp(chatIdentifierString: string, timestamp: bigint): Promise<void> {
        return this.sendRequest({
            kind: "setCachePrimerTimestamp",
            chatIdentifierString,
            timestamp,
        });
    }

    submitProposal(governanceCanisterId: string, proposal: CandidateProposal): Promise<boolean> {
        const nervousSystem = this.tryGetNervousSystem(governanceCanisterId);
        if (nervousSystem === undefined) {
            this._logger.error(
                "Cannot find NervousSystemDetails for governanceCanisterId",
                governanceCanisterId,
            );
            return Promise.resolve(false);
        }

        return this.sendRequest({
            kind: "submitProposal",
            governanceCanisterId,
            proposal,
            ledger: nervousSystem.token.ledger,
            token: nervousSystem.token.symbol,
            proposalRejectionFee: nervousSystem.proposalRejectionFee,
            transactionFee: nervousSystem.token.transferFee,
        })
            .then((resp) => {
                if (resp.kind === "success" || resp.kind === "retrying") {
                    return true;
                }

                this._logger.error("Failed to submit proposal", resp);
                return false;
            })
            .catch((err) => {
                this._logger.error("Unable to submit proposal", err);
                return false;
            });
    }

    getTokenSwapPools(inputToken: string): Promise<TokenSwapPool[]> {
        const outputTokens = Object.keys(get(cryptoLookup)).filter((t) => t !== inputToken);

        return this.sendRequest({
            kind: "getTokenSwapPools",
            inputToken,
            outputTokens,
        });
    }

    quoteTokenSwap(
        inputToken: string,
        outputToken: string,
        amountIn: bigint,
    ): Promise<[DexId, bigint][]> {
        return this.sendRequest({
            kind: "quoteTokenSwap",
            inputToken,
            outputToken,
            amountIn,
        });
    }

    swapTokens(
        swapId: bigint,
        inputToken: string,
        outputToken: string,
        amountIn: bigint,
        minAmountOut: bigint,
        pool: TokenSwapPool,
    ): Promise<SwapTokensResponse> {
        const lookup = get(cryptoLookup);

        return this.sendRequest({
            kind: "swapTokens",
            swapId,
            inputToken: lookup[inputToken],
            outputToken: lookup[outputToken],
            amountIn,
            minAmountOut,
            pool,
        });
    }

    tokenSwapStatus(swapId: bigint): Promise<TokenSwapStatusResponse> {
        return this.sendRequest({
            kind: "tokenSwapStatus",
            swapId,
        });
    }

    // **** Communities Stuff

    // takes a list of communities that may contain communities that we are a member of and/or preview communities
    // and overwrites them in the correct place
    updateCommunityIndexes(communities: CommunitySummary[]): void {
        const [previews, member] = communities.reduce(
            ([previews, member], c) => {
                if (this._liveState.communityPreviews.has(c.id)) {
                    previews.push(c);
                } else {
                    member.push(c);
                }
                return [previews, member];
            },
            [[], []] as [CommunitySummary[], CommunitySummary[]],
        );
        if (previews.length > 0) {
            communityPreviewsStore.update((state) => {
                previews.forEach((p) => state.set(p.id, p));
                return state;
            });
        }

        if (member.length > 0) {
            globalStateStore.update((state) => {
                const communities = state.communities.clone();
                member.forEach((m) => communities.set(m.id, m));
                return {
                    ...state,
                    communities,
                };
            });
        }
        this.setCommunityIndexes(
            member.reduce(
                (idxs, c) => {
                    idxs[c.id.communityId] = c.membership.index;
                    return idxs;
                },
                {} as Record<string, number>,
            ),
        );
    }

    async setSelectedCommunity(
        id: CommunityIdentifier,
        inviteCode: string | null,
        clearChat = true,
    ): Promise<boolean> {
        let community = this._liveState.communities.get(id);
        if (community === undefined) {
            // if we don't have the community it means we're not a member and we need to look it up
            if (inviteCode) {
                await this.setCommunityInvite({ id, code: inviteCode });
            }

            const resp = await this.sendRequest({
                kind: "getCommunitySummary",
                communityId: id.communityId,
            });
            if ("id" in resp) {
                // Make the community appear at the top of the list
                resp.membership.index = nextCommunityIndex();
                community = resp;
                addCommunityPreview(community);
            } else {
                // if we get here it means we're not a member of the community and we can't look it up
                // it may be private and we may not be invited.
                return false;
            }
        }

        if (clearChat) {
            this.clearSelectedChat();
        }

        if (community !== undefined) {
            this.loadCommunityDetails(community);
        }
        return true;
    }

    importToCommunity(
        groupId: GroupChatIdentifier,
        communityId: CommunityIdentifier,
    ): Promise<ChannelIdentifier | undefined> {
        const group = this._liveState.chatSummaries.get(groupId);
        return this.sendRequest({
            kind: "importGroupToCommunity",
            groupId,
            communityId,
        })
            .then((resp) => {
                if (resp.kind === "success") {
                    if (group !== undefined) {
                        localChatSummaryUpdates.markAdded({
                            ...group,
                            id: resp.channelId,
                            kind: "channel",
                        } as ChannelSummary);
                    }
                    return resp.channelId;
                }
                return undefined;
            })
            .catch((err) => {
                this._logger.error("Unable to import group to community", err);
                return undefined;
            });
    }

    async joinCommunity(
        community: CommunitySummary,
        credential?: string,
    ): Promise<"success" | "failure" | "gate_check_failed"> {
        return this.sendRequest({ kind: "joinCommunity", id: community.id, credential })
            .then((resp) => {
                if (resp.kind === "success") {
                    // Make the community appear at the top of the list
                    resp.community.membership.index = nextCommunityIndex();
                    this.addCommunityLocally(resp.community);
                    removeCommunityPreview(community.id);
                    this.loadCommunityDetails(resp.community);
                    messagesRead.batchUpdate(() => {
                        resp.community.channels.forEach((c) => {
                            if (c.latestMessage) {
                                messagesRead.markReadUpTo(
                                    { chatId: c.id },
                                    c.latestMessage.event.messageIndex,
                                );
                            }
                        });
                    });
                } else {
                    if (resp.kind === "gate_check_failed") {
                        return "gate_check_failed";
                    }
                    return "failure";
                }
                return "success";
            })
            .catch((err) => {
                this._logger.error("Unable to join community", err);
                return "failure";
            });
    }

    deleteCommunity(id: CommunityIdentifier): Promise<boolean> {
        const community = this._liveState.communities.get(id);
        if (community === undefined) return Promise.resolve(false);

        this.removeCommunityLocally(id);

        return this.sendRequest({ kind: "deleteCommunity", id })
            .then((resp) => {
                if (resp !== "success") {
                    this.addCommunityLocally(community);
                }
                return resp === "success";
            })
            .catch((err) => {
                this._logger.error("Error deleting community", err);
                return false;
            });
    }

    leaveCommunity(id: CommunityIdentifier): Promise<boolean> {
        const community = this._liveState.communities.get(id);
        if (community === undefined) return Promise.resolve(false);

        this.removeCommunityLocally(id);

        return this.sendRequest({ kind: "leaveCommunity", id })
            .then((resp) => {
                if (resp !== "success") {
                    this.addCommunityLocally(community);
                }
                return resp === "success";
            })
            .catch((err) => {
                this._logger.error("Error leaving community", err);
                return false;
            });
    }

    createCommunity(
        candidate: CommunitySummary,
        rules: Rules,
        defaultChannels: string[],
    ): Promise<CreateCommunityResponse> {
        return this.sendRequest({
            kind: "createCommunity",
            community: candidate,
            rules,
            defaultChannels,
            defaultChannelRules: defaultChatRules("channel"),
        }).catch((err) => {
            this._logger.error("Error creating community", err);
            return { kind: "failure" };
        });
    }

    private addToFavouritesLocally(chatId: ChatIdentifier): void {
        globalStateStore.update((state) => {
            state.favourites.add(chatId);
            return state;
        });
    }

    private removeFromFavouritesLocally(chatId: ChatIdentifier): void {
        globalStateStore.update((state) => {
            state.favourites.delete(chatId);
            return state;
        });
    }

    addToFavourites(chatId: ChatIdentifier): Promise<boolean> {
        this.addToFavouritesLocally(chatId);
        return this.sendRequest({ kind: "addToFavourites", chatId })
            .then((resp) => {
                if (resp !== "success") {
                    this.removeFromFavouritesLocally(chatId);
                }
                return resp === "success";
            })
            .catch((err) => {
                this.removeFromFavouritesLocally(chatId);
                this._logger.error("Error adding chat to favourites", err);
                return false;
            });
    }

    removeFromFavourites(chatId: ChatIdentifier): Promise<boolean> {
        this.removeFromFavouritesLocally(chatId);
        return this.sendRequest({ kind: "removeFromFavourites", chatId })
            .then((resp) => {
                if (resp !== "success") {
                    this.addToFavouritesLocally(chatId);
                }
                return resp === "success";
            })
            .catch((err) => {
                this.addToFavouritesLocally(chatId);
                this._logger.error("Error removing chat from favourites", err);
                return false;
            });
    }

    saveCommunity(
        community: CommunitySummary,
        name: string | undefined,
        description: string | undefined,
        rules: UpdatedRules | undefined,
        permissions: CommunityPermissions | undefined,
        avatar: Uint8Array | undefined,
        banner: Uint8Array | undefined,
        gate: AccessGate | undefined,
        isPublic: boolean | undefined,
        primaryLanguage: string | undefined,
    ): Promise<boolean> {
        return this.sendRequest({
            kind: "updateCommunity",
            communityId: community.id.communityId,
            name,
            description,
            rules,
            permissions,
            avatar,
            banner,
            gate,
            isPublic,
            primaryLanguage,
        })
            .then((resp) => {
                if (resp.kind === "success") {
                    globalStateStore.update((g) => {
                        g.communities.set(community.id, community);
                        return g;
                    });
                    if (rules !== undefined && resp.rulesVersion !== undefined) {
                        communityStateStore.setProp(community.id, "rules", {
                            text: rules.text,
                            enabled: rules.enabled,
                            version: resp.rulesVersion,
                        });
                    }
                    return true;
                }
                return false;
            })
            .catch((err) => {
                this._logger.error("Error creating community", err);
                return false;
            });
    }

    convertGroupToCommunity(
        group: GroupChatSummary,
        rules: Rules,
    ): Promise<ChannelIdentifier | undefined> {
        return this.sendRequest({
            kind: "convertGroupToCommunity",
            chatId: group.id,
            historyVisible: group.historyVisible,
            rules,
        })
            .then((resp) => (resp.kind === "success" ? resp.id : undefined))
            .catch((err) => {
                this._logger.error("Error converting group to community", err);
                return undefined;
            });
    }

    private deleteUserGroupLocally(id: CommunityIdentifier, userGroup: UserGroupDetails) {
        communityStateStore.updateProp(id, "userGroups", (groups) => {
            groups.delete(userGroup.id);
            return new Map(groups);
        });
    }

    private undeleteUserGroupLocally(id: CommunityIdentifier, userGroup: UserGroupDetails) {
        communityStateStore.updateProp(id, "userGroups", (groups) => {
            groups.set(userGroup.id, userGroup);
            return new Map(groups);
        });
    }

    deleteUserGroup(id: CommunityIdentifier, userGroup: UserGroupDetails): Promise<boolean> {
        this.deleteUserGroupLocally(id, userGroup);
        return this.sendRequest({
            kind: "deleteUserGroups",
            communityId: id.communityId,
            userGroupIds: [userGroup.id],
        })
            .then((resp) => {
                if (resp.kind !== "success") {
                    this.undeleteUserGroupLocally(id, userGroup);
                }
                return resp.kind === "success";
            })
            .catch((err) => {
                this.undeleteUserGroupLocally(id, userGroup);
                this._logger.error("Error deleting community user group", err);
                return false;
            });
    }

    createUserGroup(
        id: CommunityIdentifier,
        userGroup: UserGroupDetails,
    ): Promise<CreateUserGroupResponse> {
        return this.sendRequest({
            kind: "createUserGroup",
            communityId: id.communityId,
            name: userGroup.name,
            userIds: [...userGroup.members],
        })
            .then((resp) => {
                if (resp.kind === "success") {
                    communityStateStore.updateProp(id, "userGroups", (groups) => {
                        groups.set(resp.userGroupId, { ...userGroup, id: resp.userGroupId });
                        return new Map(groups);
                    });
                }
                return resp;
            })
            .catch((err) => {
                this._logger.error("Error creating community user group", err);
                return CommonResponses.failure();
            });
    }

    getCommunityForChannel(id: ChannelIdentifier): CommunitySummary | undefined {
        return this._liveState.communities.values().find((c) => {
            return c.channels.findIndex((ch) => chatIdentifiersEqual(ch.id, id)) >= 0;
        });
    }

    updateUserGroup(
        id: CommunityIdentifier,
        userGroup: UserGroupDetails,
        toAdd: Set<string>,
        toRemove: Set<string>,
    ): Promise<UpdateUserGroupResponse> {
        return this.sendRequest({
            kind: "updateUserGroup",
            communityId: id.communityId,
            userGroupId: userGroup.id,
            name: userGroup.name,
            usersToAdd: [...toAdd],
            usersToRemove: [...toRemove],
        })
            .then((resp) => {
                if (resp.kind === "success") {
                    communityStateStore.updateProp(id, "userGroups", (groups) => {
                        groups.set(userGroup.id, userGroup);
                        return new Map(groups);
                    });
                }
                return resp;
            })
            .catch((err) => {
                this._logger.error("Error updating community user group", err);
                return CommonResponses.failure();
            });
    }

    setChatListScope(scope: ChatListScope): void {
        if (scope.kind === "none") {
            chatListScopeStore.set(this.getDefaultScope());
        } else {
            chatListScopeStore.set(scope);
        }
    }

    getDefaultScope(): ChatListScope {
        if (this._liveState.anonUser) return { kind: "group_chat" };

        // sometimes we have to re-direct the user to home route "/"
        // However, with communities enabled it is not clear what this means
        // we actually need to direct the user to one of the global scopes "direct", "group" or "favourites"
        // which one we choose is kind of unclear and probably depends on the state
        const global = this._liveState.globalState;
        if (global.favourites.size > 0) return { kind: "favourite" };
        if (global.groupChats.size > 0) return { kind: "group_chat" };
        return { kind: "direct_chat" };
    }

    // **** End of Communities stuff

    diamondDurationToMs = diamondDurationToMs;

    /**
     * Reactive state provided in the form of svelte stores
     */
    profileStore = profileStore;
    percentageStorageRemaining = percentageStorageRemaining;
    percentageStorageUsed = percentageStorageUsed;
    storageStore = storageStore;
    storageInGb = storageInGb;
    userStore = userStore;
    userCreatedStore = userCreatedStore;
    selectedAuthProviderStore = selectedAuthProviderStore;
    messagesRead = messagesRead;
    threadsFollowedByMeStore = threadsFollowedByMeStore;
    threadsByChatStore = threadsByChatStore;
    serverChatSummariesStore = serverChatSummariesStore;
    chatSummariesStore = chatSummariesStore;
    typersByContext = byContext;
    typing = typing;
    selectedChatId = selectedChatId;
    currentChatMembers = currentChatMembers;
    currentChatBlockedUsers = currentChatBlockedUsers;
    currentChatInvitedUsers = currentChatInvitedUsers;
    chatStateStore = chatStateStore;
    unconfirmed = unconfirmed;
    failedMessagesStore = failedMessagesStore;
    cryptoLookup = cryptoLookup;
    nervousSystemLookup = nervousSystemLookup;
    lastCryptoSent = lastCryptoSent;
    draftThreadMessages = draftThreadMessages;
    translationStore = translationStore;
    eventsStore = eventsStore;
    selectedChatStore = selectedChatStore;
    currentChatPinnedMessages = currentChatPinnedMessages;
    currentChatRules = currentChatRules;
    proposalTopicsStore = proposalTopicsStore;
    filteredProposalsStore = filteredProposalsStore;
    cryptoBalance = cryptoBalance;
    selectedServerChatStore = selectedServerChatStore;
    chatSummariesListStore = chatSummariesListStore;
    chatsLoading = chatsLoading;
    chatsInitialised = chatsInitialised;
    currentChatDraftMessage = currentChatDraftMessage;
    blockedUsers = blockedUsers;
    undeletingMessagesStore = undeletingMessagesStore;
    focusMessageIndex = focusMessageIndex;
    focusThreadMessageIndex = focusThreadMessageIndex;
    expandedDeletedMessages = expandedDeletedMessages;
    userGroupKeys = userGroupKeys;
    unconfirmedReadByThem = unconfirmedReadByThem;
    currentChatReplyingTo = currentChatReplyingTo;
    currentChatEditingEvent = currentChatEditingEvent;
    isProposalGroup = isProposalGroup;
    currentChatAttachment = currentChatAttachment;
    currentChatTextContent = currentChatTextContent;
    numberOfThreadsStore = numberOfThreadsStore;
    notificationStatus = notificationStatus;
    userMetrics = userMetrics;
    threadEvents = threadEvents;
    isDiamond = isDiamond;
    canExtendDiamond = canExtendDiamond;
    diamondMembership = diamondMembership;
    selectedThreadRootEvent = selectedThreadRootEvent;
    selectedThreadRootMessageIndex = selectedThreadRootMessageIndex;
    selectedMessageContext = selectedMessageContext;
    userGroupSummaries = userGroupSummaries;
    networkStatus = networkStatus;

    // current community stores
    chatListScope = chatListScopeStore;
    selectedCommunity = selectedCommunity;
    communities = communities;
    communitiesList = communitiesList;
    currentCommunityMembers = currentCommunityMembers;
    currentCommunityRules = currentCommunityRules;
    currentCommunityBlockedUsers = currentCommunityBlockedUsers;
    currentCommunityInvitedUsers = currentCommunityInvitedUsers;
    currentCommunityUserGroups = currentCommunityUserGroups;
    communityStateStore = communityStateStore;
    favouritesStore = favouritesStore;
    globalStateStore = globalStateStore;
    unreadGroupCounts = unreadGroupCounts;
    unreadDirectCounts = unreadDirectCounts;
    unreadFavouriteCounts = unreadFavouriteCounts;
    unreadCommunityChannelCounts = unreadCommunityChannelCounts;
    globalUnreadCount = globalUnreadCount;
    mergeCombinedUnreadCounts = mergeCombinedUnreadCounts;
    moderationFlags = moderationFlags;
    isEventKindHidden = isEventKindHidden;
}<|MERGE_RESOLUTION|>--- conflicted
+++ resolved
@@ -341,14 +341,11 @@
     MessagePermission,
     OptionalChatPermissions,
     ExpiredEventsRange,
-<<<<<<< HEAD
+    UpdatesResult,
     TokenSwapPool,
     DexId,
     SwapTokensResponse,
     TokenSwapStatusResponse,
-=======
-    UpdatesResult,
->>>>>>> ce3033ce
 } from "openchat-shared";
 import {
     AuthProvider,
