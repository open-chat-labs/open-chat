--- conflicted
+++ resolved
@@ -500,11 +500,8 @@
 const MAX_INT32 = Math.pow(2, 31) - 1;
 
 export class OpenChat extends OpenChatAgentWorker {
-<<<<<<< HEAD
     private _ocIdentityStorage: IdentityStorage;
-=======
     private _userLocation: string | undefined;
->>>>>>> b4998534
     private _authClient: Promise<AuthClient>;
     private _authPrincipal: string | undefined;
     private _ocIdentity: Identity | undefined;
