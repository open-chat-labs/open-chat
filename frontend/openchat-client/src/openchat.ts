--- conflicted
+++ resolved
@@ -328,12 +328,9 @@
     UpdatedRules,
     PendingCryptocurrencyTransfer,
     TipMessageResponse,
-<<<<<<< HEAD
-    CandidateProposal,
-=======
     NamedAccount,
     SaveCryptoAccountResponse,
->>>>>>> cba4e671
+    CandidateProposal,
 } from "openchat-shared";
 import {
     AuthProvider,
