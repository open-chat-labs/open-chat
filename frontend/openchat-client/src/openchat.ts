--- conflicted
+++ resolved
@@ -5,6 +5,7 @@
     DelegationChain,
     DelegationIdentity,
     ECDSAKeyIdentity,
+    type JsonnableDelegationChain,
     WebAuthnIdentity,
 } from "@dfinity/identity";
 import DRange from "drange";
@@ -275,7 +276,7 @@
 import { snapshot } from "./snapshot.svelte";
 import { app } from "./state/app.svelte";
 import { botState } from "./state/bots.svelte";
-import { communityLocalUpdates, type CommunityMergedState } from "./state/community.svelte";
+import { communityLocalUpdates, type CommunityMergedState } from "./state/community_details";
 import type { IReadonlyMap } from "./state/map";
 import { pathState, type RouteParams } from "./state/path.svelte";
 import { ui } from "./state/ui.svelte";
@@ -470,7 +471,6 @@
 import { groupBy, groupWhile, keepMax, partition, toRecord, toRecord2 } from "./utils/list";
 import { getUserCountryCode } from "./utils/location";
 import {
-<<<<<<< HEAD
     audioRecordingMimeType,
     containsSocialVideoLink,
     DIAMOND_MAX_SIZES,
@@ -490,14 +490,6 @@
 import { indexIsInRanges } from "./utils/range";
 import { RecentlyActiveUsersTracker } from "./utils/recentlyActiveUsersTracker";
 import { pageRedirect } from "./utils/routes";
-=======
-    DelegationChain,
-    DelegationIdentity,
-    ECDSAKeyIdentity,
-    type JsonnableDelegationChain,
-    WebAuthnIdentity,
-} from "@dfinity/identity";
->>>>>>> 90190d4c
 import {
     createRemoteVideoStartedEvent,
     filterWebRtcMessage,
