--- conflicted
+++ resolved
@@ -4201,8 +4201,6 @@
             : this.config.i18nFormatter("unknownUser");
     }
 
-<<<<<<< HEAD
-=======
     ledgerCanisterId(token: Cryptocurrency): string {
         switch (token) {
             case "chat":
@@ -4224,7 +4222,6 @@
 
     // **** Communities Stuff
 
->>>>>>> c481140a
     // TODO - this will almost certainly need to be more complicated
     async setSelectedCommunity(id: CommunityIdentifier, clearChat = true): Promise<void> {
         let community = this._liveState.communities.get(id);
