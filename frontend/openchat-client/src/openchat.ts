/* eslint-disable no-case-declarations */
import { DER_COSE_OID, type Identity, type SignIdentity, unwrapDER } from "@dfinity/agent";
import { AuthClient, type AuthClientLoginOptions } from "@dfinity/auth-client";
import {
    DelegationChain,
    DelegationIdentity,
    ECDSAKeyIdentity,
    type JsonnableDelegationChain,
    WebAuthnIdentity,
} from "@dfinity/identity";
import DRange from "drange";
<<<<<<< HEAD
=======
import type {
    AcceptedRules,
    AcceptP2PSwapResponse,
    AccessGate,
    AccessGateConfig,
    AccessTokenType,
    AccountTransactionResult,
    Achievement,
    AddMembersToChannelResponse,
    AirdropChannelDetails,
    ApproveAccessGatePaymentResponse,
    ApproveTransferResponse,
    ArchitectureRoute,
    AttachmentContent,
    AuthenticationPrincipal,
    BlogRoute,
    BotActionScope,
    BotClientConfigData,
    BotCommandInstance,
    BotCommandResponse,
    BotDefinition,
    BotDefinitionResponse,
    BotInstallationLocation,
    BotMessageContext,
    CancelP2PSwapResponse,
    CandidateGroupChat,
    CandidateProposal,
    CandidateTranslations,
    CaptionedContent,
    ChallengeAttempt,
    ChannelIdentifier,
    ChannelSummary,
    ChatEvent,
    ChatFrozenEvent,
    ChatIdentifier,
    ChatListRoute,
    ChatListScope,
    ChatPermissions,
    ChatSummary,
    ChatUnfrozenEvent,
    CheckUsernameResponse,
    ChitEventsRequest,
    ChitEventsResponse,
    ChitLeaderboardResponse,
    CkbtcMinterDepositInfo,
    CkbtcMinterWithdrawalInfo,
    ClaimDailyChitResponse,
    ClientJoinCommunityResponse,
    ClientJoinGroupResponse,
    CommunitiesRoute,
    CommunityDetailsResponse,
    CommunityIdentifier,
    CommunityInvite,
    CommunityPermissions,
    CommunitySummary,
    CompletedCryptocurrencyTransfer,
    ConnectToWorkerResponse,
    CreateCommunityResponse,
    CreatedUser,
    CreateGroupResponse,
    CreateUserGroupResponse,
    CryptocurrencyContent,
    CryptocurrencyDetails,
    CryptocurrencyTransfer,
    CurrentUserResponse,
    DataContent,
    DexId,
    DiamondMembershipDuration,
    DiamondMembershipFees,
    DiamondMembershipStatus,
    DiamondRoute,
    DirectChatIdentifier,
    DisableInviteCodeResponse,
    EnableInviteCodeResponse,
    EnhancedAccessGate,
    EventsResponse,
    EventWrapper,
    ExpiredEventsRange,
    ExploreBotsResponse,
    ExploreChannelsResponse,
    ExploreCommunitiesResponse,
    ExternalBot,
    ExternalBotCommandInstance,
    ExternalBotPermissions,
    Failure,
    FaqRoute,
    FromWorker,
    FullWebhookDetails,
    GenerateBotKeyResponse,
    GenerateChallengeResponse,
    GenerateMagicLinkResponse,
    GlobalSelectedChatRoute,
    GroupChatDetailsResponse,
    GroupChatIdentifier,
    GroupChatSummary,
    GroupInvite,
    GroupMoved,
    GroupSearchResponse,
    GroupSubtype,
    GuidelinesRoute,
    HandleMagicLinkResponse,
    HomeRoute,
    IdentityState,
    InternalBotCommandInstance,
    InviteCodeResponse,
    JoinVideoCallResponse,
    Level,
    LinkIdentitiesResponse,
    Logger,
    MarkReadRequest,
    Member,
    MemberRole,
    Mention,
    Message,
    MessageActivityFeedResponse,
    MessageContent,
    MessageContext,
    MessageFilter,
    MessageFormatter,
    MessagePermission,
    MessageReminderCreatedContent,
    ModerationFlag,
    MultiUserChat,
    MultiUserChatIdentifier,
    NamedAccount,
    NervousSystemDetails,
    Notification,
    OptionalChatPermissions,
    OptionUpdate,
    PartitionedUserIds,
    PayForDiamondMembershipResponse,
    PayForStreakInsuranceResponse,
    PaymentGateApproval,
    PaymentGateApprovals,
    PendingCryptocurrencyTransfer,
    PendingCryptocurrencyWithdrawal,
    PreprocessedGate,
    ProposalVoteDetails,
    ProposeResponse,
    PublicProfile,
    PubSubEvents,
    ReadonlyMap,
    ReadonlySet,
    RegisterProposalVoteResponse,
    RegisterUserResponse,
    RejectReason,
    RemoteUserSentMessage,
    RemoteUserToggledReaction,
    RemoveIdentityLinkResponse,
    RemoveMemberResponse,
    ResetInviteCodeResponse,
    RightPanelContent,
    RoadmapRoute,
    RouteParams,
    Rules,
    SaveCryptoAccountResponse,
    SearchDirectChatResponse,
    SearchGroupChatResponse,
    SelectedChannelRoute,
    SelectedCommunityRoute,
    SendMessageResponse,
    SendMessageSuccess,
    SetBioResponse,
    SetDisplayNameResponse,
    SetMemberDisplayNameResponse,
    SetPinNumberResponse,
    SetUsernameResponse,
    ShareRoute,
    SiwePrepareLoginResponse,
    SiwsPrepareLoginResponse,
    SubmitProofOfUniquePersonhoodResponse,
    Success,
    SwapTokensResponse,
    TermsRoute,
    ThreadPreview,
    ThreadRead,
    ThreadSummary,
    ThreadSyncDetails,
    TipMessageResponse,
    TokenSwapStatusResponse,
    TransferSuccess,
    UpdatedEvent,
    UpdatedRules,
    UpdateGroupResponse,
    UpdateMarketMakerConfigArgs,
    UpdateMarketMakerConfigResponse,
    UpdatesResult,
    UpdateUserGroupResponse,
    User,
    UserGroupDetails,
    UserOrUserGroup,
    UsersArgs,
    UsersResponse,
    UserStatus,
    UserSummary,
    Verification,
    VerifiedCredentialArgs,
    VersionedRules,
    VideoCallParticipant,
    VideoCallPresence,
    VideoCallType,
    WalletConfig,
    WebAuthnKey,
    WebAuthnKeyFull,
    WebhookDetails,
    WebRtcMessage,
    WhitepaperRoute,
    WithdrawBtcResponse,
    WithdrawCryptocurrencyResponse,
    WorkerError,
    WorkerRequest,
    WorkerResponse,
    WorkerResult,
} from "openchat-shared";
>>>>>>> 2855ea82
import {
    type AcceptedRules,
    type AcceptP2PSwapResponse,
    type AccessGate,
    type AccessGateConfig,
    type AccessTokenType,
    type AccountTransactionResult,
    type Achievement,
    type AddMembersToChannelResponse,
    type AirdropChannelDetails,
    ANON_USER_ID,
    anonymousUser,
    type ApproveAccessGatePaymentResponse,
    type ApproveTransferResponse,
    type ArchitectureRoute,
    type AttachmentContent,
    type AuthenticationPrincipal,
    AuthProvider,
    type BlogRoute,
    type BotActionScope,
    type BotClientConfigData,
    type BotCommandInstance,
    type BotCommandResponse,
    type BotDefinition,
    type BotDefinitionResponse,
    type BotInstallationLocation,
    type BotMessageContext,
    buildDelegationIdentity,
    type CancelP2PSwapResponse,
    type CandidateGroupChat,
    type CandidateProposal,
    type CandidateTranslations,
    canRetryMessage,
    type CaptionedContent,
    type ChallengeAttempt,
    type ChannelIdentifier,
    type ChannelSummary,
    type ChatEvent,
    type ChatFrozenEvent,
    type ChatIdentifier,
    chatIdentifiersEqual,
    chatIdentifierToString,
    type ChatListRoute,
    type ChatListScope,
    ChatMap,
    type ChatPermissions,
    ChatSet,
    type ChatSummary,
    type ChatUnfrozenEvent,
    type CheckUsernameResponse,
    type ChitEventsRequest,
    type ChitEventsResponse,
    type ChitLeaderboardResponse,
    type ChitState,
    type CkbtcMinterDepositInfo,
    type CkbtcMinterWithdrawalInfo,
    type ClaimDailyChitResponse,
    type ClientJoinCommunityResponse,
    type ClientJoinGroupResponse,
    CommonResponses,
    type CommunitiesRoute,
    type CommunityDetailsResponse,
    type CommunityIdentifier,
    communityIdentifiersEqual,
    type CommunityInvite,
    CommunityMap,
    type CommunityPermissions,
    communityRoles,
    type CommunitySummary,
    compareRoles,
    type CompletedCryptocurrencyTransfer,
    type ConnectToWorkerResponse,
    contentTypeToPermission,
    type CreateCommunityResponse,
    type CreatedUser,
    type CreateGroupResponse,
    type CreateUserGroupResponse,
    type CryptocurrencyContent,
    type CryptocurrencyDetails,
    type CryptocurrencyTransfer,
    type CurrentUserResponse,
    type DataContent,
    defaultChatRules,
    deletedUser,
    type DexId,
    type DiamondMembershipDuration,
    type DiamondMembershipFees,
    type DiamondMembershipStatus,
    type DiamondRoute,
    type DirectChatIdentifier,
    type DirectChatSummary,
    type DisableInviteCodeResponse,
    E8S_PER_TOKEN,
    type EnableInviteCodeResponse,
    type EnhancedAccessGate,
    ErrorCode,
    type EventsResponse,
    type EventWrapper,
    type ExpiredEventsRange,
    type ExploreBotsResponse,
    type ExploreChannelsResponse,
    type ExploreCommunitiesResponse,
    type ExternalBot,
    type ExternalBotCommandInstance,
    type ExternalBotPermissions,
    extractUserIdsFromMentions,
    type Failure,
    type FaqRoute,
    featureRestricted,
    type FromWorker,
    type FullWebhookDetails,
    type GenerateBotKeyResponse,
    type GenerateChallengeResponse,
    type GenerateMagicLinkResponse,
    getContentAsFormattedText,
    getDisplayDate,
    getEmailSignInSession,
    getTimeUntilSessionExpiryMs,
    type GlobalSelectedChatRoute,
    type GroupChatDetailsResponse,
    type GroupChatIdentifier,
    type GroupChatSummary,
    type GroupInvite,
    type GroupMoved,
    type GroupSearchResponse,
    type GroupSubtype,
    type GuidelinesRoute,
    type HandleMagicLinkResponse,
    type HomeRoute,
    type IdentityState,
    IdentityStorage,
    indexRangeForChat,
    type InternalBotCommandInstance,
    type InviteCodeResponse,
    isBalanceGate,
    isCaptionedContent,
    isCompositeGate,
    isCredentialGate,
    isEditableContent,
    isMessageNotification,
    isNeuronGate,
    isPaymentGate,
    isProposalsChat,
    isSuccessfulEventsResponse,
    isTransfer,
    type JoinVideoCallResponse,
    LARGE_GROUP_THRESHOLD,
    LEDGER_CANISTER_CHAT,
    type Level,
    type LinkIdentitiesResponse,
    type Logger,
    type MarkReadRequest,
    type Member,
    type MemberRole,
    type Mention,
    mergeCombinedUnreadCounts,
    type Message,
    type MessageActivityFeedResponse,
    type MessageActivitySummary,
    type MessageContent,
    type MessageContext,
    MessageContextMap,
    messageContextsEqual,
    type MessageFilter,
    type MessageFormatter,
    type MessagePermission,
    type MessageReminderCreatedContent,
    missingUserIds,
    type ModerationFlag,
    type MultiUserChat,
    type MultiUserChatIdentifier,
    type NamedAccount,
    type NervousSystemDetails,
    NoMeetingToJoin,
    type Notification,
    ONE_DAY,
    ONE_HOUR,
    ONE_MINUTE_MILLIS,
    OPENCHAT_BOT_USER_ID,
    OPENCHAT_VIDEO_CALL_USER_ID,
    type OptionalChatPermissions,
    type OptionUpdate,
    parseBigInt,
    type PayForDiamondMembershipResponse,
    type PayForStreakInsuranceResponse,
    type PaymentGateApproval,
    type PaymentGateApprovals,
    type PendingCryptocurrencyTransfer,
    type PendingCryptocurrencyWithdrawal,
    type PinnedByScope,
    pinNumberFailureFromError,
    type PreprocessedGate,
    type ProposalVoteDetails,
    type ProposeResponse,
    type PublicApiKeyDetails,
    type PublicProfile,
    publish,
    type PubSubEvents,
    random128,
    random64,
    type ReadonlyMap,
    type ReadonlySet,
    type Referral,
    type RegisterProposalVoteResponse,
    type RegisterUserResponse,
    type RejectReason,
    type RemoteUserSentMessage,
    type RemoteUserToggledReaction,
    removeEmailSignInSession,
    type RemoveIdentityLinkResponse,
    type RemoveMemberResponse,
    type ResetInviteCodeResponse,
    type RightPanelContent,
    type RoadmapRoute,
    routeForChatIdentifier,
    routeForMessage,
    type RouteParams,
    type Rules,
    type SaveCryptoAccountResponse,
    type SearchDirectChatResponse,
    type SearchGroupChatResponse,
    type SelectedChannelRoute,
    type SelectedCommunityRoute,
    type SendMessageResponse,
    type SendMessageSuccess,
    type SetBioResponse,
    type SetDisplayNameResponse,
    type SetMemberDisplayNameResponse,
    setMinLogLevel,
    type SetPinNumberResponse,
    type SetUsernameResponse,
    type ShareRoute,
    shouldPreprocessGate,
    type SiwePrepareLoginResponse,
    type SiwsPrepareLoginResponse,
    storeEmailSignInSession,
    type StreakInsurance,
    Stream,
    type SubmitProofOfUniquePersonhoodResponse,
    type Success,
    type SwapTokensResponse,
    type TermsRoute,
    type ThreadIdentifier,
    type ThreadPreview,
    type ThreadRead,
    type ThreadSummary,
    type ThreadSyncDetails,
    type TipMessageResponse,
    toDer,
    type TokenSwapStatusResponse,
    toTitleCase,
    type TransferSuccess,
    updateCreatedUser,
    type UpdatedEvent,
    type UpdatedRules,
    type UpdateGroupResponse,
    type UpdateMarketMakerConfigArgs,
    type UpdateMarketMakerConfigResponse,
    type UpdatesResult,
    type UpdateUserGroupResponse,
    type User,
    type UserGroupDetails,
    userIdsFromEvents,
    userIdsFromTransactions,
    type UserOrUserGroup,
    userOrUserGroupId,
    userOrUserGroupName,
    type UsersArgs,
    type UsersResponse,
    type UserStatus,
    userStatus,
    type UserSummary,
    type Verification,
    type VerifiedCredentialArgs,
    type VersionedRules,
    type VideoCallParticipant,
    type VideoCallPresence,
    type VideoCallType,
    type WalletConfig,
    WEBAUTHN_ORIGINATING_CANISTER,
    type WebAuthnKey,
    type WebAuthnKeyFull,
    type WebhookDetails,
    type WebRtcMessage,
    type WhitepaperRoute,
    type WithdrawBtcResponse,
    type WithdrawCryptocurrencyResponse,
    type WorkerError,
    type WorkerRequest,
    type WorkerResponse,
    type WorkerResult,
} from "openchat-shared";
import page from "page";
import { tick } from "svelte";
import { locale } from "svelte-i18n";
import { get } from "svelte/store";
import type { OpenChatConfig } from "./config";
import { AIRDROP_BOT_USER_ID } from "./constants";
import { snapshot } from "./snapshot.svelte";
import {
    achievementsStore,
    allChatsStore,
    allServerChatsStore,
    anonUserStore,
    askForNotificationPermission,
    bitcoinAddress,
    chatListScopeStore,
    chatsInitialisedStore,
    chatSummariesListStore,
    chatSummariesStore,
    chitStateStore,
    communitiesStore,
    communityFiltersStore,
    confirmedThreadEventIndexesLoadedStore,
    cryptoBalanceStore,
    cryptoLookup,
    currentUserIdStore,
    currentUserStore,
    diamondStatusStore,
    directChatApiKeysStore,
    directChatBotsStore,
    eventListScrollTop,
    eventsStore,
    exchangeRatesLookupStore,
    expiredServerEventRanges,
    favouritesStore,
    FilteredProposals,
    filteredProposalsStore,
    hasFlag,
    identityStateStore,
    initNotificationStores,
    isDiamondStore,
    isLifetimeDiamondStore,
    lastCryptoSent,
    localUpdates,
    messageActivitySummaryStore,
    messageFiltersStore,
    mobileWidth,
    moderationFlagsEnabledStore,
    navOpen,
    nervousSystemLookup,
    nextCommunityIndexStore,
    notFoundStore,
    notificationsSupported,
    notificationStatus,
    pathContextStore,
    pinnedChatsStore,
    pinNumberFailureStore,
    pinNumberRequiredStore,
    pinNumberResolverStore,
    platformOperatorStore,
    proposalTalliesStore,
    querystringCodeStore,
    querystringReferralCodeStore,
    querystringStore,
    referralsStore,
    rightPanelHistory,
    routeStore,
    selectedAuthProviderStore,
    selectedChatBlockedUsersStore,
    selectedChatExpandedDeletedMessageStore,
    selectedChatIdStore,
    selectedChatInvitedUsersStore,
    selectedChatMembersStore,
    selectedChatRulesStore,
    selectedChatSummaryStore,
    selectedChatUserGroupKeysStore,
    selectedChatUserIdsStore,
    selectedCommunityBlockedUsersStore,
    selectedCommunityIdStore,
    selectedCommunityInvitedUsersStore,
    selectedCommunityMembersStore,
    selectedCommunityReferralsStore,
    selectedCommunityRulesStore,
    selectedCommunitySummaryStore,
    selectedServerChatStore,
    selectedServerChatSummaryStore,
    selectedServerCommunityStore,
    selectedThreadIdStore,
    serverCommunitiesStore,
    serverDirectChatBotsStore,
    serverDirectChatsStore,
    serverEventsStore,
    serverFavouritesStore,
    serverGroupChatsStore,
    serverMessageActivitySummaryStore,
    serverPinnedChatsStore,
    serverStreakInsuranceStore,
    serverThreadEventsStore,
    serverWalletConfigStore,
    setSoftDisabled,
    snsFunctionsStore,
    storageStore,
    suspendedUserStore,
    swappableTokensStore,
<<<<<<< HEAD
    threadEventsStore,
    translationsStore,
    userCreatedStore,
    walletConfigStore,
=======
    webhookUserIdsStore,
>>>>>>> 2855ea82
} from "./state";
import { botState } from "./state/bots.svelte";
import { ChatDetailsState } from "./state/chat/serverDetails";
import { CommunityDetailsState } from "./state/community/server";
import type { UndoLocalUpdate } from "./state/undo";
import { messagesRead, startMessagesReadTracker } from "./state/unread/markRead";
import { userStore } from "./state/users/state";
import { addToWritableMap, removeFromWritableMap } from "./state/utils";
import { offlineStore } from "./stores";
import { diamondDurationToMs } from "./stores/diamond";
import { applyTranslationCorrection } from "./stores/i18n";
import { lastOnlineDates } from "./stores/lastOnlineDates";
import { minutesOnlineStore } from "./stores/minutesOnline";
import { recommendedGroupExclusions } from "./stores/recommendedGroupExclusions";
import { captureRulesAcceptanceStore } from "./stores/rules";
import { initialiseMostRecentSentMessageTimes, shouldThrottle } from "./stores/throttling";
import { isTyping, typing } from "./stores/typing";
import { unconfirmedReadByThem } from "./stores/unconfirmed";
import { undeletingMessagesStore } from "./stores/undeletingMessages";
import {
    airdropBotUser,
    anonymousUserSummary,
    openChatBotUser,
    proposalsBotUser,
    videoCallBotUser,
} from "./stores/user";
import {
    AndroidWebAuthnPasskeyIdentity,
    createAndroidWebAuthnPasskeyIdentity,
} from "./utils/androidWebAuthn";
import { dataToBlobUrl } from "./utils/blob";
import {
    activeUserIdFromEvent,
    applyTranslation,
    buildBlobUrl,
    buildCryptoTransferText,
    buildIdenticonUrl,
    buildTransactionLink,
    buildTransactionUrlByIndex,
    buildUserAvatarUrl,
    canAddMembers,
    canBlockUsers,
    canChangePermissions,
    canChangeRoles,
    canChangeVisibility,
    canConvertToCommunity,
    canDeleteGroup,
    canDeleteOtherUsersMessages,
    canEditGroupDetails,
    canForward,
    canImportToCommunity,
    canInviteUsers,
    canLeaveGroup,
    canMentionAllMembers,
    canPinMessages,
    canReactToMessages,
    canRemoveMembers,
    canSendDirectMessage,
    canSendGroupMessage,
    canStartVideoCalls,
    canUnblockUsers,
    confirmedEventIndexesLoaded,
    containsReaction,
    createMessage,
    diffGroupPermissions,
    doesMessageFailFilter,
    findMessageById,
    getMembersString,
    getMessageText,
    getTypingString,
    groupBySender,
    groupChatFromCandidate,
    groupEvents,
    groupMessagesByDate,
    isContiguous,
    isContiguousInThread,
    isEventKindHidden,
    isFrozen,
    isLapsed,
    isPreviewing,
    makeRtcConnections,
    mergeSendMessageResponse,
    mergeServerEvents,
    messageIsReadByThem,
    metricsEqual,
    nextEventAndMessageIndexes,
    nextEventAndMessageIndexesForThread,
    permittedMessagesInDirectChat,
    permittedMessagesInGroup,
    sameUser,
    serialiseMessageForRtc,
    startTyping,
    stopTyping,
} from "./utils/chat";
import {
    canBlockUsers as canBlockCommunityUsers,
    canChangeCommunityPermissions,
    canChangeRoles as canChangeCommunityRoles,
    canCreatePrivateChannel,
    canCreatePublicChannel,
    canDeleteCommunity,
    canEditCommunity,
    canInviteUsers as canInviteCommunityUsers,
    canManageUserGroups,
    canRemoveMembers as canRemoveCommunityMembers,
    canUnblockUsers as canUnblockCommunityUsers,
    isCommunityLapsed,
} from "./utils/community";
import { configKeys } from "./utils/config";
import { verifyCredential } from "./utils/credentials";
import { formatTokens, validateTokenInput } from "./utils/cryptoFormatter";
import {
    formatMessageDate,
    toDateString,
    toDatetimeString,
    toLongDateString,
    toMonthString,
    toShortTimeString,
} from "./utils/date";
import formatFileSize from "./utils/fileSize";
import { gaTrack } from "./utils/ga";
import { calculateMediaDimensions } from "./utils/layout";
import {
    disableLinksInText,
    extractDisabledLinks,
    extractEnabledLinks,
    stripLinkDisabledMarker,
} from "./utils/linkPreviews";
import { groupBy, groupWhile, keepMax, partition, toRecord, toRecord2 } from "./utils/list";
import { getUserCountryCode } from "./utils/location";
import {
    audioRecordingMimeType,
    containsSocialVideoLink,
    DIAMOND_MAX_SIZES,
    fillMessage,
    FREE_MAX_SIZES,
    isSocialVideoLink,
    type MaxMediaSizes,
    messageContentFromFile,
    spotifyRegex,
    twitterLinkRegex,
    youtubeRegex,
} from "./utils/media";
import { mergeKeepingOnlyChanged } from "./utils/object";
import { hasOwnerRights } from "./utils/permissions";
import { Poller } from "./utils/poller";
import { showTrace } from "./utils/profiling";
import { indexIsInRanges } from "./utils/range";
import { RecentlyActiveUsersTracker } from "./utils/recentlyActiveUsersTracker";
import { pageRedirect, pageReplace, routeForScope } from "./utils/routes";
import {
    createRemoteVideoStartedEvent,
    filterWebRtcMessage,
    parseWebRtcMessage,
} from "./utils/rtc";
import { rtcConnectionsManager } from "./utils/rtcConnectionsManager";
import { Semaphore } from "./utils/semaphore";
import { withPausedStores } from "./utils/stores";
import {
    durationFromMilliseconds,
    formatDisappearingMessageTime,
    formatDuration,
    formatRelativeTime,
    formatTimeRemaining,
} from "./utils/time";
import { initialiseTracking, startTrackingSession, trackEvent } from "./utils/tracking";
import { startSwCheckPoller } from "./utils/updateSw";
import { addQueryStringParam } from "./utils/url";
import {
    buildUsernameList,
    compareIsNotYouThenUsername,
    compareUsername,
    formatLastOnlineDate,
    nullUser,
    userAvatarUrl,
} from "./utils/user";
import { isDisplayNameValid, isUsernameValid } from "./utils/validation";
import { createWebAuthnIdentity, MultiWebAuthnIdentity } from "./utils/webAuthn";

export const DEFAULT_WORKER_TIMEOUT = 1000 * 90;
const MARK_ONLINE_INTERVAL = 61 * 1000;
const SESSION_TIMEOUT_NANOS = BigInt(30 * 24 * 60 * 60 * 1000 * 1000 * 1000); // 30 days
const MAX_TIMEOUT_MS = Math.pow(2, 31) - 1;
const CHAT_UPDATE_INTERVAL = 5000;
const CHAT_UPDATE_IDLE_INTERVAL = ONE_MINUTE_MILLIS;
const BOT_UPDATE_INTERVAL = ONE_MINUTE_MILLIS;
const BOT_UPDATE_IDLE_INTERVAL = 5 * ONE_MINUTE_MILLIS;
const USER_UPDATE_INTERVAL = ONE_MINUTE_MILLIS;
const REGISTRY_UPDATE_INTERVAL = 2 * ONE_MINUTE_MILLIS;
const EXCHANGE_RATE_UPDATE_INTERVAL = 5 * ONE_MINUTE_MILLIS;
const MAX_USERS_TO_UPDATE_PER_BATCH = 500;
const MAX_INT32 = Math.pow(2, 31) - 1;
const PUBLIC_VAPID_KEY =
    "BD8RU5tDBbFTDFybDoWhFzlL5+mYptojI6qqqqiit68KSt17+vt33jcqLTHKhAXdSzu6pXntfT9e4LccBv+iV3A=";

type UnresolvedRequest = {
    kind: string;
    sentAt: number;
};

type PromiseResolver<T> = {
    resolve: (val: T | PromiseLike<T>, final: boolean) => void;
    // eslint-disable-next-line @typescript-eslint/no-explicit-any
    reject: (reason?: any) => void;
    timeout: number;
};

export class OpenChat {
    #worker!: Worker;
    // eslint-disable-next-line @typescript-eslint/no-explicit-any
    #pending: Map<string, PromiseResolver<any>> = new Map(); // in-flight requests
    #unresolved: Map<string, UnresolvedRequest> = new Map(); // requests that never resolved
    #connectedToWorker = false;
    #authIdentityStorage: IdentityStorage;
    #authPrincipal: string | undefined;
    #ocIdentityStorage: IdentityStorage;
    #authClient: Promise<AuthClient>;
    #webAuthnKey: WebAuthnKey | undefined = undefined;
    #ocIdentity: Identity | undefined;
    #userLocation: string | undefined;
    #logger: Logger;
    #lastOnlineDatesPending = new Set<string>();
    #lastOnlineDatesPromise: Promise<Record<string, number>> | undefined;
    #membershipCheck: number | undefined;
    #referralCode: string | undefined = undefined;
    #userLookupForMentions: Record<string, UserOrUserGroup> | undefined = undefined;
    #chatsPoller: Poller | undefined = undefined;
    #botsPoller: Poller | undefined = undefined;
    #registryPoller: Poller | undefined = undefined;
    #userUpdatePoller: Poller | undefined = undefined;
    #exchangeRatePoller: Poller | undefined = undefined;
    #recentlyActiveUsersTracker: RecentlyActiveUsersTracker = new RecentlyActiveUsersTracker();
    #inflightMessagePromises: Map<
        bigint,
        (response: SendMessageSuccess | TransferSuccess) => void
    > = new Map();
    #refreshBalanceSemaphore: Semaphore = new Semaphore(10);
    #inflightBalanceRefreshPromises: Map<string, Promise<bigint>> = new Map();
    #appType?: "android" | "ios" | "web" = undefined;
    #videoCallsInProgress: Set<bigint> = new Set();
    #locale!: string;

    currentAirdropChannel: AirdropChannelDetails | undefined = undefined;

    constructor(private config: OpenChatConfig) {
        this.#logger = config.logger;
        this.#appType = config.appType;
        locale.subscribe((v) => (this.#locale = v ?? "en"));

        console.log("OpenChatConfig: ", config);

        userStore.addSpecialUsers([
            [OPENCHAT_BOT_USER_ID, openChatBotUser],
            [OPENCHAT_VIDEO_CALL_USER_ID, videoCallBotUser],
            [AIRDROP_BOT_USER_ID, airdropBotUser],
            [ANON_USER_ID, anonymousUserSummary],
            [config.proposalBotCanister, proposalsBotUser(config.proposalBotCanister)],
        ]);

        initialiseTracking(config);

        this.#authIdentityStorage = IdentityStorage.createForAuthIdentity();
        this.#ocIdentityStorage = IdentityStorage.createForOcIdentity();
        this.#authClient = AuthClient.create({
            idleOptions: {
                disableIdle: true,
                disableDefaultIdleCallback: true,
            },
            storage: this.#authIdentityStorage.storage,
        });

        this.#authClient
            .then((c) => c.getIdentity())
            .then((authIdentity) => this.#loadedAuthenticationIdentity(authIdentity, undefined));
    }

    public get AuthPrincipal(): string {
        if (this.#authPrincipal === undefined) {
            throw new Error("Trying to access the _authPrincipal before it has been set up");
        }
        return this.#authPrincipal;
    }

    isNativeAndroid() {
        return this.#appType === "android";
    }

    isNativeApp() {
        // TODO this will be updated to include iOS
        return this.isNativeAndroid();
    }

    clearCachedData() {
        return this.#sendRequest({
            kind: "clearCachedData",
        });
    }

    deleteCurrentUser(
        identityKey: CryptoKeyPair,
        delegation: JsonnableDelegationChain,
    ): Promise<boolean> {
        if (!anonUserStore.value) {
            return this.#sendRequest({
                kind: "deleteUser",
                identityKey,
                delegation,
            }).then((success) => {
                if (success) {
                    this.clearCachedData().finally(() => this.logout());
                }
                return success;
            });
        } else {
            return Promise.resolve(false);
        }
    }

    #chatUpdated(chatId: ChatIdentifier, updatedEvents: UpdatedEvent[]): void {
        if (
            selectedChatIdStore.value === undefined ||
            !chatIdentifiersEqual(chatId, selectedChatIdStore.value)
        ) {
            return;
        }

        const serverChat = selectedServerChatSummaryStore.value;
        if (serverChat === undefined) return;
        // The chat summary has been updated which means the latest message may be new
        const latestMessage = serverChat.latestMessage;
        if (
            latestMessage !== undefined &&
            latestMessage.event.sender !== currentUserIdStore.value
        ) {
            this.#handleConfirmedMessageSentByOther(serverChat, latestMessage, undefined);
        }

        this.#refreshUpdatedEvents(serverChat, updatedEvents);
        this.#loadChatDetails(serverChat);
        publish("chatUpdated", { chatId, threadRootMessageIndex: undefined });
    }

    clearPostLoginState() {
        identityStateStore.update((state) => ({ ...state, postLogin: undefined }));
    }

    updateIdentityState(newState: IdentityState) {
        identityStateStore.update((previous) => {
            return {
                ...newState,
                postLogin: newState.postLogin ?? previous.postLogin,
            };
        });
    }

    async #loadedAuthenticationIdentity(id: Identity, authProvider: AuthProvider | undefined) {
        currentUserStore.set(anonymousUser());
        chatsInitialisedStore.set(false);
        const anon = id.getPrincipal().isAnonymous();
        const authPrincipal = id.getPrincipal().toString();
        this.#authPrincipal = anon ? undefined : authPrincipal;
        this.updateIdentityState(anon ? { kind: "anon" } : { kind: "loading_user" });

        const connectToWorkerResponse = await this.#connectToWorker(authPrincipal, authProvider);

        if (!anon) {
            if (connectToWorkerResponse === "oc_identity_not_found") {
                if (
                    authProvider !== AuthProvider.II &&
                    authProvider !== AuthProvider.EMAIL &&
                    authProvider !== AuthProvider.PASSKEY
                ) {
                    this.updateIdentityState({ kind: "challenging" });
                    return;
                }

                await this.#sendRequest({
                    kind: "createOpenChatIdentity",
                    webAuthnCredentialId: this.#webAuthnKey?.credentialId,
                    challengeAttempt: undefined,
                });
            }

            this.#ocIdentity = await this.#ocIdentityStorage.get(authPrincipal);
        } else {
            await this.#ocIdentityStorage.remove();
        }

        this.#loadUser();
    }

    logError(message: unknown, error: unknown, ...optionalParams: unknown[]): void {
        this.#logger.error(message, error, ...optionalParams);
    }

    logMessage(message?: unknown, ...optionalParams: unknown[]): void {
        this.#logger.log(message, ...optionalParams);
    }

    logDebug(message?: unknown, ...optionalParams: unknown[]): void {
        this.#logger.debug(message, ...optionalParams);
    }

    getAuthClientOptions(provider: AuthProvider): AuthClientLoginOptions {
        return {
            identityProvider: this.buildAuthProviderUrl(provider),
            maxTimeToLive: SESSION_TIMEOUT_NANOS,
            derivationOrigin: this.config.iiDerivationOrigin,
        };
    }

    login(): void {
        this.updateIdentityState({ kind: "logging_in" });
        const authProvider = selectedAuthProviderStore.value!;
        this.#authClient.then((c) => {
            c.login({
                ...this.getAuthClientOptions(authProvider),
                onSuccess: () => this.#loadedAuthenticationIdentity(c.getIdentity(), authProvider),
                onError: (err) => {
                    this.updateIdentityState({ kind: "anon" });
                    console.warn("Login error from auth client: ", err);
                },
            });
        });
    }

    buildAuthProviderUrl(authProvider: AuthProvider): string | undefined {
        switch (authProvider) {
            case AuthProvider.II:
                return this.config.internetIdentityUrl;
            case AuthProvider.NFID:
                return (
                    this.config.nfidUrl +
                    "&applicationLogo=" +
                    encodeURIComponent("https://oc.app/apple-touch-icon.png") +
                    "#authorize"
                );
        }
    }

    // function buildWindowOpenerFeatures(authProvider: AuthProvider): string {
    //     const isII = authProvider === AuthProvider.II;
    //     const screenWidth = window.innerWidth;
    //     const screenHeight = window.innerHeight;
    //     const width = Math.min(screenWidth, isII ? 525 : 465);
    //     const height = Math.min(screenHeight, isII ? 800 : 705);
    //     const left = (screenWidth - width) / 2;
    //     const top = (screenHeight - height) / 2;

    //     return `popup=1,toolbar=0,location=0,menubar=0,width=${width},height=${height},left=${left},top=${top}`;
    // }

    #startSession(identity: Identity): Promise<void> {
        if (anonUserStore.value) {
            return new Promise((_) => {
                console.debug("ANON: creating an anon session which will never expire");
            });
        }

        startTrackingSession(identity);

        return new Promise((resolve) => {
            const durationUntilSessionExpireMS = getTimeUntilSessionExpiryMs(identity);
            const durationUntilLogoutMs = durationUntilSessionExpireMS - ONE_MINUTE_MILLIS;
            // eslint-disable-next-line @typescript-eslint/no-this-alias
            const self = this;

            function timeout() {
                console.debug(
                    "SESSION: session has timed out after ",
                    durationUntilLogoutMs,
                    " based on expiry after ",
                    durationUntilSessionExpireMS,
                );
                self.logout().then(resolve);
            }

            if (durationUntilLogoutMs <= 5 * ONE_MINUTE_MILLIS) {
                timeout();
            } else {
                console.debug(
                    "SESSION: session started and set to expire in ",
                    durationUntilLogoutMs,
                    " based on expiry in ",
                    durationUntilSessionExpireMS,
                );
                window.setTimeout(timeout, Math.min(MAX_TIMEOUT_MS, durationUntilLogoutMs));
            }
        });
    }

    async submitChallenge(challengeAttempt: ChallengeAttempt): Promise<boolean> {
        if (this.#authPrincipal === undefined) {
            return false;
        }

        const resp = await this.#sendRequest({
            kind: "createOpenChatIdentity",
            webAuthnCredentialId: undefined,
            challengeAttempt,
        }).catch(() => "challenge_failed");

        if (resp !== "success") {
            return false;
        }

        this.#ocIdentity = await this.#ocIdentityStorage
            .get(this.#authPrincipal)
            .catch(() => undefined);

        this.#loadUser();
        return true;
    }

    async #loadUser() {
        this.#startRegistryPoller();

        if (this.#ocIdentity === undefined) {
            // short-circuit if we *know* that the user is anonymous
            this.onCreatedUser(anonymousUser());
            return;
        }

        this.#sendRequest({ kind: "loadFailedMessages" }).then((res) =>
            localUpdates.initialiseFailedMessages(
                MessageContextMap.fromMap(res).map((_, rec) => {
                    const m = new Map<bigint, EventWrapper<Message>>();
                    for (const [k, v] of Object.entries(rec)) {
                        m.set(BigInt(k), v);
                    }
                    return m;
                }),
            ),
        );

        this.getCurrentUser()
            .then((user) => {
                switch (user.kind) {
                    case "unknown_user":
                        this.onCreatedUser(anonymousUser());
                        this.updateIdentityState({ kind: "registering" });
                        break;
                    case "created_user":
                        this.onCreatedUser(user);
                        break;
                }
            })
            .catch((e) => {
                if (e.code === 403) {
                    // This happens locally if you run a new instance of the IC and have an identity based on the
                    // previous version's root key in the cache
                    this.logout();
                }
            });
        this.#sendRequest({ kind: "getAllCachedUsers" }).then((u) => userStore.setUsers(u));
    }

    userIsDiamond(userId: string): boolean {
        const user = userStore.get(userId);
        if (user === undefined || user.kind === "bot") return false;

        if (userId === currentUserIdStore.value) return isDiamondStore.value;

        return user.diamondStatus !== "inactive";
    }

    userIsLifetimeDiamond(userId: string): boolean {
        const user = userStore.get(userId);
        if (user === undefined || user.kind === "bot") return false;

        if (userId === currentUserIdStore.value) return isLifetimeDiamondStore.value;

        return user.diamondStatus === "lifetime";
    }

    diamondExpiresIn(now: number, locale: string | null | undefined): string | undefined {
        if (diamondStatusStore.value.kind === "active") {
            return formatRelativeTime(now, locale, diamondStatusStore.value.expiresAt);
        }
    }

    listNervousSystemFunctions(governanceCanisterId: string) {
        return this.#sendRequest({
            kind: "listNervousSystemFunctions",
            snsGovernanceCanisterId: governanceCanisterId,
        });
    }

    sendMarkReadRequest(req: MarkReadRequest) {
        return this.#sendRequest({ kind: "markMessagesRead", payload: req });
    }

    maxMediaSizes(): MaxMediaSizes {
        return isDiamondStore.value ? DIAMOND_MAX_SIZES : FREE_MAX_SIZES;
    }

    onRegisteredUser(user: CreatedUser) {
        this.onCreatedUser(user);
        userStore.addUser({
            kind: user.isBot ? "bot" : "user",
            userId: user.userId,
            username: user.username,
            displayName: user.displayName,
            updated: user.updated,
            suspended: user.suspensionDetails !== undefined,
            diamondStatus: user.diamondStatus.kind,
            chitBalance: 0,
            totalChitEarned: 0,
            streak: 0,
            blobReference: user.blobReference,
            blobData: user.blobData,
            blobUrl: buildUserAvatarUrl(
                this.config.blobUrlPattern,
                user.userId,
                user.blobReference?.blobId ?? undefined,
            ),
            isUniquePerson: user.isUniquePerson,
        });
    }

    onCreatedUser(user: CreatedUser): void {
        currentUserStore.set(user);
        this.#setDiamondStatus(user.diamondStatus);
        initialiseMostRecentSentMessageTimes(isDiamondStore.value);
        const id = this.#ocIdentity;

        this.#sendRequest({ kind: "createUserClient", userId: user.userId });
        startSwCheckPoller();
        if (id !== undefined) {
            this.#startSession(id).then(() => this.logout());
        }

        this.#startChatsPoller();
        this.#startBotsPoller();
        this.#startUserUpdatePoller();

        initNotificationStores();
        if (!anonUserStore.value) {
            this.#startOnlinePoller();
            this.#startBtcBalanceUpdateJob();
            this.#sendRequest({ kind: "getUserStorageLimits" })
                .then((storage) => {
                    storageStore.set(storage);
                })
                .catch((err) => {
                    console.warn("Unable to retrieve user storage limits", err);
                });
            this.updateIdentityState({ kind: "logged_in" });
            publish("userLoggedIn", user.userId);
        }
    }

    #startUserUpdatePoller() {
        this.#userUpdatePoller?.stop();
        this.#userUpdatePoller = new Poller(
            () => this.#updateUsers(),
            USER_UPDATE_INTERVAL,
            USER_UPDATE_INTERVAL,
        );
    }

    pauseEventLoop() {
        this.#chatsPoller?.stop();
    }

    resumeEventLoop() {
        this.#startChatsPoller();
    }

    #startBotsPoller() {
        this.#botsPoller?.stop();
        this.#botsPoller = new Poller(
            () => this.#loadBots(),
            BOT_UPDATE_INTERVAL,
            BOT_UPDATE_IDLE_INTERVAL,
            true,
        );
    }

    #startChatsPoller() {
        this.#chatsPoller?.stop();
        this.#chatsPoller = new Poller(
            () => this.#loadChats(),
            CHAT_UPDATE_INTERVAL,
            CHAT_UPDATE_IDLE_INTERVAL,
            true,
        );

        // we need to load chats at least once if we are completely offline
        if (get(offlineStore)) {
            this.#loadChats();
        }
    }

    #startOnlinePoller() {
        if (!anonUserStore.value) {
            new Poller(
                () =>
                    (this.#sendRequest({ kind: "markAsOnline" }) ?? Promise.resolve()).then(
                        (minutesOnline) => minutesOnlineStore.set(minutesOnline),
                    ),
                MARK_ONLINE_INTERVAL,
                undefined,
                true,
            );
        }
    }

    #startRegistryPoller() {
        this.#registryPoller?.stop();
        this.#registryPoller = new Poller(
            () => this.#updateRegistry(),
            REGISTRY_UPDATE_INTERVAL,
            REGISTRY_UPDATE_INTERVAL,
            false,
        );
    }

    #startExchangeRatePoller() {
        this.#exchangeRatePoller?.stop();
        this.#exchangeRatePoller = new Poller(
            () => this.#updateExchangeRates(),
            EXCHANGE_RATE_UPDATE_INTERVAL,
            EXCHANGE_RATE_UPDATE_INTERVAL,
            true,
        );
    }

    async logout(): Promise<void> {
        await Promise.all([
            this.#authClient.then((c) => c.logout()),
            this.#ocIdentityStorage.remove(),
        ]).then(() => window.location.replace("/"));
    }

    async previouslySignedIn(): Promise<boolean> {
        const KEY_STORAGE_IDENTITY = "identity";
        const identity = await this.#authIdentityStorage.storage.get(KEY_STORAGE_IDENTITY);
        return userCreatedStore.value && identity !== null;
    }

    generateIdentityChallenge(): Promise<GenerateChallengeResponse> {
        return this.#sendRequest({
            kind: "generateIdentityChallenge",
            identityCanister: this.config.identityCanister,
            icUrl: this.config.icUrl ?? window.location.origin,
        }).catch(() => ({ kind: "failed" }));
    }

    unreadThreadMessageCount(
        chatId: ChatIdentifier,
        threadRootMessageIndex: number,
        latestMessageIndex: number,
    ): number {
        return messagesRead.unreadThreadMessageCount(
            chatId,
            threadRootMessageIndex,
            latestMessageIndex,
        );
    }

    unreadMessageCount(chatId: ChatIdentifier, latestMessageIndex: number | undefined): number {
        return messagesRead.unreadMessageCount(chatId, latestMessageIndex);
    }

    unreadPinned(chatId: MultiUserChatIdentifier, dateLastPinned: bigint | undefined): boolean {
        return messagesRead.unreadPinned(chatId, dateLastPinned);
    }

    markThreadRead(chatId: ChatIdentifier, threadRootMessageIndex: number, readUpTo: number): void {
        messagesRead.markReadUpTo({ chatId, threadRootMessageIndex }, readUpTo);
    }

    markMessageRead(
        context: MessageContext,
        messageIndex: number,
        messageId: bigint | undefined,
    ): void {
        if (messagesRead.isRead(context, messageIndex, messageId)) {
            return;
        }

        messagesRead.markMessageRead(context, messageIndex, messageId);

        const selectedChat = selectedChatSummaryStore.value;
        if (
            selectedChat?.id === context.chatId &&
            messageId !== undefined &&
            selectedChat.kind === "direct_chat"
        ) {
            const rtc: WebRtcMessage = {
                kind: "remote_user_read_message",
                messageId: messageId,
                id: selectedChat.id,
                userId: currentUserIdStore.value,
            };
            this.#sendRtcMessage([selectedChat.id.userId], rtc);
        }
    }

    markPinnedMessagesRead(chatId: ChatIdentifier, dateLastPinned: bigint): void {
        messagesRead.markPinnedMessagesRead(chatId, dateLastPinned);
    }

    isMessageRead(
        context: MessageContext,
        messageIndex: number,
        messageId: bigint | undefined,
    ): boolean {
        return messagesRead.isRead(context, messageIndex, messageId);
    }

    #sendRtcMessage(userIds: string[], message: WebRtcMessage): void {
        rtcConnectionsManager.sendMessage(userIds, message);
    }

    #initWebRtc(): void {
        rtcConnectionsManager
            .init(currentUserIdStore.value, this.config.meteredApiKey)
            .then((_) => {
                rtcConnectionsManager.subscribe((msg) =>
                    this.#handleWebRtcMessage(msg as WebRtcMessage),
                );
            });
    }

    previewChat(chatId: MultiUserChatIdentifier): Promise<Success | Failure | GroupMoved> {
        switch (chatId.kind) {
            case "group_chat":
                return this.#sendRequest({ kind: "getPublicGroupSummary", chatId })
                    .then((resp) => {
                        if (resp.kind === "success" && !resp.group.frozen) {
                            localUpdates.addGroupPreview(resp.group);
                            return CommonResponses.success();
                        } else if (resp.kind === "group_moved") {
                            return resp;
                        }
                        return CommonResponses.failure();
                    })
                    .catch(() => {
                        return CommonResponses.failure();
                    });
            case "channel":
                return this.#sendRequest({ kind: "getChannelSummary", chatId })
                    .then((resp) => {
                        if (resp.kind === "channel") {
                            localUpdates.addGroupPreview(resp);
                            return CommonResponses.success();
                        }
                        return CommonResponses.failure();
                    })
                    .catch(CommonResponses.failure);
        }
    }

    toggleMuteNotifications(chatId: ChatIdentifier, muted: boolean): Promise<boolean> {
        const undo = localUpdates.updateNotificationsMuted(chatId, muted);
        return this.#sendRequest({ kind: "toggleMuteNotifications", id: chatId, muted })
            .then((resp) => {
                if (resp.kind !== "success") {
                    undo();
                }
                return resp.kind === "success";
            })
            .catch(() => {
                undo();
                return false;
            });
    }

    muteAllChannels(communityId: CommunityIdentifier): Promise<boolean> {
        const community = communitiesStore.value.get(communityId);
        if (community === undefined) {
            return Promise.resolve(false);
        }

        const undos = community.channels.map((c) =>
            localUpdates.updateNotificationsMuted(c.id, true),
        );

        return this.#sendRequest({ kind: "toggleMuteNotifications", id: communityId, muted: true })
            .then((resp) => {
                if (resp.kind !== "success") {
                    undos.forEach((undo) => undo());
                }
                return resp.kind === "success";
            })
            .catch(() => {
                undos.forEach((undo) => undo());
                return false;
            });
    }

    archiveChat(chatId: ChatIdentifier): Promise<boolean> {
        const undo = localUpdates.updateArchived(chatId, true);
        if (chatIdentifiersEqual(chatId, selectedChatIdStore.value)) {
            this.selectFirstChat();
        }
        return this.#sendRequest({ kind: "archiveChat", chatId })
            .then((resp) => {
                if (resp.kind !== "success") {
                    undo();
                }
                return resp.kind === "success";
            })
            .catch(() => {
                undo();
                return false;
            });
    }

    unarchiveChat(chatId: ChatIdentifier): Promise<boolean> {
        const undo = localUpdates.updateArchived(chatId, false);
        return this.#sendRequest({ kind: "unarchiveChat", chatId })
            .then((resp) => {
                if (resp.kind !== "success") {
                    undo();
                }
                return resp.kind === "success";
            })
            .catch(() => {
                undo();
                return false;
            });
    }

    pinned(scope: ChatListScope["kind"], chatId: ChatIdentifier): boolean {
        return (
            pinnedChatsStore.value.get(scope)?.find((id) => chatIdentifiersEqual(id, chatId)) !==
            undefined
        );
    }

    pinChat(chatId: ChatIdentifier): Promise<boolean> {
        const scope = chatListScopeStore.value.kind;
        const undo = localUpdates.pinToScope(chatId, scope);
        return this.#sendRequest({
            kind: "pinChat",
            chatId,
            favourite: scope === "favourite",
        })
            .then((resp) => {
                if (resp.kind !== "success") {
                    undo();
                }
                return resp.kind === "success";
            })
            .catch(() => {
                undo();
                return false;
            });
    }

    unpinChat(chatId: ChatIdentifier): Promise<boolean> {
        const scope = chatListScopeStore.value.kind;
        const undo = localUpdates.unpinFromScope(chatId, scope);
        return this.#sendRequest({
            kind: "unpinChat",
            chatId,
            favourite: scope === "favourite",
        })
            .then((resp) => {
                if (resp.kind !== "success") {
                    undo();
                }
                return resp.kind === "success";
            })
            .catch(() => {
                undo();
                return false;
            });
    }

    blockUserFromDirectChat(userId: string): Promise<boolean> {
        const undo = localUpdates.blockDirectUser(userId);
        rtcConnectionsManager.disconnectFromUser(userId);
        return this.#sendRequest({ kind: "blockUserFromDirectChat", userId })
            .then((resp) => {
                if (resp.kind === "success") {
                    userStore.blockUser(userId);
                } else {
                    undo();
                }
                return resp.kind === "success";
            })
            .catch(() => {
                undo();
                return false;
            });
    }

    unblockUserFromDirectChat(userId: string): Promise<boolean> {
        const undo = localUpdates.unblockDirectUser(userId);
        return this.#sendRequest({ kind: "unblockUserFromDirectChat", userId })
            .then((resp) => {
                if (resp.kind === "success") {
                    userStore.unblockUser(userId);
                } else {
                    undo();
                }
                return resp.kind === "success";
            })
            .catch(() => {
                undo();
                return false;
            });
    }

    setUserAvatar(data: Uint8Array, url: string): Promise<boolean> {
        const partialUser = userStore.get(currentUserIdStore.value);
        if (partialUser) {
            userStore.addUser({
                ...partialUser,
                blobData: data,
                blobUrl: url,
            });
        }

        return this.#sendRequest({ kind: "setUserAvatar", data })
            .then((_resp) => true)
            .catch(() => false);
    }

    deleteGroup(chatId: MultiUserChatIdentifier): Promise<boolean> {
        // TODO we don't use the local updates mechanism here at the moment for some reason. Probably should.
        return this.#sendRequest({ kind: "deleteGroup", chatId })
            .then((resp) => {
                if (resp.kind === "success") {
                    this.removeChat(chatId);
                    if (chatIdentifiersEqual(chatId, selectedChatIdStore.value)) {
                        this.selectFirstChat();
                    }
                    return true;
                } else {
                    return false;
                }
            })
            .catch(() => false);
    }

    deleteDirectChat(userId: string, blockUser: boolean): Promise<boolean> {
        const chatId: ChatIdentifier = { kind: "direct_chat", userId };
        const undo = localUpdates.removeChat(chatId);
        return this.#sendRequest({ kind: "deleteDirectChat", userId, blockUser })
            .then((success) => {
                if (!success) {
                    undo();
                }
                return success;
            })
            .catch(() => {
                undo();
                return false;
            });
    }

    leaveGroup(
        chatId: MultiUserChatIdentifier,
    ): Promise<"success" | "failure" | "owner_cannot_leave"> {
        const undo = localUpdates.removeChat(chatId);
        return this.#sendRequest({ kind: "leaveGroup", chatId })
            .then((resp) => {
                if (resp.kind === "success") {
                    return "success";
                } else {
                    undo();
                    if (resp.kind === "error" && resp.code === ErrorCode.LastOwnerCannotLeave) {
                        return "owner_cannot_leave";
                    } else {
                        return "failure";
                    }
                }
            })
            .catch(() => {
                undo();
                return "failure";
            });
    }

    #addCommunityLocally(community: CommunitySummary) {
        return localUpdates.addCommunity(community);
    }

    #removeCommunityLocally(id: CommunityIdentifier) {
        return localUpdates.removeCommunity(id);
    }

    verifyAccessGate(gate: AccessGate, iiPrincipal: string): Promise<string | undefined> {
        if (gate.kind !== "credential_gate" || this.#authPrincipal === undefined) {
            return Promise.resolve(undefined);
        }

        return verifyCredential(
            this.config.internetIdentityUrl,
            iiPrincipal,
            gate.credential.issuerOrigin,
            gate.credential.issuerCanisterId,
            gate.credential.credentialType,
            gate.credential.credentialArguments,
            this.config.iiDerivationOrigin,
        );
    }

    async approveAccessGatePayments(
        entity: MultiUserChat | CommunitySummary,
        approvals: PaymentGateApprovals,
    ): Promise<ApproveAccessGatePaymentResponse> {
        if (approvals.size === 0) return CommonResponses.success();

        let pin: string | undefined = undefined;
        if (pinNumberRequiredStore.value) {
            pin = await this.#promptForCurrentPin("pinNumber.enterPinInfo");
        }

        const spender = entity.kind === "group_chat" ? entity.id.groupId : entity.id.communityId;

        const results = await Promise.all(
            [...approvals.entries()].map(([ledger, approval]) =>
                this.approveAccessGatePayment(spender, ledger, approval, pin),
            ),
        );

        if (results.every((r) => r.kind === "success")) {
            return CommonResponses.success();
        }

        // TODO - this might be a bit shit
        return results[0];
    }

    markActivityFeedRead(readUpTo: bigint) {
        const undo = localUpdates.setMessageActivityFeedReadUpTo(readUpTo);
        return this.#sendRequest({
            kind: "markActivityFeedRead",
            readUpTo,
        }).catch(undo);
    }

    subscribeToMessageActivityFeed(
        subscribeFn: (value: MessageActivityFeedResponse, final: boolean) => void,
    ) {
        this.#sendStreamRequest({
            kind: "messageActivityFeed",
            since: messageActivitySummaryStore.value.readUpToTimestamp,
        }).subscribe({
            onResult: (response, final) => {
                const userIds = new Set<string>();
                for (const event of response.events) {
                    if (event.userId !== undefined) {
                        userIds.add(event.userId);
                    }
                }
                this.getMissingUsers(userIds);
                subscribeFn(response, final);
            },
        });
    }

    async approveTransfer(
        spender: string,
        ledger: string,
        amount: bigint,
        expiresIn: bigint,
    ): Promise<ApproveTransferResponse> {
        let pin: string | undefined = undefined;
        if (pinNumberRequiredStore.value) {
            pin = await this.#promptForCurrentPin("pinNumber.enterPinInfo");
        }

        return this.#sendRequest({
            kind: "approveTransfer",
            spender,
            ledger,
            amount,
            expiresIn,
            pin,
        })
            .then((response) => {
                if (response.kind === "error") {
                    const pinNumberFailure = pinNumberFailureFromError(response);
                    if (pinNumberFailure !== undefined) {
                        pinNumberFailureStore.set(pinNumberFailure);
                    } else {
                        this.#logger.error("Unable to approve transfer", response);
                    }
                }

                return response;
            })
            .catch((error) => {
                this.#logger.error("Error calling approveTransfer", error);
                return CommonResponses.internalError(error.toString());
            });
    }

    async approveAccessGatePayment(
        spender: string,
        ledger: string,
        { amount, approvalFee }: PaymentGateApproval,
        pin: string | undefined,
    ): Promise<ApproveAccessGatePaymentResponse> {
        return this.#sendRequest({
            kind: "approveTransfer",
            spender,
            ledger,
            amount: amount - approvalFee, // The user should pay only the amount not amount+fee so it is a round number
            expiresIn: BigInt(5 * 60 * 1000), // Allow 5 mins for the join_group call before the approval expires
            pin,
        })
            .then((response) => {
                if (response.kind === "error") {
                    const pinNumberFailure = pinNumberFailureFromError(response);
                    if (pinNumberFailure !== undefined) {
                        pinNumberFailureStore.set(pinNumberFailure);
                    } else {
                        this.#logger.error("Unable to approve transfer", response);
                    }
                }

                return response;
            })
            .catch(CommonResponses.failure);
    }

    async joinGroup(
        chat: MultiUserChat,
        credentials: string[],
        paymentApprovals: PaymentGateApprovals,
    ): Promise<ClientJoinGroupResponse> {
        const approveResponse = await this.approveAccessGatePayments(chat, paymentApprovals);
        if (approveResponse.kind !== "success") {
            return approveResponse;
        }

        return this.#sendRequest({
            kind: "joinGroup",
            chatId: chat.id,
            credentialArgs: this.#buildVerifiedCredentialArgs(credentials),
        })
            .then((resp) => {
                return withPausedStores(() => {
                    if (resp.kind === "success") {
                        localUpdates.addChat(resp.group);
                        this.#loadChatDetails(resp.group);
                        messagesRead.syncWithServer(
                            resp.group.id,
                            resp.group.membership?.readByMeUpTo,
                            [],
                            undefined,
                        );
                    } else if (resp.kind === "success_joined_community") {
                        resp.community.membership.index = nextCommunityIndexStore.value;
                        this.#addCommunityLocally(resp.community);

                        resp.community.channels.forEach((c) => {
                            if (chatIdentifiersEqual(c.id, chat.id)) {
                                localUpdates.addChat(c);
                                this.#loadChatDetails(c);
                            }
                            if (c.latestMessage) {
                                messagesRead.markReadUpTo(
                                    { chatId: c.id },
                                    c.latestMessage.event.messageIndex,
                                );
                            }
                        });
                        if (localUpdates.isPreviewingCommunity(resp.community.id)) {
                            localUpdates.removeCommunityPreview(resp.community.id);
                        }
                    } else {
                        if (resp.kind === "error" && resp.code === ErrorCode.InitiatorBlocked) {
                            return CommonResponses.blocked();
                        } else if (resp.kind === "gate_check_failed") {
                            return resp;
                        }
                        return CommonResponses.failure();
                    }
                    return CommonResponses.success();
                });
            })
            .then((resp) => {
                if (resp.kind === "success") {
                    localUpdates.removeGroupPreview(chat.id);
                }
                return resp;
            })
            .catch(CommonResponses.failure);
    }

    #buildVerifiedCredentialArgs(credentials: string[]): VerifiedCredentialArgs | undefined {
        if (credentials.length === 0) return undefined;

        if (this.#authPrincipal === undefined)
            throw new Error(
                "Cannot construct a VerifiedCredentialArg because the _authPrincipal is undefined",
            );

        return {
            userIIPrincipal: this.#authPrincipal,
            iiOrigin: new URL(this.config.internetIdentityUrl).origin,
            credentialJwts: credentials,
        };
    }

    setMemberDisplayName(
        id: CommunityIdentifier,
        displayName: string | undefined,
    ): Promise<SetMemberDisplayNameResponse> {
        const newAchievement = !achievementsStore.value.has("set_community_display_name");

        const undo = localUpdates.updateCommunityDisplayName(id, displayName);

        return this.#sendRequest({
            kind: "setMemberDisplayName",
            communityId: id.communityId,
            displayName,
            newAchievement,
        }).then((resp) => {
            if (resp.kind === "success") {
                const userId = currentUserIdStore.value;
                if (userId !== undefined) {
                    const m = selectedCommunityMembersStore.value.get(userId);
                    if (m !== undefined) {
                        localUpdates.updateCommunityMember(id, userId, { ...m, displayName });
                    }
                }
            } else {
                undo();
            }
            return resp;
        });
    }

    followThread(chatId: ChatIdentifier, message: Message, follow: boolean): Promise<boolean> {
        const threadRootMessageIndex = message.messageIndex;

        // Assume it will succeed
        const undo = localUpdates.markThreadSummaryUpdated(message.messageId, {
            followedByMe: follow,
        });

        const newAchievement = !achievementsStore.value.has("followed_thread");

        return this.#sendRequest({
            kind: "followThread",
            chatId,
            threadRootMessageIndex,
            follow,
            newAchievement,
        })
            .then((resp) => {
                if (resp.kind !== "success") {
                    undo();
                    return false;
                }
                if (message.thread !== undefined && message.thread.numberOfReplies > 0) {
                    const readUpTo = message.thread.numberOfReplies - 1;
                    this.markThreadRead(chatId, threadRootMessageIndex, readUpTo);
                }
                return true;
            })
            .catch(() => false);
    }

    applyTranslation = applyTranslation;

    getContentAsText(formatter: MessageFormatter, content: MessageContent): string {
        return getContentAsFormattedText(formatter, content, cryptoLookup.value);
    }

    groupAvatarUrl(
        chat?: {
            id: MultiUserChatIdentifier;
            blobUrl?: string;
            subtype?: GroupSubtype;
        },
        community?: CommunitySummary,
    ): string {
        if (chat?.blobUrl !== undefined) {
            return chat.blobUrl;
        } else if (chat?.subtype?.kind === "governance_proposals") {
            // If this is a governance proposals chat and no avatar has been set, use the default one for the SNS
            const snsLogo = this.#getSnsLogo(chat.subtype.governanceCanisterId);
            if (snsLogo !== undefined) {
                return snsLogo;
            }
        } else if (chat?.id?.kind === "channel") {
            community = this.getCommunityForChannel(chat?.id) ?? community;
            if (community !== undefined) {
                return this.communityAvatarUrl(community.id.communityId, community.avatar);
            }
        }
        return "/assets/group.svg";
    }

    toShortTimeString(date: Date): string {
        return toShortTimeString(date, this.#locale);
    }

    toMonthString(date: Date): string {
        return toMonthString(date, this.#locale);
    }

    formatMessageDate(
        timestamp: bigint,
        today: string,
        yesterday: string,
        timeIfToday = false,
        short = false,
    ): string {
        return formatMessageDate(timestamp, today, yesterday, this.#locale, timeIfToday, short);
    }

    toDatetimeString(date: Date): string {
        return toDatetimeString(date, this.#locale);
    }

    toDateString(date: Date): string {
        return toDateString(date, this.#locale);
    }

    toLongDateString(date: Date): string {
        return toLongDateString(date, this.#locale);
    }

    /**
     * Wrap a bunch of pure utility functions
     */
    showTrace = showTrace;
    userAvatarUrl = userAvatarUrl;
    formatTokens = formatTokens;
    validateTokenInput = validateTokenInput;
    parseBigInt = parseBigInt;
    userIdsFromEvents = userIdsFromEvents;
    missingUserIds = missingUserIds;
    userOrUserGroupName = userOrUserGroupName;
    userOrUserGroupId = userOrUserGroupId;
    extractUserIdsFromMentions = extractUserIdsFromMentions;
    toRecord2 = toRecord2;
    toRecord = toRecord;
    partition = partition;
    groupBySender = groupBySender;
    groupBy = groupBy;
    getTypingString = getTypingString;
    getMessageText = getMessageText;
    contentTypeToPermission = contentTypeToPermission;
    stripLinkDisabledMarker = stripLinkDisabledMarker;
    extractEnabledLinks = extractEnabledLinks;
    disableLinksInText = disableLinksInText;

    communityAvatarUrl(id: string, avatar: DataContent): string {
        return avatar?.blobUrl ?? buildIdenticonUrl(id);
    }

    communityBannerUrl<T extends { blobUrl?: string }>(dataContent?: T): string {
        return dataContent?.blobUrl ?? "/assets/landscape.png";
    }

    canBlockUsers(chatId: ChatIdentifier | CommunityIdentifier): boolean {
        switch (chatId.kind) {
            case "community":
                return this.#communityPredicate(chatId, canBlockCommunityUsers);
            case "channel":
                return false;
            default:
                return this.#chatPredicate(chatId, canBlockUsers);
        }
    }

    canSendMessage(
        chatId: ChatIdentifier,
        mode: "message" | "thread" | "any",
        permission?: MessagePermission,
    ): boolean {
        return this.#chatPredicate(chatId, (chat) => {
            if (chat.kind === "direct_chat") {
                const recipient = userStore.get(chat.them.userId);
                if (recipient !== undefined) {
                    return canSendDirectMessage(
                        recipient,
                        mode,
                        this.config.proposalBotCanister,
                        permission,
                    );
                } else {
                    return false;
                }
            } else {
                return canSendGroupMessage(currentUserStore.value, chat, mode, permission);
            }
        });
    }

    // TODO this is now available as a store so we *probably* don't need this now
    permittedMessages(
        chatId: ChatIdentifier,
        mode: "message" | "thread",
    ): Map<MessagePermission, boolean> {
        const chat = allChatsStore.value.get(chatId);
        if (chat !== undefined) {
            if (chat.kind === "direct_chat") {
                const recipient = userStore.get(chat.them.userId);
                if (recipient !== undefined) {
                    return permittedMessagesInDirectChat(
                        recipient,
                        mode,
                        this.config.proposalBotCanister,
                    );
                }
            } else {
                return permittedMessagesInGroup(currentUserStore.value, chat, mode);
            }
        }

        return new Map();
    }

    canDeleteOtherUsersMessages(chatId: ChatIdentifier): boolean {
        return this.#chatPredicate(chatId, canDeleteOtherUsersMessages);
    }

    canStartVideoCalls(chatId: ChatIdentifier): boolean {
        return this.#chatPredicate(chatId, (chat) => canStartVideoCalls(chat, userStore.allUsers));
    }

    isChatPrivate(chat: ChatSummary): boolean {
        switch (chat.kind) {
            case "channel": {
                const community = this.getCommunityForChannel(chat.id);
                return !(community?.public ?? true) || !chat.public;
            }
            case "group_chat":
                return !chat.public;
            default:
                return true;
        }
    }

    isChatOrCommunityFrozen(chat: ChatSummary, community: CommunitySummary | undefined): boolean {
        if (chat.kind === "direct_chat") return false;
        return chat.frozen || (community?.frozen ?? false);
    }

    canPinMessages(chatId: ChatIdentifier): boolean {
        return this.#chatPredicate(chatId, canPinMessages);
    }

    canReactToMessages(chatId: ChatIdentifier): boolean {
        return this.#chatPredicate(chatId, canReactToMessages);
    }

    canMentionAllMembers(chatId: ChatIdentifier): boolean {
        return this.#chatPredicate(chatId, canMentionAllMembers);
    }

    canChangeRoles(
        id: ChatIdentifier | CommunityIdentifier,
        currentRole: MemberRole,
        newRole: MemberRole,
    ): boolean {
        switch (id.kind) {
            case "community":
                const found = communityRoles.find((r) => r === newRole);
                if (!found) return false;
                return this.#communityPredicate(id, (community) =>
                    canChangeCommunityRoles(community, currentRole, newRole),
                );
            default:
                return this.#chatPredicate(id, (chat) =>
                    canChangeRoles(chat, currentRole, newRole),
                );
        }
    }

    canPromote(
        chatId: ChatIdentifier | CommunityIdentifier,
        currentRole: MemberRole,
        newRole: MemberRole,
    ): boolean {
        return (
            compareRoles(newRole, currentRole) > 0 &&
            this.canChangeRoles(chatId, currentRole, newRole)
        );
    }

    canDemote(
        chatId: ChatIdentifier | CommunityIdentifier,
        currentRole: MemberRole,
        newRole: MemberRole,
    ): boolean {
        return (
            compareRoles(newRole, currentRole) < 0 &&
            this.canChangeRoles(chatId, currentRole, newRole)
        );
    }

    canUnblockUsers(identifier: ChatIdentifier | CommunityIdentifier): boolean {
        switch (identifier.kind) {
            case "community":
                return this.#communityPredicate(identifier, canUnblockCommunityUsers);
            default:
                return this.#chatPredicate(identifier, canUnblockUsers);
        }
    }

    canRemoveMembers(id: ChatIdentifier | CommunityIdentifier): boolean {
        switch (id.kind) {
            case "community":
                return this.#communityPredicate(id, canRemoveCommunityMembers);
            default:
                return this.#chatPredicate(id, canRemoveMembers);
        }
    }

    canEditGroupDetails(chatId: ChatIdentifier): boolean {
        return this.#chatPredicate(chatId, canEditGroupDetails);
    }

    canImportToCommunity(chatId: ChatIdentifier): boolean {
        return this.#chatPredicate(chatId, canImportToCommunity);
    }

    canChangePermissions(chatId: ChatIdentifier): boolean {
        return this.#chatPredicate(chatId, canChangePermissions);
    }

    canInviteUsers(id: ChatIdentifier | CommunityIdentifier): boolean {
        switch (id.kind) {
            case "community":
                return this.#communityPredicate(id, canInviteCommunityUsers);
            default:
                return this.#chatPredicate(id, canInviteUsers);
        }
    }

    canManageBots(id: ChatIdentifier | CommunityIdentifier): boolean {
        switch (id.kind) {
            case "community":
                return this.#communityPredicate(id, ({ membership: { role } }) =>
                    hasOwnerRights(role),
                );
            default:
                return this.#chatPredicate(id, ({ membership: { role } }) => hasOwnerRights(role));
        }
    }

    canAddMembers(id: ChatIdentifier): boolean {
        return this.#chatPredicate(id, canAddMembers);
    }

    canCreateChannel(id: CommunityIdentifier): boolean {
        return this.canCreatePrivateChannel(id) || this.canCreatePublicChannel(id);
    }

    canCreatePublicChannel(id: CommunityIdentifier): boolean {
        return this.#communityPredicate(id, canCreatePublicChannel);
    }

    canCreatePrivateChannel(id: CommunityIdentifier): boolean {
        return this.#communityPredicate(id, canCreatePrivateChannel);
    }

    canManageUserGroups(id: CommunityIdentifier): boolean {
        return this.#communityPredicate(id, canManageUserGroups);
    }

    canChangeCommunityPermissions(id: CommunityIdentifier): boolean {
        return this.#communityPredicate(id, canChangeCommunityPermissions);
    }

    canEditCommunity(id: CommunityIdentifier): boolean {
        return this.#communityPredicate(id, canEditCommunity);
    }

    canDeleteCommunity(id: CommunityIdentifier): boolean {
        return this.#communityPredicate(id, canDeleteCommunity);
    }

    canDeleteChannel(id: ChannelIdentifier): boolean {
        return (
            this.#communityPredicate(
                { kind: "community", communityId: id.communityId },
                canDeleteGroup,
            ) || this.#multiUserChatPredicate(id, canDeleteGroup)
        );
    }

    canDeleteGroup(chatId: MultiUserChatIdentifier): boolean {
        if (chatId.kind === "channel") {
            return this.canDeleteChannel(chatId);
        } else {
            return this.#multiUserChatPredicate(chatId, canDeleteGroup);
        }
    }

    canChangeVisibility = canChangeVisibility;
    hasOwnerRights = hasOwnerRights;

    canConvertGroupToCommunity(chatId: GroupChatIdentifier): boolean {
        return this.#multiUserChatPredicate(chatId, canConvertToCommunity);
    }

    canLeaveGroup(chatId: MultiUserChatIdentifier): boolean {
        return this.#multiUserChatPredicate(chatId, canLeaveGroup);
    }

    isPreviewing(chatId: ChatIdentifier): boolean {
        if (chatId.kind === "direct_chat") return false;
        return this.#multiUserChatPredicate(chatId, isPreviewing);
    }

    isLapsed(id: ChatIdentifier | CommunityIdentifier): boolean {
        if (id.kind === "direct_chat") {
            return false;
        } else if (id.kind === "channel") {
            return (
                this.#communityPredicate(
                    { kind: "community", communityId: id.communityId },
                    isCommunityLapsed,
                ) || this.#multiUserChatPredicate(id, isLapsed)
            );
        } else if (id.kind === "community") {
            return this.#communityPredicate(id, isCommunityLapsed);
        } else {
            return this.#multiUserChatPredicate(id, isLapsed);
        }
    }

    isChatFrozen(chatId: ChatIdentifier): boolean {
        if (chatId.kind === "direct_chat") return false;
        return this.#multiUserChatPredicate(chatId, isFrozen);
    }

    isCommunityFrozen(id: CommunityIdentifier | undefined): boolean {
        if (id === undefined) return false;
        return this.#communityPredicate(id, isFrozen);
    }

    isOpenChatBot(userId: string): boolean {
        return userId === OPENCHAT_BOT_USER_ID;
    }

    isVideoCallBot(userId: string): boolean {
        return userId === OPENCHAT_VIDEO_CALL_USER_ID;
    }

    isChatReadOnly(chatId: ChatIdentifier): boolean {
        if (chatId.kind === "direct_chat") return false;
        return suspendedUserStore.value || this.isPreviewing(chatId);
    }

    #chatPredicate(chatId: ChatIdentifier, predicate: (chat: ChatSummary) => boolean): boolean {
        const chat = allChatsStore.value.get(chatId);
        return chat !== undefined && predicate(chat);
    }

    #communityPredicate(
        communityId: CommunityIdentifier,
        predicate: (community: CommunitySummary) => boolean,
    ): boolean {
        const community = communitiesStore.value.get(communityId);
        return community !== undefined && predicate(community);
    }

    #multiUserChatPredicate(
        chatId: MultiUserChatIdentifier,
        predicate: (chat: MultiUserChat) => boolean,
    ): boolean {
        const chat = chatSummariesStore.value.get(chatId);
        return (
            chat !== undefined &&
            (chat.kind === "group_chat" || chat.kind === "channel") &&
            predicate(chat)
        );
    }

    #createMessage = createMessage;
    #findMessageById = findMessageById;
    canForward = canForward;
    containsReaction = containsReaction;
    groupEvents = groupEvents;
    startTyping = startTyping;
    stopTyping = stopTyping;

    registerPollVote(
        chatId: MultiUserChatIdentifier,
        threadRootMessageIndex: number | undefined,
        messageId: bigint,
        messageIdx: number,
        answerIdx: number,
        type: "register" | "delete",
    ): Promise<boolean> {
        localUpdates.markPollVote(messageId, {
            answerIndex: answerIdx,
            type,
            userId: currentUserIdStore.value,
        });

        const newAchievement = !achievementsStore.value.has("voted_on_poll");

        return this.#sendRequest({
            kind: "registerPollVote",
            chatId,
            messageIdx,
            answerIdx,
            voteType: type,
            threadRootMessageIndex,
            newAchievement,
        })
            .then((resp) => resp.kind === "success")
            .catch(() => false);
    }

    deleteMessage(
        id: ChatIdentifier,
        threadRootMessageIndex: number | undefined,
        messageId: bigint,
        asPlatformModerator?: boolean,
    ): Promise<boolean> {
        const chat = chatSummariesStore.value.get(id);

        if (chat === undefined) {
            return Promise.resolve(false);
        }

        const userId = currentUserIdStore.value;
        localUpdates.markMessageDeleted(messageId, userId);
        undeletingMessagesStore.delete(messageId);

        const recipients = [...selectedChatUserIdsStore.value];

        rtcConnectionsManager.sendMessage(recipients, {
            kind: "remote_user_deleted_message",
            id,
            messageId,
            userId,
            threadRootMessageIndex,
        });

        function _undelete() {
            rtcConnectionsManager.sendMessage(recipients, {
                kind: "remote_user_undeleted_message",
                id,
                messageId,
                userId,
                threadRootMessageIndex,
            });
            localUpdates.markMessageUndeleted(messageId);
        }

        const newAchievement = !achievementsStore.value.has("deleted_message");

        return this.#sendRequest({
            kind: "deleteMessage",
            chatId: id,
            messageId,
            threadRootMessageIndex,
            asPlatformModerator,
            newAchievement,
        })
            .then((resp) => {
                const success = resp.kind === "success";
                if (!success) {
                    _undelete();
                }
                return success;
            })
            .catch(() => {
                _undelete();
                return false;
            });
    }

    directChatWithBot(chat: ChatSummary): string | undefined {
        if (chat.kind !== "direct_chat") return undefined;
        const them = userStore.get(chat.them.userId);
        return them?.kind === "bot" ? them.userId : undefined;
    }

    undeleteMessage(
        chatId: ChatIdentifier,
        threadRootMessageIndex: number | undefined,
        msg: Message,
    ): Promise<boolean> {
        const chat = chatSummariesStore.value.get(chatId);

        if (chat === undefined || !msg.deleted) {
            return Promise.resolve(false);
        }

        undeletingMessagesStore.add(msg.messageId);

        return this.#sendRequest({
            kind: "undeleteMessage",
            chatType: chat.kind,
            chatId,
            messageId: msg.messageId,
            threadRootMessageIndex,
        })
            .then((resp) => {
                const success = resp.kind === "success";
                if (success) {
                    localUpdates.markMessageUndeleted(msg.messageId, resp.message.content);
                }
                return success;
            })
            .catch(() => false)
            .finally(() => {
                undeletingMessagesStore.delete(msg.messageId);
            });
    }

    revealDeletedMessage(
        chatId: ChatIdentifier,
        messageId: bigint,
        threadRootMessageIndex: number | undefined,
    ): Promise<boolean> {
        const chat = chatSummariesStore.value.get(chatId);

        if (chat === undefined) {
            return Promise.resolve(false);
        }

        const result =
            chatId.kind === "group_chat" || chatId.kind === "channel"
                ? this.#sendRequest({
                      kind: "getDeletedGroupMessage",
                      chatId,
                      messageId,
                      threadRootMessageIndex,
                  })
                : this.#sendRequest({
                      kind: "getDeletedDirectMessage",
                      userId: chatId.userId,
                      messageId,
                  });

        return result
            .then((resp) => {
                const success = resp.kind === "success";
                if (success) {
                    localUpdates.markMessageContentRevealed(messageId, resp.content);
                }
                return success;
            })
            .catch(() => false);
    }

    revealBlockedMessage(messageId: bigint) {
        localUpdates.markBlockedMessageRevealed(messageId);
    }

    selectReaction(
        chatId: ChatIdentifier,
        userId: string,
        threadRootMessageIndex: number | undefined,
        messageId: bigint,
        reaction: string,
        username: string,
        displayName: string | undefined,
        kind: "add" | "remove",
    ): Promise<boolean> {
        const chat = chatSummariesStore.value.get(chatId);

        if (chat === undefined) {
            return Promise.resolve(false);
        }

        const undo = localUpdates.markReaction(messageId, {
            reaction,
            kind,
            userId,
        });

        publish("reactionSelected", { messageId, kind });

        const newAchievement = !achievementsStore.value.has("reacted_to_message");

        const result = (
            kind == "add"
                ? this.#sendRequest({
                      kind: "addReaction",
                      chatId,
                      messageId,
                      reaction,
                      username,
                      displayName,
                      threadRootMessageIndex,
                      newAchievement,
                  })
                : this.#sendRequest({
                      kind: "removeReaction",
                      chatId,
                      messageId,
                      reaction,
                      threadRootMessageIndex,
                  })
        )
            .then((resp) => {
                if (resp.kind !== "success") {
                    undo();
                    return false;
                }
                return true;
            })
            .catch((_) => {
                undo();
                return false;
            });

        this.#sendRtcMessage([...selectedChatUserIdsStore.value], {
            kind: "remote_user_toggled_reaction",
            id: chatId,
            messageId: messageId,
            reaction,
            userId,
            added: kind === "add",
            threadRootMessageIndex,
        });
        return result;
    }

    async #loadThreadEventWindow(
        chat: ChatSummary,
        messageIndex: number,
        threadRootEvent: EventWrapper<Message>,
        initialLoad = false,
    ): Promise<number | undefined> {
        if (threadRootEvent.event.thread === undefined) return undefined;

        const chatId = chat.id;
        const threadRootMessageIndex = threadRootEvent.event.messageIndex;

        const eventsResponse: EventsResponse<ChatEvent> = await this.#sendRequest({
            kind: "chatEventsWindow",
            eventIndexRange: [0, threadRootEvent.event.thread.latestEventIndex],
            chatId,
            messageIndex,
            threadRootMessageIndex: threadRootEvent.event.messageIndex,
            latestKnownUpdate: chat.lastUpdated,
        }).catch(CommonResponses.failure);

        if (!isSuccessfulEventsResponse(eventsResponse)) {
            return undefined;
        }

        await this.#handleThreadEventsResponse(chatId, threadRootMessageIndex, eventsResponse);

        publish("loadedMessageWindow", {
            context: { chatId, threadRootMessageIndex: threadRootEvent.event.messageIndex },
            messageIndex,
            initialLoad,
        });

        return messageIndex;
    }

    async loadEventWindow(
        chatId: ChatIdentifier,
        messageIndex: number,
        threadRootEvent?: EventWrapper<Message>,
        initialLoad = false,
    ): Promise<number | undefined> {
        const clientChat = chatSummariesStore.value.get(chatId);
        const serverChat = allServerChatsStore.value.get(chatId);

        if (clientChat === undefined || this.#isPrivatePreview(clientChat)) {
            return Promise.resolve(undefined);
        }

        if (messageIndex >= 0) {
            if (threadRootEvent !== undefined && threadRootEvent.event.thread !== undefined) {
                return this.#loadThreadEventWindow(
                    serverChat ?? clientChat,
                    messageIndex,
                    threadRootEvent,
                    initialLoad,
                );
            }

            const latestMessageIndex = clientChat.latestMessage?.event.messageIndex ?? 0;
            if (messageIndex > latestMessageIndex) {
                messageIndex = latestMessageIndex;
            }

            const range = indexRangeForChat(clientChat);
            const eventsResponse: EventsResponse<ChatEvent> = await this.#sendRequest({
                kind: "chatEventsWindow",
                eventIndexRange: range,
                chatId,
                messageIndex,
                threadRootMessageIndex: undefined,
                latestKnownUpdate: serverChat?.lastUpdated,
            }).catch(CommonResponses.failure);

            if (!isSuccessfulEventsResponse(eventsResponse)) {
                return undefined;
            }

            if (await this.#handleEventsResponse(clientChat, eventsResponse, false)) {
                publish("loadedMessageWindow", {
                    context: {
                        chatId: clientChat.id,
                        threadRootMessageIndex: threadRootEvent?.event.messageIndex,
                    },
                    messageIndex,
                    initialLoad,
                });
            }

            return messageIndex;
        }
    }

    async #handleEventsResponse(
        chat: ChatSummary,
        resp: EventsResponse<ChatEvent>,
        keepCurrentEvents = true,
    ): Promise<boolean> {
        if (!isSuccessfulEventsResponse(resp)) return false;

        if (!keepCurrentEvents) {
            serverEventsStore.set([]);
        }

        await this.#updateUserStoreFromEvents(resp.events);

        this.#addServerEventsToStores(chat.id, resp.events, undefined, resp.expiredEventRanges);

        if (!get(offlineStore)) {
            makeRtcConnections(
                currentUserIdStore.value,
                chat,
                resp.events,
                userStore.allUsers,
                userStore.blockedUsers,
                this.config.meteredApiKey,
            );
        }

        return true;
    }

    async #updateUserStoreFromCommunityState(): Promise<void> {
        const allUserIds = new Set<string>();
        this.#getTruncatedUserIdsFromMembers([
            ...selectedCommunityMembersStore.value.values(),
        ]).forEach((m) => allUserIds.add(m.userId));
        selectedCommunityBlockedUsersStore.value.forEach((u) => allUserIds.add(u));
        selectedCommunityInvitedUsersStore.value.forEach((u) => allUserIds.add(u));
        selectedCommunityReferralsStore.value.forEach((u) => allUserIds.add(u));
        await this.getMissingUsers(allUserIds);
    }

    // We create add a limited subset of the members to the userstore for performance reasons.
    // We will already be adding users from events so it's not critical that we get all members
    // at this point
    #getTruncatedUserIdsFromMembers(members: Member[]): Member[] {
        const elevated = members.filter((m) => m.role !== "none" && m.role !== "member");
        const rest = members.slice(0, LARGE_GROUP_THRESHOLD);
        return [...elevated, ...rest];
    }

    async #updateUserStoreFromEvents(events: EventWrapper<ChatEvent>[]): Promise<void> {
        const userId = currentUserIdStore.value;
        const allUserIds = new Set<string>();
        this.#getTruncatedUserIdsFromMembers([...selectedChatMembersStore.value.values()]).forEach(
            (m) => allUserIds.add(m.userId),
        );
<<<<<<< HEAD
        selectedChatBlockedUsersStore.value.forEach((u) => allUserIds.add(u));
        selectedChatInvitedUsersStore.value.forEach((u) => allUserIds.add(u));
        for (const u of userIdsFromEvents(events)) {
            allUserIds.add(u);
        }
        selectedChatUserIdsStore.update((set) => {
            [...allUserIds].forEach((u) => {
                if (u !== userId) {
                    set.add(u);
                }
            });
            return set;
        });
=======
        app.selectedChatBlockedUsers.forEach((u) => allUserIds.add(u));
        app.selectedChatInvitedUsers.forEach((u) => allUserIds.add(u));
        const { userIds, webhooks } = userIdsFromEvents(events);
        for (const u of userIds) {
            allUserIds.add(u);
        }
        webhookUserIdsStore.addMany([...webhooks]);

        app.addSelectedChatUserIds([...allUserIds].filter((u) => u !== userId));
>>>>>>> 2855ea82
        await this.getMissingUsers(allUserIds);
    }

    isTyping = isTyping;
    trackEvent = trackEvent;
    twitterLinkRegex = twitterLinkRegex;
    youtubeRegex = youtubeRegex;
    spotifyRegex = spotifyRegex;
    metricsEqual = metricsEqual;
    getMembersString = getMembersString;
    compareIsNotYouThenUsername = compareIsNotYouThenUsername;
    compareUsername = compareUsername;

    #blockUserLocally(chatId: ChatIdentifier, userId: string): UndoLocalUpdate {
        const undos = [
            localUpdates.blockChatUser(chatId, userId),
            localUpdates.removeChatMember(chatId, userId),
        ];
        return () => {
            undos.forEach((u) => u());
        };
    }

    #unblockUserLocally(
        chatId: ChatIdentifier,
        userId: string,
        addToMembers: boolean,
    ): UndoLocalUpdate {
        const undos = [localUpdates.unblockChatUser(chatId, userId)];
        if (addToMembers) {
            undos.push(
                localUpdates.addChatMember(chatId, {
                    role: "member",
                    userId,
                    displayName: undefined,
                    lapsed: false,
                }),
            );
        }
        return () => {
            undos.forEach((u) => u());
        };
    }

    blockCommunityUser(id: CommunityIdentifier, userId: string): Promise<boolean> {
        const blockUndo = localUpdates.blockCommunityUser(id, userId);
        const membersUndo = localUpdates.removeCommunityMember(id, userId);
        return this.#sendRequest({ kind: "blockCommunityUser", id, userId })
            .then((resp) => {
                if (resp.kind !== "success") {
                    blockUndo();
                    membersUndo();
                    return false;
                }
                return true;
            })
            .catch(() => {
                blockUndo();
                membersUndo();
                return false;
            });
    }

    unblockCommunityUser(id: CommunityIdentifier, userId: string): Promise<boolean> {
        const undo = localUpdates.unblockCommunityUser(id, userId);
        return this.#sendRequest({ kind: "unblockCommunityUser", id, userId })
            .then((resp) => {
                if (resp.kind !== "success") {
                    undo();
                    return false;
                }
                return true;
            })
            .catch(() => {
                undo();
                return false;
            });
    }

    blockUser(chatId: MultiUserChatIdentifier, userId: string): Promise<boolean> {
        const undo = this.#blockUserLocally(chatId, userId);
        return this.#sendRequest({ kind: "blockUserFromGroupChat", chatId, userId })
            .then((resp) => {
                if (resp.kind !== "success") {
                    undo();
                    return false;
                }
                return true;
            })
            .catch(() => {
                undo();
                return false;
            });
    }

    unblockUser(chatId: MultiUserChatIdentifier, userId: string): Promise<boolean> {
        const undo = this.#unblockUserLocally(chatId, userId, false);
        return this.#sendRequest({ kind: "unblockUserFromGroupChat", chatId, userId })
            .then((resp) => {
                if (resp.kind !== "success") {
                    undo();
                    return false;
                }
                return true;
            })
            .catch(() => {
                undo();
                return false;
            });
    }

    formatDisappearingMessageTime(
        milliseconds: number,
        formatter: MessageFormatter = this.config.i18nFormatter,
    ): string {
        return formatDisappearingMessageTime(milliseconds, formatter);
    }

    formatDuration = formatDuration;
    durationFromMilliseconds = durationFromMilliseconds;
    nullUser = nullUser;
    toTitleCase = toTitleCase;
    formatTimeRemaining = formatTimeRemaining;
    formatLastOnlineDate = formatLastOnlineDate;
    buildUserAvatarUrl = buildUserAvatarUrl;
    buildUsernameList = buildUsernameList;
    groupMessagesByDate = groupMessagesByDate;
    fillMessage = fillMessage;
    audioRecordingMimeType = audioRecordingMimeType;
    isDisplayNameValid = isDisplayNameValid;
    isUsernameValid = isUsernameValid;

    async createDirectChat(chatId: DirectChatIdentifier): Promise<boolean> {
        if (!userStore.has(chatId.userId)) {
            const user = await this.getUser(chatId.userId);
            if (user === undefined) {
                return false;
            }
        }
        localUpdates.addUninitialisedDirectChat(chatId);
        return true;
    }

    #isPrivatePreview(chat: ChatSummary): boolean {
        return chat.kind === "group_chat" && chat.membership === undefined && !chat.public;
    }

    #uninstalledBotChat(chat: ChatSummary): boolean {
        if (chat.kind !== "direct_chat") return false;
        const botId = chat.them.userId;
        const bot = botState.externalBots.get(botId);
        return bot !== undefined && directChatBotsStore.value.get(botId) === undefined;
    }

    async setSelectedChat(
        chatId: ChatIdentifier,
        messageIndex?: number,
        threadMessageIndex?: number,
    ): Promise<void> {
        let chat = chatSummariesStore.value.get(chatId);
        const scope = chatListScopeStore.value;
        let autojoin = false;

        // if this is an unknown chat let's preview it
        if (chat === undefined) {
            // if the scope is favourite let's redirect to the non-favourite counterpart and try again
            // this is necessary if the link is no longer in our favourites or came from another user and was *never* in our favourites.
            if (scope.kind === "favourite") {
                pageRedirect(
                    routeForChatIdentifier(
                        selectedCommunityIdStore.value === undefined ? "group_chat" : "community",
                        chatId,
                    ),
                );
                return;
            }
            if (chatId.kind === "direct_chat") {
                if (!(await this.createDirectChat(chatId))) {
                    publish("notFound");
                } else {
                    page(routeForChatIdentifier("direct_chat", chatId));
                }
            } else if (chatId.kind === "group_chat" || chatId.kind === "channel") {
                autojoin = querystringStore.value.has("autojoin");
                const code = querystringStore.value.get("code");
                if (code) {
                    this.groupInvite = {
                        chatId,
                        code,
                    };
                }
                const preview = await this.previewChat(chatId);
                if (preview.kind === "group_moved") {
                    if (messageIndex !== undefined) {
                        if (threadMessageIndex !== undefined) {
                            pageReplace(
                                routeForMessage(
                                    "community",
                                    {
                                        chatId: preview.location,
                                        threadRootMessageIndex: messageIndex,
                                    },
                                    threadMessageIndex,
                                ),
                            );
                        } else {
                            pageReplace(
                                routeForMessage(
                                    "community",
                                    { chatId: preview.location },
                                    messageIndex,
                                ),
                            );
                        }
                    } else {
                        pageReplace(routeForChatIdentifier(scope.kind, preview.location));
                    }
                } else if (preview.kind === "failure") {
                    publish("notFound");
                    return;
                }
            }
            chat = chatSummariesStore.value.get(chatId);
        }

        if (chat !== undefined) {
            // If an archived chat has been explicitly selected (for example by searching for it) then un-archive it
            if (chat.membership.archived) {
                this.unarchiveChat(chat.id);
            }

            // if it's a known chat let's select it
            this.closeNotificationsForChat(chat.id);
            eventListScrollTop.set(undefined);
            this.#setSelectedChat(chat.id, messageIndex);
            this.filterRightPanelHistoryByChatType(chat);

            if (autojoin && chat.kind !== "direct_chat") {
                publish("joinGroup", { group: chat, select: true });
            }
        }
    }

    #loadSnsFunctionsForChat(chat: ChatSummary) {
        if (
            (chat.kind === "group_chat" || chat.kind === "channel") &&
            chat.subtype !== undefined &&
            chat.subtype.kind === "governance_proposals" &&
            !chat.subtype.isNns
        ) {
            const { governanceCanisterId } = chat.subtype;
            this.listNervousSystemFunctions(governanceCanisterId).then((val) => {
                snsFunctionsStore.update((s) => {
                    s.set(governanceCanisterId, val.functions);
                    return s;
                });
            });
        }
    }

    #setSelectedChat(chatId: ChatIdentifier, messageIndex?: number): void {
        const clientChat = chatSummariesStore.value.get(chatId);
        const serverChat = allServerChatsStore.value.get(chatId);

        if (clientChat === undefined) {
            return;
        }

        this.#loadSnsFunctionsForChat(clientChat);

        if (messageIndex === undefined) {
            messageIndex = isPreviewing(clientChat)
                ? undefined
                : messagesRead.getFirstUnreadMessageIndex(
                      clientChat.id,
                      clientChat.latestMessage?.event.messageIndex,
                  );

            if (messageIndex !== undefined) {
                const latestServerMessageIndex = serverChat?.latestMessage?.event.messageIndex ?? 0;

                if (messageIndex > latestServerMessageIndex) {
                    messageIndex = undefined;
                }
            }
        }

        // TODO - this might belong as a derivation in the selected chat state
        this.#userLookupForMentions = undefined;

        // clear some chat state
        withPausedStores(() => {
            serverEventsStore.set([]);
            expiredServerEventRanges.set(new DRange());
            selectedChatUserIdsStore.set(new Set());
            selectedChatUserGroupKeysStore.set(new Set());
            selectedChatExpandedDeletedMessageStore.set(new Set());
            filteredProposalsStore.set(
                isProposalsChat(clientChat)
                    ? FilteredProposals.fromStorage(clientChat.subtype.governanceCanisterId)
                    : undefined,
            );
        });

        const selectedChat = selectedChatSummaryStore.value;
        if (selectedChat !== undefined) {
            if (!this.#uninstalledBotChat(selectedChat)) {
                if (messageIndex !== undefined) {
                    this.loadEventWindow(chatId, messageIndex, undefined, true).then(() => {
                        if (serverChat !== undefined) {
                            this.#loadChatDetails(serverChat);
                        }
                    });
                } else {
                    this.loadPreviousMessages(chatId, undefined, true).then(() => {
                        if (serverChat !== undefined) {
                            this.#loadChatDetails(serverChat);
                        }
                    });
                }
            }
            if (selectedChat.kind === "direct_chat") {
                const them = userStore.get(selectedChat.them.userId);
                // Refresh user details if they are more than 5 minutes out of date
                if (
                    them === undefined ||
                    Date.now() - Number(them.updated) > 5 * ONE_MINUTE_MILLIS
                ) {
                    this.getUser(selectedChat.them.userId);
                }
            }
        }
    }

    openThreadFromMessageIndex(
        chatId: ChatIdentifier,
        messageIndex: number,
        threadMessageIndex?: number,
    ): void {
        const event = eventsStore.value.find(
            (ev) => ev.event.kind === "message" && ev.event.messageIndex === messageIndex,
        ) as EventWrapper<Message> | undefined;
        if (event !== undefined) {
            this.openThread(chatId, event, event.event.thread === undefined, threadMessageIndex);
        }
    }

    openThread(
        chatId: ChatIdentifier,
        threadRootEvent: EventWrapper<Message>,
        initiating: boolean,
        focusThreadMessageIndex?: number,
    ): void {
        withPausedStores(() => {
            serverThreadEventsStore.set([]);
            selectedThreadIdStore.set({
                chatId,
                threadRootMessageIndex: threadRootEvent.event.messageIndex,
            });
        });

        if (!initiating) {
            if (focusThreadMessageIndex !== undefined) {
                this.loadEventWindow(chatId, focusThreadMessageIndex, threadRootEvent, true);
            } else {
                this.loadPreviousMessages(chatId, threadRootEvent, true);
            }
        }
        rightPanelHistory.set([
            {
                kind: "message_thread_panel",
                threadRootMessageIndex: threadRootEvent.event.messageIndex,
                threadRootMessageId: threadRootEvent.event.messageId,
            },
        ]);
    }

    async loadThreadMessages(
        chatId: ChatIdentifier,
        range: [number, number],
        startIndex: number,
        ascending: boolean,
        threadRootMessageIndex: number,
        initialLoad = false,
    ): Promise<void> {
        const chat = chatSummariesStore.value.get(chatId);

        if (chat === undefined) {
            return Promise.resolve();
        }

        const eventsResponse: EventsResponse<ChatEvent> = await this.#sendRequest({
            kind: "chatEvents",
            chatType: chat.kind,
            chatId,
            eventIndexRange: range,
            startIndex,
            ascending,
            threadRootMessageIndex,
            latestKnownUpdate: chat.lastUpdated,
        }).catch(CommonResponses.failure);

        if (isSuccessfulEventsResponse(eventsResponse)) {
            await this.#handleThreadEventsResponse(chatId, threadRootMessageIndex, eventsResponse);

            if (!get(offlineStore)) {
                makeRtcConnections(
                    currentUserIdStore.value,
                    chat,
                    threadEventsStore.value,
                    userStore.allUsers,
                    userStore.blockedUsers,
                    this.config.meteredApiKey,
                );
            }

            if (ascending) {
                publish("loadedNewMessages", { chatId, threadRootMessageIndex });
            } else {
                publish("loadedPreviousMessages", {
                    context: { chatId, threadRootMessageIndex },
                    initialLoad,
                });
            }
        }
    }

    async #handleThreadEventsResponse(
        chatId: ChatIdentifier,
        threadRootMessageIndex: number,
        resp: EventsResponse<ChatEvent>,
    ): Promise<EventWrapper<ChatEvent>[]> {
        if (!isSuccessfulEventsResponse(resp)) return [];

        await this.#updateUserStoreFromEvents(resp.events);

        this.#addServerEventsToStores(chatId, resp.events, threadRootMessageIndex, []);

        return resp.events;
    }

    removePreviewedChat(chatId: ChatIdentifier) {
        switch (chatId.kind) {
            case "direct_chat":
                localUpdates.removeUninitialisedDirectChat(chatId);
                break;
            default:
                localUpdates.removeGroupPreview(chatId);
                break;
        }
    }

    removeChat(chatId: ChatIdentifier) {
        return localUpdates.removeChat(chatId);
    }

    removeCommunity(id: CommunityIdentifier): void {
        this.#removeCommunityLocally(id);
    }

    diffGroupPermissions = diffGroupPermissions;

    messageContentFromFile(file: File): Promise<AttachmentContent> {
        return messageContentFromFile(file, isDiamondStore.value);
    }

    formatFileSize = formatFileSize;

    haveCommunityPermissionsChanged(p1: CommunityPermissions, p2: CommunityPermissions): boolean {
        const args = mergeKeepingOnlyChanged(p1, p2);
        return Object.keys(args).length > 0;
    }

    haveGroupPermissionsChanged(p1: ChatPermissions, p2: ChatPermissions): boolean {
        return this.diffGroupPermissions(p1, p2) !== undefined;
    }

    hasAccessGateChanged(
        currentConfig: AccessGateConfig,
        originalConfig: AccessGateConfig,
    ): boolean {
        if (currentConfig === originalConfig) return false;
        const current = currentConfig.gate;
        const original = originalConfig.gate;
        if (current.kind !== original.kind) return true;
        if (currentConfig.expiry !== originalConfig.expiry) return true;
        if (isNeuronGate(current) && isNeuronGate(original)) {
            return (
                current.governanceCanister !== original.governanceCanister ||
                current.minDissolveDelay !== original.minDissolveDelay ||
                current.minStakeE8s !== original.minStakeE8s
            );
        }
        if (isPaymentGate(current) && isPaymentGate(original)) {
            return (
                current.ledgerCanister !== original.ledgerCanister ||
                current.amount !== original.amount
            );
        }
        if (isBalanceGate(current) && isBalanceGate(original)) {
            return (
                current.ledgerCanister !== original.ledgerCanister ||
                current.minBalance !== original.minBalance
            );
        }
        if (isCredentialGate(current) && isCredentialGate(original)) {
            return JSON.stringify(current.credential) !== JSON.stringify(original.credential);
        }
        if (isCompositeGate(current) && isCompositeGate(original)) {
            return JSON.stringify(current) !== JSON.stringify(original);
        }
        return false;
    }

    getTokenDetailsForAccessGate(gate: AccessGate): CryptocurrencyDetails | undefined {
        if (gate.kind === "neuron_gate") {
            return this.tryGetNervousSystem(gate.governanceCanister)?.token;
        } else if (gate.kind === "payment_gate" || gate.kind === "token_balance_gate") {
            return this.tryGetCryptocurrency(gate.ledgerCanister);
        }
    }

    getMinDissolveDelayDays(gate: AccessGate): number | undefined {
        if (isNeuronGate(gate)) {
            return gate.minDissolveDelay
                ? gate.minDissolveDelay / (24 * 60 * 60 * 1000)
                : undefined;
        }
    }

    getPaymentAmount(gate: AccessGate): bigint | undefined {
        return isPaymentGate(gate) ? gate.amount : undefined;
    }

    getMinStakeInTokens(gate: AccessGate): number | undefined {
        if (isNeuronGate(gate)) {
            return gate.minStakeE8s ? gate.minStakeE8s / E8S_PER_TOKEN : undefined;
        }
    }

    earliestLoadedThreadIndex(): number | undefined {
        return threadEventsStore.value.length === 0 ? undefined : threadEventsStore.value[0].index;
    }

    previousThreadMessagesCriteria(thread: ThreadSummary): [number, boolean] {
        const minLoadedEventIndex = this.earliestLoadedThreadIndex();
        if (minLoadedEventIndex === undefined) {
            return [thread.latestEventIndex, false];
        }
        return [minLoadedEventIndex - 1, false];
    }

    async loadPreviousMessages(
        chatId: ChatIdentifier,
        threadRootEvent?: EventWrapper<Message>,
        initialLoad = false,
    ): Promise<void> {
        const serverChat = allServerChatsStore.value.get(chatId);

        if (serverChat === undefined || this.#isPrivatePreview(serverChat)) {
            return Promise.resolve();
        }

        if (threadRootEvent !== undefined && threadRootEvent.event.thread !== undefined) {
            const thread = threadRootEvent.event.thread;
            const [index, ascending] = this.previousThreadMessagesCriteria(thread);
            return this.loadThreadMessages(
                chatId,
                [0, thread.latestEventIndex],
                index,
                ascending,
                threadRootEvent.event.messageIndex,
                initialLoad,
            );
        }

        const criteria = this.#previousMessagesCriteria(serverChat);

        const eventsResponse = criteria
            ? await this.#loadEvents(serverChat, criteria[0], criteria[1])
            : undefined;

        if (!isSuccessfulEventsResponse(eventsResponse)) {
            return;
        }

        if (await this.#handleEventsResponse(serverChat, eventsResponse)) {
            publish("loadedPreviousMessages", {
                context: { chatId, threadRootMessageIndex: threadRootEvent?.event.messageIndex },
                initialLoad,
            });
        }
    }

    #loadEvents(
        serverChat: ChatSummary,
        startIndex: number,
        ascending: boolean,
    ): Promise<EventsResponse<ChatEvent>> {
        return this.#sendRequest({
            kind: "chatEvents",
            chatType: serverChat.kind,
            chatId: serverChat.id,
            eventIndexRange: indexRangeForChat(serverChat),
            startIndex,
            ascending,
            threadRootMessageIndex: undefined,
            latestKnownUpdate: serverChat.lastUpdated,
        }).catch(CommonResponses.failure);
    }

    #previousMessagesCriteria(serverChat: ChatSummary): [number, boolean] | undefined {
        if (serverChat.latestEventIndex < 0) {
            return undefined;
        }

        const minLoadedEventIndex = this.#earliestLoadedIndex(serverChat.id);
        if (minLoadedEventIndex === undefined) {
            return [serverChat.latestEventIndex, false];
        }
        const minVisibleEventIndex = this.earliestAvailableEventIndex(serverChat);
        return minLoadedEventIndex !== undefined && minLoadedEventIndex > minVisibleEventIndex
            ? [minLoadedEventIndex - 1, false]
            : undefined;
    }

    earliestAvailableEventIndex(chat: ChatSummary): number {
        return chat.kind === "direct_chat" ? 0 : chat.minVisibleEventIndex;
    }

    #earliestLoadedIndex(chatId: ChatIdentifier): number | undefined {
        const confirmedLoaded = confirmedEventIndexesLoaded(chatId);
        return confirmedLoaded.length > 0 ? confirmedLoaded.index(0) : undefined;
    }

    async loadNewMessages(
        chatId: ChatIdentifier,
        threadRootEvent?: EventWrapper<Message>,
    ): Promise<void> {
        const serverChat = allServerChatsStore.value.get(chatId);

        if (serverChat === undefined || this.#isPrivatePreview(serverChat)) {
            return Promise.resolve();
        }

        if (threadRootEvent !== undefined && threadRootEvent.event.thread !== undefined) {
            const thread = threadRootEvent.event.thread;
            const [index, ascending] = this.#newThreadMessageCriteria(thread);
            return this.loadThreadMessages(
                chatId,
                [0, thread.latestEventIndex],
                index,
                ascending,
                threadRootEvent.event.messageIndex,
                false,
            );
        }

        const criteria = this.#newMessageCriteria(serverChat);

        const eventsResponse = criteria
            ? await this.#loadEvents(serverChat, criteria[0], criteria[1])
            : undefined;

        if (!isSuccessfulEventsResponse(eventsResponse)) {
            return;
        }

        await this.#handleEventsResponse(serverChat, eventsResponse);

        publish("loadedNewMessages", {
            chatId,
            threadRootMessageIndex: threadRootEvent?.event.messageIndex,
        });
    }

    morePreviousMessagesAvailable(
        chatId: ChatIdentifier,
        threadRootEvent?: EventWrapper<Message>,
    ): boolean {
        if (threadRootEvent !== undefined) {
            const earliestIndex = this.earliestLoadedThreadIndex();
            return earliestIndex === undefined || earliestIndex > 0;
        }

        const chat = chatSummariesStore.value.get(chatId);

        return (
            chat !== undefined &&
            chat.latestEventIndex >= 0 &&
            (this.#earliestLoadedIndex(chatId) ?? Number.MAX_VALUE) >
                this.earliestAvailableEventIndex(chat)
        );
    }

    moreNewMessagesAvailable(
        chatId: ChatIdentifier,
        threadRootEvent?: EventWrapper<Message>,
    ): boolean {
        if (threadRootEvent !== undefined && threadRootEvent.event.thread !== undefined) {
            return (
                (this.#confirmedThreadUpToEventIndex() ?? -1) <
                threadRootEvent.event.thread.latestEventIndex
            );
        }
        const serverChat = allServerChatsStore.value.get(chatId);

        return (
            serverChat !== undefined &&
            (this.#confirmedUpToEventIndex(serverChat.id) ?? -1) < serverChat.latestEventIndex
        );
    }

    async #loadCommunityDetails(community: CommunitySummary): Promise<void> {
        const id = community.id;
        const resp: CommunityDetailsResponse = await this.#sendRequest({
            kind: "getCommunityDetails",
            id,
            communityLastUpdated: community.lastUpdated,
        }).catch(() => "failure");
        if (resp !== "failure") {
            const [lapsed, members] = partition(resp.members, (m) => m.lapsed);
            this.#setCommunityDetailsFromServer(
                id,
                resp.userGroups,
                new Map(members.map((m) => [m.userId, m])),
                resp.blockedUsers,
                new Set(lapsed.map((m) => m.userId)),
                resp.invitedUsers,
                resp.referrals,
                resp.bots.reduce((all, b) => all.set(b.id, b.permissions), new Map()),
                resp.apiKeys,
                resp.rules,
            );
            this.#updateUserStoreFromCommunityState();
        }
    }

    #setCommunityDetailsFromServer(
        communityId: CommunityIdentifier,
        userGroups: Map<number, UserGroupDetails>,
        members: Map<string, Member>,
        blockedUsers: Set<string>,
        lapsedMembers: Set<string>,
        invitedUsers: Set<string>,
        referrals: Set<string>,
        bots: Map<string, ExternalBotPermissions>,
        apiKeys: Map<string, PublicApiKeyDetails>,
        rules?: VersionedRules,
    ) {
        if (!communityIdentifiersEqual(communityId, selectedCommunityIdStore.value)) {
            console.warn(
                "Attempting to set community details on the wrong community - probably a stale response",
                communityId,
                selectedCommunityIdStore.value,
            );
            return;
        }

        selectedServerCommunityStore.set(
            new CommunityDetailsState(
                communityId,
                userGroups,
                members,
                blockedUsers,
                lapsedMembers,
                invitedUsers,
                referrals,
                bots,
                apiKeys,
                rules,
            ),
        );
    }

    async #loadChatDetails(serverChat: ChatSummary): Promise<void> {
        if (get(offlineStore)) {
            return;
        }
        switch (serverChat.kind) {
            case "group_chat":
            case "channel":
                const resp: GroupChatDetailsResponse = await this.#sendRequest({
                    kind: "getGroupDetails",
                    chatId: serverChat.id,
                    chatLastUpdated: serverChat.lastUpdated,
                }).catch(CommonResponses.failure);
                if ("members" in resp) {
                    const members = resp.members.filter((m) => !m.lapsed);
                    const lapsed = new Set(
                        resp.members.filter((m) => m.lapsed).map((m) => m.userId),
                    );
                    this.#setChatDetailsFromServer(
                        serverChat.id,
                        new Map(members.map((m) => [m.userId, m])),
                        lapsed,
                        resp.blockedUsers,
                        resp.invitedUsers,
                        resp.pinnedMessages,
                        resp.rules,
                        resp.bots.reduce((all, b) => all.set(b.id, b.permissions), new Map()),
                        resp.apiKeys,
                        new Map(resp.webhooks.map((w) => [w.id, w])),
                    );
                }
                await this.#updateUserStoreFromEvents([]);
                break;
            case "direct_chat":
                // app.setDirectChatDetails(serverChat.id, currentUserIdStore.value);  //TODO - make sure this still works without this
                break;
        }
    }

    #setChatDetailsFromServer(
        chatId: ChatIdentifier,
        members: Map<string, Member>,
        lapsedMembers: Set<string>,
        blockedUsers: Set<string>,
        invitedUsers: Set<string>,
        pinnedMessages: Set<number>,
        rules: VersionedRules,
        bots: Map<string, ExternalBotPermissions>,
        apiKeys: Map<string, PublicApiKeyDetails>,
        webhooks: Map<string, WebhookDetails>,
    ) {
        if (!chatIdentifiersEqual(chatId, selectedChatIdStore.value)) {
            console.warn(
                "Attempting to set chat details on the wrong chat - probably a stale response",
                chatId,
                selectedChatIdStore.value,
            );
            return;
        }
        selectedServerChatStore.set(
            new ChatDetailsState(
                chatId,
                members,
                lapsedMembers,
                blockedUsers,
                invitedUsers,
                pinnedMessages,
                bots,
                apiKeys,
                webhooks,
                rules,
            ),
        );
    }

    achievementLogo(id: number): string {
        return `${this.config.canisterUrlPath.replace(
            "{canisterId}",
            this.config.userIndexCanister,
        )}/achievement_logo/${id}`;
    }

    webhookUrl(
        webhook: { id: string; secret?: string },
        chatId: MultiUserChatIdentifier,
    ): string | undefined {
        if (webhook.secret === undefined) {
            return undefined;
        }

        const canisterId = chatId.kind === "channel" ? chatId.communityId : chatId.groupId;
        const channelPart = chatId.kind === "channel" ? `/channel/${chatId.channelId}` : "";

        return (
            this.config.canisterUrlPath.replace("{canisterId}", canisterId) +
            `${channelPart}/webhook/${webhook.id}/${webhook.secret}`
        );
    }

    // this is unavoidably duplicated from the agent
    #rehydrateDataContent<T extends DataContent>(
        dataContent: T,
        blobType: "blobs" | "avatar" = "blobs",
    ): T {
        const ref = dataContent.blobReference;
        return ref !== undefined
            ? {
                  ...dataContent,
                  blobData: undefined,
                  blobUrl: buildBlobUrl(
                      this.config.blobUrlPattern,
                      ref.canisterId,
                      ref.blobId,
                      blobType,
                  ),
              }
            : dataContent;
    }

    async #refreshUpdatedEvents(
        serverChat: ChatSummary,
        updatedEvents: UpdatedEvent[],
    ): Promise<void> {
        const confirmedLoaded = confirmedEventIndexesLoaded(serverChat.id);
        const confirmedThreadLoaded = confirmedThreadEventIndexesLoadedStore.value;
        const selectedThreadRootMessageIndex = selectedThreadIdStore.value?.threadRootMessageIndex;

        // Partition the updated events into those that belong to the currently selected thread and those that don't
        const [currentChatEvents, currentThreadEvents] = updatedEvents.reduce(
            ([chat, thread], e) => {
                if (e.threadRootMessageIndex !== undefined) {
                    if (
                        e.threadRootMessageIndex === selectedThreadRootMessageIndex &&
                        chatIdentifiersEqual(serverChat.id, selectedChatIdStore.value) &&
                        indexIsInRanges(e.eventIndex, confirmedThreadLoaded)
                    ) {
                        thread.push(e.eventIndex);
                    }
                } else {
                    if (indexIsInRanges(e.eventIndex, confirmedLoaded)) {
                        chat.push(e.eventIndex);
                    }
                }
                return [chat, thread];
            },
            [[], []] as [number[], number[]],
        );

        const chatEventsPromise =
            currentChatEvents.length === 0
                ? Promise.resolve()
                : (serverChat.kind === "direct_chat"
                      ? this.#sendRequest({
                            kind: "chatEventsByEventIndex",
                            chatId: serverChat.them,
                            eventIndexes: currentChatEvents,
                            threadRootMessageIndex: undefined,
                            latestKnownUpdate: serverChat.lastUpdated,
                        }).catch(CommonResponses.failure)
                      : this.#sendRequest({
                            kind: "chatEventsByEventIndex",
                            chatId: serverChat.id,
                            eventIndexes: currentChatEvents,
                            threadRootMessageIndex: undefined,
                            latestKnownUpdate: serverChat.lastUpdated,
                        }).catch(CommonResponses.failure)
                  ).then((resp) => {
                      if (isSuccessfulEventsResponse(resp)) {
                          resp.events.forEach((e) => {
                              if (
                                  e.event.kind === "message" &&
                                  e.event.content.kind === "video_call_content"
                              ) {
                                  publish("videoCallMessageUpdated", {
                                      chatId: serverChat.id,
                                      messageId: e.event.messageId,
                                  });
                              }
                          });
                      }
                      return this.#handleEventsResponse(serverChat, resp);
                  });

        const threadEventPromise =
            currentThreadEvents.length === 0
                ? Promise.resolve()
                : this.#sendRequest({
                      kind: "chatEventsByEventIndex",
                      chatId: serverChat.id,
                      eventIndexes: currentThreadEvents,
                      threadRootMessageIndex: selectedThreadRootMessageIndex,
                      latestKnownUpdate: serverChat.lastUpdated,
                  })
                      .then((resp) =>
                          this.#handleThreadEventsResponse(
                              serverChat.id,
                              // eslint-disable-next-line @typescript-eslint/no-non-null-assertion
                              selectedThreadRootMessageIndex!,
                              resp,
                          ),
                      )
                      .catch(CommonResponses.failure);

        await Promise.all([chatEventsPromise, threadEventPromise]);
        return;
    }

    #newThreadMessageCriteria(thread: ThreadSummary): [number, boolean] {
        const loadedUpTo = this.#confirmedThreadUpToEventIndex();

        if (loadedUpTo === undefined) {
            return [thread.latestEventIndex, false];
        }

        return [loadedUpTo + 1, true];
    }

    #newMessageCriteria(serverChat: ChatSummary): [number, boolean] | undefined {
        if (serverChat.latestEventIndex < 0) {
            return undefined;
        }

        const loadedUpTo = this.#confirmedUpToEventIndex(serverChat.id);

        if (loadedUpTo === undefined) {
            return [serverChat.latestEventIndex, false];
        }

        return loadedUpTo < serverChat.latestEventIndex ? [loadedUpTo + 1, true] : undefined;
    }

    #confirmedUpToEventIndex(chatId: ChatIdentifier): number | undefined {
        const ranges = confirmedEventIndexesLoaded(chatId).subranges();
        if (ranges.length > 0) {
            return ranges[0].high;
        }
        return undefined;
    }

    #confirmedThreadUpToEventIndex(): number | undefined {
        const ranges = confirmedThreadEventIndexesLoadedStore.value.subranges();
        if (ranges.length > 0) {
            return ranges[0].high;
        }
        return undefined;
    }

    messageIsReadByThem(chatId: ChatIdentifier, messageIndex: number): boolean {
        const chat = chatSummariesStore.value.get(chatId);
        return chat !== undefined && messageIsReadByThem(chat, messageIndex);
    }

    unpinMessage(chatId: MultiUserChatIdentifier, messageIndex: number): Promise<boolean> {
        const undo = localUpdates.unpinMessage(chatId, messageIndex);
        return this.#sendRequest({ kind: "unpinMessage", chatId, messageIndex })
            .then((resp) => {
                if (resp.kind !== "success") {
                    undo();
                    return false;
                }
                return true;
            })
            .catch(() => {
                undo();
                return false;
            });
    }

    pinMessage(chatId: MultiUserChatIdentifier, messageIndex: number): Promise<boolean> {
        const undo = localUpdates.pinMessage(chatId, messageIndex);
        return this.#sendRequest({
            kind: "pinMessage",
            chatId,
            messageIndex,
        })
            .then((resp) => {
                if (resp.kind !== "success") {
                    undo();
                    return false;
                }
                if (resp.kind === "success") {
                    this.markPinnedMessagesRead(chatId, resp.timestamp);
                }
                return true;
            })
            .catch(() => {
                undo();
                return false;
            });
    }

    #removeMessage(
        chatId: ChatIdentifier,
        messageId: bigint,
        userId: string,
        threadRootMessageIndex: number | undefined,
    ): void {
        if (userId === currentUserIdStore.value) {
            const userIds = selectedChatUserIdsStore.value;
            rtcConnectionsManager.sendMessage([...userIds], {
                kind: "remote_user_removed_message",
                id: chatId,
                messageId: messageId,
                userId: userId,
                threadRootMessageIndex,
            });
        }
        const context = { chatId, threadRootMessageIndex };
        localUpdates.deleteUnconfirmed(context, messageId);
        messagesRead.removeUnconfirmedMessage(context, messageId);
    }
    groupWhile = groupWhile;
    sameUser = sameUser;

    forwardMessage(messageContext: MessageContext, msg: Message): void {
        this.sendMessageWithContent(
            messageContext,
            { ...msg.content },
            msg.blockLevelMarkdown,
            [],
            true,
        );
    }

    #addServerEventsToStores(
        chatId: ChatIdentifier,
        newEvents: EventWrapper<ChatEvent>[],
        threadRootMessageIndex: number | undefined,
        expiredEventRanges: ExpiredEventsRange[],
    ): void {
        if (newEvents.length === 0 && expiredEventRanges.length === 0) {
            return;
        }

        withPausedStores(() => {
            const context = { chatId, threadRootMessageIndex };
            const myUserId = currentUserIdStore.value;
            const now = BigInt(Date.now());
            const recentlyActiveCutOff = now - BigInt(12 * ONE_HOUR);

            // To ensure we keep the chat summary up to date, if these events are in the main event list, check if there is
            // now a new latest message and if so, mark it as a local chat summary update.
            let latestMessageIndex =
                threadRootMessageIndex === undefined
                    ? allServerChatsStore.value.get(chatId)?.latestMessageIndex ?? -1
                    : undefined;
            let newLatestMessage: EventWrapper<Message> | undefined = undefined;

            const anyFailedMessages = localUpdates.anyFailed(context);

            for (const event of newEvents) {
                if (event.event.kind === "message") {
                    const { content, messageIndex, messageId } = event.event;
                    if (anyFailedMessages && localUpdates.deleteFailedMessage(context, messageId)) {
                        this.#sendRequest({
                            kind: "deleteFailedMessage",
                            chatId,
                            messageId,
                            threadRootMessageIndex,
                        });
                    }
                    const inflightMessagePromise = this.#inflightMessagePromises.get(messageId);
                    if (inflightMessagePromise !== undefined) {
                        // If we reach here, then a message is currently being sent but the update call is yet to complete.
                        // So given that we have received the message from the backend we know that the message has
                        // successfully been sent, so we resolve the promise early.
                        this.#inflightMessagePromises.delete(messageId);

                        let result: SendMessageSuccess | TransferSuccess = {
                            kind: "success",
                            timestamp: event.timestamp,
                            messageIndex: event.event.messageIndex,
                            eventIndex: event.index,
                            expiresAt: event.expiresAt,
                        };
                        if (content.kind === "crypto_content") {
                            result = {
                                ...result,
                                kind: "transfer_success",
                                transfer: content.transfer as CompletedCryptocurrencyTransfer,
                            };
                        }
                        inflightMessagePromise(result);
                    }
                    if (localUpdates.deleteUnconfirmed(context, messageId)) {
                        messagesRead.confirmMessage(context, messageIndex, messageId);
                    }
                    // If the message was sent by the current user, mark it as read
                    if (
                        event.event.sender === myUserId &&
                        !messagesRead.isRead(context, messageIndex, messageId)
                    ) {
                        messagesRead.markMessageRead(context, messageIndex, messageId);
                    }
                    if (latestMessageIndex !== undefined && messageIndex > latestMessageIndex) {
                        newLatestMessage = event as EventWrapper<Message>;
                        latestMessageIndex = messageIndex;
                    }
                }
                if (event.timestamp > recentlyActiveCutOff) {
                    const userId = activeUserIdFromEvent(event.event);
                    if (userId !== undefined && userId !== myUserId) {
                        this.#recentlyActiveUsersTracker.track(userId, event.timestamp);
                    }
                }
            }

            if (threadRootMessageIndex === undefined) {
                if (newLatestMessage !== undefined) {
                    localUpdates.updateLatestMessage(chatId, newLatestMessage);
                }

                if (isContiguous(chatId, newEvents, expiredEventRanges)) {
                    this.#updateServerEventsStore(chatId, (events) =>
                        mergeServerEvents(events, newEvents, context),
                    );

                    const selectedThreadRootMessageIndex =
                        selectedThreadIdStore.value?.threadRootMessageIndex;
                    if (selectedThreadRootMessageIndex !== undefined) {
                        const threadRootEvent = newEvents.find(
                            (e) =>
                                e.event.kind === "message" &&
                                e.event.messageIndex === selectedThreadRootMessageIndex,
                        );
                        if (threadRootEvent !== undefined) {
                            publish("chatUpdated", {
                                chatId,
                                threadRootMessageIndex: selectedThreadRootMessageIndex,
                            });
                        }
                    }
                }
            } else if (isContiguousInThread({ chatId, threadRootMessageIndex }, newEvents)) {
                this.#updateServerThreadEventsStore({ chatId, threadRootMessageIndex }, (events) =>
                    mergeServerEvents(events, newEvents, context),
                );
            }

            if (expiredEventRanges.length > 0) {
                this.#updateServerExpiredEventRanges(chatId, (ranges) => {
                    const merged = new DRange();
                    merged.add(ranges);
                    expiredEventRanges.forEach((r) => merged.add(r.start, r.end));
                    return merged;
                });
            }
        });
    }

    #updateServerExpiredEventRanges(chatId: ChatIdentifier, fn: (existing: DRange) => DRange) {
        if (!chatIdentifiersEqual(chatId, selectedChatIdStore.value)) {
            console.warn(
                "Attempting to updateExpiredServerEventRanges for the wrong chat - probably a stale response",
                chatId,
                selectedChatIdStore.value,
            );
            return;
        }
        expiredServerEventRanges.update(fn);
    }

    #updateServerThreadEventsStore(
        id: ThreadIdentifier,
        fn: (existing: EventWrapper<ChatEvent>[]) => EventWrapper<ChatEvent>[],
    ) {
        if (!messageContextsEqual(id, selectedThreadIdStore.value)) {
            console.warn(
                "Attempting to updateServerThreadEvents for the wrong thread - probably a stale response",
                id,
                selectedThreadIdStore.value,
            );
            return;
        }
        serverThreadEventsStore.update(fn);
    }

    #updateServerEventsStore(
        chatId: ChatIdentifier,
        fn: (existing: EventWrapper<ChatEvent>[]) => EventWrapper<ChatEvent>[],
    ) {
        if (!chatIdentifiersEqual(chatId, selectedChatIdStore.value)) {
            console.warn(
                "Attempting to updateServerEvents for the wrong chat - probably a stale response",
                chatId,
                selectedChatIdStore.value,
            );
            return;
        }
        serverEventsStore.update(fn);
    }

    async #sendMessageWebRtc(
        clientChat: ChatSummary,
        messageEvent: EventWrapper<Message>,
        threadRootMessageIndex: number | undefined,
    ): Promise<void> {
        rtcConnectionsManager.sendMessage([...selectedChatUserIdsStore.value], {
            kind: "remote_user_sent_message",
            id: clientChat.id,
            messageEvent: serialiseMessageForRtc(messageEvent),
            userId: currentUserIdStore.value,
            threadRootMessageIndex,
        });
    }

    deleteFailedMessage(
        chatId: ChatIdentifier,
        event: EventWrapper<Message>,
        threadRootMessageIndex?: number,
    ): Promise<void> {
        localUpdates.deleteFailedMessage({ chatId, threadRootMessageIndex }, event.event.messageId);
        return this.#sendRequest({
            kind: "deleteFailedMessage",
            chatId,
            messageId: event.event.messageId,
            threadRootMessageIndex,
        });
    }

    async retrySendMessage(
        messageContext: MessageContext,
        event: EventWrapper<Message>,
    ): Promise<void> {
        const { chatId, threadRootMessageIndex } = messageContext;
        const chat = chatSummariesStore.value.get(chatId);
        if (chat === undefined) {
            return;
        }

        const currentEvents = this.#eventsForMessageContext(messageContext);
        const [nextEventIndex, nextMessageIndex] =
            threadRootMessageIndex !== undefined
                ? nextEventAndMessageIndexesForThread(currentEvents)
                : nextEventAndMessageIndexes();

        // remove the *original* event from the failed store
        await this.deleteFailedMessage(chatId, event, threadRootMessageIndex);

        // regenerate the indexes for the retry message
        const retryEvent = {
            ...event,
            index: nextEventIndex,
            timestamp: BigInt(Date.now()),
            event: {
                ...event.event,
                messageIndex: nextMessageIndex,
            },
        };

        // add the *new* event to unconfirmed
        localUpdates.addUnconfirmed(messageContext, retryEvent);

        // TODO - what about mentions?
        this.#sendMessageCommon(chat, messageContext, retryEvent, [], true);
    }

    async #sendMessageCommon(
        chat: ChatSummary,
        messageContext: MessageContext,
        eventWrapper: EventWrapper<Message>,
        mentioned: User[] = [],
        retrying: boolean,
    ): Promise<SendMessageResponse> {
        const { chatId, threadRootMessageIndex } = messageContext;

        let acceptedRules: AcceptedRules | undefined = undefined;
        if (this.#rulesNeedAccepting()) {
            acceptedRules = await this.#promptForRuleAcceptance();
            if (acceptedRules === undefined) {
                return CommonResponses.failure();
            }
        }

        let pin: string | undefined = undefined;

        if (pinNumberRequiredStore.value && isTransfer(eventWrapper.event.content)) {
            pin = await this.#promptForCurrentPin("pinNumber.enterPinInfo");
        }

        if (this.#throttleSendMessage()) {
            return Promise.resolve({ kind: "message_throttled" });
        }

        if (!retrying) {
            this.#postSendMessage(chat, eventWrapper, threadRootMessageIndex);
        }

        const canRetry = canRetryMessage(eventWrapper.event.content);

        const messageFilterFailed = doesMessageFailFilter(
            eventWrapper.event,
            messageFiltersStore.value,
        );

        const messageId = eventWrapper.event.messageId;
        const newAchievement = this.#isNewSendMessageAchievement(
            messageContext,
            eventWrapper.event,
        );
        const ledger = this.#extractLedgerFromContent(eventWrapper.event.content);

        const sendMessagePromise: Promise<SendMessageResponse> = new Promise((resolve) => {
            this.#inflightMessagePromises.set(messageId, resolve);
            this.#sendStreamRequest(
                {
                    kind: "sendMessage",
                    chatType: chat.kind,
                    messageContext,
                    user: currentUserStore.value,
                    mentioned,
                    event: eventWrapper,
                    acceptedRules,
                    messageFilterFailed,
                    pin,
                    newAchievement,
                },
                undefined,
                ledger !== undefined ? 2 * DEFAULT_WORKER_TIMEOUT : undefined,
            ).subscribe({
                onResult: (response) => {
                    if (response === "accepted") {
                        localUpdates.markUnconfirmedAccepted(messageContext, messageId);
                        return;
                    }
                    this.#inflightMessagePromises.delete(messageId);
                    const [resp, msg] = response;
                    if (resp.kind === "success" || resp.kind === "transfer_success") {
                        const event = mergeSendMessageResponse(msg, resp);
                        this.#addServerEventsToStores(chat.id, [event], threadRootMessageIndex, []);
                    } else if (resp.kind === "error") {
                        const pinNumberFailure = pinNumberFailureFromError(resp);
                        if (pinNumberFailure !== undefined) {
                            pinNumberFailureStore.set(pinNumberFailure);
                        } else if (resp.code === ErrorCode.ChatRulesNotAccepted) {
                            localUpdates.updateChatRulesAccepted(chat.id, false);
                        } else if (resp.code === ErrorCode.CommunityRulesNotAccepted) {
                            this.#markCommunityRulesAcceptedLocally(false);
                        }

                        this.#onSendMessageFailure(
                            chatId,
                            msg.messageId,
                            threadRootMessageIndex,
                            eventWrapper,
                            canRetry,
                            resp,
                        );
                    }

                    resolve(resp);
                },
                onError: () => {
                    this.#inflightMessagePromises.delete(messageId);
                    this.#onSendMessageFailure(
                        chatId,
                        messageId,
                        threadRootMessageIndex,
                        eventWrapper,
                        canRetry,
                        undefined,
                    );

                    return resolve(CommonResponses.failure());
                },
            });
        });

        // `sendMessagePromise` is resolved either when the update call which initially sent the message completes, or
        // if the message is found when reading new events
        return sendMessagePromise.then((resp) => {
            if (resp.kind === "success" || resp.kind === "transfer_success") {
                if (ledger !== undefined) {
                    lastCryptoSent.set(ledger);
                    this.refreshAccountBalance(ledger);
                }
                if (threadRootMessageIndex !== undefined) {
                    trackEvent("sent_threaded_message");
                } else {
                    if (chat.kind === "direct_chat") {
                        trackEvent("sent_direct_message");
                    } else {
                        if (chat.public) {
                            trackEvent("sent_public_group_message");
                        } else {
                            trackEvent("sent_private_group_message");
                        }
                    }
                }
                if (eventWrapper.event.repliesTo !== undefined) {
                    // double counting here which I think is OK since we are limited to string events
                    trackEvent("replied_to_message");
                }

                if (acceptedRules?.chat !== undefined) {
                    localUpdates.updateChatRulesAccepted(chat.id, true);
                }
                if (acceptedRules?.community !== undefined) {
                    this.#markCommunityRulesAcceptedLocally(true);
                }
            }
            return resp;
        });
    }

    #extractLedgerFromContent(content: MessageContent): string | undefined {
        switch (content.kind) {
            case "crypto_content":
            case "prize_content_initial":
                return content.transfer.ledger;

            case "prize_content":
                return content.token;

            case "p2p_swap_content":
            case "p2p_swap_content_initial":
                return content.token0.ledger;

            default:
                return undefined;
        }
    }

    #isNewSendMessageAchievement(message_context: MessageContext, message: Message): boolean {
        let achievement: Achievement | undefined = undefined;

        switch (message.content.kind) {
            case "audio_content":
                achievement = "sent_audio";
                break;
            case "crypto_content":
                achievement = "sent_crypto";
                break;
            case "file_content":
                achievement = "sent_file";
                break;
            case "giphy_content":
                achievement = "sent_giphy";
                break;
            case "image_content":
                achievement = "sent_image";
                break;
            case "meme_fighter_content":
                achievement = "sent_meme";
                break;
            case "p2p_swap_content_initial":
                achievement = "sent_swap_offer";
                break;
            case "poll_content":
                achievement = "sent_poll";
                break;
            case "prize_content_initial":
                achievement = "sent_prize";
                break;
            case "text_content":
                achievement = "sent_text";
                break;
            case "video_call_content":
                achievement = "started_call";
                break;
            case "video_content":
                achievement = "sent_video";
                break;
        }

        const achievements: Achievement[] = [];

        if (achievement !== undefined) {
            achievements.push(achievement);
        }

        if (message_context.chatId.kind === "direct_chat") {
            achievements.push("sent_direct_message");
        }

        if (message.forwarded) {
            achievements.push("forwarded_message");
        }

        if (message.repliesTo !== undefined) {
            achievements.push("quote_replied");
        } else if (
            message_context.threadRootMessageIndex !== undefined &&
            message.messageIndex == 0
        ) {
            achievements.push("replied_in_thread");
        }

        for (const a of achievements.values()) {
            if (!achievementsStore.value.has(a as Achievement)) {
                return true;
            }
        }

        return false;
    }

    #rulesNeedAccepting(): boolean {
        const chatRules = selectedChatRulesStore.value;
        const chat = selectedChatSummaryStore.value;
        if (chat === undefined || chatRules === undefined) {
            return false;
        }

        const communityRules = selectedCommunityRulesStore.value;
        const community = selectedCommunitySummaryStore.value;

        console.debug(
            "RULES: rulesNeedAccepting",
            chatRules.enabled,
            chat.membership?.rulesAccepted,
            communityRules?.enabled,
            community?.membership?.rulesAccepted,
        );

        return (
            (chatRules.enabled && !(chat.membership?.rulesAccepted ?? false)) ||
            ((communityRules?.enabled ?? false) && !(community?.membership?.rulesAccepted ?? false))
        );
    }

    combineRulesText(
        chatRules: VersionedRules | undefined,
        communityRules: VersionedRules | undefined,
    ): string {
        const chatRulesEnabled = chatRules?.enabled ?? false;
        const communityRulesEnabled = communityRules?.enabled ?? false;
        const chatRulesText = chatRulesEnabled ? chatRules?.text : "";
        const communityRulesText = communityRulesEnabled ? communityRules?.text : "";
        const lineBreak = chatRulesEnabled && communityRulesEnabled ? "\n" : "";
        return chatRulesText + lineBreak + communityRulesText;
    }

    #markCommunityRulesAcceptedLocally(rulesAccepted: boolean) {
        const selectedCommunityId = selectedCommunitySummaryStore.value?.id;
        if (selectedCommunityId !== undefined) {
            localUpdates.updateCommunityRulesAccepted(selectedCommunityId, rulesAccepted);
        }
    }

    #eventsForMessageContext({
        threadRootMessageIndex,
    }: MessageContext): EventWrapper<ChatEvent>[] {
        if (threadRootMessageIndex === undefined) return eventsStore.value;
        return threadEventsStore.value;
    }

    eventExpiry(chat: ChatSummary, timestamp: number): number | undefined {
        if (chat.kind === "group_chat" || chat.kind === "channel") {
            if (chat.eventsTTL !== undefined) {
                return timestamp + Number(chat.eventsTTL);
            }
        }
        return undefined;
    }

    async sendMessageWithContent(
        messageContext: MessageContext,
        content: MessageContent,
        blockLevelMarkdown: boolean,
        mentioned: User[] = [],
        forwarded: boolean = false,
        msgFn?: (idx: number) => Message,
        messageId: bigint = random64(),
    ): Promise<SendMessageResponse> {
        const { chatId, threadRootMessageIndex } = messageContext;
        const chat = chatSummariesStore.value.get(chatId);
        if (chat === undefined) {
            return Promise.resolve(CommonResponses.failure());
        }

        const draftMessage = localUpdates.draftMessages.value.get(messageContext);
        const currentEvents = this.#eventsForMessageContext(messageContext);
        const [nextEventIndex, nextMessageIndex] =
            threadRootMessageIndex !== undefined
                ? nextEventAndMessageIndexesForThread(currentEvents)
                : nextEventAndMessageIndexes();

        const msg = msgFn
            ? msgFn(nextMessageIndex)
            : this.#createMessage(
                  currentUserIdStore.value,
                  nextMessageIndex,
                  content,
                  blockLevelMarkdown,
                  draftMessage?.replyingTo,
                  forwarded,
                  messageId,
              );

        const timestamp = Date.now();
        const event = {
            event: msg,
            index: nextEventIndex,
            timestamp: BigInt(timestamp),
            expiresAt: threadRootMessageIndex ? undefined : this.eventExpiry(chat, timestamp),
        };

        return this.#sendMessageCommon(chat, messageContext, event, mentioned, false);
    }

    #throttleSendMessage(): boolean {
        return shouldThrottle(isDiamondStore.value);
    }

    sendMessageWithAttachment(
        messageContext: MessageContext,
        textContent: string | undefined,
        blockLevelMarkdown: boolean,
        attachment: AttachmentContent | undefined,
        mentioned: User[] = [],
    ): void {
        this.sendMessageWithContent(
            messageContext,
            this.#getMessageContent(textContent, attachment),
            blockLevelMarkdown,
            mentioned,
            false,
        );
    }

    #getMessageContent(
        text: string | undefined,
        captioned: CaptionedContent | undefined,
    ): MessageContent {
        return captioned
            ? { ...captioned, caption: text }
            : ({
                  kind: "text_content",
                  text: text ?? "",
              } as MessageContent);
    }

    #onSendMessageFailure(
        chatId: ChatIdentifier,
        messageId: bigint,
        threadRootMessageIndex: number | undefined,
        event: EventWrapper<Message>,
        canRetry: boolean,
        response?: SendMessageResponse,
    ) {
        this.#removeMessage(chatId, messageId, currentUserIdStore.value, threadRootMessageIndex);

        if (canRetry) {
            localUpdates.addFailedMessage({ chatId, threadRootMessageIndex }, event);
        }

        if (response !== undefined) {
            console.error("Error sending message", JSON.stringify(response));
        }

        if (!isTransfer(event.event.content)) {
            publish("sendMessageFailed", !canRetry);
        }
    }

    #postSendMessage(
        chat: ChatSummary,
        messageEvent: EventWrapper<Message>,
        threadRootMessageIndex: number | undefined,
    ) {
        const context = { chatId: chat.id, threadRootMessageIndex };
        publish("sendingMessage", context);

        // HACK - we need to defer this very slightly so that we can guarantee that we handle SendingMessage events
        // *before* the new message is added to the unconfirmed store. Is this nice? No it is not.
        window.setTimeout(() => {
            withPausedStores(() => {
                if (!isTransfer(messageEvent.event.content)) {
                    localUpdates.addUnconfirmed(context, messageEvent);
                }

                localUpdates.deleteFailedMessage(context, messageEvent.event.messageId);

                // mark our own messages as read manually since we will not be observing them
                messagesRead.markMessageRead(
                    context,
                    messageEvent.event.messageIndex,
                    messageEvent.event.messageId,
                );
                // Mark all existing messages as read
                if (messageEvent.event.messageIndex > 0) {
                    messagesRead.markReadUpTo(context, messageEvent.event.messageIndex - 1);
                }

                localUpdates.draftMessages.delete(context);

                if (!isTransfer(messageEvent.event.content)) {
                    this.#sendMessageWebRtc(chat, messageEvent, threadRootMessageIndex).then(() => {
                        publish("sentMessage", { context, event: messageEvent });
                    });
                }
            });
        }, 0);
    }

    buildCryptoTransferText(
        formatter: MessageFormatter,
        myUserId: string,
        senderId: string,
        content: CryptocurrencyContent,
        me: boolean,
    ): string | undefined {
        return buildCryptoTransferText(
            formatter,
            myUserId,
            senderId,
            content,
            me,
            cryptoLookup.value,
        );
    }

    buildTransactionLink(
        formatter: MessageFormatter,
        transfer: CryptocurrencyTransfer,
    ): string | undefined {
        return buildTransactionLink(formatter, transfer, cryptoLookup.value);
    }

    buildTransactionUrl(transactionIndex: bigint, ledger: string): string | undefined {
        return buildTransactionUrlByIndex(transactionIndex, ledger, cryptoLookup.value);
    }

    getFirstUnreadMention(chat: ChatSummary): Mention | undefined {
        return messagesRead.getFirstUnreadMention(chat);
    }

    markAllRead(chat: ChatSummary) {
        messagesRead.markAllRead(chat);
    }

    markAllReadForCurrentScope() {
        withPausedStores(() => {
            chatSummariesStore.value.forEach((chat) => messagesRead.markAllRead(chat));
        });
    }

    getDisplayDate = getDisplayDate;
    isSocialVideoLink = isSocialVideoLink;
    containsSocialVideoLink = containsSocialVideoLink;
    calculateMediaDimensions = calculateMediaDimensions;
    dataToBlobUrl = dataToBlobUrl;
    askForNotificationPermission = askForNotificationPermission;
    setSoftDisabled = setSoftDisabled;
    gaTrack = gaTrack;

    editMessageWithAttachment(
        messageContext: MessageContext,
        textContent: string | undefined,
        blockLevelMarkdown: boolean,
        attachment: AttachmentContent | undefined,
        editingEvent: EventWrapper<Message>,
    ): Promise<boolean> {
        const chat = chatSummariesStore.value.get(messageContext.chatId);

        if (chat === undefined) {
            return Promise.resolve(false);
        }

        if (textContent || attachment) {
            if (textContent && editingEvent.event.content.kind === "text_content") {
                const disabledLinks = extractDisabledLinks(editingEvent.event.content.text);
                textContent = disableLinksInText(textContent, disabledLinks);
            }

            const captioned =
                attachment ??
                (isCaptionedContent(editingEvent.event.content)
                    ? editingEvent.event.content
                    : undefined);

            const msg = {
                ...editingEvent.event,
                edited: true,
                content: this.#getMessageContent(textContent ?? undefined, captioned),
            };
            const updatedBlockLevelMarkdown =
                msg.blockLevelMarkdown === blockLevelMarkdown ? undefined : blockLevelMarkdown;

            const undo = localUpdates.markMessageContentEdited(msg, updatedBlockLevelMarkdown);
            localUpdates.draftMessages.delete(messageContext);

            const newAchievement = !achievementsStore.value.has("edited_message");

            return this.#sendRequest({
                kind: "editMessage",
                chatId: chat.id,
                msg,
                threadRootMessageIndex: messageContext.threadRootMessageIndex,
                blockLevelMarkdown: updatedBlockLevelMarkdown,
                newAchievement,
            })
                .then((resp) => {
                    if (resp.kind !== "success") {
                        undo();
                        return false;
                    }
                    return true;
                })
                .catch(() => {
                    undo();
                    return false;
                });
        }
        return Promise.resolve(false);
    }

    hideLinkPreview(
        messageContext: MessageContext,
        event: EventWrapper<Message>,
        link: string,
    ): Promise<boolean> {
        if (event.event.content.kind !== "text_content") {
            return Promise.resolve(false);
        }

        const text = disableLinksInText(event.event.content.text, [link]);

        const msg = {
            ...event.event,
            content: this.#getMessageContent(text, undefined),
        };
        const undo = localUpdates.markLinkRemoved(msg.messageId, msg.content);

        return this.#sendRequest({
            kind: "editMessage",
            chatId: messageContext.chatId,
            msg,
            threadRootMessageIndex: messageContext.threadRootMessageIndex,
            newAchievement: false,
        })
            .then((resp) => {
                if (resp.kind !== "success") {
                    undo();
                    return false;
                }
                return true;
            })
            .catch(() => {
                undo();
                return false;
            });
    }

    notificationReceived(notification: Notification): void {
        let chatId: ChatIdentifier;
        let threadRootMessageIndex: number | undefined = undefined;
        let eventIndex: number;
        switch (notification.kind) {
            case "direct_notification":
            case "direct_reaction":
            case "direct_message_tipped":
            case "group_notification":
            case "group_reaction":
            case "group_message_tipped":
            case "channel_notification":
            case "channel_reaction":
            case "channel_message_tipped": {
                chatId = notification.chatId;
                eventIndex = notification.messageEventIndex;
                if ("threadRootMessageIndex" in notification) {
                    threadRootMessageIndex = notification.threadRootMessageIndex;
                }
                break;
            }

            case "added_to_channel_notification":
                return;
        }

        const serverChat = allServerChatsStore.value.get(chatId);
        if (serverChat === undefined) {
            return;
        }

        if (!isMessageNotification(notification)) {
            // TODO first clear the existing cache entry
            return;
        }

        const minVisibleEventIndex =
            serverChat.kind === "direct_chat" ? 0 : serverChat.minVisibleEventIndex;
        const latestEventIndex = Math.max(eventIndex, serverChat.latestEventIndex);

        // Load the event
        this.#sendRequest({
            kind: "chatEvents",
            chatType: serverChat.kind,
            chatId,
            eventIndexRange: [minVisibleEventIndex, latestEventIndex],
            startIndex: eventIndex,
            ascending: false,
            threadRootMessageIndex,
            latestKnownUpdate: serverChat.lastUpdated,
        })
            .then((resp) => {
                if (!isSuccessfulEventsResponse(resp)) return resp;
                if (!this.isChatPrivate(serverChat)) return resp;

                const ev = resp.events.find((e) => e.index === eventIndex);
                if (ev !== undefined) {
                    if (
                        ev.event.kind === "message" &&
                        ev.event.content.kind === "video_call_content"
                    ) {
                        this.#publishRemoteVideoCallStarted({
                            chatId,
                            userId: ev.event.sender,
                            messageId: ev.event.messageId,
                            currentUserIsParticipant: false,
                            callType: ev.event.content.callType,
                            timestamp: ev.timestamp,
                        });
                    }
                }
                return resp;
            })
            .catch(() => {
                console.warn("Failed to load event from notification");
            });
    }

    #handleConfirmedMessageSentByOther(
        serverChat: ChatSummary,
        messageEvent: EventWrapper<Message>,
        threadRootMessageIndex: number | undefined,
    ) {
        const confirmedLoaded = confirmedEventIndexesLoaded(serverChat.id);

        if (indexIsInRanges(messageEvent.index, confirmedLoaded)) {
            // We already have this confirmed message
            return;
        }

        const isAdjacentToAlreadyLoadedEvents =
            indexIsInRanges(messageEvent.index - 1, confirmedLoaded) ||
            indexIsInRanges(messageEvent.index + 1, confirmedLoaded);

        if (!isAdjacentToAlreadyLoadedEvents) {
            return;
        }

        this.#sendRequest({
            kind: "rehydrateMessage",
            chatId: serverChat.id,
            message: messageEvent,
            threadRootMessageIndex,
            latestKnownUpdate: serverChat.lastUpdated,
        }).then((m) => {
            this.#handleEventsResponse(serverChat, {
                events: [m],
                expiredEventRanges: [],
                expiredMessageRanges: [],
                latestEventIndex: undefined,
            });
        });
    }

    expandDeletedMessages(messageIndexes: Set<number>): void {
        selectedChatExpandedDeletedMessageStore.update((set) => {
            messageIndexes.forEach((i) => set.add(i));
            return set;
        });
    }

    remoteUserToggledReaction(
        events: EventWrapper<ChatEvent>[],
        message: RemoteUserToggledReaction,
    ): void {
        const matchingMessage = this.#findMessageById(message.messageId, events);
        const kind = message.added ? "add" : "remove";

        if (matchingMessage !== undefined) {
            publish("reactionSelected", { messageId: message.messageId, kind });

            localUpdates.markReaction(message.messageId, {
                reaction: message.reaction,
                kind: message.added ? "add" : "remove",
                userId: message.userId,
            });
        }
    }

    /**
     * We *may* be able to conclude that the user meets the gate purely through
     * reference to the user data in which case we don't need to do anything else
     */
    doesUserMeetAccessGates(gates: AccessGate[]): boolean {
        return gates.every((g) => this.doesUserMeetAccessGate(g));
    }

    doesUserMeetAccessGate(gate: AccessGate): boolean {
        if (isCompositeGate(gate)) {
            return gate.operator === "and"
                ? gate.gates.every((g) => this.doesUserMeetAccessGate(g))
                : gate.gates.some((g) => this.doesUserMeetAccessGate(g));
        } else {
            if (gate.kind === "diamond_gate") {
                return currentUserStore.value.diamondStatus.kind !== "inactive";
            } else if (gate.kind === "lifetime_diamond_gate") {
                return currentUserStore.value.diamondStatus.kind === "lifetime";
            } else if (gate.kind === "unique_person_gate") {
                return currentUserStore.value.isUniquePerson;
            } else {
                return false;
            }
        }
    }

    gatePreprocessingRequired(gates: AccessGate[]): boolean {
        return this.#getAllPreprocessLeafGates(gates).length > 0;
    }

    #getAllPreprocessLeafGates(gates: AccessGate[]): PreprocessedGate[] {
        return gates.reduce((all, g) => {
            if (isCompositeGate(g)) {
                all.push(...this.#getAllPreprocessLeafGates(g.gates));
            } else {
                if (shouldPreprocessGate(g)) {
                    all.push(g);
                }
            }
            return all;
        }, [] as PreprocessedGate[]);
    }

    /**
     * When joining a channel it is possible that both the channel & the community
     * have access gates so we need to work out all applicable gates for the chat
     * Note that we only return gates if we are not already a member (or our membership is lapsed).
     * We may also optionally exclude gates for things we are invited to in some scenariose
     */
    accessGatesForChat(chat: MultiUserChat, excludeInvited: boolean = false): EnhancedAccessGate[] {
        const gates: EnhancedAccessGate[] = [];
        const community =
            chat.kind === "channel" ? this.getCommunityForChannel(chat.id) : undefined;
        if (
            community !== undefined &&
            community.gateConfig.gate.kind !== "no_gate" &&
            (community.membership.role === "none" || community.membership.lapsed) &&
            (!community.isInvited || !excludeInvited)
        ) {
            gates.push({
                level: "community",
                expiry: community.gateConfig.expiry,
                ...community.gateConfig.gate,
            });
        }
        if (
            chat.gateConfig.gate.kind !== "no_gate" &&
            (chat.membership.role === "none" || chat.membership.lapsed) &&
            (!chat.isInvited || !excludeInvited)
        ) {
            gates.push({
                level: chat.level,
                expiry: chat.gateConfig.expiry,
                ...chat.gateConfig.gate,
            });
        }
        return gates;
    }

    #handleWebRtcMessage(msg: WebRtcMessage): void {
        if (userStore.blockedUsers.has(msg.userId)) {
            return;
        }

        if (msg.kind === "remote_video_call_started") {
            const ev = createRemoteVideoStartedEvent(msg);
            if (ev) {
                this.#publishRemoteVideoCallStarted(ev);
            }
            return;
        }
        if (msg.kind === "remote_video_call_ended") {
            this.#publishRemoteVideoCallEnded(msg.messageId);
            return;
        }
        const fromChatId = filterWebRtcMessage(msg);
        if (fromChatId === undefined) return;

        // this means we have a selected chat but it doesn't mean it's the same as this message
        const parsedMsg = parseWebRtcMessage(fromChatId, msg);
        const selectedChat = selectedChatSummaryStore.value;

        if (
            selectedChat !== undefined &&
            chatIdentifiersEqual(fromChatId, selectedChat.id) &&
            parsedMsg.threadRootMessageIndex === selectedThreadIdStore.value?.threadRootMessageIndex
        ) {
            this.#handleWebRtcMessageInternal(
                fromChatId,
                parsedMsg,
                parsedMsg.threadRootMessageIndex === undefined
                    ? eventsStore.value
                    : threadEventsStore.value,
                parsedMsg.threadRootMessageIndex,
            );
        } else {
            if (
                parsedMsg.kind === "remote_user_sent_message" &&
                parsedMsg.threadRootMessageIndex === undefined
            ) {
                localUpdates.addUnconfirmed({ chatId: fromChatId }, parsedMsg.messageEvent);
            }
        }
    }

    #handleWebRtcMessageInternal(
        fromChatId: ChatIdentifier,
        msg: WebRtcMessage,
        events: EventWrapper<ChatEvent>[],
        threadRootMessageIndex: number | undefined,
    ): void {
        switch (msg.kind) {
            case "remote_user_typing":
                typing.startTyping(
                    { chatId: fromChatId, threadRootMessageIndex: msg.threadRootMessageIndex },
                    msg.userId,
                );
                break;
            case "remote_user_stopped_typing":
                typing.stopTyping(msg.userId);
                break;
            case "remote_user_toggled_reaction":
                this.remoteUserToggledReaction(events, msg);
                break;
            case "remote_user_deleted_message":
                localUpdates.markMessageDeleted(msg.messageId, msg.userId);
                break;
            case "remote_user_removed_message":
                this.#removeMessage(fromChatId, msg.messageId, msg.userId, threadRootMessageIndex);
                break;
            case "remote_user_undeleted_message":
                localUpdates.markMessageUndeleted(msg.messageId);
                break;
            case "remote_user_sent_message":
                this.#remoteUserSentMessage(fromChatId, msg, events, threadRootMessageIndex);
                break;
            case "remote_user_read_message":
                unconfirmedReadByThem.add(BigInt(msg.messageId));
                break;
        }
    }

    #remoteUserSentMessage(
        chatId: ChatIdentifier,
        message: RemoteUserSentMessage,
        events: EventWrapper<ChatEvent>[],
        threadRootMessageIndex: number | undefined,
    ) {
        const existing = this.#findMessageById(message.messageEvent.event.messageId, events);
        if (existing !== undefined) {
            return;
        }

        const [eventIndex, messageIndex] =
            threadRootMessageIndex !== undefined
                ? nextEventAndMessageIndexesForThread(events)
                : nextEventAndMessageIndexes();

        const context = { chatId, threadRootMessageIndex };

        publish("sendingMessage", context);

        window.setTimeout(() => {
            localUpdates.addUnconfirmed(context, {
                ...message.messageEvent,
                index: eventIndex,
                event: {
                    ...message.messageEvent.event,
                    messageIndex,
                },
            });

            publish("sentMessage", { context, event: message.messageEvent });
        }, 0);
    }

    checkUsername(username: string, isBot: boolean): Promise<CheckUsernameResponse> {
        return this.#sendRequest({ kind: "checkUsername", username, isBot });
    }

    searchUsers(searchTerm: string, maxResults = 20): Promise<UserSummary[]> {
        return this.#sendRequest({ kind: "searchUsers", searchTerm, maxResults })
            .then((resp) => {
                userStore.addMany(resp);
                return resp;
            })
            .catch(() => []);
    }

    lookupChatSummary(chatId: ChatIdentifier): ChatSummary | undefined {
        return allChatsStore.value.get(chatId);
    }

    searchUsersForInvite(
        searchTerm: string,
        maxResults: number,
        level: Level,
        newGroup: boolean,
        canInviteUsers: boolean,
    ): Promise<[UserSummary[], UserSummary[]]> {
        if (level === "channel") {
            // Put the existing channel members into a map for quick lookup
            const channelMembers = newGroup ? undefined : selectedChatMembersStore.value;

            // First try searching the community members and return immediately if there are already enough matches
            // or if the caller does not have permission to invite users to the community
            const communityMatches = this.#searchCommunityUsersForChannelInvite(
                searchTerm,
                maxResults,
                channelMembers,
            );
            if (!canInviteUsers || communityMatches.length >= maxResults) {
                return Promise.resolve([communityMatches, []]);
            }

            // Search the global user list and overfetch if there are existing members we might need to remove
            const maxToSearch = newGroup ? maxResults : maxResults * 2;
            return this.searchUsers(searchTerm, maxToSearch).then((globalMatches) => {
                if (!newGroup) {
                    // Remove any existing members from the global matches until there are at most `maxResults`
                    // TODO: Ideally we would return the total number of matches from the server and use that
                    const maxToKeep = globalMatches.length < maxToSearch ? 0 : maxResults;
                    keepMax(globalMatches, (u) => !channelMembers?.has(u.userId), maxToKeep);
                }

                const matches = [];

                // Add the global matches to the results, but only if they are not already in the community matches
                for (const match of globalMatches) {
                    if (matches.length >= maxResults) {
                        break;
                    }
                    if (!communityMatches.some((m) => m.userId === match.userId)) {
                        matches.push(match);
                    }
                }

                return [communityMatches, matches];
            });
        } else {
            // Search the global user list and overfetch if there are existing members we might need to remove
            const maxToSearch = newGroup ? maxResults : maxResults * 2;
            return this.searchUsers(searchTerm, maxToSearch).then((matches) => {
                if (!newGroup) {
                    // Put the existing users in a map for easy lookup - for communities the existing members
                    // are already in a map
                    const existing =
                        level === "community"
                            ? selectedCommunityMembersStore.value
                            : selectedChatMembersStore.value;

                    // Remove any existing members from the global matches until there are at most `maxResults`
                    // TODO: Ideally we would return the total number of matches from the server and use that
                    const maxToKeep = matches.length < maxToSearch ? 0 : maxResults;
                    keepMax(matches, (u) => !existing?.has(u.userId), maxToKeep);
                }
                return [[], matches];
            });
        }
    }

    searchCommunityMembersToAdd(
        searchTerm: string,
        maxResults: number,
    ): Promise<[UserSummary[], UserSummary[]]> {
        // Search the community members excluding the existing channel members
        const communityMatches = this.#searchCommunityUsersForChannelInvite(
            searchTerm,
            maxResults,
            selectedChatMembersStore.value,
        );

        return Promise.resolve([communityMatches, []]);
    }

    #searchCommunityUsersForChannelInvite(
        term: string,
        maxResults: number,
        channelMembers: ReadonlyMap<string, Member> | undefined,
    ): UserSummary[] {
        const termLower = term.toLowerCase();
        const matches: UserSummary[] = [];
        for (const [userId, member] of selectedCommunityMembersStore.value) {
            let user = userStore.get(userId);
            if (user?.username !== undefined) {
                const displayName = member.displayName ?? user.displayName;
                if (
                    user.username.toLowerCase().includes(termLower) ||
                    (displayName !== undefined && displayName.toLowerCase().includes(termLower))
                ) {
                    if (channelMembers === undefined || !channelMembers.has(userId)) {
                        if (member.displayName !== undefined) {
                            user = { ...user, displayName: member.displayName };
                        }
                        matches.push(user);
                        if (matches.length >= maxResults) {
                            break;
                        }
                    }
                }
            }
        }
        return matches;
    }

    clearReferralCode(): void {
        localStorage.removeItem("openchat_referredby");
        this.#referralCode = undefined;
    }

    setReferralCode(code: string) {
        localStorage.setItem("openchat_referredby", code);
        this.#referralCode = code;
    }

    #extractReferralCodeFromPath(): string | undefined {
        return querystringReferralCodeStore.value ?? undefined;
    }

    captureReferralCode(): boolean {
        const code = this.#extractReferralCodeFromPath();
        let captured = false;
        if (code) {
            gaTrack("captured_referral_code", "registration");
            localStorage.setItem("openchat_referredby", code);
            captured = true;
        }
        this.#referralCode = localStorage.getItem("openchat_referredby") ?? undefined;
        return captured;
    }

    getReferringUser(): Promise<UserSummary | undefined> {
        return this.#referralCode === undefined
            ? Promise.resolve(undefined)
            : this.getUser(this.#referralCode);
    }

    registerBot(principal: string, bot: ExternalBot): Promise<boolean> {
        return this.#sendRequest({
            kind: "registerBot",
            principal,
            bot,
        })
            .then((success) => {
                if (success) {
                    this.#loadBots();
                }
                return success;
            })
            .catch((err) => {
                this.#logger.error("Failed to register bot: ", err);
                return false;
            });
    }

    removeBot(botId: string): Promise<boolean> {
        return this.#sendRequest({
            kind: "removeBot",
            botId,
        }).catch((err) => {
            this.#logger.error("Failed to register bot: ", err);
            return false;
        });
    }

    updateRegisteredBot(
        id: string,
        principal?: string,
        ownerId?: string,
        avatarUrl?: string,
        endpoint?: string,
        definition?: BotDefinition,
    ): Promise<boolean> {
        return this.#sendRequest({
            kind: "updateRegisteredBot",
            id,
            principal,
            ownerId,
            avatarUrl,
            endpoint,
            definition,
        })
            .then((success) => {
                if (success) {
                    this.#loadBots();
                }
                return success;
            })
            .catch((err) => {
                this.#logger.error("Failed to update registered bot: ", err);
                return false;
            });
    }

    registerUser(username: string): Promise<RegisterUserResponse> {
        return this.#sendRequest({
            kind: "registerUser",
            username,
            referralCode: this.#referralCode,
        })
            .then((res) => {
                console.log("register user response: ", res);
                if (res.kind === "success") {
                    gaTrack("registered_user", "registration", res.userId);
                    if (this.#referralCode !== undefined) {
                        gaTrack("registered_user_with_referral_code", "registration");
                    }
                }

                switch (res.kind) {
                    case "success":
                    case "referral_code_invalid":
                    case "referral_code_already_claimed":
                    case "referral_code_expired":
                        this.clearReferralCode();
                }

                return res;
            })
            .catch(() => ({ kind: "internal_error" }));
    }

    getCurrentUser(): Promise<CurrentUserResponse> {
        return new Promise((resolve, reject) => {
            let resolved = false;
            this.#sendStreamRequest({ kind: "getCurrentUser" }).subscribe({
                onResult: (user) => {
                    if (user.kind === "created_user") {
                        userCreatedStore.set(true);
                        currentUserStore.set(user);
                        this.#setDiamondStatus(user.diamondStatus);
                    }
                    if (!resolved) {
                        // we want to resolve the promise with the first response from the stream so that
                        // we are not waiting unnecessarily
                        resolve(user);
                        resolved = true;
                    }
                },
                onError: (err) => {
                    console.log("Stream error: ", err);
                    reject(err);
                },
            });
        });
    }

    getDisplayNameById(userId: string, communityMembers?: ReadonlyMap<string, Member>): string {
        return this.getDisplayName(userStore.get(userId), communityMembers);
    }

    getDisplayName(
        user: { userId: string; username: string; displayName?: string } | undefined,
        communityMembers?: ReadonlyMap<string, Member>,
    ): string {
        if (user !== undefined) {
            const member = communityMembers?.get(user.userId);
            const displayName = member?.displayName ?? user.displayName ?? user.username;
            if (displayName?.length > 0) {
                return displayName;
            }
        }

        return this.config.i18nFormatter("unknownUser");
    }

    #subscriptionExists(p256dh_key: string): Promise<boolean> {
        return this.#sendRequest({ kind: "subscriptionExists", p256dh_key }).catch(() => false);
    }

    #pushSubscription(subscription: PushSubscriptionJSON): Promise<void> {
        return this.#sendRequest({ kind: "pushSubscription", subscription });
    }

    #removeSubscription(subscription: PushSubscriptionJSON): Promise<void> {
        return this.#sendRequest({ kind: "removeSubscription", subscription });
    }

    #inviteUsersLocally(
        id: MultiUserChatIdentifier | CommunityIdentifier,
        userIds: string[],
    ): UndoLocalUpdate {
        if (id.kind === "community") {
            return localUpdates.inviteCommunityUsers(id, userIds);
        } else {
            return localUpdates.inviteChatUsers(id, userIds);
        }
    }

    #uninviteUsersLocally(
        id: MultiUserChatIdentifier | CommunityIdentifier,
        userIds: string[],
    ): void {
        if (id.kind === "community") {
            localUpdates.uninviteCommunityUsers(id, userIds);
            const community = communitiesStore.value.get({
                kind: "community",
                communityId: id.communityId,
            });

            if (community !== undefined) {
                for (const channel of community.channels) {
                    this.#uninviteUsersLocally(channel.id, userIds);
                }
            }
        } else {
            localUpdates.uninviteChatUsers(id, userIds);
        }
    }

    inviteUsers(
        id: MultiUserChatIdentifier | CommunityIdentifier,
        userIds: string[],
    ): Promise<boolean> {
        const undo = this.#inviteUsersLocally(id, userIds);
        return this.#sendRequest({
            kind: "inviteUsers",
            id,
            userIds,
            callerUsername: currentUserStore.value.username,
        })
            .then((resp) => {
                if (!resp) {
                    undo();
                }
                return resp;
            })
            .catch(() => {
                undo();
                return false;
            });
    }

    cancelInvites(
        id: MultiUserChatIdentifier | CommunityIdentifier,
        userIds: string[],
    ): Promise<boolean> {
        this.#uninviteUsersLocally(id, userIds);
        return this.#sendRequest({
            kind: "cancelInvites",
            id,
            userIds,
        })
            .then((resp) => {
                if (!resp) {
                    this.#inviteUsersLocally(id, userIds);
                }
                return resp;
            })
            .catch(() => {
                this.#inviteUsersLocally(id, userIds);
                return false;
            });
    }

    addMembersToChannel(
        chatId: ChannelIdentifier,
        userIds: string[],
    ): Promise<AddMembersToChannelResponse> {
        return this.#sendRequest({
            kind: "addMembersToChannel",
            chatId,
            userIds,
            username: currentUserStore.value.username,
            displayName: currentUserStore.value.displayName,
        }).catch((err) => {
            return { kind: "internal_error", error: err.toString() };
        });
    }

    removeCommunityMember(id: CommunityIdentifier, userId: string): Promise<RemoveMemberResponse> {
        const undo = localUpdates.removeCommunityMember(id, userId);
        return this.#sendRequest({ kind: "removeCommunityMember", id, userId })
            .then((resp) => {
                if (resp.kind !== "success") {
                    undo();
                }
                return resp;
            })
            .catch(() => {
                undo();
                return CommonResponses.failure();
            });
    }

    removeMember(chatId: MultiUserChatIdentifier, userId: string): Promise<RemoveMemberResponse> {
        const undo = localUpdates.removeChatMember(chatId, userId);
        return this.#sendRequest({ kind: "removeMember", chatId, userId })
            .then((resp) => {
                if (resp.kind !== "success") {
                    undo();
                }
                return resp;
            })
            .catch(() => {
                undo();
                return CommonResponses.failure();
            });
    }

    changeCommunityRole(
        id: CommunityIdentifier,
        userId: string,
        newRole: MemberRole,
        oldRole: MemberRole,
    ): Promise<boolean> {
        if (newRole === oldRole) return Promise.resolve(true);

        const m = selectedCommunityMembersStore.value.get(userId);
        let undo = undefined;
        if (m !== undefined) {
            undo = localUpdates.updateCommunityMember(id, userId, { ...m, role: newRole });
        }

        return this.#sendRequest({ kind: "changeCommunityRole", id, userId, newRole })
            .then((resp) => {
                return resp.kind === "success";
            })
            .catch(() => false)
            .then((success) => {
                if (!success) {
                    undo?.();
                }
                return success;
            });
    }

    changeRole(
        chatId: MultiUserChatIdentifier,
        userId: string,
        newRole: MemberRole,
        oldRole: MemberRole,
    ): Promise<boolean> {
        if (newRole === oldRole) return Promise.resolve(true);

        const undo = localUpdates.updateChatMember(
            chatId,
            userId,
            selectedChatMembersStore.value.get(userId),
            (m) => ({ ...m, role: newRole }),
        );
        return this.#sendRequest({ kind: "changeRole", chatId, userId, newRole })
            .then((resp) => {
                return resp.kind === "success";
            })
            .catch(() => false)
            .then((success) => {
                if (!success) {
                    undo();
                }
                return success;
            });
    }

    registerProposalVote(
        chatId: MultiUserChatIdentifier,
        messageIndex: number,
        adopt: boolean,
    ): Promise<RegisterProposalVoteResponse> {
        return this.#sendRequest(
            {
                kind: "registerProposalVote",
                chatId,
                messageIndex,
                adopt,
            },
            false,
            2 * DEFAULT_WORKER_TIMEOUT,
        ).catch(CommonResponses.failure);
    }

    getProposalVoteDetails(
        governanceCanisterId: string,
        proposalId: bigint,
        isNns: boolean,
    ): Promise<ProposalVoteDetails> {
        return this.#sendRequest({
            kind: "getProposalVoteDetails",
            governanceCanisterId,
            proposalId,
            isNns,
        }).then((resp) => {
            proposalTalliesStore.update((map) => {
                map.set(`${governanceCanisterId}_${proposalId}`, resp.latestTally);
                return map;
            });
            return resp;
        });
    }

    getRecommendedGroups(): Promise<GroupChatSummary[]> {
        // TODO get the list of exclusions from the user canister

        const exclusions = new Set<string>(
            [...chatSummariesStore.value.values()]
                .filter((c) => c.kind === "group_chat" && c.public)
                .map((g) => chatIdentifierToString(g.id)),
        );

        recommendedGroupExclusions.value().forEach((c) => exclusions.add(c));

        return this.#sendRequest({
            kind: "getRecommendedGroups",
            exclusions: [...exclusions],
        }).catch(() => []);
    }

    searchGroups(searchTerm: string, maxResults = 10): Promise<GroupSearchResponse> {
        return this.#sendRequest({ kind: "searchGroups", searchTerm, maxResults });
    }

    exploreBots(
        searchTerm: string | undefined,
        pageIndex: number,
        pageSize: number,
        location: BotInstallationLocation | undefined,
        excludeInstalled: boolean,
    ): Promise<ExploreBotsResponse> {
        return this.#sendRequest({
            kind: "exploreBots",
            searchTerm,
            pageIndex,
            pageSize,
            location,
            excludeInstalled,
        });
    }

    exploreCommunities(
        searchTerm: string | undefined,
        pageIndex: number,
        pageSize: number,
        flags: number,
        languages: string[],
    ): Promise<ExploreCommunitiesResponse> {
        return this.#sendRequest({
            kind: "exploreCommunities",
            searchTerm,
            pageIndex,
            pageSize,
            flags,
            languages,
        });
    }

    exploreChannels(
        id: CommunityIdentifier,
        searchTerm: string | undefined,
        pageIndex: number,
        pageSize: number,
    ): Promise<ExploreChannelsResponse> {
        return this.#sendRequest({
            kind: "exploreChannels",
            id,
            searchTerm,
            pageIndex,
            pageSize,
        }).catch(() => ({ kind: "failure" }));
    }

    dismissRecommendation(chatId: GroupChatIdentifier): Promise<void> {
        recommendedGroupExclusions.add(chatIdentifierToString(chatId));
        return this.#sendRequest({ kind: "dismissRecommendation", chatId });
    }

    set groupInvite(value: GroupInvite) {
        this.config.groupInvite = value;
        this.#sendRequest({
            kind: "groupInvite",
            value,
        });
    }

    setCommunityInvite(value: CommunityInvite): Promise<void> {
        this.config.communityInvite = value;
        return this.#sendRequest({
            kind: "communityInvite",
            value,
        });
    }

    setCommunityReferral(communityId: CommunityIdentifier, referredBy: string) {
        // make sure that we can't refer ourselves
        if (currentUserIdStore.value !== referredBy) {
            return this.#sendRequest({
                kind: "setCommunityReferral",
                communityId,
                referredBy,
            });
        }
    }

    searchChat(
        chatId: ChatIdentifier,
        searchTerm: string,
        userIds: string[],
        maxResults: number,
    ): Promise<SearchDirectChatResponse | SearchGroupChatResponse> {
        switch (chatId.kind) {
            case "channel":
            case "group_chat":
                return this.#sendRequest({
                    kind: "searchGroupChat",
                    chatId,
                    searchTerm,
                    userIds,
                    maxResults,
                });
            case "direct_chat":
                return this.#sendRequest({
                    kind: "searchDirectChat",
                    chatId,
                    searchTerm,
                    maxResults,
                });
        }
    }

    refreshAccountBalance(ledger: string, allowCached: boolean = false): Promise<bigint> {
        const user = currentUserStore.value;
        if (user === undefined) {
            return Promise.resolve(0n);
        }

        if (allowCached) {
            const cached = cryptoBalanceStore.valueIfUpdatedRecently(ledger);
            if (cached !== undefined) {
                return Promise.resolve(cached);
            }
        }

        // If there is already an inflight promise for this same ledger, return that existing promise rather than
        // sending an additional query to the canister.
        const existingPromise = this.#inflightBalanceRefreshPromises.get(ledger);
        if (existingPromise !== undefined) {
            return existingPromise;
        }

        const promise: Promise<bigint> = new Promise((resolve) => {
            this.#refreshBalanceSemaphore
                .execute(() => {
                    return this.#sendRequest({
                        kind: "refreshAccountBalance",
                        ledger,
                        principal: user.userId,
                    })
                        .then((val) => {
                            cryptoBalanceStore.setBalance(ledger, val);
                            return val;
                        })
                        .catch(() => 0n)
                        .finally(() => this.#inflightBalanceRefreshPromises.delete(ledger));
                })
                .then(resolve);
        });

        this.#inflightBalanceRefreshPromises.set(ledger, promise);

        return promise;
    }

    refreshTranslationsBalance(): Promise<bigint> {
        return this.#sendRequest({
            kind: "refreshAccountBalance",
            ledger: LEDGER_CANISTER_CHAT,
            principal: this.config.translationsCanister,
        }).catch(() => 0n);
    }

    async getAccountTransactions(
        ledgerIndex: string,
        fromId?: bigint,
    ): Promise<AccountTransactionResult> {
        return this.#sendRequest({
            kind: "getAccountTransactions",
            ledgerIndex: ledgerIndex,
            fromId,
            principal: currentUserIdStore.value,
        })
            .then(async (resp) => {
                if (resp.kind === "success") {
                    const userIds = userIdsFromTransactions(resp.transactions);
                    await this.getMissingUsers(userIds);
                }
                return resp;
            })
            .catch(() => ({ kind: "failure" }));
    }

    async threadPreviews(threadsByChat: ChatMap<ThreadSyncDetails[]>): Promise<ThreadPreview[]> {
        const request: ChatMap<[ThreadSyncDetails[], bigint | undefined]> = threadsByChat.reduce(
            (map, [chatId, threads]) => {
                if (chatId.kind === "group_chat" || chatId.kind === "channel") {
                    const latestKnownUpdate = allServerChatsStore.value.get(chatId)?.lastUpdated;
                    map.set(chatId, [threads, latestKnownUpdate]);
                }
                return map;
            },
            new ChatMap<[ThreadSyncDetails[], bigint | undefined]>(),
        );

        return this.#sendRequest({
            kind: "threadPreviews",
            threadsByChat: request.toMap() as Map<
                string,
                [ThreadSyncDetails[], bigint | undefined]
            >,
        })
            .then((threads) => {
                const events = threads.flatMap((t) => [t.rootMessage, ...t.latestReplies]);
                const { userIds, webhooks } = this.userIdsFromEvents(events);
                this.getMissingUsers(userIds);
                webhookUserIdsStore.addMany([...webhooks]);
                return threads;
            })
            .catch(() => []);
    }

    getMissingUsers(userIds: string[] | Set<string>): Promise<UsersResponse> {
        const userIdsSet = Array.isArray(userIds) ? new Set<string>(userIds) : userIds;
        return this.getUsers(
            {
                userGroups: [
                    {
                        users: this.missingUserIds(userStore.allUsers, userIdsSet),
                        updatedSince: BigInt(0),
                    },
                ],
            },
            true,
        );
    }

    getUsers(userArgs: UsersArgs, allowStale = false): Promise<UsersResponse> {
        const userGroups = userArgs.userGroups
            .map((g) => ({ ...g, users: g.users.filter((u) => u !== undefined) }))
            .filter((g) => g.users.length > 0);

        if (userGroups.length === 0) {
            return Promise.resolve({
                users: [],
                deletedUserIds: new Set(),
            });
        }

        return this.#sendRequest({
            kind: "getUsers",
            chitState: chitStateStore.value,
            users: { userGroups },
            allowStale,
        })
            .then((resp) => {
                const deletedUsers = [...resp.deletedUserIds].map(deletedUser);
                userStore.addMany([...resp.users, ...deletedUsers]);
                if (resp.serverTimestamp !== undefined) {
                    // If we went to the server, all users not returned are still up to date, so we mark them as such
                    const usersReturned = new Set<string>(resp.users.map((u) => u.userId));
                    const allOtherUsers = userArgs.userGroups.flatMap((g) =>
                        g.users.filter((u) => !usersReturned.has(u)),
                    );
                    userStore.setUpdated(allOtherUsers, resp.serverTimestamp);
                }
                if (resp.currentUser) {
                    currentUserStore.set(
                        resp.currentUser
                            ? updateCreatedUser(currentUserStore.value, resp.currentUser)
                            : currentUserStore.value,
                    );
                }
                return resp;
            })
            .catch(() => ({ users: [], deletedUserIds: new Set() }));
    }

    getUser(userId: string, allowStale = false): Promise<UserSummary | undefined> {
        return this.#sendRequest({
            kind: "getUser",
            chitState: chitStateStore.value,
            userId,
            allowStale,
        })
            .then((resp) => {
                if (resp !== undefined) {
                    userStore.addUser(resp);
                }
                return resp;
            })
            .catch(() => undefined);
    }

    getUserStatus(userId: string, now: number): Promise<UserStatus> {
        return this.getLastOnlineDate(userId, now).then((lastOnline) =>
            userStatus(lastOnline, Date.now()),
        );
    }

    async getLastOnlineDate(userId: string, now: number): Promise<number | undefined> {
        const user = userStore.get(userId);
        if (user === undefined || user.kind === "bot") return undefined;

        if (userId === currentUserIdStore.value) return now;

        const lastOnlineCached = lastOnlineDates.get(userId, now);

        const cacheValid =
            lastOnlineCached !== undefined &&
            (lastOnlineCached.lastOnline < now - 5 * ONE_MINUTE_MILLIS ||
                lastOnlineCached.updated > now - 30 * 1000);

        if (cacheValid) {
            return lastOnlineCached.lastOnline;
        } else {
            const response = await this.#getLastOnlineDatesBatched([userId]);
            return response[userId];
        }
    }

    getPublicProfile(userId?: string): Promise<PublicProfile | undefined> {
        return this.#sendRequest({ kind: "getPublicProfile", userId });
    }

    setUsername(userId: string, username: string): Promise<SetUsernameResponse> {
        return this.#sendRequest({ kind: "setUsername", userId, username }).then((resp) => {
            if (resp === "success") {
                currentUserStore.set({
                    ...currentUserStore.value,
                    username,
                });
                this.#overwriteUserInStore(userId, (user) => ({ ...user, username }));
            }
            return resp;
        });
    }

    setDisplayName(
        userId: string,
        displayName: string | undefined,
    ): Promise<SetDisplayNameResponse> {
        return this.#sendRequest({ kind: "setDisplayName", userId, displayName }).then((resp) => {
            if (resp === "success") {
                currentUserStore.set({
                    ...currentUserStore.value,
                    displayName,
                });
                this.#overwriteUserInStore(userId, (user) => ({ ...user, displayName }));
            }
            return resp;
        });
    }

    setBio(bio: string): Promise<SetBioResponse> {
        return this.#sendRequest({ kind: "setBio", bio });
    }

    getBio(userId?: string): Promise<string> {
        return this.#sendRequest({ kind: "getBio", userId });
    }

    async withdrawCryptocurrency(
        domain: PendingCryptocurrencyWithdrawal,
    ): Promise<WithdrawCryptocurrencyResponse> {
        let pin: string | undefined = undefined;

        if (pinNumberRequiredStore.value) {
            pin = await this.#promptForCurrentPin("pinNumber.enterPinInfo");
        }

        return this.#sendRequest({ kind: "withdrawCryptocurrency", domain, pin }).then((resp) => {
            if (resp.kind === "error") {
                const pinNumberFailure = pinNumberFailureFromError(resp);
                if (pinNumberFailure !== undefined) {
                    pinNumberFailureStore.set(pinNumberFailure);
                }
            }

            return resp;
        });
    }

    async getGroupMessagesByMessageIndex(
        chatId: MultiUserChatIdentifier,
        messageIndexes: ReadonlySet<number>,
    ): Promise<EventsResponse<Message>> {
        const serverChat = allServerChatsStore.value.get(chatId);

        try {
            const resp = await this.#sendRequest({
                kind: "getGroupMessagesByMessageIndex",
                chatId,
                messageIndexes: new Set(messageIndexes),
                latestKnownUpdate: serverChat?.lastUpdated,
            });
            if (isSuccessfulEventsResponse(resp)) {
                await this.#updateUserStoreFromEvents(resp.events);
            }
            return resp;
        } catch {
            return CommonResponses.failure();
        }
    }

    getInviteCode(id: GroupChatIdentifier | CommunityIdentifier): Promise<InviteCodeResponse> {
        return this.#sendRequest({ kind: "getInviteCode", id }).catch(CommonResponses.failure);
    }

    enableInviteCode(
        id: GroupChatIdentifier | CommunityIdentifier,
    ): Promise<EnableInviteCodeResponse> {
        return this.#sendRequest({ kind: "enableInviteCode", id }).catch(CommonResponses.failure);
    }

    disableInviteCode(
        id: GroupChatIdentifier | CommunityIdentifier,
    ): Promise<DisableInviteCodeResponse> {
        return this.#sendRequest({ kind: "disableInviteCode", id }).catch(CommonResponses.failure);
    }

    resetInviteCode(
        id: GroupChatIdentifier | CommunityIdentifier,
    ): Promise<ResetInviteCodeResponse> {
        return this.#sendRequest({ kind: "resetInviteCode", id }).catch(CommonResponses.failure);
    }

    updateGroup(
        chatId: MultiUserChatIdentifier,
        name?: string,
        desc?: string,
        rules?: UpdatedRules,
        permissions?: OptionalChatPermissions,
        avatar?: Uint8Array,
        eventsTimeToLive?: OptionUpdate<bigint>,
        gateConfig?: AccessGateConfig,
        isPublic?: boolean,
        messagesVisibleToNonMembers?: boolean,
        externalUrl?: string,
    ): Promise<UpdateGroupResponse> {
        return this.#sendRequest({
            kind: "updateGroup",
            chatId,
            name,
            desc,
            rules,
            permissions,
            avatar,
            eventsTimeToLive,
            gateConfig,
            isPublic,
            messagesVisibleToNonMembers,
            externalUrl,
        })
            .then((resp) => {
                if (resp.kind === "success") {
                    localUpdates.updateChatProperties(
                        chatId,
                        name,
                        desc,
                        permissions,
                        gateConfig,
                        eventsTimeToLive,
                        isPublic,
                    );

                    if (rules !== undefined && resp.rulesVersion !== undefined) {
                        localUpdates.updateChatRules(chatId, {
                            text: rules.text,
                            enabled: rules.enabled,
                            version: resp.rulesVersion,
                        });
                    }
                } else {
                    this.#logger.error("Update group rules failed: ", resp.kind);
                }
                return resp;
            })
            .catch(() => ({ kind: "failure" }));
    }

    #isMultiUserChat(chat: ChatSummary): chat is MultiUserChat {
        return chat.kind === "group_chat" || chat.kind === "channel";
    }

    maskChatMessages(chat: ChatSummary): boolean {
        // notANonLapsedMember && (private || !messagesVisibleToNonMembers)
        return (
            this.#isMultiUserChat(chat) &&
            (chat.membership.role === "none" || this.isLapsed(chat.id)) &&
            (!chat.public || !chat.messagesVisibleToNonMembers)
        );
    }

    createGroupChat(candidate: CandidateGroupChat): Promise<CreateGroupResponse> {
        return this.#sendRequest({ kind: "createGroupChat", candidate }).then((resp) => {
            if (resp.kind === "success") {
                const group = groupChatFromCandidate(resp.canisterId, candidate);
                localUpdates.addChat(group);
            }
            return resp;
        });
    }

    markThreadSummaryUpdated(threadRootMessageId: bigint, summary: Partial<ThreadSummary>): void {
        localUpdates.markThreadSummaryUpdated(threadRootMessageId, summary);
    }

    freezeCommunity(id: CommunityIdentifier, reason: string | undefined): Promise<boolean> {
        return this.#sendRequest({ kind: "freezeCommunity", id, reason })
            .then((resp) => resp === "success")
            .catch(() => false);
    }

    unfreezeCommunity(id: CommunityIdentifier): Promise<boolean> {
        return this.#sendRequest({ kind: "unfreezeCommunity", id })
            .then((resp) => resp === "success")
            .catch(() => false);
    }

    freezeGroup(chatId: GroupChatIdentifier, reason: string | undefined): Promise<boolean> {
        return this.#sendRequest({ kind: "freezeGroup", chatId, reason })
            .then((resp) => {
                if (typeof resp !== "string") {
                    this.#onChatFrozen(chatId, resp);
                    return true;
                }
                return false;
            })
            .catch(() => false);
    }

    unfreezeGroup(chatId: GroupChatIdentifier): Promise<boolean> {
        return this.#sendRequest({ kind: "unfreezeGroup", chatId })
            .then((resp) => {
                if (typeof resp !== "string") {
                    this.#onChatFrozen(chatId, resp);
                    return true;
                }
                return false;
            })
            .catch(() => false);
    }

    deleteFrozenGroup(chatId: GroupChatIdentifier): Promise<boolean> {
        return this.#sendRequest({ kind: "deleteFrozenGroup", chatId })
            .then((resp) => resp === "success")
            .catch(() => false);
    }

    addHotGroupExclusion(chatId: GroupChatIdentifier): Promise<boolean> {
        return this.#sendRequest({ kind: "addHotGroupExclusion", chatId })
            .then((resp) => resp === "success")
            .catch(() => false);
    }

    removeHotGroupExclusion(chatId: GroupChatIdentifier): Promise<boolean> {
        return this.#sendRequest({ kind: "removeHotGroupExclusion", chatId })
            .then((resp) => resp === "success")
            .catch(() => false);
    }

    addRemoveSwapProvider(swapProvider: DexId, add: boolean): Promise<boolean> {
        return this.#sendRequest({ kind: "addRemoveSwapProvider", swapProvider, add });
    }

    addMessageFilter(regex: string): Promise<boolean> {
        try {
            new RegExp(regex);
        } catch (e) {
            console.error("Unable to add message filter - invalid regex", regex);
            return Promise.resolve(false);
        }

        return this.#sendRequest({ kind: "addMessageFilter", regex });
    }

    removeMessageFilter(id: bigint): Promise<boolean> {
        return this.#sendRequest({ kind: "removeMessageFilter", id }).catch(() => false);
    }

    suspendUser(userId: string, reason: string): Promise<boolean> {
        return this.#sendRequest({ kind: "suspendUser", userId, reason })
            .then((resp) => resp === "success")
            .catch(() => false);
    }

    unsuspendUser(userId: string): Promise<boolean> {
        return this.#sendRequest({ kind: "unsuspendUser", userId })
            .then((resp) => resp === "success")
            .catch(() => false);
    }

    setCommunityModerationFlags(communityId: string, flags: number): Promise<boolean> {
        return this.#sendRequest({ kind: "setCommunityModerationFlags", communityId, flags })
            .then((resp) => resp === "success")
            .catch(() => false);
    }

    setGroupUpgradeConcurrency(value: number): Promise<boolean> {
        return this.#sendRequest({ kind: "setGroupUpgradeConcurrency", value })
            .then((resp) => resp === "success")
            .catch(() => false);
    }

    setCommunityUpgradeConcurrency(value: number): Promise<boolean> {
        return this.#sendRequest({ kind: "setCommunityUpgradeConcurrency", value })
            .then((resp) => resp === "success")
            .catch(() => false);
    }

    setUserUpgradeConcurrency(value: number): Promise<boolean> {
        return this.#sendRequest({ kind: "setUserUpgradeConcurrency", value })
            .then((resp) => resp === "success")
            .catch(() => false);
    }

    markLocalGroupIndexFull(canisterId: string, full: boolean): Promise<boolean> {
        return this.#sendRequest({ kind: "markLocalGroupIndexFull", canisterId, full }).catch(
            () => false,
        );
    }

    setDiamondMembershipFees(fees: DiamondMembershipFees[]): Promise<boolean> {
        return this.#sendRequest({ kind: "setDiamondMembershipFees", fees }).catch(() => false);
    }

    setAirdropConfig(
        channelId: number,
        channelName: string,
        communityId?: string,
        communityName?: string,
    ): Promise<boolean> {
        return this.#sendRequest({
            kind: "setAirdropConfig",
            channelId,
            channelName,
            communityId,
            communityName,
        });
    }

    setTokenEnabled(ledger: string, enabled: boolean): Promise<boolean> {
        return this.#sendRequest({ kind: "setTokenEnabled", ledger, enabled });
    }

    stakeNeuronForSubmittingProposals(
        governanceCanisterId: string,
        stake: bigint,
    ): Promise<boolean> {
        return this.#sendRequest({
            kind: "stakeNeuronForSubmittingProposals",
            governanceCanisterId,
            stake,
        })
            .then((resp) => resp.kind === "success")
            .catch(() => false);
    }

    topUpNeuronForSubmittingProposals(
        governanceCanisterId: string,
        amount: bigint,
    ): Promise<boolean> {
        return this.#sendRequest({
            kind: "topUpNeuronForSubmittingProposals",
            governanceCanisterId,
            amount,
        })
            .then((resp) => resp.kind === "success")
            .catch(() => false);
    }

    #onChatFrozen(
        chatId: MultiUserChatIdentifier,
        event: EventWrapper<ChatFrozenEvent | ChatUnfrozenEvent>,
    ): void {
        const frozen = event.event.kind === "chat_frozen";
        if (this.isPreviewing(chatId)) {
            const summary = localUpdates.groupChatPreviews.value.get(chatId);
            if (summary !== undefined) {
                localUpdates.addGroupPreview({ ...summary, frozen });
            }
        } else {
            localUpdates.updateChatFrozen(chatId, frozen);
            this.#addServerEventsToStores(chatId, [event], undefined, []);
        }
    }

    #userIdsFromChatSummaries(chats: ChatSummary[]): PartitionedUserIds {
        const userIds = new Set<string>();
        const webhooks = new Set<string>();
        chats.forEach((chat) => {
            if (chat.kind === "direct_chat") {
                userIds.add(chat.them.userId);
            } else if (chat.latestMessage !== undefined) {
                const sender = chat.latestMessage.event.sender;
                if (chat.latestMessage.event.senderContext?.kind === "webhook") {
                    webhooks.add(sender);
                } else {
                    userIds.add(sender);
                }
                userIds.add(chat.latestMessage.event.sender);
                this.extractUserIdsFromMentions(
                    getContentAsFormattedText(
                        (k) => k,
                        chat.latestMessage.event.content,
                        get(cryptoLookup),
                    ),
                ).forEach((id) => userIds.add(id));
            }
        });
        return {
            userIds,
            webhooks,
        };
    }

    // eslint-disable-next-line @typescript-eslint/ban-ts-comment
    //@ts-ignore
    async #updateUsers() {
        try {
            const now = BigInt(Date.now());
            const allUsers = userStore.allUsers;
            const usersToUpdate = new Set<string>();
            if (!anonUserStore.value) {
                usersToUpdate.add(currentUserIdStore.value);
            }

            const tenMinsAgo = now - BigInt(10 * ONE_MINUTE_MILLIS);
            for (const userId of this.#recentlyActiveUsersTracker.consume()) {
                const current = allUsers.get(userId);
                if (current === undefined || current.updated < tenMinsAgo) {
                    usersToUpdate.add(userId);
                }
                if (usersToUpdate.size >= 100) {
                    break;
                }
            }

            // Update all users we have direct chats with
            for (const chat of chatSummariesStore.value.values()) {
                if (chat.kind == "direct_chat") {
                    usersToUpdate.add(chat.them.userId);
                }
            }

            // Also update any users who haven't been updated for at least 24 hours
            const oneDayAgo = now - BigInt(24 * ONE_HOUR);
            for (const user of allUsers.values()) {
                if (user.updated < oneDayAgo) {
                    usersToUpdate.add(user.userId);
                    if (usersToUpdate.size >= MAX_USERS_TO_UPDATE_PER_BATCH) {
                        break;
                    }
                }
            }

            for (const userId of userStore.specialUsers.value.keys()) {
                usersToUpdate.delete(userId);
            }

            console.log(`getting updates for ${usersToUpdate.size} user(s)`);
            const userGroups = groupBy<string, bigint>(usersToUpdate, (u) => {
                return allUsers.get(u)?.updated ?? BigInt(0);
            });

            await this.getUsers({
                userGroups: Array.from(userGroups).map(([updatedSince, users]) => ({
                    users,
                    updatedSince,
                })),
            });
        } catch (err) {
            this.#logger.error("Error updating users", err as Error);
        }
    }

    async #handleChatsResponse(
        updateRegistryTask: Promise<void> | undefined,
        initialLoad: boolean,
        chatsResponse: UpdatesResult,
    ): Promise<void> {
        if (initialLoad || chatsResponse.anyUpdates) {
            if (chatsResponse.suspensionChanged !== undefined) {
                publish("userSuspensionChanged");
                return;
            }

            if (updateRegistryTask !== undefined) {
                // We need the registry to be loaded before we attempt to render chats / events
                await updateRegistryTask;
            }

            const chats = (chatsResponse.state.directChats as ChatSummary[])
                .concat(chatsResponse.state.groupChats)
                .concat(chatsResponse.state.communities.flatMap((c) => c.channels));

            this.#updateReadUpToStore(chats);

            const { userIds, webhooks } = this.#userIdsFromChatSummaries(chats);
            webhookUserIdsStore.addMany([...webhooks]);
            if (chatsResponse.state.referrals !== undefined) {
                for (const userId of chatsResponse.state.referrals.map((r) => r.userId)) {
                    userIds.add(userId);
                }
            }
            if (!anonUserStore.value) {
                userIds.add(currentUserIdStore.value);
            }
            await this.getMissingUsers(userIds);

            withPausedStores(() => {
                if (chatsResponse.state.blockedUsers !== undefined) {
                    userStore.setBlockedUsers(chatsResponse.state.blockedUsers);
                }

                // if the selected community has updates, reload the details
                const selectedCommunity = selectedCommunitySummaryStore.value;
                if (selectedCommunity !== undefined) {
                    const updatedCommunity = chatsResponse.state.communities.find(
                        (c) => c.id.communityId === selectedCommunity.id.communityId,
                    );

                    if (
                        updatedCommunity !== undefined &&
                        updatedCommunity.lastUpdated > selectedCommunity.lastUpdated
                    ) {
                        this.#loadCommunityDetails(updatedCommunity);
                    }
                }

                // If we are still previewing a community we are a member of then remove the preview
                for (const community of chatsResponse.state.communities) {
                    if (
                        community?.membership !== undefined &&
                        localUpdates.isPreviewingCommunity(community.id)
                    ) {
                        localUpdates.removeCommunityPreview(community.id);
                    }
                }

                for (const chat of chats) {
                    localUpdates.removeUninitialisedDirectChat(chat.id);
                }

                OpenChat.setGlobalStateStores(
                    chatsResponse.state.communities,
                    chats,
                    chatsResponse.state.favouriteChats,
                    new Map<ChatListScope["kind"], ChatIdentifier[]>([
                        ["group_chat", chatsResponse.state.pinnedGroupChats],
                        ["direct_chat", chatsResponse.state.pinnedDirectChats],
                        ["favourite", chatsResponse.state.pinnedFavouriteChats],
                        ["community", chatsResponse.state.pinnedChannels],
                        ["none", []],
                    ]),
                    chatsResponse.state.achievements,
                    chatsResponse.state.chitState,
                    chatsResponse.state.referrals,
                    chatsResponse.state.walletConfig,
                    chatsResponse.state.messageActivitySummary,
                    chatsResponse.state.installedBots,
                    chatsResponse.state.apiKeys,
                    chatsResponse.state.streakInsurance,
                );
            });

            if (selectedChatIdStore.value !== undefined) {
                if (chatSummariesStore.value.get(selectedChatIdStore.value) === undefined) {
                    publish("selectedChatInvalid");
                } else {
                    const updatedEvents = ChatMap.fromMap(chatsResponse.updatedEvents);
                    this.#chatUpdated(
                        selectedChatIdStore.value,
                        updatedEvents.get(selectedChatIdStore.value) ?? [],
                    );
                }
            }

            const currentUser = userStore.get(currentUserIdStore.value);
            const avatarId = currentUser?.blobReference?.blobId;
            if (chatsResponse.state.avatarId !== avatarId) {
                const blobReference =
                    chatsResponse.state.avatarId === undefined
                        ? undefined
                        : {
                              canisterId: currentUserIdStore.value,
                              blobId: chatsResponse.state.avatarId,
                          };
                const dataContent = {
                    blobReference,
                    blobData: undefined,
                    blobUrl: undefined,
                };
                if (currentUser) {
                    const user = {
                        ...currentUser,
                        ...dataContent,
                    };
                    userStore.addUser(this.#rehydrateDataContent(user, "avatar"));
                }
            }

            // Take a copy of the previous video calls in progress, then remove those that are still in progress
            const videoCallsEnded = new Set(this.#videoCallsInProgress);

            // If the latest message in a chat is sent by the current user, then we know they must have read up to
            // that message, so we mark the chat as read up to that message if it isn't already. This happens when a
            // user sends a message on one device then looks at OpenChat on another.
            for (const chat of chats) {
                const latestMessage = chat.latestMessage?.event;
                if (
                    latestMessage !== undefined &&
                    latestMessage.sender === currentUserIdStore.value &&
                    (chat.membership?.readByMeUpTo ?? -1) < latestMessage.messageIndex &&
                    !localUpdates.isUnconfirmed({ chatId: chat.id }, latestMessage.messageId)
                ) {
                    messagesRead.markReadUpTo({ chatId: chat.id }, latestMessage.messageIndex);
                }
                if (chat.videoCallInProgress !== undefined) {
                    videoCallsEnded.delete(chat.videoCallInProgress.messageId);
                    this.#publishRemoteVideoCallStarted({
                        chatId: chat.id,
                        userId: chat.videoCallInProgress.startedBy,
                        messageId: chat.videoCallInProgress.messageId,
                        currentUserIsParticipant: chat.videoCallInProgress.joinedByCurrentUser,
                        callType: chat.videoCallInProgress.callType,
                        timestamp: chat.videoCallInProgress.started,
                    });
                }
            }

            for (const messageId of videoCallsEnded) {
                this.#publishRemoteVideoCallEnded(messageId);
            }

            pinNumberRequiredStore.set(chatsResponse.state.pinNumberSettings !== undefined);

            // horribly enough - we need to slightly defer this so that all the cascade of derived stuff is complete
            // I am hopeful that we can remove this when we aren't manually synchronising runes & stores
            tick().then(() => {
                chatsInitialisedStore.set(true);
            });

            this.#closeNotificationsIfNecessary();

            if (chatsResponse.newAchievements.length > 0) {
                const filtered = chatsResponse.newAchievements.filter(
                    (a) => a.timestamp > chatsResponse.state.achievementsLastSeen,
                );
                if (filtered.length > 0) {
                    publish("chitEarned", filtered);
                }
            }

            if (initialLoad) {
                this.#startExchangeRatePoller();
                if (!anonUserStore.value) {
                    this.#initWebRtc();
                    startMessagesReadTracker(this);
                    this.refreshSwappableTokens();
                    window.setTimeout(() => this.#refreshBalancesInSeries(), 1000);
                }
            }

            bitcoinAddress.set(chatsResponse.state.bitcoinAddress);
        }
    }

    static setGlobalStateStores(
        communities: CommunitySummary[],
        allChats: ChatSummary[],
        favourites: ChatIdentifier[],
        pinnedChats: PinnedByScope,
        achievements: Set<string>,
        chitState: ChitState,
        referrals: Referral[],
        walletConfig: WalletConfig,
        messageActivitySummary: MessageActivitySummary,
        installedBots: Map<string, ExternalBotPermissions>,
        apiKeys: Map<string, PublicApiKeyDetails>,
        streakInsurance: StreakInsurance | undefined,
    ): void {
        const [channelsMap, directChats, groupChats] = OpenChat.partitionChats(allChats);

        const communitiesMap = CommunityMap.fromList(communities);
        const directChatsMap = ChatMap.fromList(directChats);
        const groupChatsMap = ChatMap.fromList(groupChats);
        const favouritesSet = new ChatSet(favourites);
        for (const [communityId, channels] of channelsMap) {
            const community = communitiesMap.get(communityId);
            if (community !== undefined) {
                community.channels = channels;
            }
        }
        serverMessageActivitySummaryStore.set(messageActivitySummary);
        achievementsStore.set(achievements);
        referralsStore.set(referrals);

        serverDirectChatsStore.set(directChatsMap);
        serverGroupChatsStore.set(groupChatsMap);
        serverFavouritesStore.set(favouritesSet);
        serverCommunitiesStore.set(communitiesMap);
        serverPinnedChatsStore.set(pinnedChats);
        directChatApiKeysStore.set(apiKeys);
        serverDirectChatBotsStore.set(installedBots);
        serverWalletConfigStore.set(walletConfig);
        if (streakInsurance !== undefined) {
            serverStreakInsuranceStore.set(streakInsurance);
        }
        chitStateStore.update((curr) => {
            // Skip the new update if it is behind what we already have locally
            const skipUpdate = chitState.streakEnds < curr.streakEnds;
            return skipUpdate ? curr : chitState;
        });
    }

    static partitionChats(
        allChats: ChatSummary[],
    ): [CommunityMap<ChannelSummary[]>, DirectChatSummary[], GroupChatSummary[]] {
        const [channels, direct, group] = allChats.reduce(
            ([channels, direct, group], chat) => {
                switch (chat.kind) {
                    case "channel":
                        channels.push(chat);
                        break;
                    case "direct_chat":
                        direct.push(chat);
                        break;
                    case "group_chat":
                        group.push(chat);
                        break;
                }
                return [channels, direct, group];
            },
            [[], [], []] as [ChannelSummary[], DirectChatSummary[], GroupChatSummary[]],
        );
        return [OpenChat.channelsByCommunityId(channels), direct, group];
    }

    static channelsByCommunityId(chats: ChannelSummary[]): CommunityMap<ChannelSummary[]> {
        return chats.reduce((acc, chat) => {
            const communityId: CommunityIdentifier = {
                kind: "community",
                communityId: chat.id.communityId,
            };
            const channels = acc.get(communityId) ?? [];
            channels.push(chat);
            acc.set(communityId, channels);
            return acc;
        }, new CommunityMap<ChannelSummary[]>());
    }

    #botsLoaded = false;

    async #loadBots() {
        return new Promise<void>((resolve) => {
            this.#sendStreamRequest({
                kind: "getBots",
                initialLoad: !this.#botsLoaded,
            }).subscribe({
                onResult: async ({ bots }) => {
                    botState.setExternalBots(bots);
                    this.#botsLoaded = true;
                },
                onError: (err) => {
                    console.warn("getBots threw an error: ", err);
                    resolve();
                },
                onEnd: () => {
                    resolve();
                },
            });
        });
    }
    async #loadChats() {
        const initialLoad = !chatsInitialisedStore.value;

        const updateRegistryTask = initialLoad ? this.#updateRegistry() : undefined;

        return new Promise<void>((resolve) => {
            this.#sendStreamRequest({
                kind: "getUpdates",
                initialLoad,
            }).subscribe({
                onResult: async (resp) => {
                    await this.#handleChatsResponse(
                        updateRegistryTask,
                        !chatsInitialisedStore.value,
                        resp as UpdatesResult,
                    );
                },
                onError: (err) => {
                    console.warn("getUpdates threw an error: ", err);
                    resolve();
                },
                onEnd: () => {
                    resolve();
                },
            });
        });
    }

    async #getLastOnlineDatesBatched(userIds: string[]): Promise<Record<string, number>> {
        userIds.forEach((u) => this.#lastOnlineDatesPending.add(u));
        if (this.#lastOnlineDatesPromise === undefined) {
            // Wait 50ms so that the last online dates can be retrieved in a single batch
            this.#lastOnlineDatesPromise = new Promise((resolve) =>
                window.setTimeout(resolve, 50),
            ).then((_) => this.#processLastOnlineDatesQueue());
        }

        return this.#lastOnlineDatesPromise;
    }

    async #processLastOnlineDatesQueue(): Promise<Record<string, number>> {
        const userIds = [...this.#lastOnlineDatesPending];
        this.#lastOnlineDatesPromise = undefined;
        this.#lastOnlineDatesPending.clear();

        try {
            const response = await this.#sendRequest({ kind: "lastOnline", userIds });
            // for any userIds that did not come back in the response set the lastOnline value to 0
            // we still want to capture a value so that we don't keep trying to look up the same user over and over
            const updates = userIds.reduce(
                (updates, userId) => {
                    updates[userId] = response[userId] ?? 0;
                    return updates;
                },
                {} as Record<string, number>,
            );
            lastOnlineDates.set(Object.entries(updates), Date.now());
            return updates;
        } catch {
            return {};
        }
    }

    #updateReadUpToStore(chatSummaries: ChatSummary[]): void {
        withPausedStores(() => {
            for (const chat of chatSummaries) {
                if (chat.kind === "group_chat" || chat.kind === "channel") {
                    const threads: ThreadRead[] = (chat.membership?.latestThreads ?? []).reduce(
                        (res, next) => {
                            if (next.readUpTo !== undefined) {
                                res.push({
                                    threadRootMessageIndex: next.threadRootMessageIndex,
                                    readUpTo: next.readUpTo,
                                });
                            }
                            return res;
                        },
                        [] as ThreadRead[],
                    );

                    messagesRead.syncWithServer(
                        chat.id,
                        chat.membership?.readByMeUpTo,
                        threads,
                        chat.dateReadPinned,
                    );
                } else {
                    messagesRead.syncWithServer(
                        chat.id,
                        chat.membership.readByMeUpTo,
                        [],
                        undefined,
                    );
                }
            }
        });
    }

    #validMouseEvent(e: MouseEvent) {
        return e instanceof MouseEvent && e.isTrusted && e.type === "click";
    }

    claimPrize(
        chatId: MultiUserChatIdentifier,
        messageId: bigint,
        e: MouseEvent,
    ): Promise<boolean> {
        if (!this.#validMouseEvent(e)) {
            return Promise.resolve(false);
        }

        return this.#sendRequest({ kind: "claimPrize", chatId, messageId })
            .then((resp) => {
                if (resp.kind !== "success") {
                    return false;
                } else {
                    localUpdates.markPrizeClaimed(messageId, currentUserIdStore.value);
                    return true;
                }
            })
            .catch(() => false);
    }

    async acceptP2PSwap(
        chatId: ChatIdentifier,
        threadRootMessageIndex: number | undefined,
        messageId: bigint,
    ): Promise<AcceptP2PSwapResponse> {
        let pin: string | undefined = undefined;

        if (pinNumberRequiredStore.value) {
            pin = await this.#promptForCurrentPin("pinNumber.enterPinInfo");
        }

        const undo = localUpdates.setP2PSwapStatus(messageId, {
            kind: "p2p_swap_reserved",
            reservedBy: currentUserIdStore.value,
        });

        const newAchievement = !achievementsStore.value.has("accepted_swap_offer");

        return this.#sendRequest({
            kind: "acceptP2PSwap",
            chatId,
            threadRootMessageIndex,
            messageId,
            pin,
            newAchievement,
        })
            .then((resp) => {
                if (resp.kind === "success") {
                    localUpdates.setP2PSwapStatus(messageId, {
                        kind: "p2p_swap_accepted",
                        acceptedBy: currentUserIdStore.value,
                        token1TxnIn: resp.token1TxnIn,
                    });
                }

                if (resp.kind === "error") {
                    const pinNumberFailure = pinNumberFailureFromError(resp);
                    if (pinNumberFailure !== undefined) {
                        pinNumberFailureStore.set(pinNumberFailure);
                    }
                    undo();
                }

                return resp;
            })
            .catch((err) => {
                undo();
                return { kind: "internal_error", text: err.toString() };
            });
    }

    cancelP2PSwap(
        chatId: ChatIdentifier,
        threadRootMessageIndex: number | undefined,
        messageId: bigint,
    ): Promise<CancelP2PSwapResponse> {
        const undo = localUpdates.setP2PSwapStatus(messageId, {
            kind: "p2p_swap_cancelled",
        });
        return this.#sendRequest({
            kind: "cancelP2PSwap",
            chatId,
            threadRootMessageIndex,
            messageId,
        })
            .then((resp) => {
                if (resp.kind === "success") {
                    localUpdates.setP2PSwapStatus(messageId, {
                        kind: "p2p_swap_cancelled",
                    });
                } else {
                    undo();
                }
                return resp;
            })
            .catch((err) => {
                undo();
                return { kind: "internal_error", text: err.toString() };
            });
    }

    joinVideoCall(chatId: ChatIdentifier, messageId: bigint): Promise<JoinVideoCallResponse> {
        const newAchievement = !achievementsStore.value.has("joined_call");

        return this.#sendRequest({
            kind: "joinVideoCall",
            chatId,
            messageId,
            newAchievement,
        });
    }

    setVideoCallPresence(
        chatId: MultiUserChatIdentifier,
        messageId: bigint,
        presence: VideoCallPresence,
    ): Promise<boolean> {
        const newAchievement = !achievementsStore.value.has("joined_call");

        return this.#sendRequest({
            kind: "setVideoCallPresence",
            chatId,
            messageId,
            presence,
            newAchievement,
        })
            .then((resp) => resp.kind === "success")
            .catch(() => false);
    }

    #publishRemoteVideoCallStarted(event: PubSubEvents["remoteVideoCallStarted"]) {
        if (this.#videoCallsInProgress.add(event.messageId)) {
            publish("remoteVideoCallStarted", event);
        }
    }

    #publishRemoteVideoCallEnded(messageId: bigint) {
        if (this.#videoCallsInProgress.delete(messageId)) {
            publish("remoteVideoCallEnded", messageId);
        }
    }

    // FIXME - should this input param be a Map
    #mapVideoCallParticipants(
        usrs: Record<string, UserSummary>,
        participant: VideoCallParticipant,
    ): Record<string, UserSummary> {
        const user = userStore.get(participant.userId);
        if (user) {
            usrs[participant.userId] = user;
        }
        return usrs;
    }

    videoCallParticipants(
        chatId: MultiUserChatIdentifier,
        messageId: bigint,
        updatesSince: bigint,
    ): Promise<{
        participants: Record<string, UserSummary>;
        hidden: Record<string, UserSummary>;
        lastUpdated: bigint;
    }> {
        return this.#sendRequest({
            kind: "videoCallParticipants",
            chatId,
            messageId,
            updatesSince,
        })
            .then(async (resp) => {
                if (resp.kind === "success") {
                    const allUserIds = [
                        ...resp.participants.map((u) => u.userId),
                        ...resp.hidden.map((u) => u.userId),
                    ];
                    await this.getMissingUsers(allUserIds);

                    return {
                        participants: resp.participants.reduce<Record<string, UserSummary>>(
                            (u, p) => this.#mapVideoCallParticipants(u, p),
                            {},
                        ),
                        hidden: resp.hidden.reduce<Record<string, UserSummary>>(
                            (u, p) => this.#mapVideoCallParticipants(u, p),
                            {},
                        ),
                        lastUpdated: resp.lastUpdated,
                    };
                } else {
                    return {
                        participants: {},
                        hidden: {},
                        lastUpdated: updatesSince,
                    };
                }
            })
            .catch((_) => ({
                participants: {},
                hidden: {},
                lastUpdated: updatesSince,
            }));
    }

    #overwriteUserInStore(
        userId: string,
        updater: (user: UserSummary) => UserSummary | undefined,
    ): void {
        const user = userStore.get(userId);
        if (user !== undefined) {
            const updated = updater(user);
            if (updated !== undefined) {
                userStore.addUser(updated);
            }
        }
    }

    #updateDiamondStatusInUserStore(status: DiamondMembershipStatus): void {
        this.#overwriteUserInStore(currentUserIdStore.value, (user) => {
            const changed = status.kind !== user.diamondStatus;
            return changed ? { ...user, diamondStatus: status.kind } : undefined;
        });
    }

    #setDiamondStatus(status: DiamondMembershipStatus): void {
        const now = Date.now();
        this.#updateDiamondStatusInUserStore(status);
        if (status.kind === "active") {
            const expiry = Number(status.expiresAt);
            if (expiry > now) {
                if (this.#membershipCheck !== undefined) {
                    window.clearTimeout(this.#membershipCheck);
                }
                const interval = expiry - now;
                this.#membershipCheck = window.setTimeout(
                    () => {
                        this.getCurrentUser().then((user) => {
                            if (user.kind === "created_user") {
                                currentUserStore.set(user);
                            } else {
                                this.logout();
                            }
                        });
                        this.#membershipCheck = undefined;
                    },
                    Math.min(MAX_INT32, interval),
                );
            }
        }
    }

    diamondMembershipFees(): Promise<DiamondMembershipFees[]> {
        return this.#sendRequest({
            kind: "diamondMembershipFees",
        }).catch(() => []);
    }

    reportedMessages(userId: string | undefined): Promise<string> {
        return this.#sendRequest({
            kind: "reportedMessages",
            userId,
        });
    }

    payForDiamondMembership(
        ledger: string,
        duration: DiamondMembershipDuration,
        recurring: boolean,
        expectedPriceE8s: bigint,
    ): Promise<PayForDiamondMembershipResponse> {
        return this.#sendRequest({
            kind: "payForDiamondMembership",
            userId: currentUserIdStore.value,
            ledger,
            duration,
            recurring,
            expectedPriceE8s,
        })
            .then((resp) => {
                if (resp.kind === "success") {
                    currentUserStore.set({
                        ...currentUserStore.value,
                        diamondStatus: resp.status,
                    });
                    this.#setDiamondStatus(resp.status);
                }
                return resp;
            })
            .catch(() => ({ kind: "internal_error" }));
    }

    setMessageReminder(
        chatId: ChatIdentifier,
        eventIndex: number,
        remindAt: number,
        notes?: string,
        threadRootMessageIndex?: number,
    ): Promise<boolean> {
        return this.#sendRequest({
            kind: "setMessageReminder",
            chatId,
            eventIndex,
            remindAt,
            notes,
            threadRootMessageIndex,
        })
            .then((res) => {
                return res.kind === "success";
            })
            .catch(() => false);
    }

    cancelMessageReminder(
        messageId: bigint,
        content: MessageReminderCreatedContent,
    ): Promise<boolean> {
        const undo = localUpdates.markCancelledReminder(messageId, content);
        return this.#sendRequest({
            kind: "cancelMessageReminder",
            reminderId: content.reminderId,
        }).catch(() => {
            undo();
            return false;
        });
    }

    reportMessage(
        chatId: ChatIdentifier,
        threadRootMessageIndex: number | undefined,
        messageId: bigint,
        deleteMessage: boolean,
    ): Promise<boolean> {
        return this.#sendRequest({
            kind: "reportMessage",
            chatId,
            threadRootMessageIndex,
            messageId,
            deleteMessage,
        }).catch(() => false);
    }

    declineInvitation(chatId: MultiUserChatIdentifier): Promise<boolean> {
        return this.#sendRequest({ kind: "declineInvitation", chatId })
            .then((res) => {
                return res.kind === "success";
            })
            .catch(() => false);
    }

    updateMarketMakerConfig(
        config: UpdateMarketMakerConfigArgs,
    ): Promise<UpdateMarketMakerConfigResponse> {
        return this.#sendRequest({ kind: "updateMarketMakerConfig", ...config });
    }

    displayName(user?: UserSummary): string {
        return user !== undefined
            ? `${user?.displayName ?? user?.username}`
            : this.config.i18nFormatter("unknownUser");
    }

    hasModerationFlag(flags: number, flag: ModerationFlag): boolean {
        return hasFlag(flags, flag);
    }

    setModerationFlags(flags: number): Promise<number> {
        const previousValue = moderationFlagsEnabledStore.value;
        currentUserStore.set({
            ...currentUserStore.value,
            moderationFlagsEnabled: flags,
        });

        return this.#sendRequest({
            kind: "setModerationFlags",
            flags,
        })
            .then((resp) => (resp === "success" ? flags : previousValue))
            .catch(() => {
                currentUserStore.set({
                    ...currentUserStore.value,
                    moderationFlagsEnabled: previousValue,
                });
                return previousValue;
            });
    }

    async tipMessage(
        messageContext: MessageContext,
        messageId: bigint,
        transfer: PendingCryptocurrencyTransfer,
        currentTip: bigint,
    ): Promise<TipMessageResponse> {
        const chat = chatSummariesStore.value.get(messageContext.chatId);
        if (chat === undefined) {
            return Promise.resolve({ kind: "failure" });
        }

        let pin: string | undefined = undefined;

        if (pinNumberRequiredStore.value) {
            pin = await this.#promptForCurrentPin("pinNumber.enterPinInfo");
        }

        const userId = currentUserIdStore.value;
        const totalTip = transfer.amountE8s + currentTip;
        const decimals = cryptoLookup.value.get(transfer.ledger)?.decimals ?? 0;
        const undo = localUpdates.markTip(messageId, transfer.ledger, userId, totalTip);

        return this.#sendRequest({
            kind: "tipMessage",
            messageContext,
            messageId,
            transfer,
            decimals,
            pin,
        })
            .then((resp) => {
                if (resp.kind !== "success") {
                    undo();

                    if (resp.kind === "error") {
                        const pinNumberFailure = pinNumberFailureFromError(resp);
                        if (pinNumberFailure !== undefined) {
                            pinNumberFailureStore.set(pinNumberFailure);
                        }
                    }
                }

                return resp;
            })
            .catch((_) => {
                undo();
                return { kind: "failure" };
            });
    }

    loadSavedCryptoAccounts(): Promise<NamedAccount[]> {
        return this.#sendRequest({
            kind: "loadSavedCryptoAccounts",
        }).catch(() => []);
    }

    saveCryptoAccount(namedAccount: NamedAccount): Promise<SaveCryptoAccountResponse> {
        return this.#sendRequest({
            kind: "saveCryptoAccount",
            namedAccount,
        }).catch(() => ({ kind: "failure" }));
    }

    isMemberOfAirdropChannel(): boolean {
        if (this.currentAirdropChannel === undefined) return false;
        const airdropChannel = allChatsStore.value.get(this.currentAirdropChannel.id);
        return (airdropChannel?.membership.role ?? "none") !== "none";
    }

    async #updateRegistry(): Promise<void> {
        let resolved = false;
        return new Promise((resolve) => {
            this.#sendStreamRequest({
                kind: "updateRegistry",
            }).subscribe({
                onResult: ([registry, updated]) => {
                    if (updated || [...cryptoLookup.value.keys()].length === 0) {
                        this.currentAirdropChannel = registry.currentAirdropChannel;
                        const cryptoMap = new Map(registry.tokenDetails.map((t) => [t.ledger, t]));
                        const nsMap = new Map(
                            registry.nervousSystemSummary.map((ns) => [
                                ns.governanceCanisterId,
                                {
                                    ...ns,
                                    token: cryptoMap.get(ns.ledgerCanisterId)!,
                                },
                            ]),
                        );

                        nervousSystemLookup.set(nsMap);
                        cryptoLookup.set(cryptoMap);

                        messageFiltersStore.set(
                            registry.messageFilters
                                .map((f) => {
                                    try {
                                        return { id: f.id, regex: new RegExp(f.regex, "mi") };
                                    } catch {
                                        return undefined;
                                    }
                                })
                                .filter((f) => f !== undefined) as MessageFilter[],
                        );
                    }

                    // make sure we only resolve once so that we don't end up waiting for the downstream fetch
                    if (!resolved) {
                        resolved = true;
                        resolve();
                    }
                },
                onError: (err) => {
                    console.warn(`Failed to update the registry: ${err}`);
                    resolve();
                },
            });
        });
    }

    #updateExchangeRates(): Promise<void> {
        return this.#sendRequest({ kind: "exchangeRates" })
            .then((exchangeRates) =>
                exchangeRatesLookupStore.set(new Map(Object.entries(exchangeRates))),
            )
            .catch(() => undefined);
    }

    async #refreshBalancesInSeries() {
        const config = walletConfigStore.value;
        for (const t of [...cryptoLookup.value.values()]) {
            if (config.kind === "auto_wallet" || config.tokens.has(t.ledger)) {
                await this.refreshAccountBalance(t.ledger);
            }
        }
    }

    #getSnsLogo(governanceCanisterId: string): string | undefined {
        return this.tryGetNervousSystem(governanceCanisterId)?.token.logo;
    }

    tryGetNervousSystem(
        governanceCanisterId: string | undefined,
    ): NervousSystemDetails | undefined {
        if (governanceCanisterId !== undefined) {
            return nervousSystemLookup.value.get(governanceCanisterId);
        }
    }

    tryGetCryptocurrency(ledgerCanisterId: string | undefined): CryptocurrencyDetails | undefined {
        if (ledgerCanisterId !== undefined) {
            const lookup = get(cryptoLookup);
            if (ledgerCanisterId in lookup) {
                return lookup.get(ledgerCanisterId);
            }
        }
    }

    // the key might be a username or it might be a user group name
    getUserLookupForMentions(): Record<string, UserOrUserGroup> {
        if (this.#userLookupForMentions === undefined) {
            const lookup = {} as Record<string, UserOrUserGroup>;
            for (const [userId] of selectedChatMembersStore.value) {
                let user = userStore.get(userId);
                if (user !== undefined && selectedChatSummaryStore.value?.kind === "channel") {
                    user = {
                        ...user,
                        displayName: this.getDisplayName(user, selectedCommunityMembersStore.value),
                    };
                }
                if (user?.username !== undefined) {
                    lookup[user.username.toLowerCase()] = user as UserSummary;
                }
            }
            if (selectedCommunitySummaryStore.value !== undefined) {
                const userGroups = [...selectedCommunitySummaryStore.value.userGroups.values()];
                userGroups.forEach((ug) => (lookup[ug.name.toLowerCase()] = ug));
            }
            if (
                selectedChatIdStore.value !== undefined &&
                this.canMentionAllMembers(selectedChatIdStore.value)
            ) {
                lookup["everyone"] = { kind: "everyone" };
            }
            this.#userLookupForMentions = lookup;
        }
        return this.#userLookupForMentions;
    }

    lookupUserForMention(username: string, includeSelf: boolean): UserOrUserGroup | undefined {
        const lookup = this.getUserLookupForMentions();

        const userOrGroup = lookup[username.toLowerCase()];
        if (userOrGroup === undefined) return undefined;

        switch (userOrGroup.kind) {
            case "user_group":
            case "everyone":
                return userOrGroup;
            default:
                return includeSelf || userOrGroup.userId !== currentUserIdStore.value
                    ? userOrGroup
                    : undefined;
        }
    }

    submitProposal(governanceCanisterId: string, proposal: CandidateProposal): Promise<boolean> {
        const nervousSystem = this.tryGetNervousSystem(governanceCanisterId);
        if (nervousSystem === undefined) {
            this.#logger.error(
                "Cannot find NervousSystemDetails for governanceCanisterId",
                governanceCanisterId,
            );
            return Promise.resolve(false);
        }

        return this.#sendRequest(
            {
                kind: "submitProposal",
                currentUserId: currentUserIdStore.value,
                governanceCanisterId,
                proposal,
                ledger: nervousSystem.token.ledger,
                token: nervousSystem.token.symbol,
                proposalRejectionFee: nervousSystem.proposalRejectionFee,
                transactionFee: nervousSystem.token.transferFee,
            },
            false,
            2 * DEFAULT_WORKER_TIMEOUT,
        )
            .then((resp) => {
                if (resp.kind === "success" || resp.kind === "retrying") {
                    return true;
                }

                this.#logger.error("Failed to submit proposal", resp);
                return false;
            })
            .catch(() => false);
    }

    refreshSwappableTokens(): Promise<Set<string>> {
        return this.#sendRequest({
            kind: "canSwap",
            tokenLedgers: new Set([...cryptoLookup.value.keys()]),
        }).then((tokens) => {
            swappableTokensStore.set(tokens);
            return tokens;
        });
    }

    getTokenSwaps(inputTokenLedger: string): Promise<Record<string, DexId[]>> {
        const outputTokenLedgers = [...cryptoLookup.value.keys()].filter(
            (t) => t !== inputTokenLedger,
        );

        return this.#sendRequest({
            kind: "getTokenSwaps",
            inputTokenLedger,
            outputTokenLedgers,
        });
    }

    getTokenSwapQuotes(
        inputTokenLedger: string,
        outputTokenLedger: string,
        amountIn: bigint,
    ): Promise<[DexId, bigint][]> {
        return this.#sendRequest({
            kind: "getTokenSwapQuotes",
            inputTokenLedger,
            outputTokenLedger,
            amountIn,
        });
    }

    async swapTokens(
        swapId: bigint,
        inputTokenLedger: string,
        outputTokenLedger: string,
        amountIn: bigint,
        minAmountOut: bigint,
        dex: DexId,
    ): Promise<SwapTokensResponse> {
        let pin: string | undefined = undefined;

        if (pinNumberRequiredStore.value) {
            pin = await this.#promptForCurrentPin("pinNumber.enterPinInfo");
        }

        const lookup = get(cryptoLookup);

        return this.#sendRequest(
            {
                kind: "swapTokens",
                swapId,
                inputTokenDetails: lookup.get(inputTokenLedger)!,
                outputTokenDetails: lookup.get(outputTokenLedger)!,
                amountIn,
                minAmountOut,
                dex,
                pin,
            },
            false,
            1000 * 60 * 3,
        ).then((resp) => {
            if (resp.kind === "error") {
                const pinNumberFailure = pinNumberFailureFromError(resp);
                if (pinNumberFailure !== undefined) {
                    pinNumberFailureStore.set(pinNumberFailure);
                }
            }

            return resp;
        });
    }

    tokenSwapStatus(swapId: bigint): Promise<TokenSwapStatusResponse> {
        return this.#sendRequest({
            kind: "tokenSwapStatus",
            swapId,
        });
    }

    cachedLocalUserIndexForCommunity(communityId: string): string | undefined {
        const community = communitiesStore.value.get({ kind: "community", communityId });
        return community !== undefined ? community.localUserIndex : undefined;
    }

    // This will pretend that the value is english and apply it to the english i18n dictionary temporarily.
    // This is just so that we have the option to look at it in the UI to check for layout problems
    previewTranslationCorrection(key: string, value: string): void {
        applyTranslationCorrection("en-GB", key, value);
    }

    proposeTranslationCorrection(
        locale: string,
        key: string,
        value: string,
    ): Promise<ProposeResponse> {
        return this.#sendRequest({
            kind: "proposeTranslation",
            locale,
            key,
            value,
        })
            .then((res) => {
                if (res === "success") {
                    applyTranslationCorrection(locale, key, value);
                }
                return res;
            })
            .catch(() => "failure");
    }

    getProposedTranslationCorrections(): Promise<CandidateTranslations[]> {
        return this.#sendRequest({
            kind: "getProposedTranslations",
        })
            .then((res) => (res.kind === "success" ? res.proposed : []))
            .catch(() => []);
    }

    rejectTranslationCorrection(id: bigint, reason: RejectReason): Promise<boolean> {
        return this.#sendRequest({
            kind: "rejectTranslation",
            id,
            reason,
        })
            .then((res) => res === "success")
            .catch(() => false);
    }

    approveTranslationCorrection(id: bigint): Promise<boolean> {
        return this.#sendRequest({
            kind: "approveTranslation",
            id,
        })
            .then((res) => res === "success")
            .catch(() => false);
    }

    async #sendVideoCallUsersWebRtcMessage(msg: WebRtcMessage, chatId: ChatIdentifier) {
        const chat = allChatsStore.value.get(chatId);
        if (chat === undefined) {
            throw new Error(`Unknown chat: ${chatId}`);
        }
        let userIds: string[] = [];
        const me = currentUserIdStore.value;
        if (chat !== undefined) {
            if (chat.kind === "direct_chat") {
                userIds.push(chat.them.userId);
            } else if (this.isChatPrivate(chat)) {
                userIds = [...selectedChatMembersStore.value.keys()].filter((id) => id !== me);
            }
            if (userIds.length > 0) {
                await Promise.all(
                    userIds.map((id) =>
                        rtcConnectionsManager.create(
                            currentUserIdStore.value,
                            id,
                            this.config.meteredApiKey,
                        ),
                    ),
                );
                this.#sendRtcMessage(userIds, msg);
            }
        }
    }

    async ringOtherUsers(chatId: ChatIdentifier, messageId: bigint, callType: VideoCallType) {
        this.#sendVideoCallUsersWebRtcMessage(
            {
                kind: "remote_video_call_started",
                id: chatId,
                userId: currentUserIdStore.value,
                messageId,
                callType,
            },
            chatId,
        );
    }

    #getRoomAccessToken(
        authToken: string,
    ): Promise<{ token: string; roomName: string; messageId: bigint; joining: boolean }> {
        // This will send the OC access JWT to the daily middleware service which will:
        // * validate the jwt
        // * create the room if necessary
        // * obtain an access token for the user
        // * return it to the front end
        const displayName = this.getDisplayName(
            currentUserStore.value,
            selectedCommunityMembersStore.value,
        );
        const user = currentUserStore.value;
        const username = user.username;
        const avatarId = userStore.get(user.userId)?.blobReference?.blobId;
        const headers = new Headers();
        headers.append("x-auth-jwt", authToken);

        let url = `${this.config.videoBridgeUrl}/room/meeting_access_token?initiator-username=${username}&initiator-displayname=${displayName}`;
        if (avatarId) {
            url += `&initiator-avatarid=${avatarId}`;
        }
        return fetch(url, {
            method: "GET",
            headers: headers,
        }).then((res) => {
            if (res.ok) {
                return res.json();
            }
            if (res.status === 401) {
                const msg =
                    "Auth failed trying to obtain room access token. Might be something wrong with your JWT.";
                console.error(msg);
                throw new Error(msg);
            }
            if (res.status === 400) {
                throw new NoMeetingToJoin();
            }
            throw new Error(`Unable to get room access token: ${res.status}, ${res.statusText}`);
        });
    }

    #getLocalUserIndexForBotActionScope(scope: BotActionScope): Promise<string> {
        switch (scope.kind) {
            case "chat_scope":
                const chat = this.lookupChatSummary(scope.chatId);
                if (chat) {
                    return this.#getLocalUserIndex(chat, true);
                }
                throw new Error(`Unable to get the local user index for scope: ${scope}`);
            case "community_scope":
                return this.#getLocalUserIndexForCommunity(scope.communityId.communityId);
        }
    }

    #getLocalUserIndexForCommunity(communityId: string): Promise<string> {
        const community = communitiesStore.value.get({
            kind: "community",
            communityId,
        });
        if (community) {
            return Promise.resolve(community.localUserIndex);
        } else {
            throw new Error(`Unable to get the local user index for community: ${communityId}`);
        }
    }

    #getLocalUserIndex(chat: ChatSummary, flipDirect: boolean = false): Promise<string> {
        switch (chat.kind) {
            case "group_chat":
                return Promise.resolve(chat.localUserIndex);
            case "channel":
                const community = communitiesStore.value.get({
                    kind: "community",
                    communityId: chat.id.communityId,
                });
                if (community) {
                    return Promise.resolve(community.localUserIndex);
                } else {
                    throw new Error(`Unable to get the local user index for channel: ${chat.id}`);
                }
            case "direct_chat":
                return this.#sendRequest({
                    kind: "getLocalUserIndexForUser",
                    userId: flipDirect ? currentUserIdStore.value : chat.them.userId,
                });
        }
    }

    endVideoCallOnBridge(authToken: string) {
        const headers = new Headers();
        headers.append("x-auth-jwt", authToken);
        return fetch(`${this.config.videoBridgeUrl}/room/end_meeting`, {
            method: "POST",
            headers: headers,
        }).then((res) => {
            if (!res.ok) {
                console.error(`Unable to get end meeting: ${res.status}, ${res.statusText}`);
            }
        });
    }

    endVideoCall(chatId: ChatIdentifier, messageId?: bigint) {
        const chat = allChatsStore.value.get(chatId);
        if (chat === undefined) {
            throw new Error(`Unknown chat: ${chatId}`);
        }
        if (messageId !== undefined) {
            this.#sendVideoCallUsersWebRtcMessage(
                {
                    kind: "remote_video_call_ended",
                    id: chatId,
                    userId: currentUserIdStore.value,
                    messageId,
                },
                chatId,
            );
        }
        return this.#getLocalUserIndex(chat).then((localUserIndex) => {
            return this.#sendRequest({
                kind: "getAccessToken",
                accessTokenType: { kind: "join_video_call", chatId }, // TODO - this should have it's own token type really
                localUserIndex,
            })
                .then((token) => {
                    if (token === undefined) {
                        throw new Error("Didn't get an access token");
                    }
                    return token;
                })
                .then((token) => this.endVideoCallOnBridge(token));
        });
    }

    getVideoChatAccessToken(
        chatId: ChatIdentifier,
        accessTokenType: AccessTokenType,
    ): Promise<{ token: string; roomName: string; messageId: bigint; joining: boolean }> {
        const chat = allChatsStore.value.get(chatId);
        if (chat === undefined) {
            throw new Error(`Unknown chat: ${chatId}`);
        }

        return this.#getLocalUserIndex(chat).then((localUserIndex) => {
            return this.#sendRequest({
                kind: "getAccessToken",
                chatId,
                accessTokenType,
                localUserIndex,
            })
                .then((token) => {
                    if (token === undefined) {
                        throw new Error("Didn't get an access token");
                    }
                    console.log("TOKEN: ", token);
                    return token;
                })
                .then((token) => this.#getRoomAccessToken(token));
        });
    }

    #startBtcBalanceUpdateJob() {
        bitcoinAddress.subscribe((addr) => {
            if (addr !== undefined) {
                const poller = new Poller(
                    () => this.#updateBtcBalance(addr),
                    ONE_MINUTE_MILLIS,
                    5 * ONE_MINUTE_MILLIS,
                    true,
                );
                return () => poller.stop();
            }
        });
    }

    async getBtcAddress(): Promise<string> {
        const storeValue = get(bitcoinAddress);
        if (storeValue !== undefined) {
            return Promise.resolve(storeValue);
        }
        const address = await this.#sendRequest({
            kind: "generateBtcAddress",
        });
        bitcoinAddress.set(address);
        return address;
    }

    async withdrawBtc(address: string, amount: bigint): Promise<WithdrawBtcResponse> {
        let pin: string | undefined = undefined;

        if (pinNumberRequiredStore.value) {
            pin = await this.#promptForCurrentPin("pinNumber.enterPinInfo");
        }

        const response = await this.#sendRequest({
            kind: "withdrawBtc",
            address,
            amount,
            pin,
        });

        if (response.kind === "error") {
            const pinNumberFailure = pinNumberFailureFromError(response);
            if (pinNumberFailure !== undefined) {
                pinNumberFailureStore.set(pinNumberFailure);
            }
        }
        return response;
    }

    async #updateBtcBalance(address: string): Promise<void> {
        await this.#sendRequest({
            kind: "updateBtcBalance",
            userId: currentUserIdStore.value,
            bitcoinAddress: address,
        });
    }

    getCkbtcMinterDepositInfo(): Promise<CkbtcMinterDepositInfo> {
        return this.#sendRequest({
            kind: "ckbtcMinterDepositInfo",
        });
    }

    getCkbtcMinterWithdrawalInfo(amount: bigint): Promise<CkbtcMinterWithdrawalInfo> {
        return this.#sendRequest({
            kind: "ckbtcMinterWithdrawalInfo",
            amount,
        });
    }

    async signUpWithWebAuthn(
        assumeIdentity: boolean,
    ): Promise<[ECDSAKeyIdentity, DelegationChain, WebAuthnKey]> {
        const webAuthnOrigin = this.config.webAuthnOrigin;
        if (webAuthnOrigin === undefined) throw new Error("WebAuthn origin not set");

        const webAuthnIdentity = await createWebAuthnIdentity(webAuthnOrigin, (key) =>
            this.#storeWebAuthnKeyInCache(key),
        );

        // We create a temporary key so that the user doesn't have to reauthenticate via WebAuthn, we store this key
        // in IndexedDb, it is valid for 30 days (the same as the other key delegations we use).
        const tempKey = await ECDSAKeyIdentity.generate();

        return await this.#finaliseWebAuthnSignin(tempKey, () => webAuthnIdentity, assumeIdentity);
    }

    async signUpWithAndroidWebAuthn(
        assumeIdentity: boolean,
    ): Promise<[ECDSAKeyIdentity, DelegationChain, WebAuthnKey]> {
        const webAuthnIdentity = await createAndroidWebAuthnPasskeyIdentity((key) =>
            this.#storeWebAuthnKeyInCache(key),
        );

        // We create a temporary key so that the user doesn't have to reauthenticate via WebAuthn, we store this key
        // in IndexedDb, it is valid for 30 days (the same as the other key delegations we use).
        const tempKey = await ECDSAKeyIdentity.generate();

        return await this.#finaliseWebAuthnSignin(tempKey, () => webAuthnIdentity, assumeIdentity);
    }

    async signInWithWebAuthn() {
        const webAuthnOrigin = this.config.webAuthnOrigin;
        if (webAuthnOrigin === undefined) throw new Error("WebAuthn origin not set");

        const webAuthnIdentity = new MultiWebAuthnIdentity(webAuthnOrigin, (credentialId) =>
            this.lookupWebAuthnPubKey(credentialId),
        );
        await this.#finaliseWebAuthnSignin(
            webAuthnIdentity,
            () => webAuthnIdentity.innerIdentity(),
            true,
        );
    }

    async signInWithAndroidWebAuthn(): Promise<[ECDSAKeyIdentity, DelegationChain, WebAuthnKey]> {
        const webAuthnIdentity = new AndroidWebAuthnPasskeyIdentity((credentialId) =>
            this.lookupWebAuthnPubKey(credentialId),
        );

        return await this.#finaliseWebAuthnSignin(
            webAuthnIdentity,
            () => webAuthnIdentity.identity(),
            true,
        );
    }

    async reSignInWithCurrentWebAuthnIdentity(): Promise<
        [ECDSAKeyIdentity, DelegationChain, WebAuthnKey]
    > {
        const webAuthnKey =
            this.#webAuthnKey ??
            (await this.#sendRequest({
                kind: "currentUserWebAuthnKey",
            }));
        if (webAuthnKey === undefined) throw new Error("WebAuthnKey not set");

        const credentialId: Uint8Array = new Uint8Array(webAuthnKey.credentialId);
        const cose: Uint8Array = unwrapDER(
            new Uint8Array(webAuthnKey.publicKey).buffer,
            DER_COSE_OID,
        );
        const webAuthnIdentity = new WebAuthnIdentity(
            credentialId.buffer as ArrayBuffer,
            cose.buffer as ArrayBuffer,
            undefined,
        );

        return await this.#finaliseWebAuthnSignin(webAuthnIdentity, () => webAuthnIdentity, false);
    }

    async #finaliseWebAuthnSignin(
        initialKey: SignIdentity,
        webAuthnIdentityFn: () => WebAuthnIdentity,
        assumeIdentity: boolean,
    ): Promise<[ECDSAKeyIdentity, DelegationChain, WebAuthnKey]> {
        const sessionKey = await ECDSAKeyIdentity.generate();
        const delegationChain = await DelegationChain.create(
            initialKey,
            sessionKey.getPublicKey(),
            new Date(Date.now() + 30 * ONE_DAY),
        );
        const identity = DelegationIdentity.fromDelegation(sessionKey, delegationChain);
        // In the sign in case, we must defer getting the webAuthnIdentity until after it has been used to sign the
        // delegation, before that point we don't know which identity the user will choose.
        const webAuthnIdentity = webAuthnIdentityFn();
        const webAuthnKey = {
            publicKey: new Uint8Array(webAuthnIdentity.getPublicKey().toDer()),
            credentialId: new Uint8Array(webAuthnIdentity.rawId),
        };
        if (assumeIdentity) {
            this.#webAuthnKey = webAuthnKey;
            this.#authIdentityStorage.set(sessionKey, delegationChain);
            this.#loadedAuthenticationIdentity(identity, AuthProvider.PASSKEY);
        }
        return [sessionKey, delegationChain, webAuthnKey];
    }

    async lookupWebAuthnPubKey(credentialId: Uint8Array): Promise<Uint8Array> {
        const pubKey = await this.#sendRequest({
            kind: "lookupWebAuthnPubKey",
            credentialId,
        });

        if (pubKey === undefined) {
            throw new Error("Failed to lookup WebAuthn PubKey");
        }
        return pubKey;
    }

    #storeWebAuthnKeyInCache(key: WebAuthnKeyFull): Promise<void> {
        return this.#sendRequest({
            kind: "setCachedWebAuthnKey",
            key,
        });
    }

    async generateMagicLink(
        email: string,
        sessionKey: ECDSAKeyIdentity,
    ): Promise<GenerateMagicLinkResponse> {
        const sessionKeyDer = toDer(sessionKey);

        const resp = await this.#sendRequest({
            kind: "generateMagicLink",
            email,
            sessionKey: sessionKeyDer,
        }).catch(
            (error) =>
                ({
                    kind: "failed_to_send_email",
                    error: error.toString(),
                }) as GenerateMagicLinkResponse,
        );

        if (resp.kind === "success") {
            await storeEmailSignInSession(this.#authIdentityStorage.storage, {
                key: sessionKey,
                email,
                userKey: resp.userKey,
                expiration: resp.expiration,
            });
        } else {
            await removeEmailSignInSession(this.#authIdentityStorage.storage);
        }

        return resp;
    }

    getExternalAchievements() {
        return this.#sendRequest({ kind: "getExternalAchievements" }).catch((err) => {
            console.error("getExternalAchievements error", err);
            return [];
        });
    }

    markAchievementsSeen() {
        this.#sendRequest({ kind: "markAchievementsSeen" }).catch((err) => {
            console.error("markAchievementsSeen", err);
        });
    }

    async handleMagicLink(qs: string): Promise<HandleMagicLinkResponse> {
        const signInWithEmailCanister = this.config.signInWithEmailCanister;

        const response = await fetch(`https://${signInWithEmailCanister}.raw.icp0.io/auth${qs}`);

        if (response.ok) {
            const session = await getEmailSignInSession(this.#authIdentityStorage.storage);
            if (session === undefined) {
                return { kind: "session_not_found" };
            }

            await this.getSignInWithEmailDelegation(
                session.email,
                session.userKey,
                session.key,
                session.expiration,
                true,
            ).catch((error) => ({
                kind: "error",
                error: error.toString(),
            }));

            return { kind: "success" };
        } else if (response.status === 400) {
            const body = await response.text();
            if (body === "Link expired") {
                return { kind: "link_expired" };
            }
        }

        return { kind: "link_invalid" };
    }

    async getSignInWithEmailDelegation(
        email: string,
        userKey: Uint8Array,
        sessionKey: ECDSAKeyIdentity,
        expiration: bigint,
        assumeIdentity: boolean,
    ): Promise<
        | { kind: "success"; key: ECDSAKeyIdentity; delegation: DelegationChain }
        | { kind: "error"; error: string }
        | { kind: "not_found" }
    > {
        const sessionKeyDer = toDer(sessionKey);
        const getDelegationResponse = await this.#sendRequest({
            kind: "getSignInWithEmailDelegation",
            email,
            sessionKey: sessionKeyDer,
            expiration,
        });
        if (getDelegationResponse.kind === "success") {
            const identity = buildDelegationIdentity(
                userKey,
                sessionKey,
                getDelegationResponse.delegation,
                getDelegationResponse.signature,
            );
            const delegation = identity.getDelegation();
            if (assumeIdentity) {
                this.#authIdentityStorage.set(sessionKey, delegation);
                this.#loadedAuthenticationIdentity(identity, AuthProvider.EMAIL);
            }
            return {
                kind: "success",
                key: sessionKey,
                delegation,
            };
        }
        return getDelegationResponse;
    }

    siwePrepareLogin(address: string): Promise<SiwePrepareLoginResponse> {
        return this.#sendRequest({
            kind: "siwePrepareLogin",
            address,
        });
    }

    siwsPrepareLogin(address: string): Promise<SiwsPrepareLoginResponse> {
        return this.#sendRequest({
            kind: "siwsPrepareLogin",
            address,
        });
    }

    async signInWithWallet(
        token: "eth" | "sol",
        address: string,
        signature: string,
        assumeIdentity: boolean,
    ): Promise<
        | { kind: "success"; key: ECDSAKeyIdentity; delegation: DelegationChain }
        | { kind: "failure" }
    > {
        const sessionKey = await ECDSAKeyIdentity.generate();
        const sessionKeyDer = toDer(sessionKey);
        const loginResponse = await this.#sendRequest({
            kind: "loginWithWallet",
            token,
            address,
            signature,
            sessionKey: sessionKeyDer,
        });

        if (loginResponse.kind === "success") {
            const getDelegationResponse = await this.#sendRequest({
                kind: "getDelegationWithWallet",
                token,
                address,
                sessionKey: sessionKeyDer,
                expiration: loginResponse.expiration,
            });
            if (getDelegationResponse.kind === "success") {
                const identity = buildDelegationIdentity(
                    loginResponse.userKey,
                    sessionKey,
                    getDelegationResponse.delegation,
                    getDelegationResponse.signature,
                );
                const delegation = identity.getDelegation();
                if (assumeIdentity) {
                    await this.#authIdentityStorage.set(sessionKey, delegation);
                    this.#loadedAuthenticationIdentity(
                        identity,
                        token === "eth" ? AuthProvider.ETH : AuthProvider.SOL,
                    );
                }
                return {
                    kind: "success",
                    key: sessionKey,
                    delegation,
                };
            }
            return { kind: "failure" };
        } else {
            return { kind: "failure" };
        }
    }

    // **** Communities Stuff

    // takes a list of communities that may contain communities that we are a member of and/or preview communities
    // and overwrites them in the correct place
    updateCommunityIndexes(orderedCommunities: CommunitySummary[]): void {
        const updates: Record<string, number> = {};
        for (let i = 0; i < orderedCommunities.length; i++) {
            const community = orderedCommunities[i];
            const index = orderedCommunities.length - i;

            // Skip if index is unchanged
            if (community.membership.index === index) continue;

            localUpdates.updateCommunityIndex(community.id, index);

            if (!localUpdates.isPreviewingCommunity(community.id)) {
                updates[community.id.communityId] = index;
            }
        }

        if (Object.keys(updates).length > 0) {
            this.#sendRequest({ kind: "setCommunityIndexes", indexes: updates }).catch(() => false);
        }
    }

    async setSelectedCommunity(id: CommunityIdentifier): Promise<boolean> {
        let community = communitiesStore.value.get(id);
        let preview = false;
        if (community === undefined) {
            // if we don't have the community it means we're not a member and we need to look it up
            if (querystringCodeStore.value) {
                await this.setCommunityInvite({ id, code: querystringCodeStore.value });
            }

            const referredBy = this.#extractReferralCodeFromPath() ?? this.#referralCode;
            if (referredBy) {
                await this.setCommunityReferral(id, referredBy);
            }

            const resp = await this.#sendRequest({
                kind: "getCommunitySummary",
                communityId: id.communityId,
            });
            if ("id" in resp) {
                // Make the community appear at the top of the list
                resp.membership.index = nextCommunityIndexStore.value;
                community = resp;
                localUpdates.addCommunityPreview(community);
                preview = true;
            } else {
                // if we get here it means we're not a member of the community and we can't look it up
                // it may be private and we may not be invited.
                publish("noAccess");
                return false;
            }
        }

        if (community !== undefined) {
            this.#loadCommunityDetails(community);
        }

        return preview;
    }

    selectFirstChat(): boolean {
        if (!get(mobileWidth)) {
            const first = [...chatSummariesListStore.value.values()].find(
                (c) => !c.membership.archived,
            );
            if (first !== undefined) {
                pageRedirect(routeForChatIdentifier(chatListScopeStore.value.kind, first.id));
                return true;
            }
        }
        return false;
    }

    importToCommunity(
        groupId: GroupChatIdentifier,
        communityId: CommunityIdentifier,
    ): Promise<ChannelIdentifier | undefined> {
        const group = chatSummariesStore.value.get(groupId);
        return this.#sendRequest({
            kind: "importGroupToCommunity",
            groupId,
            communityId,
        })
            .then((resp) => {
                if (resp.kind === "success") {
                    if (group !== undefined) {
                        localUpdates.addChat({
                            ...group,
                            id: resp.channelId,
                            kind: "channel",
                        } as ChannelSummary);
                    }
                    return resp.channelId;
                }
                return undefined;
            })
            .catch(() => undefined);
    }

    submitProofOfUniquePersonhood(
        credential: string,
        iiPrincipal: string,
    ): Promise<SubmitProofOfUniquePersonhoodResponse> {
        return this.#sendRequest({
            kind: "submitProofOfUniquePersonhood",
            iiPrincipal,
            credential,
        })
            .then((resp) => {
                if (resp.kind === "success") {
                    currentUserStore.set({
                        ...currentUserStore.value,
                        isUniquePerson: true,
                    });
                    this.#overwriteUserInStore(currentUserIdStore.value, (u) => ({
                        ...u,
                        isUniquePerson: true,
                    }));
                }
                return resp;
            })
            .catch((err) => {
                console.error("Failed to submit proof of unique personhood to the user index", err);
                return { kind: "invalid" };
            });
    }

    async joinCommunity(
        community: CommunitySummary,
        credentials: string[],
        paymentApprovals: PaymentGateApprovals,
    ): Promise<ClientJoinCommunityResponse> {
        const approveResponse = await this.approveAccessGatePayments(community, paymentApprovals);
        if (approveResponse.kind !== "success") {
            return approveResponse;
        }

        return this.#sendRequest({
            kind: "joinCommunity",
            id: community.id,
            credentialArgs: this.#buildVerifiedCredentialArgs(credentials),
        })
            .then((resp) => {
                if (resp.kind === "success") {
                    // Make the community appear at the top of the list
                    resp.community.membership.index = nextCommunityIndexStore.value;
                    this.#addCommunityLocally(resp.community);
                    localUpdates.removeCommunityPreview(community.id);
                    this.#loadCommunityDetails(resp.community);
                    withPausedStores(() => {
                        resp.community.channels.forEach((c) => {
                            if (c.latestMessage) {
                                messagesRead.markReadUpTo(
                                    { chatId: c.id },
                                    c.latestMessage.event.messageIndex,
                                );
                            }
                        });
                    });
                } else {
                    if (resp.kind === "gate_check_failed") {
                        return resp;
                    }
                    return CommonResponses.failure();
                }
                return CommonResponses.success();
            })
            .catch(() => CommonResponses.failure());
    }

    deleteCommunity(id: CommunityIdentifier): Promise<boolean> {
        const community = communitiesStore.value.get(id);
        if (community === undefined) return Promise.resolve(false);

        const undo = this.#removeCommunityLocally(id);

        return this.#sendRequest({ kind: "deleteCommunity", id })
            .then((resp) => {
                if (resp.kind !== "success") {
                    undo?.();
                }
                return resp.kind === "success";
            })
            .catch(() => {
                undo?.();
                return false;
            });
    }

    leaveCommunity(id: CommunityIdentifier): Promise<boolean> {
        const community = communitiesStore.value.get(id);
        if (community === undefined) return Promise.resolve(false);

        const undo = this.#removeCommunityLocally(id);

        return this.#sendRequest({ kind: "leaveCommunity", id })
            .then((resp) => {
                if (resp.kind !== "success") {
                    undo?.();
                }
                return resp.kind === "success";
            })
            .catch(() => {
                undo?.();
                return false;
            });
    }

    createCommunity(
        candidate: CommunitySummary,
        rules: Rules,
        defaultChannels: string[],
    ): Promise<CreateCommunityResponse> {
        return this.#sendRequest({
            kind: "createCommunity",
            community: candidate,
            rules,
            defaultChannels,
            defaultChannelRules: defaultChatRules("channel"),
        })
            .then((resp) => {
                if (resp.kind === "success") {
                    candidate.id = {
                        kind: "community",
                        communityId: resp.id,
                    };
                    this.#addCommunityLocally(candidate);
                }
                return resp;
            })
            .catch(() => ({
                kind: "failure",
            }));
    }

    addToFavourites(chatId: ChatIdentifier): Promise<boolean> {
        const undo = localUpdates.favourite(chatId);
        return this.#sendRequest({ kind: "addToFavourites", chatId })
            .then((resp) => {
                if (resp.kind !== "success") {
                    undo();
                }
                return resp.kind === "success";
            })
            .catch(() => {
                undo();
                return false;
            });
    }

    removeFromFavourites(chatId: ChatIdentifier): Promise<boolean> {
        const undo = localUpdates.unfavourite(chatId);
        if (chatSummariesStore.value.size === 0) {
            publish("selectedChatInvalid");
        }

        return this.#sendRequest({ kind: "removeFromFavourites", chatId })
            .then((resp) => {
                if (resp.kind !== "success") {
                    undo();
                }
                return resp.kind === "success";
            })
            .catch(() => {
                undo();
                return false;
            });
    }

    saveCommunity(
        community: CommunitySummary,
        name: string | undefined,
        description: string | undefined,
        rules: UpdatedRules | undefined,
        permissions: CommunityPermissions | undefined,
        avatar: Uint8Array | undefined,
        banner: Uint8Array | undefined,
        gateConfig: AccessGateConfig | undefined,
        isPublic: boolean | undefined,
        primaryLanguage: string | undefined,
    ): Promise<boolean> {
        return this.#sendRequest({
            kind: "updateCommunity",
            communityId: community.id.communityId,
            name,
            description,
            rules,
            permissions,
            avatar,
            banner,
            gateConfig,
            isPublic,
            primaryLanguage,
        })
            .then((resp) => {
                if (resp.kind === "success") {
                    localUpdates.addCommunity(community);
                    if (rules !== undefined && resp.rulesVersion !== undefined) {
                        localUpdates.updateCommunityRules(community.id, {
                            text: rules.text,
                            enabled: rules.enabled,
                            version: resp.rulesVersion,
                        });
                    }
                    return true;
                }
                return false;
            })
            .catch(() => false);
    }

    convertGroupToCommunity(
        group: GroupChatSummary,
        rules: Rules,
    ): Promise<ChannelIdentifier | undefined> {
        return this.#sendRequest({
            kind: "convertGroupToCommunity",
            chatId: group.id,
            historyVisible: group.historyVisible,
            rules,
        })
            .then((resp) => (resp.kind === "success" ? resp.id : undefined))
            .catch(() => undefined);
    }

    deleteUserGroup(id: CommunityIdentifier, userGroup: UserGroupDetails): Promise<boolean> {
        const undo = localUpdates.deleteUserGroup(id, userGroup.id);
        return this.#sendRequest({
            kind: "deleteUserGroups",
            communityId: id.communityId,
            userGroupIds: [userGroup.id],
        })
            .then((resp) => {
                if (resp.kind !== "success") {
                    undo();
                }
                return resp.kind === "success";
            })
            .catch(() => {
                undo();
                return false;
            });
    }

    createUserGroup(
        id: CommunityIdentifier,
        userGroup: UserGroupDetails,
    ): Promise<CreateUserGroupResponse> {
        return this.#sendRequest({
            kind: "createUserGroup",
            communityId: id.communityId,
            name: userGroup.name,
            userIds: [...userGroup.members],
        })
            .then((resp) => {
                if (resp.kind === "success") {
                    localUpdates.addOrUpdateUserGroup(id, {
                        ...userGroup,
                        id: resp.userGroupId,
                    });
                }
                return resp;
            })
            .catch(() => CommonResponses.failure());
    }

    getCommunityForChannel(id: ChannelIdentifier): CommunitySummary | undefined {
        return [...communitiesStore.value.values()].find((c) => {
            return c.channels.findIndex((ch) => chatIdentifiersEqual(ch.id, id)) >= 0;
        });
    }

    updateUserGroup(
        id: CommunityIdentifier,
        userGroup: UserGroupDetails,
        toAdd: Set<string>,
        toRemove: Set<string>,
    ): Promise<UpdateUserGroupResponse> {
        return this.#sendRequest({
            kind: "updateUserGroup",
            communityId: id.communityId,
            userGroupId: userGroup.id,
            name: userGroup.name,
            usersToAdd: [...toAdd],
            usersToRemove: [...toRemove],
        })
            .then((resp) => {
                if (resp.kind === "success") {
                    localUpdates.addOrUpdateUserGroup(id, userGroup);
                }
                return resp;
            })
            .catch(() => CommonResponses.failure());
    }

    setChatListScopeAndRedirect(route: RouteParams): boolean {
        if (route.kind === "home_route") {
            page(routeForScope(this.getDefaultScope()));
            return true;
        }
        return false;
    }

    getDefaultScope(): ChatListScope {
        if (anonUserStore.value) return { kind: "group_chat" };

        // sometimes we have to re-direct the user to home route "/"
        // However, with communities enabled it is not clear what this means
        // we actually need to direct the user to one of the global scopes "direct", "group" or "favourites"
        // which one we choose is kind of unclear and probably depends on the state

        const favourites = favouritesStore.value;
        if (favourites.size > 0) return { kind: "favourite" };
        if (serverGroupChatsStore.value.size > 0) return { kind: "group_chat" };
        return { kind: "direct_chat" };
    }

    getUserLocation(): Promise<string | undefined> {
        if (this.#userLocation !== undefined) {
            return Promise.resolve(this.#userLocation);
        }
        return getUserCountryCode()
            .then((country) => {
                this.#userLocation = country;
                console.debug("GEO: derived user's location: ", country);
                return country;
            })
            .catch((err) => {
                console.warn("GEO: Unable to determine user's country location", err);
                return undefined;
            });
    }

    // **** End of Communities stuff
    diamondDurationToMs = diamondDurationToMs;

    swapRestricted(): Promise<boolean> {
        if (platformOperatorStore.value) {
            return Promise.resolve(false);
        }
        return this.getUserLocation().then((location) => featureRestricted(location, "swap"));
    }

    setPinNumber(
        verification: Verification,
        newPin: string | undefined,
    ): Promise<SetPinNumberResponse> {
        pinNumberFailureStore.set(undefined);

        return this.#sendRequest({ kind: "setPinNumber", verification, newPin }).then((resp) => {
            if (resp.kind === "success") {
                pinNumberRequiredStore.set(newPin !== undefined);
            } else if (resp.kind === "error") {
                const pinNumberFailure = pinNumberFailureFromError(resp);
                if (pinNumberFailure !== undefined) {
                    pinNumberFailureStore.set(pinNumberFailure);
                }
            }

            return resp;
        });
    }

    #promptForCurrentPin(message: string | undefined): Promise<string> {
        pinNumberFailureStore.set(undefined);

        return new Promise((resolve, reject) => {
            pinNumberResolverStore.set({
                resolve: (pin: string) => {
                    pinNumberResolverStore.set(undefined);
                    resolve(pin);
                },
                reject: () => {
                    pinNumberResolverStore.set(undefined);
                    reject("cancelled");
                },
                message,
            });
        });
    }

    #promptForRuleAcceptance(): Promise<AcceptedRules | undefined> {
        return new Promise((resolve, _) => {
            captureRulesAcceptanceStore.set({
                resolve: (accepted: boolean) => {
                    let acceptedRules: AcceptedRules | undefined = undefined;

                    if (accepted) {
                        acceptedRules = {
                            chat: undefined,
                            community: undefined,
                        };

                        if (selectedChatRulesStore.value?.enabled ?? false) {
                            acceptedRules.chat = selectedChatRulesStore.value?.version;
                        }

                        if (selectedCommunityRulesStore.value?.enabled ?? false) {
                            acceptedRules.community = selectedCommunityRulesStore.value?.version;
                        }
                    }

                    captureRulesAcceptanceStore.set(undefined);
                    resolve(acceptedRules);
                },
            });
        });
    }

    getStreak(userId: string | undefined) {
        if (userId === undefined) return 0;

        if (userId === currentUserIdStore.value) {
            const now = Date.now();
            return chitStateStore.value.streakEnds < now ? 0 : chitStateStore.value.streak;
        }

        return userStore.get(userId)?.streak ?? 0;
    }

    getBotDefinition(endpoint: string): Promise<BotDefinitionResponse> {
        return this.#sendRequest({
            kind: "getBotDefinition",
            endpoint,
        }).catch((err) => {
            this.#logger.error("Failed to get the bot definition", endpoint, err);
            return {
                kind: "bot_definition_failure",
                error: err,
            };
        });
    }

    #callBotCommandEndpoint(endpoint: string, token: string): Promise<BotCommandResponse> {
        return this.#sendRequest({
            kind: "callBotCommandEndpoint",
            endpoint,
            token,
        });
    }

    generateBotApiKey(
        id: ChatIdentifier | CommunityIdentifier,
        botId: string,
        permissions: ExternalBotPermissions,
    ): Promise<GenerateBotKeyResponse> {
        return this.#sendRequest({
            kind: "generateBotApiKey",
            id,
            botId,
            permissions,
        }).catch((err) => {
            this.#logger.error("Failed to generate api key", err);
            return { kind: "failure" };
        });
    }

    getApiKey(
        id: ChatIdentifier | CommunityIdentifier,
        botId: string,
    ): Promise<string | undefined> {
        return this.#sendRequest({
            kind: "getApiKey",
            id,
            botId,
        }).catch((err) => {
            this.#logger.error("Failed to get api key", err);
            return undefined;
        });
    }

    registerWebhook(
        chatId: MultiUserChatIdentifier,
        name: string,
        avatar: string | undefined,
    ): Promise<FullWebhookDetails | undefined> {
        return this.#sendRequest({
            kind: "registerWebhook",
            chatId,
            name,
            avatar,
        })
            .then((resp) => {
                if (resp !== undefined) {
                    webhookUserIdsStore.add(resp.id);
                    localUpdates.addWebhookToChat(chatId, resp);
                }
                return resp;
            })
            .catch((err) => {
                this.#logger.error("Failed to register webhook", err);
                return undefined;
            });
    }

    updateWebhook(
        chatId: MultiUserChatIdentifier,
        existing: WebhookDetails,
        name: string | undefined,
        avatar: OptionUpdate<string>,
    ): Promise<boolean> {
        const webhook = { ...existing };
        if (name !== undefined) {
            webhook.name = name;
        }
        if (avatar === "set_to_none") {
            webhook.avatarUrl = undefined;
        } else if (avatar !== undefined) {
            webhook.avatarUrl = avatar.value;
        }

        const undo = localUpdates.updateWebhook(chatId, webhook);

        return this.#sendRequest({
            kind: "updateWebhook",
            chatId,
            id: webhook.id,
            name,
            avatar,
        })
            .then((resp) => {
                if (!resp) {
                    undo();
                }
                return resp;
            })
            .catch((err) => {
                this.#logger.error("Failed to update webhook", err);
                undo();
                return false;
            });
    }

    regenerateWebhook(chatId: MultiUserChatIdentifier, id: string): Promise<string | undefined> {
        return this.#sendRequest({
            kind: "regenerateWebhook",
            chatId,
            id,
        }).catch((err) => {
            this.#logger.error("Failed to regenerate webhook", err);
            return undefined;
        });
    }

    deleteWebhook(chatId: MultiUserChatIdentifier, id: string): Promise<boolean> {
        const undo = localUpdates.removeWebhookFromChat(chatId, id);

        return this.#sendRequest({
            kind: "deleteWebhook",
            chatId,
            id,
        })
            .then((resp) => {
                if (!resp) {
                    undo();
                }
                return resp;
            })
            .catch((err) => {
                undo();
                this.#logger.error("Failed to delete webhook", err);
                return false;
            });
    }

    getWebhook(chatId: MultiUserChatIdentifier, id: string): Promise<string | undefined> {
        return this.#sendRequest({
            kind: "getWebhook",
            chatId,
            id,
        }).catch((err) => {
            this.#logger.error("Failed to get webhook", err);
            return undefined;
        });
    }

    executeInternalBotCommand(
        scope: BotActionScope,
        bot: InternalBotCommandInstance,
    ): Promise<"success" | "failure" | "too_many_requests"> {
        // Internal commands currently only make sense in a chat scope
        if (scope.kind === "community_scope") return Promise.resolve("success");

        const context = {
            chatId: scope.chatId,
            threadRootMessageIndex: scope.threadRootMessageIndex,
        };

        if (bot.command.name === "witch") {
            publish("summonWitch");
        } else if (bot.command.name === "register_bot") {
            publish("registerBot");
        } else if (bot.command.name === "register_webhook") {
            publish("registerWebhook");
        } else if (bot.command.name === "update_bot") {
            publish("updateBot");
        } else if (bot.command.name === "remove_bot") {
            publish("removeBot");
        } else if (bot.command.name === "poll") {
            publish("createPoll", context);
        } else if (bot.command.name === "gif") {
            const param = bot.command.arguments[0];
            if (param !== undefined && param.kind === "string" && param.value !== undefined) {
                publish("attachGif", [context, param.value]);
            }
        } else if (bot.command.name === "crypto") {
            const ev: { context: MessageContext; ledger?: string; amount?: bigint } = {
                context: context,
            };
            const [token, amount] = bot.command.arguments;
            if (
                token !== undefined &&
                token.kind === "string" &&
                amount !== undefined &&
                amount.kind === "decimal" &&
                amount.value !== null
            ) {
                const tokenDetails = [...cryptoLookup.value.values()].find(
                    (t) => t.symbol.toLowerCase() === token.value?.toLocaleLowerCase(),
                );
                if (tokenDetails !== undefined) {
                    ev.ledger = tokenDetails.ledger;
                    ev.amount = this.validateTokenInput(
                        amount.value.toString(),
                        tokenDetails.decimals,
                    ).amount;
                }
            }
            publish("tokenTransfer", ev);
        } else if (bot.command.name === "test-msg") {
            const param = bot.command.arguments[0];
            if (param !== undefined && param.kind === "decimal" && param.value !== null) {
                publish("createTestMessages", [context, param.value]);
            }
        } else if (bot.command.name === "diamond") {
            const url = addQueryStringParam("diamond", "");
            const msg = `[${this.config.i18nFormatter("upgrade.message")}](${url})`;
            this.sendMessageWithAttachment(context, msg, false, undefined, []);
        } else if (bot.command.name === "faq") {
            const topic =
                bot.command.arguments[0]?.kind === "string"
                    ? bot.command.arguments[0]?.value
                    : undefined;
            const url = topic === undefined || topic === "" ? "/faq" : `/faq?q=${topic}`;
            const msg =
                topic === undefined
                    ? `[🤔 FAQs](/faq)`
                    : `[🤔 FAQ: ${this.config.i18nFormatter(`faq.${topic}_q`)}](${url})`;
            this.sendMessageWithAttachment(context, msg, false, undefined, []);
        } else if (bot.command.name === "search" && bot.command.arguments[0]?.kind === "string") {
            publish("searchChat", bot.command.arguments[0]?.value ?? "");
        }
        return Promise.resolve("success");
    }

    #messageIdFromBotActionScope(scope: BotActionScope) {
        switch (scope.kind) {
            case "chat_scope":
                return scope.messageId;
            case "community_scope":
                return random64();
        }
    }

    #getAuthTokenForBotCommand(
        scope: BotActionScope,
        bot: ExternalBotCommandInstance,
    ): Promise<[string, bigint]> {
        const messageId = this.#messageIdFromBotActionScope(scope);
        return this.#getLocalUserIndexForBotActionScope(scope).then((localUserIndex) => {
            return this.#sendRequest({
                kind: "getAccessToken",
                accessTokenType: {
                    kind: "bot_action_by_command",
                    botId: bot.id,
                    scope:
                        scope.kind === "chat_scope" && scope.chatId.kind === "direct_chat"
                            ? {
                                  ...scope,
                                  chatId: { ...scope.chatId, userId: currentUserIdStore.value },
                              }
                            : scope,
                    command: {
                        initiator: currentUserIdStore.value,
                        commandName: bot.command.name,
                        arguments: bot.command.arguments,
                        meta: {
                            timezone: Intl.DateTimeFormat().resolvedOptions().timeZone,
                            language: this.#locale.substring(0, 2),
                        },
                    },
                },
                localUserIndex,
            }).then((token) => {
                if (token === undefined) {
                    throw new Error("Didn't get an access token");
                }
                console.log("TOKEN: ", token, messageId);
                return [token, messageId];
            });
        });
    }

    installBot(
        id: BotInstallationLocation,
        botId: string,
        grantedPermissions: ExternalBotPermissions,
    ): Promise<boolean> {
        const undo = this.#installBotLocally(id, botId, grantedPermissions);
        return this.#sendRequest({
            kind: "installBot",
            id,
            botId,
            grantedPermissions,
        })
            .then((resp) => {
                if (!resp) {
                    undo();
                }
                return resp;
            })
            .catch((err) => {
                undo();
                this.#logger.error("Error adding bot to group or community", err);
                return false;
            });
    }

    updateInstalledBot(
        id: BotInstallationLocation,
        botId: string,
        grantedPermissions: ExternalBotPermissions,
    ): Promise<boolean> {
        return this.#sendRequest({
            kind: "updateInstalledBot",
            id,
            botId,
            grantedPermissions,
        }).catch((err) => {
            this.#logger.error("Error adding bot to group or community", err);
            return false;
        });
    }

    #uninstallBotLocally(id: BotInstallationLocation, botId: string): UndoLocalUpdate {
        switch (id.kind) {
            case "community":
                return localUpdates.removeBotFromCommunity(id, botId);
            case "group_chat":
                return localUpdates.removeBotFromChat(id, botId);
            case "direct_chat":
                return localUpdates.removeDirectChatBot(botId);
        }
    }

    #installBotLocally(
        id: BotInstallationLocation,
        botId: string,
        perm: ExternalBotPermissions,
    ): UndoLocalUpdate {
        switch (id.kind) {
            case "community":
                return localUpdates.installBotInCommunity(id, botId, perm);
            case "group_chat":
                return localUpdates.installBotInChat(id, botId, perm);
            case "direct_chat":
                return localUpdates.installDirectChatBot(botId, perm);
        }
    }

    uninstallBot(id: BotInstallationLocation, botId: string): Promise<boolean> {
        const undo = this.#uninstallBotLocally(id, botId);
        return this.#sendRequest({
            kind: "uninstallBot",
            id,
            botId,
        })
            .then((success) => {
                if (!success) {
                    undo();
                }
                return success;
            })
            .catch((err) => {
                undo();
                this.#logger.error("Error removing bot from group or community", err);
                return false;
            });
    }

    sendPlaceholderBotMessage(
        scope: BotActionScope,
        botContext: BotMessageContext | undefined,
        content: MessageContent,
        msgId: bigint,
        senderId: string,
        blockLevelMarkdown: boolean,
        ephemeral: boolean,
    ): () => void {
        // we can't send a placeholder message to a community scope but that's ok
        if (scope.kind === "community_scope") return () => undefined;

        this.getMissingUsers([senderId]);

        const context: MessageContext = {
            chatId: scope.chatId,
            threadRootMessageIndex: scope.threadRootMessageIndex,
        };

        if (localUpdates.isUnconfirmed(context, msgId)) {
            localUpdates.overwriteUnconfirmedContent(
                context,
                msgId,
                content,
                botContext,
                blockLevelMarkdown,
            );
        } else {
            const currentEvents = this.#eventsForMessageContext(context);
            const [eventIndex, messageIndex] =
                context.threadRootMessageIndex !== undefined
                    ? nextEventAndMessageIndexesForThread(currentEvents)
                    : nextEventAndMessageIndexes();
            publish("sendingMessage", context);
            const event: EventWrapper<Message> = {
                index: eventIndex,
                timestamp: BigInt(Date.now()),
                event: {
                    content,
                    messageIndex,
                    kind: "message",
                    sender: senderId,
                    messageId: msgId,
                    reactions: [],
                    tips: {},
                    edited: false,
                    forwarded: false,
                    deleted: false,
                    blockLevelMarkdown: blockLevelMarkdown,
                    senderContext: botContext,
                },
            };
            if (!ephemeral) {
                localUpdates.addUnconfirmed(context, event);
            } else {
                localUpdates.addEphemeral(context, event);
            }
            publish("sentMessage", { context, event });
        }
        return () => localUpdates.deleteUnconfirmed(context, msgId);
    }

    executeBotCommand(
        scope: BotActionScope,
        bot: BotCommandInstance,
        direct: boolean = false,
    ): Promise<"success" | "failure" | "too_many_requests"> {
        const botContext = direct
            ? undefined
            : ({
                  kind: "bot",
                  finalised: false,
                  command: {
                      name: bot.command.name,
                      args: bot.command.arguments,
                      initiator: currentUserIdStore.value,
                  },
              } as BotMessageContext);
        let removePlaceholder: (() => void) | undefined = undefined;
        switch (bot.kind) {
            case "external_bot":
                return this.#getAuthTokenForBotCommand(scope, bot)
                    .then(([token, msgId]) => {
                        if (bot.command.name !== "sync_api_key") {
                            removePlaceholder = this.sendPlaceholderBotMessage(
                                scope,
                                botContext,
                                bot.command.placeholder !== undefined
                                    ? { kind: "text_content", text: bot.command.placeholder }
                                    : { kind: "bot_placeholder_content" },
                                msgId,
                                bot.id,
                                false,
                                false,
                            );
                        }
                        return this.#callBotCommandEndpoint(bot.endpoint, token);
                    })
                    .then((resp) => {
                        if (resp.kind !== "success") {
                            console.error("Bot command failed with: ", resp);
                            removePlaceholder?.();
                            if (resp.kind === "too_many_requests") {
                                console.log("Too many requests");
                                return "too_many_requests";
                            } else {
                                return "failure";
                            }
                        } else {
                            if (resp.message !== undefined) {
                                // The message that comes back from the bot may be marked as ephemeral in which
                                // case it will have a different messageId
                                if (resp.message.ephemeral) {
                                    removePlaceholder?.();
                                }
                                removePlaceholder = this.sendPlaceholderBotMessage(
                                    scope,
                                    {
                                        ...botContext,
                                        finalised: resp.message.finalised,
                                        kind: "bot",
                                    },
                                    resp.message.messageContent,
                                    resp.message.messageId,
                                    bot.id,
                                    resp.message.blockLevelMarkdown,
                                    resp.message.ephemeral,
                                );
                            } else {
                                removePlaceholder?.();
                            }
                            return "success";
                        }
                    })
                    .catch((err) => {
                        console.log("Bot command failed with", err);
                        removePlaceholder?.();
                        return "failure";
                    });
            case "internal_bot":
                return this.executeInternalBotCommand(scope, bot);
        }
    }

    contentTypeSupportsEdit(contentType: MessageContent["kind"]): boolean {
        return isEditableContent(contentType);
    }

    claimDailyChit(): Promise<ClaimDailyChitResponse> {
        const userId = currentUserIdStore.value;

        return this.#sendRequest({ kind: "claimDailyChit" }).then((resp) => {
            if (resp.kind === "success") {
                chitStateStore.update((state) => ({
                    chitBalance: resp.chitBalance,
                    streakEnds: resp.nextDailyChitClaim + BigInt(1000 * 60 * 60 * 24),
                    streak: resp.streak,
                    nextDailyChitClaim: resp.nextDailyChitClaim,
                    totalChitEarned: state.totalChitEarned + resp.chitEarned,
                }));
                this.#overwriteUserInStore(userId, (user) => ({
                    ...user,
                    chitBalance: resp.chitBalance,
                    streak: resp.streak,
                }));
            } else if (resp.kind === "already_claimed") {
                chitStateStore.update((state) => ({
                    ...state,
                    nextDailyChitClaim: resp.nextDailyChitClaim,
                }));
            }

            return resp;
        });
    }

    chitLeaderboard(): Promise<ChitLeaderboardResponse> {
        return this.#sendRequest({ kind: "chitLeaderboard" });
    }

    chitEvents(req: ChitEventsRequest): Promise<ChitEventsResponse> {
        return this.#sendRequest(req).catch((err) => {
            this.logError("Failed to load chit events", err);
            return {
                events: [],
                total: 0,
            };
        });
    }

    #authProviderFromAuthPrincipal(principal: AuthenticationPrincipal): AuthProvider {
        if (principal.originatingCanister === WEBAUTHN_ORIGINATING_CANISTER) {
            return AuthProvider.PASSKEY;
        } else if (principal.originatingCanister === this.config.signInWithEthereumCanister) {
            return AuthProvider.ETH;
        } else if (principal.originatingCanister === this.config.signInWithSolanaCanister) {
            return AuthProvider.SOL;
        } else if (principal.originatingCanister === this.config.signInWithEmailCanister) {
            return AuthProvider.EMAIL;
        } else if (
            principal.originatingCanister === import.meta.env.OC_INTERNET_IDENTITY_CANISTER_ID
        ) {
            if (principal.isIIPrincipal) {
                return AuthProvider.II;
            } else {
                return AuthProvider.NFID;
            }
        }
        return AuthProvider.II;
    }

    getAuthenticationPrincipals(): Promise<
        (AuthenticationPrincipal & { provider: AuthProvider })[]
    > {
        return this.#sendRequest({
            kind: "getAuthenticationPrincipals",
        }).then((principals) => {
            return principals.map((p) => {
                return {
                    ...p,
                    provider: this.#authProviderFromAuthPrincipal(p),
                };
            });
        });
    }

    getLinkedIIPrincipal(): Promise<string | undefined> {
        return this.#sendRequest({
            kind: "getAuthenticationPrincipals",
        })
            .then((resp) => {
                const iiPrincipals = resp
                    .filter(
                        ({ originatingCanister, isIIPrincipal }) =>
                            originatingCanister ===
                                import.meta.env.OC_INTERNET_IDENTITY_CANISTER_ID && isIIPrincipal,
                    )
                    .map((p) => p.principal);
                if (iiPrincipals.length === 0) {
                    console.debug(
                        "No II principals found, we will have to ask the user to link one",
                    );
                }
                if (
                    this.#authPrincipal !== undefined &&
                    iiPrincipals.includes(this.#authPrincipal)
                ) {
                    return this.#authPrincipal;
                }
                return iiPrincipals[0];
            })
            .catch((err) => {
                console.log("Error loading authentication principals: ", err);
                return undefined;
            });
    }

    linkIdentities(
        initiatorKey: ECDSAKeyIdentity,
        initiatorDelegation: DelegationChain,
        initiatorIsIIPrincipal: boolean,
        initiatorWebAuthnKey: WebAuthnKey | undefined,
        approverKey: ECDSAKeyIdentity,
        approverDelegation: DelegationChain,
    ): Promise<LinkIdentitiesResponse> {
        return this.#sendRequest({
            kind: "linkIdentities",
            initiatorKey: initiatorKey.getKeyPair(),
            initiatorDelegation: initiatorDelegation.toJSON(),
            initiatorIsIIPrincipal,
            initiatorWebAuthnKey,
            approverKey: approverKey.getKeyPair(),
            approverDelegation: approverDelegation.toJSON(),
        });
    }

    removeIdentityLink(linked_principal: string): Promise<RemoveIdentityLinkResponse> {
        return this.#sendRequest({
            kind: "removeIdentityLink",
            linked_principal,
        });
    }

    removeTokenFromWallet(ledger: string) {
        const config = { ...walletConfigStore.value };
        if (config.kind === "manual_wallet") {
            if (config.tokens.delete(ledger)) {
                return this.setWalletConfig(config);
            }
        }
    }

    setsAreEqual<T>(a: Set<T>, b: Set<T>): boolean {
        if (a.size !== b.size) return false;
        for (const item of a) {
            if (!b.has(item)) {
                return false;
            }
        }
        return true;
    }

    walletConfigChanged(a: WalletConfig, b: WalletConfig): boolean {
        if (a.kind !== b.kind) return true;
        if (a.kind === "auto_wallet" && b.kind === "auto_wallet")
            return a.minDollarValue !== b.minDollarValue;
        if (a.kind === "manual_wallet" && b.kind === "manual_wallet")
            return !this.setsAreEqual(a.tokens, b.tokens);
        return false;
    }

    setWalletConfig(config: WalletConfig): Promise<boolean> {
        const undo = localUpdates.updateWalletConfig(config);
        return this.#sendRequest({
            kind: "configureWallet",
            config,
        })
            .then(() => true)
            .catch(() => {
                undo();
                return false;
            });
    }

    withdrawFromIcpSwap(
        userId: string,
        swapId: bigint,
        inputToken: boolean,
        amount: bigint | undefined,
        fee: bigint | undefined,
    ): Promise<boolean> {
        return this.#sendRequest({
            kind: "withdrawFromIcpSwap",
            userId,
            swapId,
            inputToken,
            amount,
            fee,
        });
    }

    isEventKindHidden = isEventKindHidden;
    mergeCombinedUnreadCounts = mergeCombinedUnreadCounts;

    // This is stuff that used to be in agentWorker

    #connectToWorker(
        authPrincipal: string,
        authProvider: AuthProvider | undefined,
    ): Promise<ConnectToWorkerResponse> {
        console.debug("WORKER_CLIENT: loading worker with version: ", this.config.websiteVersion);
        const workerUrl = `/worker.js?v=${this.config.websiteVersion}`;
        this.#worker = new Worker(new URL(workerUrl, import.meta.url), {
            type: "module",
        });
        const initResponse = new Promise<ConnectToWorkerResponse>((resolve) => {
            this.#sendRequest(
                {
                    kind: "init",
                    authPrincipal,
                    authProvider,
                    icUrl: this.config.icUrl ?? window.location.origin,
                    iiDerivationOrigin: this.config.iiDerivationOrigin,
                    openStorageIndexCanister: this.config.openStorageIndexCanister,
                    groupIndexCanister: this.config.groupIndexCanister,
                    notificationsCanister: this.config.notificationsCanister,
                    identityCanister: this.config.identityCanister,
                    onlineCanister: this.config.onlineCanister,
                    userIndexCanister: this.config.userIndexCanister,
                    translationsCanister: this.config.translationsCanister,
                    registryCanister: this.config.registryCanister,
                    internetIdentityUrl: this.config.internetIdentityUrl,
                    nfidUrl: this.config.nfidUrl,
                    userGeekApiKey: this.config.userGeekApiKey,
                    enableMultiCrypto: this.config.enableMultiCrypto,
                    blobUrlPattern: this.config.blobUrlPattern,
                    canisterUrlPath: this.config.canisterUrlPath,
                    proposalBotCanister: this.config.proposalBotCanister,
                    marketMakerCanister: this.config.marketMakerCanister,
                    signInWithEmailCanister: this.config.signInWithEmailCanister,
                    signInWithEthereumCanister: this.config.signInWithEthereumCanister,
                    signInWithSolanaCanister: this.config.signInWithSolanaCanister,
                    websiteVersion: this.config.websiteVersion,
                    rollbarApiKey: this.config.rollbarApiKey,
                    env: this.config.env,
                    bitcoinMainnetEnabled: this.config.bitcoinMainnetEnabled,
                    groupInvite: this.config.groupInvite,
                    communityInvite: this.config.communityInvite,
                },
                true,
            ).then((resp) => {
                resolve(resp);
                this.#connectedToWorker = true;
                this.#setMinLogLevel(
                    (localStorage.getItem(configKeys.minLogLevel) ?? "warn") as
                        | "debug"
                        | "log"
                        | "warn"
                        | "error",
                );
            });
        });

        this.#worker.onmessage = (ev: MessageEvent<FromWorker>) => {
            if (!ev.data) {
                console.debug("WORKER_CLIENT: event message with no data received");
                return;
            }

            const data = ev.data;

            if (data.kind === "worker_event") {
                if (data.event.subkind === "messages_read_from_server") {
                    const { chatId, readByMeUpTo, threadsRead, dateReadPinned } = data.event;
                    withPausedStores(() => {
                        messagesRead.syncWithServer(
                            chatId,
                            readByMeUpTo,
                            threadsRead,
                            dateReadPinned,
                        );
                    });
                }
                if (data.event.subkind === "storage_updated") {
                    storageStore.set(data.event.status);
                }
                if (data.event.subkind === "users_loaded") {
                    userStore.addMany(data.event.users);
                }
            } else if (data.kind === "worker_response") {
                console.debug("WORKER_CLIENT: response: ", ev);
                this.#resolveResponse(data);
            } else if (data.kind === "worker_error") {
                console.debug("WORKER_CLIENT: error: ", ev);
                this.#resolveError(data);
            } else {
                console.debug("WORKER_CLIENT: unknown message: ", ev);
            }
        };
        return initResponse;
    }

    #setMinLogLevel(minLogLevel: "debug" | "log" | "warn" | "error"): void {
        setMinLogLevel(minLogLevel);

        this.#sendRequest({
            kind: "setMinLogLevel",
            minLogLevel,
        });
    }

    #logUnexpected(correlationId: string): void {
        const unresolved = this.#unresolved.get(correlationId);
        const timedOut =
            unresolved === undefined
                ? ""
                : `Timed-out req of kind: ${unresolved.kind} received after ${
                      Date.now() - unresolved.sentAt
                  }ms`;
        console.error(
            `WORKER_CLIENT: unexpected correlationId received (${correlationId}). ${timedOut}`,
        );
    }

    #resolveResponse(data: WorkerResponse): void {
        const promise = this.#pending.get(data.correlationId);
        if (promise !== undefined) {
            promise.resolve(data.response, data.final);
            if (data.final) {
                window.clearTimeout(promise.timeout);
                this.#pending.delete(data.correlationId);
            }
        } else {
            this.#logUnexpected(data.correlationId);
        }
        this.#unresolved.delete(data.correlationId);
    }

    #resolveError(data: WorkerError): void {
        const promise = this.#pending.get(data.correlationId);
        if (promise !== undefined) {
            promise.reject(JSON.parse(data.error));
            window.clearTimeout(promise.timeout);
            this.#pending.delete(data.correlationId);
        } else {
            this.#logUnexpected(data.correlationId);
        }
        this.#unresolved.delete(data.correlationId);
    }

    responseHandler<Req extends WorkerRequest, T>(
        req: Req,
        correlationId: string,
        timeout: number,
    ): (resolve: (val: T, final: boolean) => void, reject: (reason?: unknown) => void) => void {
        return (resolve, reject) => {
            const sentAt = Date.now();
            this.#pending.set(correlationId, {
                resolve,
                reject,
                timeout: window.setTimeout(() => {
                    reject(
                        `WORKER_CLIENT: Request of kind ${req.kind} with correlationId ${correlationId} did not receive a response withing the ${DEFAULT_WORKER_TIMEOUT}ms timeout`,
                    );
                    this.#unresolved.set(correlationId, {
                        kind: req.kind,
                        sentAt,
                    });
                    this.#pending.delete(correlationId);
                }, timeout),
            });
        };
    }

    #sendStreamRequest<Req extends WorkerRequest>(
        req: Req,
        connecting = false,
        timeout: number = DEFAULT_WORKER_TIMEOUT,
    ): Stream<WorkerResult<Req>> {
        //eslint-disable-next-line @typescript-eslint/ban-ts-comment
        //@ts-ignore
        return new Stream<WorkerResult<Req>>(this.#sendRequestInternal(req, connecting, timeout));
    }

    async #sendRequest<Req extends WorkerRequest>(
        req: Req,
        connecting = false,
        timeout: number = DEFAULT_WORKER_TIMEOUT,
    ): Promise<WorkerResult<Req>> {
        //eslint-disable-next-line @typescript-eslint/ban-ts-comment
        //@ts-ignore
        return new Promise<WorkerResult<Req>>(this.#sendRequestInternal(req, connecting, timeout));
    }

    #sendRequestInternal<Req extends WorkerRequest, T>(
        req: Req,
        connecting: boolean,
        timeout: number,
    ): (resolve: (val: T, final: boolean) => void, reject: (reason?: unknown) => void) => void {
        if (!connecting && !this.#connectedToWorker) {
            throw new Error("WORKER_CLIENT: the client is not yet connected to the worker");
        }
        const correlationId = random128().toString();
        try {
            this.#worker.postMessage({
                ...snapshot(req),
                correlationId,
            });
        } catch (err) {
            console.error("Error sending postMessage to worker", err);
            throw err;
        }
        return this.responseHandler(req, correlationId, timeout);
    }

    getBotConfig(): Promise<BotClientConfigData> {
        const metricsUrl =
            import.meta.env.OC_NODE_ENV === "production"
                ? `https://${this.config.userIndexCanister}.raw.ic0.app/metrics`
                : `http://${this.config.userIndexCanister}.raw.localhost:8080/metrics`;
        return fetch(metricsUrl, {
            headers: { "Content-Type": "application/json" },
        })
            .then((res) => {
                if (res.ok) {
                    return res.json();
                }
            })
            .then((metrics: UserIndexMetrics) => {
                return {
                    ocPublicKey: metrics.oc_public_key,
                    openStorageIndexCanister: this.config.openStorageIndexCanister,
                    icHost: this.config.icUrl ?? window.location.origin,
                };
            });
    }

    streakInsurancePrice(daysInsured: number, additionalDays: number): bigint {
        let total = 0n;
        for (let i = 0; i < additionalDays; i++) {
            total += 2n ** BigInt(daysInsured + i) * 100_000_000n;
        }
        return total;
    }

    async payForStreakInsurance(
        additionalDays: number,
        expectedPrice: bigint,
    ): Promise<PayForStreakInsuranceResponse> {
        let pin: string | undefined = undefined;
        if (pinNumberRequiredStore.value) {
            pin = await this.#promptForCurrentPin("pinNumber.enterPinInfo");
        }

        const local = {
            ...serverStreakInsuranceStore.value,
            daysInsured: serverStreakInsuranceStore.value.daysInsured + additionalDays,
        };

        return this.#sendRequest({
            kind: "payForStreakInsurance",
            additionalDays,
            expectedPrice,
            pin,
        })
            .then((resp) => {
                if (resp.kind === "success") {
                    localUpdates.updateStreakInsurance(local);
                }
                return resp;
            })
            .catch((err) => {
                console.log("Failed to pay for streak insurance: ", err);
                return CommonResponses.failure();
            });
    }

    async initialiseNotifications(): Promise<boolean> {
        if (!notificationsSupported) {
            console.debug("PUSH: notifications not supported");
            return false;
        }

        if (import.meta.env.OC_BUILD_ENV !== "development") {
            // Register a service worker if it hasn't already been done
            const registration = await this.#registerServiceWorker();
            if (registration == null) {
                return false;
            }
            // Ensure the service worker is updated to the latest version
            registration.update();
        }

        navigator.serviceWorker.addEventListener("message", (event) => {
            if (event.data.type === "NOTIFICATION_RECEIVED") {
                console.debug(
                    "PUSH: received push notification from the service worker",
                    event.data,
                );
                publish("notification", event.data.data as Notification);
            } else if (event.data.type === "NOTIFICATION_CLICKED") {
                console.debug(
                    "PUSH: notification clicked existing client routing to: ",
                    event.data.path,
                );
                page(event.data.path);
            }
        });

        notificationStatus.subscribe((status) => {
            switch (status) {
                case "granted":
                    this.#trySubscribe();
                    break;
                case "pending-init":
                    break;
                default:
                    this.#unsubscribeNotifications();
                    break;
            }
        });

        return true;
    }

    async #registerServiceWorker(): Promise<ServiceWorkerRegistration | undefined> {
        // Does the browser have all the support needed for web push
        if (!notificationsSupported) {
            return undefined;
        }

        await this.#unregisterOldServiceWorker();

        try {
            return await navigator.serviceWorker.register(import.meta.env.OC_SERVICE_WORKER_PATH, {
                type: "module",
            });
        } catch (e) {
            console.log(e);
            return undefined;
        }
    }

    async #trySubscribe(): Promise<boolean> {
        console.debug("PUSH: checking user's subscription status");
        const registration = await this.#getRegistration();
        if (registration === undefined) {
            console.debug("PUSH: couldn't find push notifications service worker");
            return false;
        }

        // Check if the user has subscribed already
        let pushSubscription = await registration.pushManager.getSubscription();
        if (pushSubscription) {
            console.debug("PUSH: found existing push subscription");
            // Check if the subscription has already been pushed to the notifications canister
            if (await this.#subscriptionExists(this.#extract_p256dh_key(pushSubscription))) {
                console.debug("PUSH: subscription exists in the backend");
                return true;
            }
        } else {
            // Subscribe the user to webpush notifications
            console.debug("PUSH: creating a new subscription");
            pushSubscription = await this.#subscribeUserToPush(registration);
            if (pushSubscription == null) {
                return false;
            }
        }

        // Add the subscription to the user record on the notifications canister
        try {
            console.debug(
                "PUSH: saving new subscription",
                pushSubscription,
                pushSubscription.toJSON(),
            );
            await this.#pushSubscription(pushSubscription.toJSON());
            return true;
        } catch (e) {
            console.log("PUSH: Push subscription failed: ", e);
            return false;
        }
    }

    async #getRegistration(): Promise<ServiceWorkerRegistration | undefined> {
        if (!notificationsSupported) return undefined;
        return await navigator.serviceWorker.getRegistration(
            import.meta.env.OC_SERVICE_WORKER_PATH,
        );
    }

    async #subscribeUserToPush(
        registration: ServiceWorkerRegistration,
    ): Promise<PushSubscription | null> {
        const subscribeOptions = {
            userVisibleOnly: true,
            applicationServerKey: this.#toUint8Array(PUBLIC_VAPID_KEY),
        };

        try {
            const pushSubscription = await registration.pushManager.subscribe(subscribeOptions);
            return pushSubscription;
        } catch (e) {
            console.log(e);
            return null;
        }
    }

    #toUint8Array(base64String: string): Uint8Array {
        return Uint8Array.from(atob(base64String), (c) => c.charCodeAt(0));
    }

    #extract_p256dh_key(subscription: PushSubscription): string {
        const json = subscription.toJSON();
        // eslint-disable-next-line @typescript-eslint/no-non-null-assertion
        const key = json.keys!["p256dh"];
        return key;
    }
    async #unsubscribeNotifications(): Promise<void> {
        console.debug("PUSH: unsubscribing from notifications");
        const registration = await this.#getRegistration();
        if (registration !== undefined) {
            const pushSubscription = await registration.pushManager.getSubscription();
            if (pushSubscription) {
                if (await this.#subscriptionExists(this.#extract_p256dh_key(pushSubscription))) {
                    console.debug("PUSH: removing push subscription");
                    await this.#removeSubscription(pushSubscription.toJSON());
                }
            }
        }
    }
    async #unregisterOldServiceWorker() {
        const registrations = await navigator.serviceWorker.getRegistrations();
        registrations.forEach((reg) => {
            if (reg.active && reg.active.scriptURL.endsWith("sw.js")) {
                console.debug("SW_CLIENT: unregistering old service worker");
                return reg.unregister();
            }
        });
    }

    async closeNotificationsForChat(chatId: ChatIdentifier): Promise<void> {
        const registration = await this.#getRegistration();
        if (registration !== undefined) {
            const notifications = await registration.getNotifications();
            for (const notification of notifications) {
                const url = routeForChatIdentifier("none", chatId);
                if (notification.data?.path.startsWith(url)) {
                    notification.close();
                }
            }
        }
    }

    #shouldCloseNotification(notification: Notification) {
        if (
            notification.kind === "channel_notification" ||
            notification.kind === "direct_notification" ||
            notification.kind === "group_notification"
        ) {
            return this.isMessageRead(
                {
                    chatId: notification.chatId,
                },
                notification.messageIndex,
                undefined,
            );
        }

        return false;
    }

    async #closeNotificationsIfNecessary(): Promise<void> {
        const registration = await this.#getRegistration();
        if (registration !== undefined) {
            const notifications = await registration.getNotifications();
            for (const notification of notifications) {
                const raw = notification?.data?.notification as Notification;
                if (raw !== undefined && this.#shouldCloseNotification(raw)) {
                    notification.close();
                }
            }
        }
    }

    pushRightPanelHistory(val: RightPanelContent) {
        rightPanelHistory.update((h) => {
            h.push(val);
            return h;
        });
    }

    popRightPanelHistory() {
        rightPanelHistory.update((h) => {
            return h.slice(0, h.length - 1);
        });
    }

    rightPanelContains(kind: RightPanelContent["kind"]) {
        return rightPanelHistory.value.find((p) => p.kind === kind) !== undefined;
    }

    filterRightPanelHistory(fn: (state: RightPanelContent) => boolean) {
        rightPanelHistory.update((h) => h.filter(fn));
    }

    filterRightPanelHistoryByChatType(chat?: ChatSummary) {
        if (chat === undefined) return;

        return this.filterRightPanelHistory((p) => {
            if (chat.kind === "direct_chat") {
                return ["new_group_panel", "user_profile"].includes(p.kind);
            }
            if (
                chat.kind === "group_chat" &&
                (chat.previewed ||
                    (!(chat.subtype?.isNns ?? false) && p.kind === "proposal_filters"))
            ) {
                return false;
            }
            return true;
        });
    }

    isChatListRoute(route: RouteParams): route is ChatListRoute {
        return route.kind === "chat_list_route";
    }

    isHomeRoute(route: RouteParams): route is HomeRoute {
        return route.kind === "home_route";
    }

    isCommunitiesRoute(route: RouteParams): route is CommunitiesRoute {
        return route.kind === "communities_route";
    }

    isSelectedCommunityRoute(route: RouteParams): route is SelectedCommunityRoute {
        return route.kind === "selected_community_route";
    }

    isSelectedChannelRoute(route: RouteParams): route is SelectedChannelRoute {
        return route.kind === "selected_channel_route";
    }

    isShareRoute(route: RouteParams): route is ShareRoute {
        return route.kind === "share_route";
    }

    isGlobalChatSelectedRoute(route: RouteParams): route is GlobalSelectedChatRoute {
        return route.kind === "global_chat_selected_route";
    }

    isBlogRoute(route: RouteParams): route is BlogRoute {
        return route.kind === "blog_route";
    }

    isRoadmapRoute(route: RouteParams): route is RoadmapRoute {
        return route.kind === "roadmap_route";
    }

    isWhitepaperRoute(route: RouteParams): route is WhitepaperRoute {
        return route.kind === "whitepaper_route";
    }

    isArchitectureRoute(route: RouteParams): route is ArchitectureRoute {
        return route.kind === "architecture_route";
    }

    isGuidelinesRoute(route: RouteParams): route is GuidelinesRoute {
        return route.kind === "guidelines_route";
    }

    isTermsRoute(route: RouteParams): route is TermsRoute {
        return route.kind === "terms_route";
    }

    isFaqRoute(route: RouteParams): route is FaqRoute {
        return route.kind === "faq_route";
    }

    isDiamondRoute(route: RouteParams): route is DiamondRoute {
        return route.kind === "diamond_route";
    }

    setRouteParams(ctx: PageJS.Context, p: RouteParams) {
        withPausedStores(() => {
            routeStore.set(p);
            pathContextStore.set(ctx);
            notFoundStore.set(false);
        });
    }

    addUserGroupKey(key: string) {
        selectedChatUserGroupKeysStore.update((set) => set.add(key));
    }

    #modifyFilteredProposals(fn: (fp: FilteredProposals) => void) {
        filteredProposalsStore.update((fp) => {
            if (fp !== undefined) {
                fn(fp);
                return fp;
            }
        });
    }

    toggleProposalFilterMessageExpansion(messageId: bigint, expand: boolean) {
        this.#modifyFilteredProposals((fp) => fp.toggleMessageExpansion(messageId, expand));
    }

    enableAllProposalFilters() {
        this.#modifyFilteredProposals((fp) => fp.enableAll());
    }

    disableAllProposalFilters(ids: number[]) {
        this.#modifyFilteredProposals((fp) => fp.disableAll(ids));
    }

    toggleProposalFilter(topic: number) {
        this.#modifyFilteredProposals((fp) => fp.toggleFilter(topic));
    }

    untranslate(messageId: bigint) {
        return removeFromWritableMap(messageId, translationsStore);
    }

    translate(messageId: bigint, translation: string) {
        return addToWritableMap(messageId, translation, translationsStore);
    }

    toggleNav() {
        navOpen.update((v) => !v);
    }

    closeNavIfOpen() {
        navOpen.update((open) => {
            if (open) {
                return false;
            }
            return open;
        });
    }

    toggleCommunityFilterLanguage(lang: string) {
        if (communityFiltersStore.value.has(lang)) {
            communityFiltersStore.update((val) => {
                const clone = new Set([...val]);
                clone.delete(lang);
                return clone;
            });
        } else {
            communityFiltersStore.update((val) => {
                const clone = new Set([...val]);
                clone.add(lang);
                return clone;
            });
        }
    }
}

type UserIndexMetrics = {
    oc_public_key: string;
};<|MERGE_RESOLUTION|>--- conflicted
+++ resolved
@@ -9,223 +9,6 @@
     WebAuthnIdentity,
 } from "@dfinity/identity";
 import DRange from "drange";
-<<<<<<< HEAD
-=======
-import type {
-    AcceptedRules,
-    AcceptP2PSwapResponse,
-    AccessGate,
-    AccessGateConfig,
-    AccessTokenType,
-    AccountTransactionResult,
-    Achievement,
-    AddMembersToChannelResponse,
-    AirdropChannelDetails,
-    ApproveAccessGatePaymentResponse,
-    ApproveTransferResponse,
-    ArchitectureRoute,
-    AttachmentContent,
-    AuthenticationPrincipal,
-    BlogRoute,
-    BotActionScope,
-    BotClientConfigData,
-    BotCommandInstance,
-    BotCommandResponse,
-    BotDefinition,
-    BotDefinitionResponse,
-    BotInstallationLocation,
-    BotMessageContext,
-    CancelP2PSwapResponse,
-    CandidateGroupChat,
-    CandidateProposal,
-    CandidateTranslations,
-    CaptionedContent,
-    ChallengeAttempt,
-    ChannelIdentifier,
-    ChannelSummary,
-    ChatEvent,
-    ChatFrozenEvent,
-    ChatIdentifier,
-    ChatListRoute,
-    ChatListScope,
-    ChatPermissions,
-    ChatSummary,
-    ChatUnfrozenEvent,
-    CheckUsernameResponse,
-    ChitEventsRequest,
-    ChitEventsResponse,
-    ChitLeaderboardResponse,
-    CkbtcMinterDepositInfo,
-    CkbtcMinterWithdrawalInfo,
-    ClaimDailyChitResponse,
-    ClientJoinCommunityResponse,
-    ClientJoinGroupResponse,
-    CommunitiesRoute,
-    CommunityDetailsResponse,
-    CommunityIdentifier,
-    CommunityInvite,
-    CommunityPermissions,
-    CommunitySummary,
-    CompletedCryptocurrencyTransfer,
-    ConnectToWorkerResponse,
-    CreateCommunityResponse,
-    CreatedUser,
-    CreateGroupResponse,
-    CreateUserGroupResponse,
-    CryptocurrencyContent,
-    CryptocurrencyDetails,
-    CryptocurrencyTransfer,
-    CurrentUserResponse,
-    DataContent,
-    DexId,
-    DiamondMembershipDuration,
-    DiamondMembershipFees,
-    DiamondMembershipStatus,
-    DiamondRoute,
-    DirectChatIdentifier,
-    DisableInviteCodeResponse,
-    EnableInviteCodeResponse,
-    EnhancedAccessGate,
-    EventsResponse,
-    EventWrapper,
-    ExpiredEventsRange,
-    ExploreBotsResponse,
-    ExploreChannelsResponse,
-    ExploreCommunitiesResponse,
-    ExternalBot,
-    ExternalBotCommandInstance,
-    ExternalBotPermissions,
-    Failure,
-    FaqRoute,
-    FromWorker,
-    FullWebhookDetails,
-    GenerateBotKeyResponse,
-    GenerateChallengeResponse,
-    GenerateMagicLinkResponse,
-    GlobalSelectedChatRoute,
-    GroupChatDetailsResponse,
-    GroupChatIdentifier,
-    GroupChatSummary,
-    GroupInvite,
-    GroupMoved,
-    GroupSearchResponse,
-    GroupSubtype,
-    GuidelinesRoute,
-    HandleMagicLinkResponse,
-    HomeRoute,
-    IdentityState,
-    InternalBotCommandInstance,
-    InviteCodeResponse,
-    JoinVideoCallResponse,
-    Level,
-    LinkIdentitiesResponse,
-    Logger,
-    MarkReadRequest,
-    Member,
-    MemberRole,
-    Mention,
-    Message,
-    MessageActivityFeedResponse,
-    MessageContent,
-    MessageContext,
-    MessageFilter,
-    MessageFormatter,
-    MessagePermission,
-    MessageReminderCreatedContent,
-    ModerationFlag,
-    MultiUserChat,
-    MultiUserChatIdentifier,
-    NamedAccount,
-    NervousSystemDetails,
-    Notification,
-    OptionalChatPermissions,
-    OptionUpdate,
-    PartitionedUserIds,
-    PayForDiamondMembershipResponse,
-    PayForStreakInsuranceResponse,
-    PaymentGateApproval,
-    PaymentGateApprovals,
-    PendingCryptocurrencyTransfer,
-    PendingCryptocurrencyWithdrawal,
-    PreprocessedGate,
-    ProposalVoteDetails,
-    ProposeResponse,
-    PublicProfile,
-    PubSubEvents,
-    ReadonlyMap,
-    ReadonlySet,
-    RegisterProposalVoteResponse,
-    RegisterUserResponse,
-    RejectReason,
-    RemoteUserSentMessage,
-    RemoteUserToggledReaction,
-    RemoveIdentityLinkResponse,
-    RemoveMemberResponse,
-    ResetInviteCodeResponse,
-    RightPanelContent,
-    RoadmapRoute,
-    RouteParams,
-    Rules,
-    SaveCryptoAccountResponse,
-    SearchDirectChatResponse,
-    SearchGroupChatResponse,
-    SelectedChannelRoute,
-    SelectedCommunityRoute,
-    SendMessageResponse,
-    SendMessageSuccess,
-    SetBioResponse,
-    SetDisplayNameResponse,
-    SetMemberDisplayNameResponse,
-    SetPinNumberResponse,
-    SetUsernameResponse,
-    ShareRoute,
-    SiwePrepareLoginResponse,
-    SiwsPrepareLoginResponse,
-    SubmitProofOfUniquePersonhoodResponse,
-    Success,
-    SwapTokensResponse,
-    TermsRoute,
-    ThreadPreview,
-    ThreadRead,
-    ThreadSummary,
-    ThreadSyncDetails,
-    TipMessageResponse,
-    TokenSwapStatusResponse,
-    TransferSuccess,
-    UpdatedEvent,
-    UpdatedRules,
-    UpdateGroupResponse,
-    UpdateMarketMakerConfigArgs,
-    UpdateMarketMakerConfigResponse,
-    UpdatesResult,
-    UpdateUserGroupResponse,
-    User,
-    UserGroupDetails,
-    UserOrUserGroup,
-    UsersArgs,
-    UsersResponse,
-    UserStatus,
-    UserSummary,
-    Verification,
-    VerifiedCredentialArgs,
-    VersionedRules,
-    VideoCallParticipant,
-    VideoCallPresence,
-    VideoCallType,
-    WalletConfig,
-    WebAuthnKey,
-    WebAuthnKeyFull,
-    WebhookDetails,
-    WebRtcMessage,
-    WhitepaperRoute,
-    WithdrawBtcResponse,
-    WithdrawCryptocurrencyResponse,
-    WorkerError,
-    WorkerRequest,
-    WorkerResponse,
-    WorkerResult,
-} from "openchat-shared";
->>>>>>> 2855ea82
 import {
     type AcceptedRules,
     type AcceptP2PSwapResponse,
@@ -409,6 +192,7 @@
     type OptionalChatPermissions,
     type OptionUpdate,
     parseBigInt,
+    type PartitionedUserIds,
     type PayForDiamondMembershipResponse,
     type PayForStreakInsuranceResponse,
     type PaymentGateApproval,
@@ -621,14 +405,10 @@
     storageStore,
     suspendedUserStore,
     swappableTokensStore,
-<<<<<<< HEAD
     threadEventsStore,
     translationsStore,
     userCreatedStore,
     walletConfigStore,
-=======
-    webhookUserIdsStore,
->>>>>>> 2855ea82
 } from "./state";
 import { botState } from "./state/bots.svelte";
 import { ChatDetailsState } from "./state/chat/serverDetails";
@@ -2798,12 +2578,13 @@
         this.#getTruncatedUserIdsFromMembers([...selectedChatMembersStore.value.values()]).forEach(
             (m) => allUserIds.add(m.userId),
         );
-<<<<<<< HEAD
         selectedChatBlockedUsersStore.value.forEach((u) => allUserIds.add(u));
         selectedChatInvitedUsersStore.value.forEach((u) => allUserIds.add(u));
-        for (const u of userIdsFromEvents(events)) {
+        const { userIds, webhooks } = userIdsFromEvents(events);
+        for (const u of userIds) {
             allUserIds.add(u);
         }
+        userStore.addWebhookIds([...webhooks]);
         selectedChatUserIdsStore.update((set) => {
             [...allUserIds].forEach((u) => {
                 if (u !== userId) {
@@ -2812,17 +2593,6 @@
             });
             return set;
         });
-=======
-        app.selectedChatBlockedUsers.forEach((u) => allUserIds.add(u));
-        app.selectedChatInvitedUsers.forEach((u) => allUserIds.add(u));
-        const { userIds, webhooks } = userIdsFromEvents(events);
-        for (const u of userIds) {
-            allUserIds.add(u);
-        }
-        webhookUserIdsStore.addMany([...webhooks]);
-
-        app.addSelectedChatUserIds([...allUserIds].filter((u) => u !== userId));
->>>>>>> 2855ea82
         await this.getMissingUsers(allUserIds);
     }
 
@@ -5813,7 +5583,7 @@
                 const events = threads.flatMap((t) => [t.rootMessage, ...t.latestReplies]);
                 const { userIds, webhooks } = this.userIdsFromEvents(events);
                 this.getMissingUsers(userIds);
-                webhookUserIdsStore.addMany([...webhooks]);
+                userStore.addWebhookIds([...webhooks]);
                 return threads;
             })
             .catch(() => []);
@@ -6397,7 +6167,6 @@
             this.#updateReadUpToStore(chats);
 
             const { userIds, webhooks } = this.#userIdsFromChatSummaries(chats);
-            webhookUserIdsStore.addMany([...webhooks]);
             if (chatsResponse.state.referrals !== undefined) {
                 for (const userId of chatsResponse.state.referrals.map((r) => r.userId)) {
                     userIds.add(userId);
@@ -6412,6 +6181,7 @@
                 if (chatsResponse.state.blockedUsers !== undefined) {
                     userStore.setBlockedUsers(chatsResponse.state.blockedUsers);
                 }
+                userStore.addWebhookIds([...webhooks]);
 
                 // if the selected community has updates, reload the details
                 const selectedCommunity = selectedCommunitySummaryStore.value;
@@ -8713,7 +8483,7 @@
         })
             .then((resp) => {
                 if (resp !== undefined) {
-                    webhookUserIdsStore.add(resp.id);
+                    userStore.addWebhookIds([resp.id]);
                     localUpdates.addWebhookToChat(chatId, resp);
                 }
                 return resp;
