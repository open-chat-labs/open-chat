--- conflicted
+++ resolved
@@ -10315,7 +10315,6 @@
         return false;
     }
 
-<<<<<<< HEAD
     createCandidateGroup(level: Level, embeddedContent: boolean): CandidateGroupChat | undefined {
         if (level === "channel" && chatListScopeStore.value.kind !== "community") {
             return;
@@ -10404,14 +10403,14 @@
         }
 
         return undefined;
-=======
+    }
+
     updateBlockedUsernamePatterns(pattern: string, add: boolean): Promise<void> {
         return this.#sendRequest({
             kind: "updateBlockedUsernamePatterns",
             pattern,
             add,
         });
->>>>>>> 27ff9d2e
     }
 }
 
