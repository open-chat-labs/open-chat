--- conflicted
+++ resolved
@@ -1204,13 +1204,12 @@
         return this.multiUserChatPredicate(chatId, canMakePrivate);
     }
 
-<<<<<<< HEAD
     canConvertGroupToCommunity(chatId: GroupChatIdentifier): boolean {
         return this.multiUserChatPredicate(chatId, canConvertToCommunity);
-=======
+    }
+
     canMakeCommunityPrivate(id: CommunityIdentifier): boolean {
         return this.communityPredicate(id, canMakePrivate);
->>>>>>> dcdd95d7
     }
 
     canLeaveGroup(chatId: MultiUserChatIdentifier): boolean {
