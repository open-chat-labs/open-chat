--- conflicted
+++ resolved
@@ -300,11 +300,8 @@
     DiamondMembershipDetails,
     UpdateMarketMakerConfigArgs,
     UpdateMarketMakerConfigResponse,
-<<<<<<< HEAD
     UpdatedEvent,
-=======
     compareRoles,
->>>>>>> b626c457
 } from "openchat-shared";
 import { failedMessagesStore } from "./stores/failedMessages";
 import {
@@ -1029,11 +1026,17 @@
     }
 
     canPromote(chatId: string, currentRole: MemberRole, newRole: MemberRole): boolean {
-        return compareRoles(newRole, currentRole) > 0 && this.canChangeRoles(chatId, currentRole, newRole);
+        return (
+            compareRoles(newRole, currentRole) > 0 &&
+            this.canChangeRoles(chatId, currentRole, newRole)
+        );
     }
 
     canDemote(chatId: string, currentRole: MemberRole, newRole: MemberRole): boolean {
-        return compareRoles(newRole, currentRole) < 0 && this.canChangeRoles(chatId, currentRole, newRole);
+        return (
+            compareRoles(newRole, currentRole) < 0 &&
+            this.canChangeRoles(chatId, currentRole, newRole)
+        );
     }
 
     canUnblockUsers(chatId: string): boolean {
