--- conflicted
+++ resolved
@@ -416,11 +416,8 @@
     BotDefinition,
     BotMessageContext,
     BotClientConfigData,
-<<<<<<< HEAD
     CompletedCryptocurrencyTransfer,
-=======
     GenerateBotKeyResponse,
->>>>>>> 60b8b4c7
 } from "openchat-shared";
 import {
     Stream,
