--- conflicted
+++ resolved
@@ -362,13 +362,10 @@
     DiamondMembershipStatus,
     TranslationCorrections,
     TranslationCorrection,
-<<<<<<< HEAD
+    Success,
+    Failure,
     AcceptP2PSwapResponse,
     CancelP2PSwapResponse,
-=======
-    Success,
-    Failure,
->>>>>>> 58146fcd
 } from "openchat-shared";
 import {
     AuthProvider,
