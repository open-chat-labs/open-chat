/* eslint-disable no-case-declarations */
import { gaTrack } from "./utils/ga";
import { type Identity } from "@dfinity/agent";
import {
    AuthClient,
    type AuthClientLoginOptions,
    type AuthClientStorage,
    IdbStorage,
} from "@dfinity/auth-client";
import { get } from "svelte/store";
import DRange from "drange";
import {
    canChangeRoles as canChangeCommunityRoles,
    canBlockUsers as canBlockCommunityUsers,
    canUnblockUsers as canUnblockCommunityUsers,
    canInviteUsers as canInviteCommunityUsers,
    canRemoveMembers as canRemoveCommunityMembers,
    canDeleteCommunity,
    canEditCommunity,
    canChangeCommunityPermissions,
    canCreatePublicChannel,
    canCreatePrivateChannel,
    canManageUserGroups,
    isCommunityLapsed,
} from "./utils/community";
import {
    buildUserAvatarUrl,
    canBlockUsers,
    canAddMembers,
    canChangePermissions,
    canChangeRoles,
    canDeleteGroup,
    canDeleteOtherUsersMessages,
    canEditGroupDetails,
    canForward,
    canInviteUsers,
    canLeaveGroup,
    canChangeVisibility,
    canPinMessages,
    canReactToMessages,
    canRemoveMembers,
    canMentionAllMembers,
    canUnblockUsers,
    containsReaction,
    createMessage,
    findMessageById,
    getMembersString,
    groupBySender,
    groupChatFromCandidate,
    groupEvents,
    groupMessagesByDate,
    makeRtcConnections,
    mergeServerEvents,
    messageIsReadByThem,
    metricsEqual,
    sameUser,
    isFrozen,
    isPreviewing,
    buildTransactionLink,
    buildTransactionUrlByIndex,
    buildCryptoTransferText,
    mergeSendMessageResponse,
    serialiseMessageForRtc,
    canConvertToCommunity,
    canImportToCommunity,
    buildIdenticonUrl,
    getMessageText,
    diffGroupPermissions,
    canSendDirectMessage,
    canSendGroupMessage,
    permittedMessagesInDirectChat,
    permittedMessagesInGroup,
    activeUserIdFromEvent,
    doesMessageFailFilter,
    canStartVideoCalls,
    buildBlobUrl,
    isLapsed,
    isEventKindHidden,
} from "./utils/chat";
import {
    buildUsernameList,
    compareIsNotYouThenUsername,
    compareUsername,
    formatLastOnlineDate,
    nullUser,
    userAvatarUrl,
} from "./utils/user";
import { rtcConnectionsManager } from "./utils/rtcConnectionsManager";
import { showTrace } from "./utils/profiling";
import { CachePrimer } from "./utils/cachePrimer";
import { Poller } from "./utils/poller";
import { RecentlyActiveUsersTracker } from "./utils/recentlyActiveUsersTracker";
import { blockedUsers } from "./stores/blockedUsers";
import { undeletingMessagesStore } from "./stores/undeletingMessages";
import {
    chatsInitialised,
    chatsLoading,
    chatStateStore,
    clearSelectedChat,
    createDirectChat,
    nextEventAndMessageIndexes,
    setSelectedChat,
    threadServerEventsStore,
    nextEventAndMessageIndexesForThread,
    clearServerEvents,
    confirmedEventIndexesLoaded,
    addGroupPreview,
    removeUninitializedDirectChat,
    removeGroupPreview,
    groupPreviewsStore,
    isContiguous,
    confirmedThreadEventIndexesLoadedStore,
    isContiguousInThread,
    selectedMessageContext,
} from "./stores/chat";
import {
    cryptoBalance,
    cryptoLookup,
    exchangeRatesLookupStore,
    nervousSystemLookup,
} from "./stores/crypto";
import {
    disableAllProposalFilters,
    enableAllProposalFilters,
    toggleProposalFilter,
    toggleProposalFilterMessageExpansion,
} from "./stores/filteredProposals";
import { lastOnlineDates } from "./stores/lastOnlineDates";
import { localChatSummaryUpdates } from "./stores/localChatSummaryUpdates";
import { localMessageUpdates } from "./stores/localMessageUpdates";
import {
    messageActivityFeedReadUpToLocally,
    messagesRead,
    startMessagesReadTracker,
} from "./stores/markRead";
import {
    askForNotificationPermission,
    initNotificationStores,
    setSoftDisabled,
} from "./stores/notifications";
import { recommendedGroupExclusions } from "./stores/recommendedGroupExclusions";
import { proposalTallies } from "./stores/proposalTallies";
import { storageStore, updateStorageLimit } from "./stores/storage";
import { isTyping, typing } from "./stores/typing";
import { unconfirmed, unconfirmedReadByThem } from "./stores/unconfirmed";
import {
    openChatBotUser,
    proposalsBotUser,
    specialUsers,
    userStore,
    currentUser,
    anonymousUserSummary,
    videoCallBotUser,
    airdropBotUser,
} from "./stores/user";
import { userCreatedStore } from "./stores/userCreated";
import { dataToBlobUrl } from "./utils/blob";
import { formatTokens, parseBigInt, validateTokenInput } from "./utils/cryptoFormatter";
import {
    formatMessageDate,
    toDateString,
    toDatetimeString,
    toLongDateString,
    toShortTimeString,
    toMonthString,
} from "./utils/date";
import formatFileSize from "./utils/fileSize";
import { calculateMediaDimensions } from "./utils/layout";
import {
    findLast,
    groupBy,
    groupWhile,
    keepMax,
    partition,
    toRecord,
    toRecord2,
} from "./utils/list";
import {
    audioRecordingMimeType,
    containsSocialVideoLink,
    DIAMOND_MAX_SIZES,
    fillMessage,
    FREE_MAX_SIZES,
    isSocialVideoLink,
    type MaxMediaSizes,
    messageContentFromFile,
    twitterLinkRegex,
    youtubeRegex,
    spotifyRegex,
} from "./utils/media";
import { mergeKeepingOnlyChanged } from "./utils/object";
import {
    createRemoteVideoEndedEvent,
    createRemoteVideoStartedEvent,
    filterWebRtcMessage,
    parseWebRtcMessage,
} from "./utils/rtc";
import {
    durationFromMilliseconds,
    formatDisappearingMessageTime,
    formatDuration,
    formatRelativeTime,
    formatTimeRemaining,
} from "./utils/time";
import { initialiseTracking, startTrackingSession, trackEvent } from "./utils/tracking";
import { startSwCheckPoller } from "./utils/updateSw";
import type { OpenChatConfig } from "./config";
import {
    AttachGif,
    ChatsUpdated,
    ChatUpdated,
    ChitEarnedEvent,
    CreatePoll,
    CreateTestMessages,
    LoadedMessageWindow,
    LoadedNewMessages,
    LoadedPreviousMessages,
    ReactionSelected,
    RegisterBot,
    RemoteVideoCallStartedEvent,
    SearchChat,
    SelectedChatInvalid,
    SendingMessage,
    SendMessageFailed,
    SentMessage,
    SummonWitch,
    ThreadClosed,
    ThreadSelected,
    TokenTransfer,
    UpdateBot,
    UserLoggedIn,
    UserSuspensionChanged,
    VideoCallMessageUpdated,
} from "./events";
import { LiveState } from "./liveState";
import { getTypingString, startTyping, stopTyping } from "./utils/chat";
import { indexIsInRanges } from "./utils/range";
import type {
    CreatedUser,
    IdentityState,
    ThreadSyncDetails,
    WebRtcMessage,
    ChatSummary,
    EventWrapper,
    Message,
    GroupChatSummary,
    MemberRole,
    Rules,
    EventsResponse,
    ChatEvent,
    ThreadSummary,
    DataContent,
    SendMessageSuccess,
    TransferSuccess,
    User,
    RemoteUserToggledReaction,
    RemoteUserSentMessage,
    CheckUsernameResponse,
    UserSummary,
    RegisterUserResponse,
    CurrentUserResponse,
    RemoveMemberResponse,
    RegisterProposalVoteResponse,
    GroupInvite,
    SearchDirectChatResponse,
    SearchGroupChatResponse,
    ThreadPreview,
    UsersArgs,
    UsersResponse,
    PublicProfile,
    SetUsernameResponse,
    SetBioResponse,
    PendingCryptocurrencyWithdrawal,
    WithdrawCryptocurrencyResponse,
    InviteCodeResponse,
    EnableInviteCodeResponse,
    DisableInviteCodeResponse,
    ResetInviteCodeResponse,
    UpdateGroupResponse,
    CandidateGroupChat,
    CreateGroupResponse,
    Notification,
    Logger,
    ChatFrozenEvent,
    ChatUnfrozenEvent,
    UserStatus,
    ThreadRead,
    DiamondMembershipDuration,
    DiamondMembershipFees,
    UpdateMarketMakerConfigArgs,
    UpdateMarketMakerConfigResponse,
    UpdatedEvent,
    AccessGate,
    ProposalVoteDetails,
    MessageReminderCreatedContent,
    CommunityPermissions,
    CommunitySummary,
    CreateCommunityResponse,
    GroupSearchResponse,
    ChatPermissions,
    ChatIdentifier,
    GroupChatIdentifier,
    DirectChatIdentifier,
    CommunityIdentifier,
    ExploreCommunitiesResponse,
    MultiUserChatIdentifier,
    MultiUserChat,
    ChatListScope,
    ChannelIdentifier,
    ExploreChannelsResponse,
    CommunityInvite,
    ModerationFlag,
    ChannelSummary,
    GroupMoved,
    CryptocurrencyContent,
    CryptocurrencyDetails,
    CryptocurrencyTransfer,
    Mention,
    SetDisplayNameResponse,
    UserGroupDetails,
    CreateUserGroupResponse,
    UpdateUserGroupResponse,
    SetMemberDisplayNameResponse,
    UserOrUserGroup,
    AttachmentContent,
    MessageContent,
    MessageContext,
    UpdatedRules,
    PendingCryptocurrencyTransfer,
    TipMessageResponse,
    NamedAccount,
    SaveCryptoAccountResponse,
    CandidateProposal,
    GroupSubtype,
    NervousSystemDetails,
    OptionUpdate,
    AccountTransactionResult,
    MessagePermission,
    OptionalChatPermissions,
    ExpiredEventsRange,
    UpdatesResult,
    DexId,
    SwapTokensResponse,
    TokenSwapStatusResponse,
    Member,
    Level,
    VersionedRules,
    DiamondMembershipStatus,
    Success,
    Failure,
    AcceptP2PSwapResponse,
    CancelP2PSwapResponse,
    CommunityDetailsResponse,
    GroupChatDetailsResponse,
    CandidateTranslations,
    ProposeResponse,
    RejectReason,
    JoinVideoCallResponse,
    AccessTokenType,
    UpdateBtcBalanceResponse,
    ApproveAccessGatePaymentResponse,
    ClientJoinGroupResponse,
    ClientJoinCommunityResponse,
    GenerateMagicLinkResponse,
    HandleMagicLinkResponse,
    SiwePrepareLoginResponse,
    SiwsPrepareLoginResponse,
    VideoCallPresence,
    VideoCallParticipant,
    AcceptedRules,
    ClaimDailyChitResponse,
    VerifiedCredentialArgs,
    VideoCallContent,
    ChitEventsRequest,
    ChitEventsResponse,
    GenerateChallengeResponse,
    ChallengeAttempt,
    PreprocessedGate,
    SubmitProofOfUniquePersonhoodResponse,
    Achievement,
    PayForDiamondMembershipResponse,
    LinkIdentitiesResponse,
    AddMembersToChannelResponse,
    WalletConfig,
    AirdropChannelDetails,
    ChitLeaderboardResponse,
    AuthenticationPrincipal,
    AccessGateConfig,
    Verification,
    EnhancedAccessGate,
    PaymentGateApproval,
    PaymentGateApprovals,
    MessageActivityFeedResponse,
    ApproveTransferResponse,
    BotCommandInstance,
    InternalBotCommandInstance,
    ExternalBotCommandInstance,
    CaptionedContent,
    ExploreBotsResponse,
    ExternalBot,
    SlashCommandPermissions,
    ConnectToWorkerResponse,
    FromWorker,
    WorkerResponse,
    WorkerError,
    WorkerRequest,
    WorkerResult,
    MarkReadRequest,
    ChatEventsArgs,
    ChatEventsResponse,
    BotDefinitionResponse,
    BotCommandResponse,
} from "openchat-shared";
import {
    Stream,
    AuthProvider,
    missingUserIds,
    getTimeUntilSessionExpiryMs,
    userIdsFromEvents,
    getContentAsFormattedText,
    indexRangeForChat,
    getDisplayDate,
    userStatus,
    compareRoles,
    E8S_PER_TOKEN,
    ChatMap,
    chatIdentifiersEqual,
    chatIdentifierToString,
    MessageContextMap,
    messageContextsEqual,
    communityRoles,
    isNeuronGate,
    toTitleCase,
    CommonResponses,
    defaultChatRules,
    userOrUserGroupName,
    userOrUserGroupId,
    extractUserIdsFromMentions,
    isMessageNotification,
    userIdsFromTransactions,
    contentTypeToPermission,
    mapAcceptP2PSwapResponseToStatus,
    mapCancelP2PSwapResponseToStatus,
    anonymousUser,
    ANON_USER_ID,
    isPaymentGate,
    ONE_MINUTE_MILLIS,
    ONE_HOUR,
    LEDGER_CANISTER_CHAT,
    OPENCHAT_VIDEO_CALL_USER_ID,
    IdentityStorage,
    NoMeetingToJoin,
    featureRestricted,
    buildDelegationIdentity,
    toDer,
    storeIdentity,
    updateCreatedUser,
    LARGE_GROUP_THRESHOLD,
    isCompositeGate,
    shouldPreprocessGate,
    deletedUser,
    OPENCHAT_BOT_USER_ID,
    AIRDROP_BOT_USER_ID,
    isEditableContent,
    isCaptionedContent,
    random64,
    random128,
} from "openchat-shared";
import { failedMessagesStore } from "./stores/failedMessages";
import { diamondDurationToMs } from "./stores/diamond";
import {
    addCommunityPreview,
    communityPreviewsStore,
    communityStateStore,
    nextCommunityIndex,
    removeCommunityPreview,
} from "./stores/community";
import {
    globalStateStore,
    setGlobalState,
    updateSummaryWithConfirmedMessage,
    chatListScopeStore,
    chitStateStore,
    mergeCombinedUnreadCounts,
} from "./stores/global";
import { localCommunitySummaryUpdates } from "./stores/localCommunitySummaryUpdates";
import { hasFlag } from "./stores/flagStore";
import { hasOwnerRights } from "./utils/permissions";
import { isDisplayNameValid, isUsernameValid } from "./utils/validation";
import { verifyCredential } from "./utils/credentials";
import { messageFiltersStore, type MessageFilter } from "./stores/messageFilters";
import { draftMessagesStore } from "./stores/draftMessages";
import {
    disableLinksInText,
    extractDisabledLinks,
    extractEnabledLinks,
    stripLinkDisabledMarker,
} from "./utils/linkPreviews";
import type { SendMessageResponse } from "openchat-shared";
import { applyTranslationCorrection } from "./stores/i18n";
import { getUserCountryCode } from "./utils/location";
import { isBalanceGate, isCredentialGate } from "openchat-shared";
import { DelegationChain, ECDSAKeyIdentity } from "@dfinity/identity";
import {
    capturePinNumberStore,
    pinNumberFailureStore,
    pinNumberRequiredStore,
} from "./stores/pinNumber";
import { captureRulesAcceptanceStore } from "./stores/rules";
import type { SetPinNumberResponse } from "openchat-shared";
import type { PinNumberFailures, MessageFormatter } from "openchat-shared";
import { canRetryMessage, isTransfer } from "openchat-shared";
import { initialiseMostRecentSentMessageTimes, shouldThrottle } from "./stores/throttling";
import { storeEmailSignInSession } from "openchat-shared";
import { getEmailSignInSession } from "openchat-shared";
import { removeEmailSignInSession } from "openchat-shared";
import { localGlobalUpdates } from "./stores/localGlobalUpdates";
import { identityState } from "./stores/identity";
import { addQueryStringParam } from "./utils/url";
import { setExternalBots } from "./stores";

export const DEFAULT_WORKER_TIMEOUT = 1000 * 90;
const MARK_ONLINE_INTERVAL = 61 * 1000;
const SESSION_TIMEOUT_NANOS = BigInt(30 * 24 * 60 * 60 * 1000 * 1000 * 1000); // 30 days
const MAX_TIMEOUT_MS = Math.pow(2, 31) - 1;
const CHAT_UPDATE_INTERVAL = 5000;
const CHAT_UPDATE_IDLE_INTERVAL = ONE_MINUTE_MILLIS;
const BOT_UPDATE_INTERVAL = ONE_MINUTE_MILLIS;
const BOT_UPDATE_IDLE_INTERVAL = 5 * ONE_MINUTE_MILLIS;
const USER_UPDATE_INTERVAL = ONE_MINUTE_MILLIS;
const REGISTRY_UPDATE_INTERVAL = 2 * ONE_MINUTE_MILLIS;
const EXCHANGE_RATE_UPDATE_INTERVAL = 5 * ONE_MINUTE_MILLIS;
const MAX_USERS_TO_UPDATE_PER_BATCH = 500;
const MAX_INT32 = Math.pow(2, 31) - 1;

type UnresolvedRequest = {
    kind: string;
    sentAt: number;
};

type PromiseResolver<T> = {
    resolve: (val: T | PromiseLike<T>, final: boolean) => void;
    // eslint-disable-next-line @typescript-eslint/no-explicit-any
    reject: (reason?: any) => void;
    timeout: number;
};

export class OpenChat extends EventTarget {
    #worker!: Worker;
    // eslint-disable-next-line @typescript-eslint/no-explicit-any
    #pending: Map<string, PromiseResolver<any>> = new Map(); // in-flight requests
    #unresolved: Map<string, UnresolvedRequest> = new Map(); // requests that never resolved
    #connectedToWorker = false;
    #ocIdentityStorage: IdentityStorage;

    #userLocation: string | undefined;
    #authClientStorage: AuthClientStorage = new IdbStorage();
    #authClient: Promise<AuthClient>;
    #authPrincipal: string | undefined;
    #ocIdentity: Identity | undefined;
    #liveState: LiveState;
    #logger: Logger;
    #lastOnlineDatesPending = new Set<string>();
    #lastOnlineDatesPromise: Promise<Record<string, number>> | undefined;
    #cachePrimer: CachePrimer | undefined = undefined;
    #membershipCheck: number | undefined;
    #referralCode: string | undefined = undefined;
    #userLookupForMentions: Record<string, UserOrUserGroup> | undefined = undefined;
    #chatsPoller: Poller | undefined = undefined;
    #botsPoller: Poller | undefined = undefined;
    #registryPoller: Poller | undefined = undefined;
    #userUpdatePoller: Poller | undefined = undefined;
    #exchangeRatePoller: Poller | undefined = undefined;
    #recentlyActiveUsersTracker: RecentlyActiveUsersTracker = new RecentlyActiveUsersTracker();

    currentAirdropChannel: AirdropChannelDetails | undefined = undefined;

    constructor(private config: OpenChatConfig) {
        super();

        this.#logger = config.logger;
        this.#liveState = new LiveState();

        console.log("OpenChatConfig: ", config);

        specialUsers.set(
            new Map([
                [OPENCHAT_BOT_USER_ID, openChatBotUser],
                [OPENCHAT_VIDEO_CALL_USER_ID, videoCallBotUser],
                [AIRDROP_BOT_USER_ID, airdropBotUser],
                [ANON_USER_ID, anonymousUserSummary],
                [config.proposalBotCanister, proposalsBotUser(config.proposalBotCanister)],
            ]),
        );

        localStorage.removeItem("ic-delegation");
        localStorage.removeItem("ic-identity");
        initialiseTracking(config);

        this.#ocIdentityStorage = new IdentityStorage();
        this.#authClient = AuthClient.create({
            idleOptions: {
                disableIdle: true,
                disableDefaultIdleCallback: true,
            },
            storage: this.#authClientStorage,
        });

        this.#authClient
            .then((c) => c.getIdentity())
            .then((authIdentity) => this.#loadedAuthenticationIdentity(authIdentity, undefined));
    }

    public get AuthPrincipal(): string {
        if (this.#authPrincipal === undefined) {
            throw new Error("Trying to access the _authPrincipal before it has been set up");
        }
        return this.#authPrincipal;
    }

    clearCachedData() {
        this.#sendRequest({
            kind: "clearCachedData",
        }).then((_) => window.location.reload());
    }

    #chatUpdated(chatId: ChatIdentifier, updatedEvents: UpdatedEvent[]): void {
        if (
            this.#liveState.selectedChatId === undefined ||
            !chatIdentifiersEqual(chatId, this.#liveState.selectedChatId)
        ) {
            return;
        }

        const serverChat = this.#liveState.selectedServerChat;
        if (serverChat === undefined) return;
        // The chat summary has been updated which means the latest message may be new
        const latestMessage = serverChat.latestMessage;
        if (
            latestMessage !== undefined &&
            latestMessage.event.sender !== this.#liveState.user.userId
        ) {
            this.#handleConfirmedMessageSentByOther(serverChat, latestMessage, undefined);
        }

        this.#refreshUpdatedEvents(serverChat, updatedEvents);
        this.#loadChatDetails(serverChat);
        this.dispatchEvent(new ChatUpdated({ chatId, threadRootMessageIndex: undefined }));
    }

    clearPostLoginState() {
        identityState.update((state) => ({ ...state, postLogin: undefined }));
    }

    updateIdentityState(newState: IdentityState) {
        identityState.update((previous) => {
            return {
                ...newState,
                postLogin: newState.postLogin ?? previous.postLogin,
            };
        });
    }

    async #loadedAuthenticationIdentity(id: Identity, authProvider: AuthProvider | undefined) {
        currentUser.set(anonymousUser());
        chatsInitialised.set(false);
        const anon = id.getPrincipal().isAnonymous();
        const authPrincipal = id.getPrincipal().toString();
        this.#authPrincipal = anon ? undefined : authPrincipal;
        this.updateIdentityState(anon ? { kind: "anon" } : { kind: "loading_user" });

        const connectToWorkerResponse = await this.#connectToWorker(authPrincipal, authProvider);

        if (!anon) {
            if (connectToWorkerResponse === "oc_identity_not_found") {
                if (authProvider !== AuthProvider.II && authProvider !== AuthProvider.EMAIL) {
                    this.updateIdentityState({ kind: "challenging" });
                    return;
                }

                await this.#sendRequest({
                    kind: "createOpenChatIdentity",
                    challengeAttempt: undefined,
                });
            }

            this.#ocIdentity = await this.#ocIdentityStorage.get(authPrincipal);
        } else {
            await this.#ocIdentityStorage.remove();
        }

        this.#loadUser();
    }

    logError(message: unknown, error: unknown, ...optionalParams: unknown[]): void {
        this.#logger.error(message, error, ...optionalParams);
    }

    logMessage(message?: unknown, ...optionalParams: unknown[]): void {
        this.#logger.log(message, ...optionalParams);
    }

    logDebug(message?: unknown, ...optionalParams: unknown[]): void {
        this.#logger.debug(message, ...optionalParams);
    }

    getAuthClientOptions(provider: AuthProvider): AuthClientLoginOptions {
        return {
            identityProvider: this.buildAuthProviderUrl(provider),
            maxTimeToLive: SESSION_TIMEOUT_NANOS,
            derivationOrigin: this.config.iiDerivationOrigin,
        };
    }

    login(): void {
        this.updateIdentityState({ kind: "logging_in" });
        const authProvider = this.#liveState.selectedAuthProvider!;
        this.#authClient.then((c) => {
            c.login({
                ...this.getAuthClientOptions(authProvider),
                onSuccess: () => this.#loadedAuthenticationIdentity(c.getIdentity(), authProvider),
                onError: (err) => {
                    this.updateIdentityState({ kind: "anon" });
                    console.warn("Login error from auth client: ", err);
                },
            });
        });
    }

    buildAuthProviderUrl(authProvider: AuthProvider): string | undefined {
        switch (authProvider) {
            case AuthProvider.II:
                return this.config.internetIdentityUrl;
            case AuthProvider.NFID:
                return (
                    this.config.nfidUrl +
                    "&applicationLogo=" +
                    encodeURIComponent("https://oc.app/apple-touch-icon.png") +
                    "#authorize"
                );
        }
    }

    // function buildWindowOpenerFeatures(authProvider: AuthProvider): string {
    //     const isII = authProvider === AuthProvider.II;
    //     const screenWidth = window.innerWidth;
    //     const screenHeight = window.innerHeight;
    //     const width = Math.min(screenWidth, isII ? 525 : 465);
    //     const height = Math.min(screenHeight, isII ? 800 : 705);
    //     const left = (screenWidth - width) / 2;
    //     const top = (screenHeight - height) / 2;

    //     return `popup=1,toolbar=0,location=0,menubar=0,width=${width},height=${height},left=${left},top=${top}`;
    // }

    #startSession(identity: Identity): Promise<void> {
        if (this.#liveState.anonUser) {
            return new Promise((_) => {
                console.debug("ANON: creating an anon session which will never expire");
            });
        }

        startTrackingSession(identity);

        return new Promise((resolve) => {
            const durationUntilSessionExpireMS = getTimeUntilSessionExpiryMs(identity);
            const durationUntilLogoutMs = durationUntilSessionExpireMS - ONE_MINUTE_MILLIS;
            // eslint-disable-next-line @typescript-eslint/no-this-alias
            const self = this;

            function timeout() {
                console.debug(
                    "SESSION: session has timed out after ",
                    durationUntilLogoutMs,
                    " based on expiry after ",
                    durationUntilSessionExpireMS,
                );
                self.logout().then(resolve);
            }

            if (durationUntilLogoutMs <= 5 * ONE_MINUTE_MILLIS) {
                timeout();
            } else {
                console.debug(
                    "SESSION: session started and set to expire in ",
                    durationUntilLogoutMs,
                    " based on expiry in ",
                    durationUntilSessionExpireMS,
                );
                window.setTimeout(timeout, Math.min(MAX_TIMEOUT_MS, durationUntilLogoutMs));
            }
        });
    }

    async submitChallenge(challengeAttempt: ChallengeAttempt): Promise<boolean> {
        if (this.#authPrincipal === undefined) {
            return false;
        }

        const resp = await this.#sendRequest({
            kind: "createOpenChatIdentity",
            challengeAttempt,
        }).catch(() => "challenge_failed");

        if (resp !== "success") {
            return false;
        }

        this.#ocIdentity = await this.#ocIdentityStorage
            .get(this.#authPrincipal)
            .catch(() => undefined);

        this.#loadUser();
        return true;
    }

    async #loadUser() {
        this.#startRegistryPoller();

        if (this.#ocIdentity === undefined) {
            // short-circuit if we *know* that the user is anonymous
            this.onCreatedUser(anonymousUser());
            return;
        }

        this.#sendRequest({ kind: "loadFailedMessages" }).then((res) =>
            failedMessagesStore.initialise(MessageContextMap.fromMap(res)),
        );

        this.getCurrentUser()
            .then((user) => {
                switch (user.kind) {
                    case "unknown_user":
                        this.onCreatedUser(anonymousUser());
                        this.updateIdentityState({ kind: "registering" });
                        break;
                    case "created_user":
                        this.onCreatedUser(user);
                        break;
                }
            })
            .catch((e) => {
                if (e.code === 403) {
                    // This happens locally if you run a new instance of the IC and have an identity based on the
                    // previous version's root key in the cache
                    this.logout();
                }
            });
        this.#sendRequest({ kind: "getAllCachedUsers" }).then((users) => userStore.set(users));
    }

    userIsDiamond(userId: string): boolean {
        const user = this.#liveState.userStore.get(userId);
        if (user === undefined || user.kind === "bot") return false;

        if (userId === this.#liveState.user.userId) return this.#liveState.isDiamond;

        return user.diamondStatus !== "inactive";
    }

    userIsLifetimeDiamond(userId: string): boolean {
        const user = this.#liveState.userStore.get(userId);
        if (user === undefined || user.kind === "bot") return false;

        if (userId === this.#liveState.user.userId) return this.#liveState.isLifetimeDiamond;

        return user.diamondStatus === "lifetime";
    }

    diamondExpiresIn(now: number, locale: string | null | undefined): string | undefined {
        if (this.#liveState.diamondStatus.kind === "active") {
            return formatRelativeTime(now, locale, this.#liveState.diamondStatus.expiresAt);
        }
    }

    listNervousSystemFunctions(governanceCanisterId: string) {
        return this.#sendRequest({
            kind: "listNervousSystemFunctions",
            snsGovernanceCanisterId: governanceCanisterId,
        });
    }

    sendMarkReadRequest(req: MarkReadRequest) {
        return this.#sendRequest({ kind: "markMessagesRead", payload: req });
    }

    chatEventsBatch(
        localUserIndex: string,
        requests: ChatEventsArgs[],
    ): Promise<ChatEventsResponse[]> {
        return this.#sendRequest({
            kind: "chatEventsBatch",
            localUserIndex,
            requests,
            cachePrimer: true,
        });
    }

    maxMediaSizes(): MaxMediaSizes {
        return this.#liveState.isDiamond ? DIAMOND_MAX_SIZES : FREE_MAX_SIZES;
    }

    onCreatedUser(user: CreatedUser): void {
        currentUser.set(user);
        this.#setDiamondStatus(user.diamondStatus);
        initialiseMostRecentSentMessageTimes(this.#liveState.isDiamond);
        const id = this.#ocIdentity;

        this.#sendRequest({ kind: "createUserClient", userId: user.userId });
        startSwCheckPoller();
        if (id !== undefined) {
            this.#startSession(id).then(() => this.logout());
        }

        this.#startChatsPoller();
        this.#startBotsPoller();
        this.#startUserUpdatePoller();

        initNotificationStores();
        if (!this.#liveState.anonUser) {
            this.#startOnlinePoller();
            this.#sendRequest({ kind: "getUserStorageLimits" })
                .then(storageStore.set)
                .catch((err) => {
                    console.warn("Unable to retrieve user storage limits", err);
                });
            this.updateIdentityState({ kind: "logged_in" });
            this.dispatchEvent(new UserLoggedIn(user.userId));
        }
    }

    #startUserUpdatePoller() {
        this.#userUpdatePoller?.stop();
        this.#userUpdatePoller = new Poller(
            () => this.#updateUsers(),
            USER_UPDATE_INTERVAL,
            USER_UPDATE_INTERVAL,
        );
    }

    pauseEventLoop() {
        this.#chatsPoller?.stop();
    }

    resumeEventLoop() {
        this.#startChatsPoller();
    }

    #startBotsPoller() {
        const enabled = localStorage.getItem("openchat_bots_enabled") === "true";
        if (enabled) {
            this.#botsPoller?.stop();
            this.#botsPoller = new Poller(
                () => this.#loadBots(),
                BOT_UPDATE_INTERVAL,
                BOT_UPDATE_IDLE_INTERVAL,
                true,
            );
        }
    }

    #startChatsPoller() {
        this.#chatsPoller?.stop();
        this.#chatsPoller = new Poller(
            () => this.#loadChats(),
            CHAT_UPDATE_INTERVAL,
            CHAT_UPDATE_IDLE_INTERVAL,
            true,
        );

        // we need to load chats at least once if we are completely offline
        if (this.#liveState.offlineStore) {
            this.#loadChats();
        }
    }

    #startOnlinePoller() {
        if (!this.#liveState.anonUser) {
            new Poller(
                () => this.#sendRequest({ kind: "markAsOnline" }) ?? Promise.resolve(),
                MARK_ONLINE_INTERVAL,
                undefined,
                true,
            );
        }
    }

    #startRegistryPoller() {
        this.#registryPoller?.stop();
        this.#registryPoller = new Poller(
            () => this.#updateRegistry(),
            REGISTRY_UPDATE_INTERVAL,
            REGISTRY_UPDATE_INTERVAL,
            false,
        );
    }

    #startExchangeRatePoller() {
        this.#exchangeRatePoller?.stop();
        this.#exchangeRatePoller = new Poller(
            () => this.#updateExchangeRates(),
            EXCHANGE_RATE_UPDATE_INTERVAL,
            EXCHANGE_RATE_UPDATE_INTERVAL,
            true,
        );
    }

    async logout(): Promise<void> {
        await Promise.all([
            this.#ocIdentityStorage.remove(),
            this.#authClient.then((c) => c.logout()),
        ]).then(() => window.location.replace("/"));
    }

    async previouslySignedIn(): Promise<boolean> {
        const KEY_STORAGE_IDENTITY = "identity";
        const identity = await this.#authClientStorage.get(KEY_STORAGE_IDENTITY);
        return this.#liveState.userCreated && identity !== null;
    }

    generateIdentityChallenge(): Promise<GenerateChallengeResponse> {
        return this.#sendRequest({
            kind: "generateIdentityChallenge",
            identityCanister: this.config.identityCanister,
            icUrl: this.config.icUrl ?? window.location.origin,
        }).catch(() => ({ kind: "failed" }));
    }

    unreadThreadMessageCount(
        chatId: ChatIdentifier,
        threadRootMessageIndex: number,
        latestMessageIndex: number,
    ): number {
        return messagesRead.unreadThreadMessageCount(
            chatId,
            threadRootMessageIndex,
            latestMessageIndex,
        );
    }

    unreadMessageCount(chatId: ChatIdentifier, latestMessageIndex: number | undefined): number {
        return messagesRead.unreadMessageCount(chatId, latestMessageIndex);
    }

    unreadPinned(chatId: MultiUserChatIdentifier, dateLastPinned: bigint | undefined): boolean {
        return messagesRead.unreadPinned(chatId, dateLastPinned);
    }

    markThreadRead(chatId: ChatIdentifier, threadRootMessageIndex: number, readUpTo: number): void {
        messagesRead.markReadUpTo({ chatId, threadRootMessageIndex }, readUpTo);
    }

    markMessageRead(
        context: MessageContext,
        messageIndex: number,
        messageId: bigint | undefined,
    ): void {
        if (messagesRead.isRead(context, messageIndex, messageId)) {
            return;
        }

        messagesRead.markMessageRead(context, messageIndex, messageId);

        const selectedChat = this.#liveState.selectedChat;
        if (
            selectedChat?.id === context.chatId &&
            messageId !== undefined &&
            selectedChat.kind === "direct_chat"
        ) {
            const rtc: WebRtcMessage = {
                kind: "remote_user_read_message",
                messageId: messageId,
                id: selectedChat.id,
                userId: this.#liveState.user.userId,
            };
            this.#sendRtcMessage([selectedChat.id.userId], rtc);
        }
    }

    markPinnedMessagesRead(chatId: ChatIdentifier, dateLastPinned: bigint): void {
        messagesRead.markPinnedMessagesRead(chatId, dateLastPinned);
    }

    isMessageRead(
        context: MessageContext,
        messageIndex: number,
        messageId: bigint | undefined,
    ): boolean {
        return messagesRead.isRead(context, messageIndex, messageId);
    }

    #sendRtcMessage(userIds: string[], message: WebRtcMessage): void {
        rtcConnectionsManager.sendMessage(userIds, message);
    }

    #initWebRtc(): void {
        rtcConnectionsManager
            .init(this.#liveState.user.userId, this.config.meteredApiKey)
            .then((_) => {
                rtcConnectionsManager.subscribe((msg) =>
                    this.#handleWebRtcMessage(msg as WebRtcMessage),
                );
            });
    }

    previewChat(chatId: MultiUserChatIdentifier): Promise<Success | Failure | GroupMoved> {
        switch (chatId.kind) {
            case "group_chat":
                return this.#sendRequest({ kind: "getPublicGroupSummary", chatId })
                    .then((resp) => {
                        if (resp.kind === "success" && !resp.group.frozen) {
                            addGroupPreview(resp.group);
                            return CommonResponses.success();
                        } else if (resp.kind === "group_moved") {
                            return resp;
                        }
                        return CommonResponses.failure();
                    })
                    .catch(() => {
                        return CommonResponses.failure();
                    });
            case "channel":
                return this.#sendRequest({ kind: "getChannelSummary", chatId })
                    .then((resp) => {
                        if (resp.kind === "channel") {
                            addGroupPreview(resp);
                            return CommonResponses.success();
                        }
                        return CommonResponses.failure();
                    })
                    .catch(() => CommonResponses.failure());
        }
    }

    toggleMuteNotifications(chatId: ChatIdentifier, muted: boolean): Promise<boolean> {
        localChatSummaryUpdates.markUpdated(chatId, { notificationsMuted: muted });
        return this.#sendRequest({ kind: "toggleMuteNotifications", id: chatId, muted })
            .then((resp) => {
                if (resp !== "success") {
                    localChatSummaryUpdates.markUpdated(chatId, { notificationsMuted: undefined });
                }
                return resp === "success";
            })
            .catch(() => {
                localChatSummaryUpdates.markUpdated(chatId, { notificationsMuted: undefined });
                return false;
            });
    }

    muteAllChannels(communityId: CommunityIdentifier): Promise<boolean> {
        const community = this.#liveState.communities.get(communityId);
        if (community === undefined) {
            return Promise.resolve(false);
        }

        community.channels.forEach((c) =>
            localChatSummaryUpdates.markUpdated(c.id, { notificationsMuted: true }),
        );

        return this.#sendRequest({ kind: "toggleMuteNotifications", id: communityId, muted: true })
            .then((resp) => {
                if (resp !== "success") {
                    community.channels.forEach((c) =>
                        localChatSummaryUpdates.markUpdated(c.id, {
                            notificationsMuted: undefined,
                        }),
                    );
                }
                return resp === "success";
            })
            .catch(() => {
                community.channels.forEach((c) =>
                    localChatSummaryUpdates.markUpdated(c.id, { notificationsMuted: undefined }),
                );
                return false;
            });
    }

    archiveChat(chatId: ChatIdentifier): Promise<boolean> {
        localChatSummaryUpdates.markUpdated(chatId, { archived: true });
        return this.#sendRequest({ kind: "archiveChat", chatId })
            .then((resp) => {
                return resp === "success";
            })
            .catch(() => {
                localChatSummaryUpdates.markUpdated(chatId, { archived: undefined });
                return false;
            });
    }

    unarchiveChat(chatId: ChatIdentifier): Promise<boolean> {
        localChatSummaryUpdates.markUpdated(chatId, { archived: false });
        return this.#sendRequest({ kind: "unarchiveChat", chatId })
            .then((resp) => resp === "success")
            .catch(() => {
                localChatSummaryUpdates.markUpdated(chatId, { archived: undefined });
                return false;
            });
    }

    pinned(scope: ChatListScope["kind"], chatId: ChatIdentifier): boolean {
        const pinned = this.#liveState.pinnedChats;
        return pinned.get(scope)?.find((id) => chatIdentifiersEqual(id, chatId)) !== undefined;
    }

    pinChat(chatId: ChatIdentifier): Promise<boolean> {
        const scope = this.#liveState.chatListScope.kind;
        localChatSummaryUpdates.pin(chatId, scope);
        return this.#sendRequest({
            kind: "pinChat",
            chatId,
            favourite: scope === "favourite",
        })
            .then((resp) => {
                if (resp !== "success") {
                    localChatSummaryUpdates.unpin(chatId, scope);
                }
                return resp === "success";
            })
            .catch(() => {
                localChatSummaryUpdates.unpin(chatId, scope);

                return false;
            });
    }

    unpinChat(chatId: ChatIdentifier): Promise<boolean> {
        const scope = this.#liveState.chatListScope.kind;
        localChatSummaryUpdates.unpin(chatId, scope);
        return this.#sendRequest({
            kind: "unpinChat",
            chatId,
            favourite: scope === "favourite",
        })
            .then((resp) => {
                if (resp !== "success") {
                    localChatSummaryUpdates.pin(chatId, scope);
                }
                return resp === "success";
            })
            .catch(() => {
                localChatSummaryUpdates.pin(chatId, scope);
                return false;
            });
    }

    blockUserFromDirectChat(userId: string): Promise<boolean> {
        blockedUsers.add(userId);
        return this.#sendRequest({ kind: "blockUserFromDirectChat", userId })
            .then((resp) => {
                return resp === "success";
            })
            .catch(() => {
                blockedUsers.delete(userId);
                return false;
            });
    }

    unblockUserFromDirectChat(userId: string): Promise<boolean> {
        blockedUsers.delete(userId);
        return this.#sendRequest({ kind: "unblockUserFromDirectChat", userId })
            .then((resp) => {
                return resp === "success";
            })
            .catch(() => {
                blockedUsers.add(userId);
                return false;
            });
    }

    setUserAvatar(data: Uint8Array, url: string): Promise<boolean> {
        const partialUser = this.#liveState.userStore.get(this.#liveState.user.userId);
        if (partialUser) {
            userStore.add({
                ...partialUser,
                blobData: data,
                blobUrl: url,
            });
        }

        return this.#sendRequest({ kind: "setUserAvatar", data })
            .then((_resp) => true)
            .catch(() => false);
    }

    deleteGroup(chatId: MultiUserChatIdentifier): Promise<boolean> {
        // TODO we don't use the local updates mechanism here at the moment for some reason. Probably should.
        return this.#sendRequest({ kind: "deleteGroup", chatId })
            .then((resp) => {
                if (resp === "success") {
                    this.removeChat(chatId);
                    return true;
                } else {
                    return false;
                }
            })
            .catch(() => false);
    }

    deleteDirectChat(userId: string, blockUser: boolean): Promise<boolean> {
        const chatId: ChatIdentifier = { kind: "direct_chat", userId };
        localChatSummaryUpdates.markRemoved(chatId);
        return this.#sendRequest({ kind: "deleteDirectChat", userId, blockUser })
            .then((success) => {
                if (!success) {
                    const chat = this.#liveState.chatSummaries.get(chatId);
                    if (chat !== undefined) {
                        localChatSummaryUpdates.markAdded(chat);
                    }
                }
                return success;
            })
            .catch(() => false);
    }

    leaveGroup(
        chatId: MultiUserChatIdentifier,
    ): Promise<"success" | "failure" | "owner_cannot_leave"> {
        localChatSummaryUpdates.markRemoved(chatId);
        return this.#sendRequest({ kind: "leaveGroup", chatId })
            .then((resp) => {
                if (resp === "success") {
                    return "success";
                } else {
                    const chat = this.#liveState.chatSummaries.get(chatId);
                    if (chat) {
                        localChatSummaryUpdates.markAdded(chat);
                    }
                    if (resp === "owner_cannot_leave") {
                        return "owner_cannot_leave";
                    } else {
                        return "failure";
                    }
                }
            })
            .catch(() => "failure");
    }

    #addCommunityLocally(community: CommunitySummary): void {
        localCommunitySummaryUpdates.markAdded(community);
        community.channels.forEach((c) => localChatSummaryUpdates.markAdded(c));
    }

    #removeCommunityLocally(id: CommunityIdentifier): void {
        if (this.#liveState.communityPreviews.has(id)) {
            removeCommunityPreview(id);
        }
        localCommunitySummaryUpdates.markRemoved(id);
        const community = this.#liveState.communities.get(id);
        if (community !== undefined) {
            community.channels.forEach((c) => localChatSummaryUpdates.markRemoved(c.id));
        }
    }

    verifyAccessGate(gate: AccessGate, iiPrincipal: string): Promise<string | undefined> {
        if (gate.kind !== "credential_gate" || this.#authPrincipal === undefined) {
            return Promise.resolve(undefined);
        }

        return verifyCredential(
            this.config.internetIdentityUrl,
            iiPrincipal,
            gate.credential.issuerOrigin,
            gate.credential.issuerCanisterId,
            gate.credential.credentialType,
            gate.credential.credentialArguments,
            this.config.iiDerivationOrigin,
        );
    }

    async approveAccessGatePayments(
        entity: MultiUserChat | CommunitySummary,
        approvals: PaymentGateApprovals,
    ): Promise<ApproveAccessGatePaymentResponse> {
        if (approvals.size === 0) return CommonResponses.success();

        let pin: string | undefined = undefined;
        if (this.#liveState.pinNumberRequired) {
            pin = await this.#promptForCurrentPin("pinNumber.enterPinInfo");
        }

        const spender = entity.kind === "group_chat" ? entity.id.groupId : entity.id.communityId;

        const results = await Promise.all(
            [...approvals.entries()].map(([ledger, approval]) =>
                this.approveAccessGatePayment(spender, ledger, approval, pin),
            ),
        );

        if (results.every((r) => r.kind === "success")) {
            return CommonResponses.success();
        }

        // TODO - this might be a bit shit
        return results[0];
    }

    markActivityFeedRead(readUpTo: bigint) {
        messageActivityFeedReadUpToLocally.set(readUpTo);
        return this.#sendRequest({
            kind: "markActivityFeedRead",
            readUpTo,
        });
    }

    subscribeToMessageActivityFeed(
        subscribeFn: (value: MessageActivityFeedResponse, final: boolean) => void,
    ) {
        this.#sendStreamRequest({
            kind: "messageActivityFeed",
            since: this.#liveState.globalState.messageActivitySummary.readUpToTimestamp,
        }).subscribe({
            onResult: (response, final) => {
                const userIds = new Set<string>();
                for (const event of response.events) {
                    if (event.userId !== undefined) {
                        userIds.add(event.userId);
                    }
                }
                this.getMissingUsers(userIds);
                subscribeFn(response, final);
            },
        });
    }

    async approveTransfer(
        spender: string,
        ledger: string,
        amount: bigint,
        expiresIn: bigint,
    ): Promise<ApproveTransferResponse> {
        let pin: string | undefined = undefined;
        if (this.#liveState.pinNumberRequired) {
            pin = await this.#promptForCurrentPin("pinNumber.enterPinInfo");
        }

        return this.#sendRequest({
            kind: "approveTransfer",
            spender,
            ledger,
            amount,
            expiresIn,
            pin,
        })
            .then((response) => {
                if (response.kind === "approve_error" || response.kind === "internal_error") {
                    this.#logger.error("Unable to approve transfer", response.error);
                } else if (
                    response.kind === "pin_incorrect" ||
                    response.kind === "pin_required" ||
                    response.kind === "too_main_failed_pin_attempts"
                ) {
                    pinNumberFailureStore.set(response as PinNumberFailures);
                }

                return response;
            })
            .catch((error) => {
                this.#logger.error("Error calling approveTransfer", error);
                return CommonResponses.internalError(error.toString());
            });
    }

    async approveAccessGatePayment(
        spender: string,
        ledger: string,
        { amount, approvalFee }: PaymentGateApproval,
        pin: string | undefined,
    ): Promise<ApproveAccessGatePaymentResponse> {
        return this.#sendRequest({
            kind: "approveTransfer",
            spender,
            ledger,
            amount: amount - approvalFee, // The user should pay only the amount not amount+fee so it is a round number
            expiresIn: BigInt(5 * 60 * 1000), // Allow 5 mins for the join_group call before the approval expires
            pin,
        })
            .then((response) => {
                if (response.kind === "approve_error" || response.kind === "internal_error") {
                    this.#logger.error("Unable to approve transfer", response.error);
                    return CommonResponses.failure();
                } else if (
                    response.kind === "pin_incorrect" ||
                    response.kind === "pin_required" ||
                    response.kind === "too_main_failed_pin_attempts"
                ) {
                    pinNumberFailureStore.set(response as PinNumberFailures);
                }

                return response;
            })
            .catch(() => CommonResponses.failure());
    }

    async joinGroup(
        chat: MultiUserChat,
        credentials: string[],
        paymentApprovals: PaymentGateApprovals,
    ): Promise<ClientJoinGroupResponse> {
        const approveResponse = await this.approveAccessGatePayments(chat, paymentApprovals);
        if (approveResponse.kind !== "success") {
            return approveResponse;
        }

        return this.#sendRequest({
            kind: "joinGroup",
            chatId: chat.id,
            credentialArgs: this.#buildVerifiedCredentialArgs(credentials),
        })
            .then((resp) => {
                if (resp.kind === "success") {
                    localChatSummaryUpdates.markAdded(resp.group);
                    this.#loadChatDetails(resp.group);
                    messagesRead.syncWithServer(
                        resp.group.id,
                        resp.group.membership?.readByMeUpTo,
                        [],
                        undefined,
                    );
                } else if (resp.kind === "success_joined_community") {
                    this.#addCommunityLocally(resp.community);
                    messagesRead.batchUpdate(() =>
                        resp.community.channels.forEach((c) => {
                            if (chatIdentifiersEqual(c.id, chat.id)) {
                                localChatSummaryUpdates.markAdded(c);
                                this.#loadChatDetails(c);
                            }
                            if (c.latestMessage) {
                                messagesRead.markReadUpTo(
                                    { chatId: c.id },
                                    c.latestMessage.event.messageIndex,
                                );
                            }
                        }),
                    );
                    if (this.#liveState.communityPreviews.has(resp.community.id)) {
                        removeCommunityPreview(resp.community.id);
                    }
                } else {
                    if (resp.kind === "user_blocked") {
                        return CommonResponses.blocked();
                    } else if (resp.kind === "gate_check_failed") {
                        return resp;
                    }
                    return CommonResponses.failure();
                }
                return CommonResponses.success();
            })
            .then((resp) => {
                if (resp.kind === "success") {
                    if (this.#liveState.groupPreviews.has(chat.id)) {
                        removeGroupPreview(chat.id);
                    }
                }
                return resp;
            })
            .catch(() => CommonResponses.failure());
    }

    #buildVerifiedCredentialArgs(credentials: string[]): VerifiedCredentialArgs | undefined {
        if (credentials.length === 0) return undefined;

        if (this.#authPrincipal === undefined)
            throw new Error(
                "Cannot construct a VerifiedCredentialArg because the _authPrincipal is undefined",
            );

        return {
            userIIPrincipal: this.#authPrincipal,
            iiOrigin: new URL(this.config.internetIdentityUrl).origin,
            credentialJwts: credentials,
        };
    }

    setCommunityIndexes(indexes: Record<string, number>): Promise<boolean> {
        Object.entries(indexes).forEach(([k, v]) =>
            localCommunitySummaryUpdates.updateIndex({ kind: "community", communityId: k }, v),
        );
        return this.#sendRequest({ kind: "setCommunityIndexes", indexes }).catch(() => false);
    }

    setMemberDisplayName(
        id: CommunityIdentifier,
        displayName: string | undefined,
    ): Promise<SetMemberDisplayNameResponse> {
        const newAchievement = !this.#liveState.globalState.achievements.has(
            "set_community_display_name",
        );

        return this.#sendRequest({
            kind: "setMemberDisplayName",
            communityId: id.communityId,
            displayName,
            newAchievement,
        }).then((resp) => {
            if (resp === "success") {
                communityStateStore.updateProp(id, "members", (ms) => {
                    const userId = this.#liveState.user.userId;
                    if (userId !== undefined) {
                        const m = ms.get(userId);
                        if (m !== undefined) {
                            ms.set(userId, { ...m, displayName });
                            return new Map(ms);
                        }
                    }
                    return ms;
                });

                localCommunitySummaryUpdates.updateDisplayName(id, displayName);
            }
            return resp;
        });
    }

    followThread(chatId: ChatIdentifier, message: Message, follow: boolean): Promise<boolean> {
        const threadRootMessageIndex = message.messageIndex;

        // Assume it will succeed
        localMessageUpdates.markThreadSummaryUpdated(message.messageId, {
            followedByMe: follow,
        });

        const newAchievement = !this.#liveState.globalState.achievements.has("followed_thread");

        return this.#sendRequest({
            kind: "followThread",
            chatId,
            threadRootMessageIndex,
            follow,
            newAchievement,
        })
            .then((resp) => {
                if (resp === "failed") {
                    localMessageUpdates.markThreadSummaryUpdated(message.messageId, {
                        followedByMe: !follow,
                    });
                    return false;
                }
                if (message.thread !== undefined && message.thread.numberOfReplies > 0) {
                    const readUpTo = message.thread.numberOfReplies - 1;
                    this.markThreadRead(chatId, threadRootMessageIndex, readUpTo);
                }
                return true;
            })
            .catch(() => false);
    }

    getContentAsText(formatter: MessageFormatter, content: MessageContent): string {
        return getContentAsFormattedText(formatter, content, get(cryptoLookup));
    }

    groupAvatarUrl(
        chat?: {
            id: MultiUserChatIdentifier;
            blobUrl?: string;
            subtype?: GroupSubtype;
        },
        community?: CommunitySummary,
    ): string {
        if (chat?.blobUrl !== undefined) {
            return chat.blobUrl;
        } else if (chat?.subtype?.kind === "governance_proposals") {
            // If this is a governance proposals chat and no avatar has been set, use the default one for the SNS
            const snsLogo = this.#getSnsLogo(chat.subtype.governanceCanisterId);
            if (snsLogo !== undefined) {
                return snsLogo;
            }
        } else if (chat?.id?.kind === "channel") {
            community = this.getCommunityForChannel(chat?.id) ?? community;
            if (community !== undefined) {
                return this.communityAvatarUrl(community.id.communityId, community.avatar);
            }
        }
        return "/assets/group.svg";
    }

    toShortTimeString(date: Date): string {
        return toShortTimeString(date, this.#liveState.locale);
    }

    toMonthString(date: Date): string {
        return toMonthString(date, this.#liveState.locale);
    }

    formatMessageDate(
        timestamp: bigint,
        today: string,
        yesterday: string,
        timeIfToday = false,
        short = false,
    ): string {
        return formatMessageDate(
            timestamp,
            today,
            yesterday,
            this.#liveState.locale,
            timeIfToday,
            short,
        );
    }

    toDatetimeString(date: Date): string {
        return toDatetimeString(date, this.#liveState.locale);
    }

    toDateString(date: Date): string {
        return toDateString(date, this.#liveState.locale);
    }

    toLongDateString(date: Date): string {
        return toLongDateString(date, this.#liveState.locale);
    }

    /**
     * Wrap a bunch of pure utility functions
     */
    showTrace = showTrace;
    userAvatarUrl = userAvatarUrl;
    updateStorageLimit = updateStorageLimit;
    formatTokens = formatTokens;
    validateTokenInput = validateTokenInput;
    parseBigInt = parseBigInt;
    userIdsFromEvents = userIdsFromEvents;
    missingUserIds = missingUserIds;
    userOrUserGroupName = userOrUserGroupName;
    userOrUserGroupId = userOrUserGroupId;
    extractUserIdsFromMentions = extractUserIdsFromMentions;
    toRecord2 = toRecord2;
    toRecord = toRecord;
    partition = partition;
    groupBySender = groupBySender;
    groupBy = groupBy;
    getTypingString = getTypingString;
    getMessageText = getMessageText;
    contentTypeToPermission = contentTypeToPermission;
    stripLinkDisabledMarker = stripLinkDisabledMarker;
    extractEnabledLinks = extractEnabledLinks;
    disableLinksInText = disableLinksInText;

    communityAvatarUrl(id: string, avatar: DataContent): string {
        return avatar?.blobUrl ?? buildIdenticonUrl(id);
    }

    communityBannerUrl<T extends { blobUrl?: string }>(dataContent?: T): string {
        return dataContent?.blobUrl ?? "/assets/landscape.png";
    }

    canBlockUsers(chatId: ChatIdentifier | CommunityIdentifier): boolean {
        switch (chatId.kind) {
            case "community":
                return this.#communityPredicate(chatId, canBlockCommunityUsers);
            case "channel":
                return false;
            default:
                return this.#chatPredicate(chatId, canBlockUsers);
        }
    }

    canSendMessage(
        chatId: ChatIdentifier,
        mode: "message" | "thread" | "any",
        permission?: MessagePermission,
    ): boolean {
        return this.#chatPredicate(chatId, (chat) => {
            if (chat.kind === "direct_chat") {
                const recipient = this.#liveState.userStore.get(chat.them.userId);
                if (recipient !== undefined) {
                    return canSendDirectMessage(
                        recipient,
                        mode,
                        this.config.proposalBotCanister,
                        permission,
                    );
                } else {
                    return false;
                }
            } else {
                return canSendGroupMessage(this.#liveState.user, chat, mode, permission);
            }
        });
    }

    // TODO this is now available as a store so we *probably* don't need this now
    permittedMessages(
        chatId: ChatIdentifier,
        mode: "message" | "thread",
    ): Map<MessagePermission, boolean> {
        const chat = this.#liveState.allChats.get(chatId);
        if (chat !== undefined) {
            if (chat.kind === "direct_chat") {
                const recipient = this.#liveState.userStore.get(chat.them.userId);
                if (recipient !== undefined) {
                    return permittedMessagesInDirectChat(
                        recipient,
                        mode,
                        this.config.proposalBotCanister,
                    );
                }
            } else {
                return permittedMessagesInGroup(this.#liveState.user, chat, mode);
            }
        }

        return new Map();
    }

    canDeleteOtherUsersMessages(chatId: ChatIdentifier): boolean {
        return this.#chatPredicate(chatId, canDeleteOtherUsersMessages);
    }

    canStartVideoCalls(chatId: ChatIdentifier): boolean {
        return this.#chatPredicate(chatId, (chat) =>
            canStartVideoCalls(chat, this.#liveState.userStore),
        );
    }

    isChatPrivate(chat: ChatSummary): boolean {
        switch (chat.kind) {
            case "channel": {
                const community = this.getCommunityForChannel(chat.id);
                return !(community?.public ?? true) || !chat.public;
            }
            case "group_chat":
                return !chat.public;
            default:
                return true;
        }
    }

    isChatOrCommunityFrozen(chat: ChatSummary, community: CommunitySummary | undefined): boolean {
        if (chat.kind === "direct_chat") return false;
        return chat.frozen || (community?.frozen ?? false);
    }

    canPinMessages(chatId: ChatIdentifier): boolean {
        return this.#chatPredicate(chatId, canPinMessages);
    }

    canReactToMessages(chatId: ChatIdentifier): boolean {
        return this.#chatPredicate(chatId, canReactToMessages);
    }

    canMentionAllMembers(chatId: ChatIdentifier): boolean {
        return this.#chatPredicate(chatId, canMentionAllMembers);
    }

    canChangeRoles(
        id: ChatIdentifier | CommunityIdentifier,
        currentRole: MemberRole,
        newRole: MemberRole,
    ): boolean {
        switch (id.kind) {
            case "community":
                const found = communityRoles.find((r) => r === newRole);
                if (!found) return false;
                return this.#communityPredicate(id, (community) =>
                    canChangeCommunityRoles(community, currentRole, newRole),
                );
            default:
                return this.#chatPredicate(id, (chat) =>
                    canChangeRoles(chat, currentRole, newRole),
                );
        }
    }

    canPromote(
        chatId: ChatIdentifier | CommunityIdentifier,
        currentRole: MemberRole,
        newRole: MemberRole,
    ): boolean {
        return (
            compareRoles(newRole, currentRole) > 0 &&
            this.canChangeRoles(chatId, currentRole, newRole)
        );
    }

    canDemote(
        chatId: ChatIdentifier | CommunityIdentifier,
        currentRole: MemberRole,
        newRole: MemberRole,
    ): boolean {
        return (
            compareRoles(newRole, currentRole) < 0 &&
            this.canChangeRoles(chatId, currentRole, newRole)
        );
    }

    canUnblockUsers(identifier: ChatIdentifier | CommunityIdentifier): boolean {
        switch (identifier.kind) {
            case "community":
                return this.#communityPredicate(identifier, canUnblockCommunityUsers);
            default:
                return this.#chatPredicate(identifier, canUnblockUsers);
        }
    }

    canRemoveMembers(id: ChatIdentifier | CommunityIdentifier): boolean {
        switch (id.kind) {
            case "community":
                return this.#communityPredicate(id, canRemoveCommunityMembers);
            default:
                return this.#chatPredicate(id, canRemoveMembers);
        }
    }

    canEditGroupDetails(chatId: ChatIdentifier): boolean {
        return this.#chatPredicate(chatId, canEditGroupDetails);
    }

    canImportToCommunity(chatId: ChatIdentifier): boolean {
        return this.#chatPredicate(chatId, canImportToCommunity);
    }

    canChangePermissions(chatId: ChatIdentifier): boolean {
        return this.#chatPredicate(chatId, canChangePermissions);
    }

    canInviteUsers(id: ChatIdentifier | CommunityIdentifier): boolean {
        switch (id.kind) {
            case "community":
                return this.#communityPredicate(id, canInviteCommunityUsers);
            default:
                return this.#chatPredicate(id, canInviteUsers);
        }
    }

    canManageBots(id: ChatIdentifier | CommunityIdentifier): boolean {
        switch (id.kind) {
            case "community":
                return this.#communityPredicate(id, ({ membership: { role } }) =>
                    hasOwnerRights(role),
                );
            default:
                return this.#chatPredicate(id, ({ membership: { role } }) => hasOwnerRights(role));
        }
    }

    canAddMembers(id: ChatIdentifier): boolean {
        return this.#chatPredicate(id, canAddMembers);
    }

    canCreateChannel(id: CommunityIdentifier): boolean {
        return this.canCreatePrivateChannel(id) || this.canCreatePublicChannel(id);
    }

    canCreatePublicChannel(id: CommunityIdentifier): boolean {
        return this.#communityPredicate(id, canCreatePublicChannel);
    }

    canCreatePrivateChannel(id: CommunityIdentifier): boolean {
        return this.#communityPredicate(id, canCreatePrivateChannel);
    }

    canManageUserGroups(id: CommunityIdentifier): boolean {
        return this.#communityPredicate(id, canManageUserGroups);
    }

    canChangeCommunityPermissions(id: CommunityIdentifier): boolean {
        return this.#communityPredicate(id, canChangeCommunityPermissions);
    }

    canEditCommunity(id: CommunityIdentifier): boolean {
        return this.#communityPredicate(id, canEditCommunity);
    }

    canDeleteCommunity(id: CommunityIdentifier): boolean {
        return this.#communityPredicate(id, canDeleteCommunity);
    }

    canDeleteGroup(chatId: MultiUserChatIdentifier): boolean {
        return this.#multiUserChatPredicate(chatId, canDeleteGroup);
    }

    canChangeVisibility = canChangeVisibility;
    hasOwnerRights = hasOwnerRights;

    canConvertGroupToCommunity(chatId: GroupChatIdentifier): boolean {
        return this.#multiUserChatPredicate(chatId, canConvertToCommunity);
    }

    canLeaveGroup(chatId: MultiUserChatIdentifier): boolean {
        return this.#multiUserChatPredicate(chatId, canLeaveGroup);
    }

    isPreviewing(chatId: ChatIdentifier): boolean {
        if (chatId.kind === "direct_chat") return false;
        return this.#multiUserChatPredicate(chatId, isPreviewing);
    }

    isLapsed(id: ChatIdentifier | CommunityIdentifier): boolean {
        if (id.kind === "direct_chat") {
            return false;
        } else if (id.kind === "channel") {
            return (
                this.#communityPredicate(
                    { kind: "community", communityId: id.communityId },
                    isCommunityLapsed,
                ) || this.#multiUserChatPredicate(id, isLapsed)
            );
        } else if (id.kind === "community") {
            return this.#communityPredicate(id, isCommunityLapsed);
        } else {
            return this.#multiUserChatPredicate(id, isLapsed);
        }
    }

    isChatFrozen(chatId: ChatIdentifier): boolean {
        if (chatId.kind === "direct_chat") return false;
        return this.#multiUserChatPredicate(chatId, isFrozen);
    }

    isCommunityFrozen(id: CommunityIdentifier | undefined): boolean {
        if (id === undefined) return false;
        return this.#communityPredicate(id, isFrozen);
    }

    isOpenChatBot(userId: string): boolean {
        return userId === OPENCHAT_BOT_USER_ID;
    }

    isVideoCallBot(userId: string): boolean {
        return userId === OPENCHAT_VIDEO_CALL_USER_ID;
    }

    isChatReadOnly(chatId: ChatIdentifier): boolean {
        if (chatId.kind === "direct_chat") return false;
        return this.#liveState.suspendedUser || this.isPreviewing(chatId);
    }

    #chatPredicate(chatId: ChatIdentifier, predicate: (chat: ChatSummary) => boolean): boolean {
        const chat = this.#liveState.allChats.get(chatId);
        return chat !== undefined && predicate(chat);
    }

    #communityPredicate(
        communityId: CommunityIdentifier,
        predicate: (community: CommunitySummary) => boolean,
    ): boolean {
        const community = this.#liveState.communities.get(communityId);
        return community !== undefined && predicate(community);
    }

    #multiUserChatPredicate(
        chatId: MultiUserChatIdentifier,
        predicate: (chat: MultiUserChat) => boolean,
    ): boolean {
        const chat = this.#liveState.chatSummaries.get(chatId);
        return (
            chat !== undefined &&
            (chat.kind === "group_chat" || chat.kind === "channel") &&
            predicate(chat)
        );
    }

    #createMessage = createMessage;
    #findMessageById = findMessageById;
    canForward = canForward;
    containsReaction = containsReaction;
    groupEvents = groupEvents;
    startTyping = startTyping;
    stopTyping = stopTyping;

    registerPollVote(
        chatId: MultiUserChatIdentifier,
        threadRootMessageIndex: number | undefined,
        messageId: bigint,
        messageIdx: number,
        answerIdx: number,
        type: "register" | "delete",
    ): Promise<boolean> {
        const userId = this.#liveState.user.userId;

        localMessageUpdates.markPollVote(messageId, {
            answerIndex: answerIdx,
            type,
            userId,
        });

        const newAchievement = !this.#liveState.globalState.achievements.has("voted_on_poll");

        return this.#sendRequest({
            kind: "registerPollVote",
            chatId,
            messageIdx,
            answerIdx,
            voteType: type,
            threadRootMessageIndex,
            newAchievement,
        })
            .then((resp) => resp === "success")
            .catch(() => false);
    }

    deleteMessage(
        id: ChatIdentifier,
        threadRootMessageIndex: number | undefined,
        messageId: bigint,
        asPlatformModerator?: boolean,
    ): Promise<boolean> {
        const chat = this.#liveState.chatSummaries.get(id);

        if (chat === undefined) {
            return Promise.resolve(false);
        }

        const userId = this.#liveState.user.userId;
        localMessageUpdates.markDeleted(messageId, userId);
        undeletingMessagesStore.delete(messageId);

        const recipients = [...chatStateStore.getProp(id, "userIds")];

        rtcConnectionsManager.sendMessage(recipients, {
            kind: "remote_user_deleted_message",
            id,
            messageId,
            userId,
            threadRootMessageIndex,
        });

        function _undelete() {
            rtcConnectionsManager.sendMessage(recipients, {
                kind: "remote_user_undeleted_message",
                id,
                messageId,
                userId,
                threadRootMessageIndex,
            });
            localMessageUpdates.markUndeleted(messageId);
        }

        const newAchievement = !this.#liveState.globalState.achievements.has("deleted_message");

        return this.#sendRequest({
            kind: "deleteMessage",
            chatId: id,
            messageId,
            threadRootMessageIndex,
            asPlatformModerator,
            newAchievement,
        })
            .then((resp) => {
                const success = resp === "success";
                if (!success) {
                    _undelete();
                }
                return success;
            })
            .catch(() => {
                _undelete();
                return false;
            });
    }

    undeleteMessage(
        chatId: ChatIdentifier,
        threadRootMessageIndex: number | undefined,
        msg: Message,
    ): Promise<boolean> {
        const chat = this.#liveState.chatSummaries.get(chatId);

        if (chat === undefined || !msg.deleted) {
            return Promise.resolve(false);
        }

        undeletingMessagesStore.add(msg.messageId);

        return this.#sendRequest({
            kind: "undeleteMessage",
            chatType: chat.kind,
            chatId,
            messageId: msg.messageId,
            threadRootMessageIndex,
        })
            .then((resp) => {
                const success = resp.kind === "success";
                if (success) {
                    localMessageUpdates.markUndeleted(msg.messageId, resp.message.content);
                }
                return success;
            })
            .catch(() => false)
            .finally(() => {
                undeletingMessagesStore.delete(msg.messageId);
            });
    }

    revealDeletedMessage(
        chatId: ChatIdentifier,
        messageId: bigint,
        threadRootMessageIndex: number | undefined,
    ): Promise<boolean> {
        const chat = this.#liveState.chatSummaries.get(chatId);

        if (chat === undefined) {
            return Promise.resolve(false);
        }

        const result =
            chatId.kind === "group_chat" || chatId.kind === "channel"
                ? this.#sendRequest({
                      kind: "getDeletedGroupMessage",
                      chatId,
                      messageId,
                      threadRootMessageIndex,
                  })
                : this.#sendRequest({
                      kind: "getDeletedDirectMessage",
                      userId: chatId.userId,
                      messageId,
                  });

        return result
            .then((resp) => {
                const success = resp.kind === "success";
                if (success) {
                    localMessageUpdates.markContentRevealed(messageId, resp.content);
                }
                return success;
            })
            .catch(() => false);
    }

    revealBlockedMessage(messageId: bigint) {
        localMessageUpdates.markBlockedMessageRevealed(messageId);
    }

    selectReaction(
        chatId: ChatIdentifier,
        userId: string,
        threadRootMessageIndex: number | undefined,
        messageId: bigint,
        reaction: string,
        username: string,
        displayName: string | undefined,
        kind: "add" | "remove",
    ): Promise<boolean> {
        const chat = this.#liveState.chatSummaries.get(chatId);

        if (chat === undefined) {
            return Promise.resolve(false);
        }

        localMessageUpdates.markReaction(messageId, {
            reaction,
            kind,
            userId,
        });

        function undoLocally() {
            localMessageUpdates.markReaction(messageId, {
                reaction,
                kind: kind === "add" ? "remove" : "add",
                userId,
            });
        }

        this.dispatchEvent(new ReactionSelected(messageId, kind));

        const newAchievement = !this.#liveState.globalState.achievements.has("reacted_to_message");

        const result = (
            kind == "add"
                ? this.#sendRequest({
                      kind: "addReaction",
                      chatId,
                      messageId,
                      reaction,
                      username,
                      displayName,
                      threadRootMessageIndex,
                      newAchievement,
                  })
                : this.#sendRequest({
                      kind: "removeReaction",
                      chatId,
                      messageId,
                      reaction,
                      threadRootMessageIndex,
                  })
        )
            .then((resp) => {
                if (resp.kind !== "success") {
                    undoLocally();
                    return false;
                }
                return true;
            })
            .catch((_) => {
                undoLocally();
                return false;
            });

        this.#sendRtcMessage([...this.#liveState.currentChatUserIds], {
            kind: "remote_user_toggled_reaction",
            id: chatId,
            messageId: messageId,
            reaction,
            userId,
            added: kind === "add",
            threadRootMessageIndex,
        });
        return result;
    }

    async #loadThreadEventWindow(
        chat: ChatSummary,
        messageIndex: number,
        threadRootEvent: EventWrapper<Message>,
        initialLoad = false,
    ): Promise<number | undefined> {
        if (threadRootEvent.event.thread === undefined) return undefined;

        const chatId = chat.id;
        const threadRootMessageIndex = threadRootEvent.event.messageIndex;

        const eventsResponse: EventsResponse<ChatEvent> = await this.#sendRequest({
            kind: "chatEventsWindow",
            eventIndexRange: [0, threadRootEvent.event.thread.latestEventIndex],
            chatId,
            messageIndex,
            threadRootMessageIndex: threadRootEvent.event.messageIndex,
            latestKnownUpdate: chat.lastUpdated,
        }).catch(() => "events_failed");

        if (eventsResponse === undefined || eventsResponse === "events_failed") {
            return undefined;
        }

        this.clearThreadEvents();
        await this.#handleThreadEventsResponse(chatId, threadRootMessageIndex, eventsResponse);

        this.dispatchEvent(
            new LoadedMessageWindow(
                { chatId, threadRootMessageIndex: threadRootEvent.event.messageIndex },
                messageIndex,
                initialLoad,
            ),
        );

        return messageIndex;
    }

    async loadEventWindow(
        chatId: ChatIdentifier,
        messageIndex: number,
        threadRootEvent?: EventWrapper<Message>,
        initialLoad = false,
    ): Promise<number | undefined> {
        const clientChat = this.#liveState.chatSummaries.get(chatId);
        const serverChat = this.#liveState.serverChatSummaries.get(chatId);

        if (clientChat === undefined || this.#isPrivatePreview(clientChat)) {
            return Promise.resolve(undefined);
        }

        if (messageIndex >= 0) {
            if (threadRootEvent !== undefined && threadRootEvent.event.thread !== undefined) {
                return this.#loadThreadEventWindow(
                    serverChat ?? clientChat,
                    messageIndex,
                    threadRootEvent,
                    initialLoad,
                );
            }

            const latestMessageIndex = clientChat.latestMessage?.event.messageIndex ?? 0;
            if (messageIndex > latestMessageIndex) {
                messageIndex = latestMessageIndex;
            }

            const range = indexRangeForChat(clientChat);
            const eventsResponse: EventsResponse<ChatEvent> = await this.#sendRequest({
                kind: "chatEventsWindow",
                eventIndexRange: range,
                chatId,
                messageIndex,
                threadRootMessageIndex: undefined,
                latestKnownUpdate: serverChat?.lastUpdated,
            }).catch(() => "events_failed");

            if (eventsResponse === undefined || eventsResponse === "events_failed") {
                return undefined;
            }

            if (await this.#handleEventsResponse(clientChat, eventsResponse, false)) {
                this.dispatchEvent(
                    new LoadedMessageWindow(
                        {
                            chatId: clientChat.id,
                            threadRootMessageIndex: threadRootEvent?.event.messageIndex,
                        },
                        messageIndex,
                        initialLoad,
                    ),
                );
            }

            return messageIndex;
        }
    }

    async #handleEventsResponse(
        chat: ChatSummary,
        resp: EventsResponse<ChatEvent>,
        keepCurrentEvents = true,
    ): Promise<boolean> {
        if (resp === "events_failed") return false;

        if (!keepCurrentEvents) {
            clearServerEvents(chat.id);
            chatStateStore.setProp(chat.id, "userGroupKeys", new Set<string>());
        }

        await this.#updateUserStoreFromEvents(chat.id, resp.events);

        this.#addServerEventsToStores(chat.id, resp.events, undefined, resp.expiredEventRanges);

        if (!this.#liveState.offlineStore) {
            makeRtcConnections(
                this.#liveState.user.userId,
                chat,
                resp.events,
                this.#liveState.userStore,
                this.config.meteredApiKey,
            );
        }

        return true;
    }

    async #updateUserStoreFromCommunityState(id: CommunityIdentifier): Promise<void> {
        const allUserIds = new Set<string>();
        this.#getTruncatedUserIdsFromMembers([
            ...communityStateStore.getProp(id, "members").values(),
        ]).forEach((m) => allUserIds.add(m.userId));
        communityStateStore.getProp(id, "blockedUsers").forEach((u) => allUserIds.add(u));
        communityStateStore.getProp(id, "invitedUsers").forEach((u) => allUserIds.add(u));
        communityStateStore.getProp(id, "referrals").forEach((u) => allUserIds.add(u));
        await this.getMissingUsers(allUserIds);
    }

    // We create add a limited subset of the members to the userstore for performance reasons.
    // We will already be adding users from events so it's not critical that we get all members
    // at this point
    #getTruncatedUserIdsFromMembers(members: Member[]): Member[] {
        const elevated = members.filter((m) => m.role !== "none" && m.role !== "member");
        const rest = members.slice(0, LARGE_GROUP_THRESHOLD);
        return [...elevated, ...rest];
    }

    async #updateUserStoreFromEvents(
        chatId: ChatIdentifier,
        events: EventWrapper<ChatEvent>[],
    ): Promise<void> {
        const userId = this.#liveState.user.userId;
        const allUserIds = new Set<string>();
        this.#getTruncatedUserIdsFromMembers(chatStateStore.getProp(chatId, "members")).forEach(
            (m) => allUserIds.add(m.userId),
        );
        chatStateStore.getProp(chatId, "blockedUsers").forEach((u) => allUserIds.add(u));
        chatStateStore.getProp(chatId, "invitedUsers").forEach((u) => allUserIds.add(u));
        for (const u of userIdsFromEvents(events)) {
            allUserIds.add(u);
        }

        chatStateStore.updateProp(chatId, "userIds", (userIds) => {
            allUserIds.forEach((u) => {
                if (u !== userId) {
                    userIds.add(u);
                }
            });
            return userIds;
        });

        await this.getMissingUsers(allUserIds);
    }

    isTyping = isTyping;
    trackEvent = trackEvent;
    twitterLinkRegex = twitterLinkRegex;
    youtubeRegex = youtubeRegex;
    spotifyRegex = spotifyRegex;
    metricsEqual = metricsEqual;
    getMembersString = getMembersString;
    compareIsNotYouThenUsername = compareIsNotYouThenUsername;
    compareUsername = compareUsername;

    #blockCommunityUserLocally(id: CommunityIdentifier, userId: string): void {
        communityStateStore.updateProp(id, "blockedUsers", (b) => new Set([...b, userId]));
        communityStateStore.updateProp(id, "members", (ms) => {
            ms.delete(userId);
            return new Map(ms);
        });
    }

    #unblockCommunityUserLocally(
        id: CommunityIdentifier,
        userId: string,
        addToMembers: boolean,
    ): void {
        communityStateStore.updateProp(id, "blockedUsers", (b) => {
            return new Set([...b].filter((u) => u !== userId));
        });
        if (addToMembers) {
            communityStateStore.updateProp(id, "members", (ms) => {
                ms.set(userId, {
                    role: "member",
                    userId,
                    displayName: undefined,
                    lapsed: false,
                });
                return new Map(ms);
                return ms;
            });
        }
    }

    #blockUserLocally(chatId: ChatIdentifier, userId: string): void {
        chatStateStore.updateProp(chatId, "blockedUsers", (b) => new Set([...b, userId]));
        chatStateStore.updateProp(chatId, "members", (p) => p.filter((p) => p.userId !== userId));
    }

    #unblockUserLocally(chatId: ChatIdentifier, userId: string, addToMembers: boolean): void {
        chatStateStore.updateProp(chatId, "blockedUsers", (b) => {
            return new Set([...b].filter((u) => u !== userId));
        });
        if (addToMembers) {
            chatStateStore.updateProp(chatId, "members", (p) => [
                ...p,
                {
                    role: "member",
                    userId,
                    displayName: undefined,
                    lapsed: false,
                },
            ]);
        }
    }

    blockCommunityUser(id: CommunityIdentifier, userId: string): Promise<boolean> {
        this.#blockCommunityUserLocally(id, userId);
        return this.#sendRequest({ kind: "blockCommunityUser", id, userId })
            .then((resp) => {
                console.log("blockUser result", resp);
                if (resp.kind !== "success") {
                    this.#unblockCommunityUserLocally(id, userId, true);
                    return false;
                }
                return true;
            })
            .catch(() => {
                this.#unblockCommunityUserLocally(id, userId, true);
                return false;
            });
    }

    unblockCommunityUser(id: CommunityIdentifier, userId: string): Promise<boolean> {
        this.#unblockCommunityUserLocally(id, userId, false);
        return this.#sendRequest({ kind: "unblockCommunityUser", id, userId })
            .then((resp) => {
                if (resp.kind !== "success") {
                    this.#blockCommunityUserLocally(id, userId);
                    return false;
                }
                return true;
            })
            .catch(() => {
                this.#blockCommunityUserLocally(id, userId);
                return false;
            });
    }

    blockUser(chatId: MultiUserChatIdentifier, userId: string): Promise<boolean> {
        this.#blockUserLocally(chatId, userId);
        return this.#sendRequest({ kind: "blockUserFromGroupChat", chatId, userId })
            .then((resp) => {
                console.log("blockUser result", resp);
                if (resp !== "success") {
                    this.#unblockUserLocally(chatId, userId, true);
                    return false;
                }
                return true;
            })
            .catch(() => {
                this.#unblockUserLocally(chatId, userId, true);
                return false;
            });
    }

    unblockUser(chatId: MultiUserChatIdentifier, userId: string): Promise<boolean> {
        this.#unblockUserLocally(chatId, userId, false);
        return this.#sendRequest({ kind: "unblockUserFromGroupChat", chatId, userId })
            .then((resp) => {
                if (resp !== "success") {
                    this.#blockUserLocally(chatId, userId);
                    return false;
                }
                return true;
            })
            .catch(() => {
                this.#blockUserLocally(chatId, userId);
                return false;
            });
    }

    formatDisappearingMessageTime(
        milliseconds: number,
        formatter: MessageFormatter = this.config.i18nFormatter,
    ): string {
        return formatDisappearingMessageTime(milliseconds, formatter);
    }

    formatDuration = formatDuration;
    durationFromMilliseconds = durationFromMilliseconds;
    nullUser = nullUser;
    toTitleCase = toTitleCase;
    enableAllProposalFilters = enableAllProposalFilters;
    disableAllProposalFilters = disableAllProposalFilters;
    toggleProposalFilter = toggleProposalFilter;
    formatTimeRemaining = formatTimeRemaining;
    formatLastOnlineDate = formatLastOnlineDate;
    buildUserAvatarUrl = buildUserAvatarUrl;
    buildUsernameList = buildUsernameList;
    groupMessagesByDate = groupMessagesByDate;
    fillMessage = fillMessage;
    audioRecordingMimeType = audioRecordingMimeType;
    isDisplayNameValid = isDisplayNameValid;
    isUsernameValid = isUsernameValid;

    async createDirectChat(chatId: DirectChatIdentifier): Promise<boolean> {
        if (!this.#liveState.userStore.has(chatId.userId)) {
            const user = await this.getUser(chatId.userId);
            if (user === undefined) {
                return false;
            }
        }
        createDirectChat(chatId);
        return true;
    }

    #isPrivatePreview(chat: ChatSummary): boolean {
        return chat.kind === "group_chat" && chat.membership === undefined && !chat.public;
    }

    setSelectedChat(
        chatId: ChatIdentifier,
        messageIndex?: number,
        threadMessageIndex?: number,
    ): void {
        const clientChat = this.#liveState.chatSummaries.get(chatId);
        const serverChat = this.#liveState.serverChatSummaries.get(chatId);

        if (clientChat === undefined) {
            return;
        }

        setSelectedChat(this, clientChat, serverChat, messageIndex, threadMessageIndex);

        this.#userLookupForMentions = undefined;

        const { selectedChat, focusMessageIndex } = this.#liveState;
        if (selectedChat !== undefined) {
            if (focusMessageIndex !== undefined) {
                this.loadEventWindow(chatId, focusMessageIndex, undefined, true).then(() => {
                    if (serverChat !== undefined) {
                        this.#loadChatDetails(serverChat);
                    }
                });
            } else {
                this.loadPreviousMessages(chatId, undefined, true).then(() => {
                    if (serverChat !== undefined) {
                        this.#loadChatDetails(serverChat);
                    }
                });
            }
            if (selectedChat.kind === "direct_chat") {
                const them = this.#liveState.userStore.get(selectedChat.them.userId);
                // Refresh user details if they are more than 5 minutes out of date
                if (
                    them === undefined ||
                    Date.now() - Number(them.updated) > 5 * ONE_MINUTE_MILLIS
                ) {
                    this.getUser(selectedChat.them.userId);
                }
            }
        }
    }

    openThreadFromMessageIndex(_chatId: ChatIdentifier, messageIndex: number): void {
        const event = this.#liveState.events.find(
            (ev) => ev.event.kind === "message" && ev.event.messageIndex === messageIndex,
        ) as EventWrapper<Message> | undefined;
        if (event !== undefined) {
            this.openThread(event, event.event.thread === undefined);
        }
    }

    openThread(threadRootEvent: EventWrapper<Message>, initiating: boolean): void {
        this.clearThreadEvents();
        selectedMessageContext.update((context) => {
            if (context) {
                return {
                    ...context,
                    threadRootMessageIndex: threadRootEvent.event.messageIndex,
                };
            }
            return context;
        });

        const context = this.#liveState.selectedMessageContext;
        if (context) {
            if (!initiating) {
                if (this.#liveState.focusThreadMessageIndex !== undefined) {
                    this.loadEventWindow(
                        context.chatId,
                        this.#liveState.focusThreadMessageIndex,
                        threadRootEvent,
                        true,
                    );
                } else {
                    this.loadPreviousMessages(context.chatId, threadRootEvent, true);
                }
            }
            this.dispatchEvent(new ThreadSelected(threadRootEvent, initiating));
        }
    }

    closeThread(): void {
        selectedMessageContext.update((context) => {
            if (context) {
                return { chatId: context.chatId };
            }
        });
        this.dispatchEvent(new ThreadClosed());
    }

    clearThreadEvents(): void {
        threadServerEventsStore.set([]);
    }

    async loadThreadMessages(
        chatId: ChatIdentifier,
        range: [number, number],
        startIndex: number,
        ascending: boolean,
        threadRootMessageIndex: number,
        clearEvents: boolean,
        initialLoad = false,
    ): Promise<void> {
        const chat = this.#liveState.chatSummaries.get(chatId);

        if (chat === undefined) {
            return Promise.resolve();
        }

        const context = { chatId, threadRootMessageIndex };

        if (!messageContextsEqual(context, this.#liveState.selectedMessageContext)) return;

        const eventsResponse: EventsResponse<ChatEvent> = await this.#sendRequest({
            kind: "chatEvents",
            chatType: chat.kind,
            chatId,
            eventIndexRange: range,
            startIndex,
            ascending,
            threadRootMessageIndex,
            latestKnownUpdate: chat.lastUpdated,
        }).catch(() => "events_failed");

        if (!messageContextsEqual(context, this.#liveState.selectedMessageContext)) {
            // the selected thread has changed while we were loading the messages
            return;
        }

        if (eventsResponse !== undefined && eventsResponse !== "events_failed") {
            if (clearEvents) {
                threadServerEventsStore.set([]);
            }
            await this.#handleThreadEventsResponse(chatId, threadRootMessageIndex, eventsResponse);

            if (!this.#liveState.offlineStore) {
                makeRtcConnections(
                    this.#liveState.user.userId,
                    chat,
                    this.#liveState.threadEvents,
                    this.#liveState.userStore,
                    this.config.meteredApiKey,
                );
            }

            if (ascending) {
                this.dispatchEvent(new LoadedNewMessages({ chatId, threadRootMessageIndex }));
            } else {
                this.dispatchEvent(
                    new LoadedPreviousMessages({ chatId, threadRootMessageIndex }, initialLoad),
                );
            }
        }
    }

    async #handleThreadEventsResponse(
        chatId: ChatIdentifier,
        threadRootMessageIndex: number,
        resp: EventsResponse<ChatEvent>,
    ): Promise<EventWrapper<ChatEvent>[]> {
        if (resp === "events_failed") return [];

        const context = { chatId, threadRootMessageIndex };

        // make sure that the message context (chatId or threadRootMessageIndex) has not changed
        if (!messageContextsEqual(context, this.#liveState.selectedMessageContext)) return [];

        await this.#updateUserStoreFromEvents(chatId, resp.events);

        this.#addServerEventsToStores(chatId, resp.events, threadRootMessageIndex, []);

        for (const event of resp.events) {
            if (event.event.kind === "message") {
                unconfirmed.delete(context, event.event.messageId);
            }
        }
        return resp.events;
    }

    removeChat(chatId: ChatIdentifier): void {
        if (this.#liveState.uninitializedDirectChats.has(chatId)) {
            removeUninitializedDirectChat(chatId);
        }
        if (this.#liveState.groupPreviews.has(chatId)) {
            removeGroupPreview(chatId);
        }
        if (this.#liveState.chatSummaries.has(chatId)) {
            localChatSummaryUpdates.markRemoved(chatId);
        }
    }

    removeCommunity(id: CommunityIdentifier): void {
        this.#removeCommunityLocally(id);
    }

    clearSelectedChat = clearSelectedChat;
    diffGroupPermissions = diffGroupPermissions;

    messageContentFromFile(file: File): Promise<AttachmentContent> {
        return messageContentFromFile(file, this.#liveState.isDiamond);
    }

    formatFileSize = formatFileSize;

    haveCommunityPermissionsChanged(p1: CommunityPermissions, p2: CommunityPermissions): boolean {
        const args = mergeKeepingOnlyChanged(p1, p2);
        return Object.keys(args).length > 0;
    }

    haveGroupPermissionsChanged(p1: ChatPermissions, p2: ChatPermissions): boolean {
        return this.diffGroupPermissions(p1, p2) !== undefined;
    }

    hasAccessGateChanged(
        currentConfig: AccessGateConfig,
        originalConfig: AccessGateConfig,
    ): boolean {
        if (currentConfig === originalConfig) return false;
        const current = currentConfig.gate;
        const original = originalConfig.gate;
        if (current.kind !== original.kind) return true;
        if (currentConfig.expiry !== originalConfig.expiry) return true;
        if (isNeuronGate(current) && isNeuronGate(original)) {
            return (
                current.governanceCanister !== original.governanceCanister ||
                current.minDissolveDelay !== original.minDissolveDelay ||
                current.minStakeE8s !== original.minStakeE8s
            );
        }
        if (isPaymentGate(current) && isPaymentGate(original)) {
            return (
                current.ledgerCanister !== original.ledgerCanister ||
                current.amount !== original.amount
            );
        }
        if (isBalanceGate(current) && isBalanceGate(original)) {
            return (
                current.ledgerCanister !== original.ledgerCanister ||
                current.minBalance !== original.minBalance
            );
        }
        if (isCredentialGate(current) && isCredentialGate(original)) {
            return JSON.stringify(current.credential) !== JSON.stringify(original.credential);
        }
        if (isCompositeGate(current) && isCompositeGate(original)) {
            return JSON.stringify(current) !== JSON.stringify(original);
        }
        return false;
    }

    getTokenDetailsForAccessGate(gate: AccessGate): CryptocurrencyDetails | undefined {
        if (gate.kind === "neuron_gate") {
            return this.tryGetNervousSystem(gate.governanceCanister)?.token;
        } else if (gate.kind === "payment_gate" || gate.kind === "token_balance_gate") {
            return this.tryGetCryptocurrency(gate.ledgerCanister);
        }
    }

    getMinDissolveDelayDays(gate: AccessGate): number | undefined {
        if (isNeuronGate(gate)) {
            return gate.minDissolveDelay
                ? gate.minDissolveDelay / (24 * 60 * 60 * 1000)
                : undefined;
        }
    }

    getPaymentAmount(gate: AccessGate): bigint | undefined {
        return isPaymentGate(gate) ? gate.amount : undefined;
    }

    getMinStakeInTokens(gate: AccessGate): number | undefined {
        if (isNeuronGate(gate)) {
            return gate.minStakeE8s ? gate.minStakeE8s / E8S_PER_TOKEN : undefined;
        }
    }

    earliestLoadedThreadIndex(): number | undefined {
        return this.#liveState.threadEvents.length === 0
            ? undefined
            : this.#liveState.threadEvents[0].index;
    }

    previousThreadMessagesCriteria(thread: ThreadSummary): [number, boolean] {
        const minLoadedEventIndex = this.earliestLoadedThreadIndex();
        if (minLoadedEventIndex === undefined) {
            return [thread.latestEventIndex, false];
        }
        return [minLoadedEventIndex - 1, false];
    }

    async loadPreviousMessages(
        chatId: ChatIdentifier,
        threadRootEvent?: EventWrapper<Message>,
        initialLoad = false,
    ): Promise<void> {
        const serverChat = this.#liveState.serverChatSummaries.get(chatId);

        if (serverChat === undefined || this.#isPrivatePreview(serverChat)) {
            return Promise.resolve();
        }

        if (threadRootEvent !== undefined && threadRootEvent.event.thread !== undefined) {
            const thread = threadRootEvent.event.thread;
            const [index, ascending] = this.previousThreadMessagesCriteria(thread);
            return this.loadThreadMessages(
                chatId,
                [0, thread.latestEventIndex],
                index,
                ascending,
                threadRootEvent.event.messageIndex,
                false,
                initialLoad,
            );
        }

        const criteria = this.#previousMessagesCriteria(serverChat);

        const eventsResponse = criteria
            ? await this.#loadEvents(serverChat, criteria[0], criteria[1])
            : undefined;

        if (eventsResponse === undefined || eventsResponse === "events_failed") {
            return;
        }

        if (await this.#handleEventsResponse(serverChat, eventsResponse)) {
            this.dispatchEvent(
                new LoadedPreviousMessages(
                    { chatId, threadRootMessageIndex: threadRootEvent?.event.messageIndex },
                    initialLoad,
                ),
            );
        }
    }

    #loadEvents(
        serverChat: ChatSummary,
        startIndex: number,
        ascending: boolean,
    ): Promise<EventsResponse<ChatEvent>> {
        return this.#sendRequest({
            kind: "chatEvents",
            chatType: serverChat.kind,
            chatId: serverChat.id,
            eventIndexRange: indexRangeForChat(serverChat),
            startIndex,
            ascending,
            threadRootMessageIndex: undefined,
            latestKnownUpdate: serverChat.lastUpdated,
        }).catch(() => "events_failed");
    }

    #previousMessagesCriteria(serverChat: ChatSummary): [number, boolean] | undefined {
        if (serverChat.latestEventIndex < 0) {
            return undefined;
        }

        const minLoadedEventIndex = this.#earliestLoadedIndex(serverChat.id);
        if (minLoadedEventIndex === undefined) {
            return [serverChat.latestEventIndex, false];
        }
        const minVisibleEventIndex = this.earliestAvailableEventIndex(serverChat);
        return minLoadedEventIndex !== undefined && minLoadedEventIndex > minVisibleEventIndex
            ? [minLoadedEventIndex - 1, false]
            : undefined;
    }

    earliestAvailableEventIndex(chat: ChatSummary): number {
        return chat.kind === "direct_chat" ? 0 : chat.minVisibleEventIndex;
    }

    #earliestLoadedIndex(chatId: ChatIdentifier): number | undefined {
        const confirmedLoaded = confirmedEventIndexesLoaded(chatId);
        return confirmedLoaded.length > 0 ? confirmedLoaded.index(0) : undefined;
    }

    async loadNewMessages(
        chatId: ChatIdentifier,
        threadRootEvent?: EventWrapper<Message>,
    ): Promise<boolean> {
        const serverChat = this.#liveState.serverChatSummaries.get(chatId);

        if (serverChat === undefined || this.#isPrivatePreview(serverChat)) {
            return Promise.resolve(false);
        }

        if (threadRootEvent !== undefined && threadRootEvent.event.thread !== undefined) {
            const thread = threadRootEvent.event.thread;
            const [index, ascending] = this.#newThreadMessageCriteria(thread);
            return this.loadThreadMessages(
                chatId,
                [0, thread.latestEventIndex],
                index,
                ascending,
                threadRootEvent.event.messageIndex,
                false,
            ).then(() => false);
        }

        const criteria = this.#newMessageCriteria(serverChat);

        const eventsResponse = criteria
            ? await this.#loadEvents(serverChat, criteria[0], criteria[1])
            : undefined;

        if (eventsResponse === undefined || eventsResponse === "events_failed") {
            return false;
        }

        await this.#handleEventsResponse(serverChat, eventsResponse);
        // We may have loaded messages which are more recent than what the chat summary thinks is the latest message,
        // if so, we update the chat summary to show the correct latest message.
        const latestMessage = findLast(eventsResponse.events, (e) => e.event.kind === "message");
        const newLatestMessage =
            latestMessage !== undefined && latestMessage.index > serverChat.latestEventIndex;

        if (newLatestMessage) {
            updateSummaryWithConfirmedMessage(
                serverChat.id,
                latestMessage as EventWrapper<Message>,
            );
        }

        this.dispatchEvent(
            new LoadedNewMessages({
                chatId,
                threadRootMessageIndex: threadRootEvent?.event.messageIndex,
            }),
        );
        return newLatestMessage;
    }

    morePreviousMessagesAvailable(
        chatId: ChatIdentifier,
        threadRootEvent?: EventWrapper<Message>,
    ): boolean {
        if (threadRootEvent !== undefined) {
            const earliestIndex = this.earliestLoadedThreadIndex();
            return earliestIndex === undefined || earliestIndex > 0;
        }

        const chat = this.#liveState.chatSummaries.get(chatId);

        return (
            chat !== undefined &&
            chat.latestEventIndex >= 0 &&
            (this.#earliestLoadedIndex(chatId) ?? Number.MAX_VALUE) >
                this.earliestAvailableEventIndex(chat)
        );
    }

    moreNewMessagesAvailable(
        chatId: ChatIdentifier,
        threadRootEvent?: EventWrapper<Message>,
    ): boolean {
        if (threadRootEvent !== undefined && threadRootEvent.event.thread !== undefined) {
            return (
                (this.#confirmedThreadUpToEventIndex() ?? -1) <
                threadRootEvent.event.thread.latestEventIndex
            );
        }
        const serverChat = this.#liveState.serverChatSummaries.get(chatId);

        return (
            serverChat !== undefined &&
            (this.#confirmedUpToEventIndex(serverChat.id) ?? -1) < serverChat.latestEventIndex
        );
    }

    async #loadCommunityDetails(community: CommunitySummary): Promise<void> {
        const resp: CommunityDetailsResponse = await this.#sendRequest({
            kind: "getCommunityDetails",
            id: community.id,
            communityLastUpdated: community.lastUpdated,
        }).catch(() => "failure");
        if (resp !== "failure") {
            const [lapsed, members] = partition(resp.members, (m) => m.lapsed);
            communityStateStore.setProp(
                community.id,
                "members",
                new Map(members.map((m) => [m.userId, m])),
            );
            communityStateStore.setProp(community.id, "blockedUsers", resp.blockedUsers);
            communityStateStore.setProp(
                community.id,
                "lapsedMembers",
                new Set(lapsed.map((m) => m.userId)),
            );
            communityStateStore.setProp(community.id, "invitedUsers", resp.invitedUsers);
            communityStateStore.setProp(community.id, "rules", resp.rules);
            communityStateStore.setProp(community.id, "userGroups", resp.userGroups);
            communityStateStore.setProp(community.id, "referrals", resp.referrals);
            communityStateStore.setProp(
                community.id,
                "bots",
                resp.bots.reduce((all, b) => all.set(b.id, b.permissions), new Map()),
            );
        }
        await this.#updateUserStoreFromCommunityState(community.id);
    }

    async #loadChatDetails(serverChat: ChatSummary): Promise<void> {
        // currently this is only meaningful for group chats, but we'll set it up generically just in case
        if (serverChat.kind === "group_chat" || serverChat.kind === "channel") {
            const resp: GroupChatDetailsResponse = await this.#sendRequest({
                kind: "getGroupDetails",
                chatId: serverChat.id,
                chatLastUpdated: serverChat.lastUpdated,
            }).catch(() => "failure");
            if (resp !== "failure") {
                const members = resp.members.filter((m) => !m.lapsed);
                const lapsed = new Set(resp.members.filter((m) => m.lapsed).map((m) => m.userId));
                chatStateStore.setProp(serverChat.id, "lapsedMembers", lapsed);
                chatStateStore.setProp(serverChat.id, "members", members);
                chatStateStore.setProp(
                    serverChat.id,
                    "membersMap",
                    resp.members.reduce((all, m) => {
                        all.set(m.userId, m);
                        return all;
                    }, new Map()),
                );
                chatStateStore.setProp(serverChat.id, "blockedUsers", resp.blockedUsers);
                chatStateStore.setProp(serverChat.id, "invitedUsers", resp.invitedUsers);
                chatStateStore.setProp(serverChat.id, "pinnedMessages", resp.pinnedMessages);
                chatStateStore.setProp(serverChat.id, "rules", resp.rules);
                chatStateStore.setProp(
                    serverChat.id,
                    "bots",
                    resp.bots.reduce((all, b) => all.set(b.id, b.permissions), new Map()),
                );
            }
            await this.#updateUserStoreFromEvents(serverChat.id, []);
        }
    }

    achievementLogo(id: number): string {
        return `${this.config.achievementUrlPath.replace(
            "{canisterId}",
            this.config.userIndexCanister,
        )}/achievement_logo/${id}`;
    }

    // this is unavoidably duplicated from the agent
    #rehydrateDataContent<T extends DataContent>(
        dataContent: T,
        blobType: "blobs" | "avatar" = "blobs",
    ): T {
        const ref = dataContent.blobReference;
        return ref !== undefined
            ? {
                  ...dataContent,
                  blobData: undefined,
                  blobUrl: buildBlobUrl(
                      this.config.blobUrlPattern,
                      ref.canisterId,
                      ref.blobId,
                      blobType,
                  ),
              }
            : dataContent;
    }

    async #refreshUpdatedEvents(
        serverChat: ChatSummary,
        updatedEvents: UpdatedEvent[],
    ): Promise<void> {
        const confirmedLoaded = confirmedEventIndexesLoaded(serverChat.id);
        const confirmedThreadLoaded = this.#liveState.confirmedThreadEventIndexesLoaded;
        const selectedThreadRootMessageIndex =
            this.#liveState.selectedMessageContext?.threadRootMessageIndex;
        const selectedChatId = this.#liveState.selectedChatId;

        // Partition the updated events into those that belong to the currently selected thread and those that don't
        const [currentChatEvents, currentThreadEvents] = updatedEvents.reduce(
            ([chat, thread], e) => {
                if (e.threadRootMessageIndex !== undefined) {
                    if (
                        e.threadRootMessageIndex === selectedThreadRootMessageIndex &&
                        chatIdentifiersEqual(serverChat.id, selectedChatId) &&
                        indexIsInRanges(e.eventIndex, confirmedThreadLoaded)
                    ) {
                        thread.push(e.eventIndex);
                    }
                } else {
                    if (indexIsInRanges(e.eventIndex, confirmedLoaded)) {
                        chat.push(e.eventIndex);
                    }
                }
                return [chat, thread];
            },
            [[], []] as [number[], number[]],
        );

        const chatEventsPromise =
            currentChatEvents.length === 0
                ? Promise.resolve()
                : (serverChat.kind === "direct_chat"
                      ? this.#sendRequest({
                            kind: "chatEventsByEventIndex",
                            chatId: serverChat.them,
                            eventIndexes: currentChatEvents,
                            threadRootMessageIndex: undefined,
                            latestKnownUpdate: serverChat.lastUpdated,
                        }).catch(() => "events_failed" as EventsResponse<ChatEvent>)
                      : this.#sendRequest({
                            kind: "chatEventsByEventIndex",
                            chatId: serverChat.id,
                            eventIndexes: currentChatEvents,
                            threadRootMessageIndex: undefined,
                            latestKnownUpdate: serverChat.lastUpdated,
                        }).catch(() => "events_failed" as EventsResponse<ChatEvent>)
                  ).then((resp) => {
                      if (resp !== "events_failed") {
                          resp.events.forEach((e) => {
                              if (
                                  e.event.kind === "message" &&
                                  e.event.content.kind === "video_call_content"
                              ) {
                                  this.dispatchEvent(
                                      new VideoCallMessageUpdated(serverChat.id, e.event.messageId),
                                  );
                              }
                          });
                      }
                      return this.#handleEventsResponse(serverChat, resp);
                  });

        const threadEventPromise =
            currentThreadEvents.length === 0
                ? Promise.resolve()
                : this.#sendRequest({
                      kind: "chatEventsByEventIndex",
                      chatId: serverChat.id,
                      eventIndexes: currentThreadEvents,
                      threadRootMessageIndex: selectedThreadRootMessageIndex,
                      latestKnownUpdate: serverChat.lastUpdated,
                  })
                      .catch(() => "events_failed" as EventsResponse<ChatEvent>)
                      .then((resp) =>
                          this.#handleThreadEventsResponse(
                              serverChat.id,
                              // eslint-disable-next-line @typescript-eslint/no-non-null-assertion
                              selectedThreadRootMessageIndex!,
                              resp,
                          ),
                      );

        await Promise.all([chatEventsPromise, threadEventPromise]);
        return;
    }

    #newThreadMessageCriteria(thread: ThreadSummary): [number, boolean] {
        const loadedUpTo = this.#confirmedThreadUpToEventIndex();

        if (loadedUpTo === undefined) {
            return [thread.latestEventIndex, false];
        }

        return [loadedUpTo + 1, true];
    }

    #newMessageCriteria(serverChat: ChatSummary): [number, boolean] | undefined {
        if (serverChat.latestEventIndex < 0) {
            return undefined;
        }

        const loadedUpTo = this.#confirmedUpToEventIndex(serverChat.id);

        if (loadedUpTo === undefined) {
            return [serverChat.latestEventIndex, false];
        }

        return loadedUpTo < serverChat.latestEventIndex ? [loadedUpTo + 1, true] : undefined;
    }

    #confirmedUpToEventIndex(chatId: ChatIdentifier): number | undefined {
        const ranges = confirmedEventIndexesLoaded(chatId).subranges();
        if (ranges.length > 0) {
            return ranges[0].high;
        }
        return undefined;
    }

    #confirmedThreadUpToEventIndex(): number | undefined {
        const ranges = get(confirmedThreadEventIndexesLoadedStore).subranges();
        if (ranges.length > 0) {
            return ranges[0].high;
        }
        return undefined;
    }

    messageIsReadByThem(chatId: ChatIdentifier, messageIndex: number): boolean {
        const chat = this.#liveState.chatSummaries.get(chatId);
        return chat !== undefined && messageIsReadByThem(chat, messageIndex);
    }

    #addPinnedMessage(chatId: ChatIdentifier, messageIndex: number): void {
        chatStateStore.updateProp(chatId, "pinnedMessages", (s) => {
            return new Set([...s, messageIndex]);
        });
    }

    #removePinnedMessage(chatId: ChatIdentifier, messageIndex: number): void {
        chatStateStore.updateProp(chatId, "pinnedMessages", (s) => {
            return new Set([...s].filter((idx) => idx !== messageIndex));
        });
    }

    unpinMessage(chatId: MultiUserChatIdentifier, messageIndex: number): Promise<boolean> {
        this.#removePinnedMessage(chatId, messageIndex);
        return this.#sendRequest({ kind: "unpinMessage", chatId, messageIndex })
            .then((resp) => {
                if (resp !== "success") {
                    this.#addPinnedMessage(chatId, messageIndex);
                    return false;
                }
                return true;
            })
            .catch(() => {
                this.#addPinnedMessage(chatId, messageIndex);
                return false;
            });
    }

    pinMessage(chatId: MultiUserChatIdentifier, messageIndex: number): Promise<boolean> {
        this.#addPinnedMessage(chatId, messageIndex);
        return this.#sendRequest({
            kind: "pinMessage",
            chatId,
            messageIndex,
        })
            .then((resp) => {
                if (resp.kind !== "success" && resp.kind !== "no_change") {
                    this.#removePinnedMessage(chatId, messageIndex);
                    return false;
                }
                if (resp.kind === "success") {
                    this.markPinnedMessagesRead(chatId, resp.timestamp);
                }
                return true;
            })
            .catch(() => {
                this.#removePinnedMessage(chatId, messageIndex);
                return false;
            });
    }

    #removeMessage(
        chatId: ChatIdentifier,
        messageId: bigint,
        userId: string,
        threadRootMessageIndex: number | undefined,
    ): void {
        if (userId === this.#liveState.user.userId) {
            const userIds = chatStateStore.getProp(chatId, "userIds");
            rtcConnectionsManager.sendMessage([...userIds], {
                kind: "remote_user_removed_message",
                id: chatId,
                messageId: messageId,
                userId: userId,
                threadRootMessageIndex,
            });
        }
        const context = { chatId, threadRootMessageIndex };
        unconfirmed.delete(context, messageId);
        messagesRead.removeUnconfirmedMessage(context, messageId);
    }

    toggleProposalFilterMessageExpansion = toggleProposalFilterMessageExpansion;
    groupWhile = groupWhile;
    sameUser = sameUser;

    forwardMessage(messageContext: MessageContext, msg: Message): void {
        this.sendMessageWithContent(
            messageContext,
            { ...msg.content },
            msg.blockLevelMarkdown,
            [],
            true,
        );
    }

    #onSendMessageSuccess(
        chatId: ChatIdentifier,
        resp: SendMessageSuccess | TransferSuccess,
        msg: Message,
        threadRootMessageIndex: number | undefined,
    ) {
        const event = mergeSendMessageResponse(msg, resp);
        this.#addServerEventsToStores(chatId, [event], threadRootMessageIndex, []);
        if (threadRootMessageIndex === undefined) {
            updateSummaryWithConfirmedMessage(chatId, event);
        }
    }

    #addServerEventsToStores(
        chatId: ChatIdentifier,
        newEvents: EventWrapper<ChatEvent>[],
        threadRootMessageIndex: number | undefined,
        expiredEventRanges: ExpiredEventsRange[],
    ): void {
        if (newEvents.length === 0 && expiredEventRanges.length === 0) {
            return;
        }

        if (
            threadRootMessageIndex === undefined &&
            !isContiguous(chatId, newEvents, expiredEventRanges)
        ) {
            return;
        }

        if (threadRootMessageIndex !== undefined && !isContiguousInThread(newEvents)) {
            return;
        }

        const context = { chatId, threadRootMessageIndex };
        const myUserId = this.#liveState.user.userId;
        const now = BigInt(Date.now());
        const recentlyActiveCutOff = now - BigInt(12 * ONE_HOUR);

        // To ensure we keep the chat summary up to date, if these events are in the main event list, check if there is
        // now a new latest message and if so, mark it as a local chat summary update.
        let latestMessageIndex =
            threadRootMessageIndex === undefined
                ? this.#liveState.serverChatSummaries.get(chatId)?.latestMessageIndex ?? -1
                : undefined;
        let newLatestMessage: EventWrapper<Message> | undefined = undefined;

        const anyFailedMessages = failedMessagesStore.has(context);

        for (const event of newEvents) {
            if (event.event.kind === "message") {
                const { messageIndex, messageId } = event.event;
                if (anyFailedMessages && failedMessagesStore.delete(context, messageId)) {
                    this.#sendRequest({
                        kind: "deleteFailedMessage",
                        chatId,
                        messageId,
                        threadRootMessageIndex,
                    });
                }
                if (unconfirmed.delete(context, messageId)) {
                    messagesRead.confirmMessage(context, messageIndex, messageId);
                }
                // If the message was sent by the current user, mark it as read
                if (
                    event.event.sender === myUserId &&
                    !messagesRead.isRead(context, messageIndex, messageId)
                ) {
                    messagesRead.markMessageRead(context, messageIndex, messageId);
                }
                if (latestMessageIndex !== undefined && messageIndex > latestMessageIndex) {
                    newLatestMessage = event as EventWrapper<Message>;
                    latestMessageIndex = messageIndex;
                }
            }
            if (event.timestamp > recentlyActiveCutOff) {
                const userId = activeUserIdFromEvent(event.event);
                if (userId !== undefined && userId !== myUserId) {
                    this.#recentlyActiveUsersTracker.track(userId, event.timestamp);
                }
            }
        }

        if (threadRootMessageIndex === undefined) {
            chatStateStore.updateProp(chatId, "serverEvents", (events) =>
                mergeServerEvents(events, newEvents, context),
            );
            if (newLatestMessage !== undefined) {
                localChatSummaryUpdates.markUpdated(chatId, { latestMessage: newLatestMessage });
            }
            const selectedThreadRootMessageIndex = this.#liveState.selectedThreadRootMessageIndex;
            if (selectedThreadRootMessageIndex !== undefined) {
                const threadRootEvent = newEvents.find(
                    (e) =>
                        e.event.kind === "message" &&
                        e.event.messageIndex === selectedThreadRootMessageIndex,
                );
                if (threadRootEvent !== undefined) {
                    this.dispatchEvent(
                        new ChatUpdated({
                            chatId,
                            threadRootMessageIndex: selectedThreadRootMessageIndex,
                        }),
                    );
                }
            }
        } else if (messageContextsEqual(context, this.#liveState.selectedMessageContext)) {
            threadServerEventsStore.update((events) =>
                mergeServerEvents(events, newEvents, context),
            );
        }

        if (expiredEventRanges.length > 0) {
            chatStateStore.updateProp(chatId, "expiredEventRanges", (ranges) => {
                const merged = new DRange();
                merged.add(ranges);
                expiredEventRanges.forEach((r) => merged.add(r.start, r.end));
                return merged;
            });
        }
    }

    async #sendMessageWebRtc(
        clientChat: ChatSummary,
        messageEvent: EventWrapper<Message>,
        threadRootMessageIndex: number | undefined,
    ): Promise<void> {
        rtcConnectionsManager.sendMessage([...chatStateStore.getProp(clientChat.id, "userIds")], {
            kind: "remote_user_sent_message",
            id: clientChat.id,
            messageEvent: serialiseMessageForRtc(messageEvent),
            userId: this.#liveState.user.userId,
            threadRootMessageIndex,
        });
    }

    deleteFailedMessage(
        chatId: ChatIdentifier,
        event: EventWrapper<Message>,
        threadRootMessageIndex?: number,
    ): Promise<void> {
        failedMessagesStore.delete({ chatId, threadRootMessageIndex }, event.event.messageId);
        return this.#sendRequest({
            kind: "deleteFailedMessage",
            chatId,
            messageId: event.event.messageId,
            threadRootMessageIndex,
        });
    }

    async retrySendMessage(
        messageContext: MessageContext,
        event: EventWrapper<Message>,
    ): Promise<void> {
        const { chatId, threadRootMessageIndex } = messageContext;
        const chat = this.#liveState.chatSummaries.get(chatId);
        if (chat === undefined) {
            return;
        }

        const currentEvents = this.#eventsForMessageContext(messageContext);
        const [nextEventIndex, nextMessageIndex] =
            threadRootMessageIndex !== undefined
                ? nextEventAndMessageIndexesForThread(currentEvents)
                : nextEventAndMessageIndexes();

        // remove the *original* event from the failed store
        await this.deleteFailedMessage(chatId, event, threadRootMessageIndex);

        // regenerate the indexes for the retry message
        const retryEvent = {
            ...event,
            index: nextEventIndex,
            timestamp: BigInt(Date.now()),
            event: {
                ...event.event,
                messageIndex: nextMessageIndex,
            },
        };

        // add the *new* event to unconfirmed
        unconfirmed.add(messageContext, retryEvent);

        // TODO - what about mentions?
        this.#sendMessageCommon(chat, messageContext, retryEvent, [], true);
    }

    async #sendMessageCommon(
        chat: ChatSummary,
        messageContext: MessageContext,
        eventWrapper: EventWrapper<Message>,
        mentioned: User[] = [],
        retrying: boolean,
    ): Promise<SendMessageResponse> {
        const { chatId, threadRootMessageIndex } = messageContext;

        let acceptedRules: AcceptedRules | undefined = undefined;
        if (this.#rulesNeedAccepting()) {
            acceptedRules = await this.#promptForRuleAcceptance();
            if (acceptedRules === undefined) {
                return CommonResponses.failure();
            }
        }

        let pin: string | undefined = undefined;

        if (this.#liveState.pinNumberRequired && isTransfer(eventWrapper.event.content)) {
            pin = await this.#promptForCurrentPin("pinNumber.enterPinInfo");
        }

        if (this.#throttleSendMessage()) {
            return Promise.resolve({ kind: "message_throttled" });
        }

        if (!retrying) {
            this.#postSendMessage(chat, eventWrapper, threadRootMessageIndex);
        }

        const canRetry = canRetryMessage(eventWrapper.event.content);

        const messageFilterFailed = doesMessageFailFilter(
            eventWrapper.event,
            get(messageFiltersStore),
        );

        const newAchievement = this.#isNewSendMessageAchievement(
            messageContext,
            eventWrapper.event,
        );
        const isCryptoMessage = eventWrapper.event.content.kind === "crypto_content";

        return new Promise((resolve) => {
            this.#sendStreamRequest(
                {
                    kind: "sendMessage",
                    chatType: chat.kind,
                    messageContext,
                    user: this.#liveState.user,
                    mentioned,
                    event: eventWrapper,
                    acceptedRules,
                    messageFilterFailed,
                    pin,
                    newAchievement,
                },
                undefined,
                isCryptoMessage ? 2 * DEFAULT_WORKER_TIMEOUT : undefined,
            ).subscribe({
                onResult: (response) => {
                    if (response === "accepted") {
                        unconfirmed.markAccepted(messageContext, eventWrapper.event.messageId);
                        return;
                    }
                    const [resp, msg] = response;
                    if (resp.kind === "success" || resp.kind === "transfer_success") {
                        this.#onSendMessageSuccess(chatId, resp, msg, threadRootMessageIndex);
                        if (msg.kind === "message" && msg.content.kind === "crypto_content") {
                            this.refreshAccountBalance(msg.content.transfer.ledger);
                        }
                        if (threadRootMessageIndex !== undefined) {
                            trackEvent("sent_threaded_message");
                        } else {
                            if (chat.kind === "direct_chat") {
                                trackEvent("sent_direct_message");
                            } else {
                                if (chat.public) {
                                    trackEvent("sent_public_group_message");
                                } else {
                                    trackEvent("sent_private_group_message");
                                }
                            }
                        }
                        if (msg.repliesTo !== undefined) {
                            // double counting here which I think is OK since we are limited to string events
                            trackEvent("replied_to_message");
                        }

                        if (acceptedRules?.chat !== undefined) {
                            this.#markChatRulesAcceptedLocally(true);
                        }
                        if (acceptedRules?.community !== undefined) {
                            this.#markCommunityRulesAcceptedLocally(true);
                        }
                    } else {
                        if (resp.kind == "rules_not_accepted") {
                            this.#markChatRulesAcceptedLocally(false);
                        } else if (resp.kind == "community_rules_not_accepted") {
                            this.#markCommunityRulesAcceptedLocally(false);
                        } else if (
                            resp.kind === "pin_incorrect" ||
                            resp.kind === "pin_required" ||
                            resp.kind === "too_main_failed_pin_attempts"
                        ) {
                            pinNumberFailureStore.set(resp as PinNumberFailures);
                        }

                        this.#onSendMessageFailure(
                            chatId,
                            msg.messageId,
                            threadRootMessageIndex,
                            eventWrapper,
                            canRetry,
                            resp,
                        );
                    }

                    resolve(resp);
                },
                onError: () => {
                    this.#onSendMessageFailure(
                        chatId,
                        eventWrapper.event.messageId,
                        threadRootMessageIndex,
                        eventWrapper,
                        canRetry,
                        undefined,
                    );

                    return resolve(CommonResponses.failure());
                },
            });
        });
    }

    #isNewSendMessageAchievement(message_context: MessageContext, message: Message): boolean {
        let achievement: Achievement | undefined = undefined;

        switch (message.content.kind) {
            case "audio_content":
                achievement = "sent_audio";
                break;
            case "crypto_content":
                achievement = "sent_crypto";
                break;
            case "file_content":
                achievement = "sent_file";
                break;
            case "giphy_content":
                achievement = "sent_giphy";
                break;
            case "image_content":
                achievement = "sent_image";
                break;
            case "meme_fighter_content":
                achievement = "sent_meme";
                break;
            case "p2p_swap_content_initial":
                achievement = "sent_swap_offer";
                break;
            case "poll_content":
                achievement = "sent_poll";
                break;
            case "prize_content_initial":
                achievement = "sent_prize";
                break;
            case "text_content":
                achievement = "sent_text";
                break;
            case "video_call_content":
                achievement = "started_call";
                break;
            case "video_content":
                achievement = "sent_video";
                break;
        }

        const achievements: Achievement[] = [];

        if (achievement !== undefined) {
            achievements.push(achievement);
        }

        if (message_context.chatId.kind === "direct_chat") {
            achievements.push("sent_direct_message");
        }

        if (message.forwarded) {
            achievements.push("forwarded_message");
        }

        if (message.repliesTo !== undefined) {
            achievements.push("quote_replied");
        } else if (
            message_context.threadRootMessageIndex !== undefined &&
            message.messageIndex == 0
        ) {
            achievements.push("replied_in_thread");
        }

        for (const a of achievements.values()) {
            if (!this.#liveState.globalState.achievements.has(a as Achievement)) {
                return true;
            }
        }

        return false;
    }

    #rulesNeedAccepting(): boolean {
        const chatRules = this.#liveState.currentChatRules;
        const chat = this.#liveState.selectedChat;
        if (chat === undefined || chatRules === undefined) {
            return false;
        }

        const communityRules = this.#liveState.currentCommunityRules;
        const community = this.#liveState.selectedCommunity;

        console.debug(
            "RULES: rulesNeedAccepting",
            chatRules.enabled,
            chat.membership?.rulesAccepted,
            communityRules?.enabled,
            community?.membership?.rulesAccepted,
        );

        return (
            (chatRules.enabled && !(chat.membership?.rulesAccepted ?? false)) ||
            ((communityRules?.enabled ?? true) && !(community?.membership?.rulesAccepted ?? false))
        );
    }

    combineRulesText(
        chatRules: VersionedRules | undefined,
        communityRules: VersionedRules | undefined,
    ): string {
        const chatRulesEnabled = chatRules?.enabled ?? false;
        const communityRulesEnabled = communityRules?.enabled ?? false;
        const chatRulesText = chatRulesEnabled ? chatRules?.text : "";
        const communityRulesText = communityRulesEnabled ? communityRules?.text : "";
        const lineBreak = chatRulesEnabled && communityRulesEnabled ? "\n" : "";
        return chatRulesText + lineBreak + communityRulesText;
    }

    #markChatRulesAcceptedLocally(rulesAccepted: boolean) {
        const selectedChatId = this.#liveState.selectedChatId;
        if (selectedChatId !== undefined) {
            localChatSummaryUpdates.markUpdated(selectedChatId, { rulesAccepted });
        }
    }

    #markCommunityRulesAcceptedLocally(rulesAccepted: boolean) {
        const selectedCommunityId = this.#liveState.selectedCommunity?.id;
        if (selectedCommunityId !== undefined) {
            localCommunitySummaryUpdates.updateRulesAccepted(selectedCommunityId, rulesAccepted);
        }
    }

    #eventsForMessageContext({
        threadRootMessageIndex,
    }: MessageContext): EventWrapper<ChatEvent>[] {
        if (threadRootMessageIndex === undefined) return this.#liveState.events;
        return this.#liveState.threadEvents;
    }

    eventExpiry(chat: ChatSummary, timestamp: number): number | undefined {
        if (chat.kind === "group_chat" || chat.kind === "channel") {
            if (chat.eventsTTL !== undefined) {
                return timestamp + Number(chat.eventsTTL);
            }
        }
        return undefined;
    }

    async sendMessageWithContent(
        messageContext: MessageContext,
        content: MessageContent,
        blockLevelMarkdown: boolean,
        mentioned: User[] = [],
        forwarded: boolean = false,
        msgFn?: (idx: number) => Message,
    ): Promise<SendMessageResponse> {
        const { chatId, threadRootMessageIndex } = messageContext;
        const chat = this.#liveState.chatSummaries.get(chatId);
        if (chat === undefined) {
            return Promise.resolve(CommonResponses.failure());
        }

        const draftMessage = this.#liveState.draftMessages.get(messageContext);
        const currentEvents = this.#eventsForMessageContext(messageContext);
        const [nextEventIndex, nextMessageIndex] =
            threadRootMessageIndex !== undefined
                ? nextEventAndMessageIndexesForThread(currentEvents)
                : nextEventAndMessageIndexes();

        const msg = msgFn
            ? msgFn(nextMessageIndex)
            : this.#createMessage(
                  this.#liveState.user.userId,
                  nextMessageIndex,
                  content,
                  blockLevelMarkdown,
                  draftMessage?.replyingTo,
                  forwarded,
              );

        const timestamp = Date.now();
        const event = {
            event: msg,
            index: nextEventIndex,
            timestamp: BigInt(timestamp),
            expiresAt: threadRootMessageIndex ? undefined : this.eventExpiry(chat, timestamp),
        };

        return this.#sendMessageCommon(chat, messageContext, event, mentioned, false);
    }

    #throttleSendMessage(): boolean {
        return shouldThrottle(this.#liveState.isDiamond);
    }

    sendMessageWithAttachment(
        messageContext: MessageContext,
        textContent: string | undefined,
        blockLevelMarkdown: boolean,
        attachment: AttachmentContent | undefined,
        mentioned: User[] = [],
    ): void {
        this.sendMessageWithContent(
            messageContext,
            this.#getMessageContent(textContent, attachment),
            blockLevelMarkdown,
            mentioned,
            false,
        );
    }

    #getMessageContent(
        text: string | undefined,
        captioned: CaptionedContent | undefined,
    ): MessageContent {
        return captioned
            ? { ...captioned, caption: text }
            : ({
                  kind: "text_content",
                  text: text ?? "",
              } as MessageContent);
    }

    #onSendMessageFailure(
        chatId: ChatIdentifier,
        messageId: bigint,
        threadRootMessageIndex: number | undefined,
        event: EventWrapper<Message>,
        canRetry: boolean,
        response?: SendMessageResponse,
    ) {
        this.#removeMessage(chatId, messageId, this.#liveState.user.userId, threadRootMessageIndex);

        if (canRetry) {
            failedMessagesStore.add({ chatId, threadRootMessageIndex }, event);
        }

        if (response !== undefined) {
            console.error("Error sending message", JSON.stringify(response));
        }

        if (!isTransfer(event.event.content)) {
            this.dispatchEvent(new SendMessageFailed(!canRetry));
        }
    }

    #postSendMessage(
        chat: ChatSummary,
        messageEvent: EventWrapper<Message>,
        threadRootMessageIndex: number | undefined,
    ) {
        const context = { chatId: chat.id, threadRootMessageIndex };
        this.dispatchEvent(new SendingMessage(context));

        // HACK - we need to defer this very slightly so that we can guarantee that we handle SendingMessage events
        // *before* the new message is added to the unconfirmed store. Is this nice? No it is not.
        window.setTimeout(() => {
            if (!isTransfer(messageEvent.event.content)) {
                unconfirmed.add(context, messageEvent);
            }

            failedMessagesStore.delete(context, messageEvent.event.messageId);

            // mark our own messages as read manually since we will not be observing them
            messagesRead.markMessageRead(
                context,
                messageEvent.event.messageIndex,
                messageEvent.event.messageId,
            );
            // Mark all existing messages as read
            if (messageEvent.event.messageIndex > 0) {
                messagesRead.markReadUpTo(context, messageEvent.event.messageIndex - 1);
            }

            draftMessagesStore.delete(context);

            if (!isTransfer(messageEvent.event.content)) {
                this.#sendMessageWebRtc(chat, messageEvent, threadRootMessageIndex).then(() => {
                    this.dispatchEvent(new SentMessage(context, messageEvent));
                });
            }
        }, 0);
    }

    buildCryptoTransferText(
        formatter: MessageFormatter,
        myUserId: string,
        senderId: string,
        content: CryptocurrencyContent,
        me: boolean,
    ): string | undefined {
        return buildCryptoTransferText(
            formatter,
            myUserId,
            senderId,
            content,
            me,
            get(cryptoLookup),
        );
    }

    buildTransactionLink(
        formatter: MessageFormatter,
        transfer: CryptocurrencyTransfer,
    ): string | undefined {
        return buildTransactionLink(formatter, transfer, get(cryptoLookup));
    }

    buildTransactionUrl(transactionIndex: bigint, ledger: string): string | undefined {
        return buildTransactionUrlByIndex(transactionIndex, ledger, get(cryptoLookup));
    }

    getFirstUnreadMention(chat: ChatSummary): Mention | undefined {
        return messagesRead.getFirstUnreadMention(chat);
    }

    markAllRead(chat: ChatSummary) {
        messagesRead.markAllRead(chat);
    }

    markAllReadForCurrentScope() {
        this.#liveState.chatSummariesList.forEach((chat) => messagesRead.markAllRead(chat));
    }

    getDisplayDate = getDisplayDate;
    isSocialVideoLink = isSocialVideoLink;
    containsSocialVideoLink = containsSocialVideoLink;
    calculateMediaDimensions = calculateMediaDimensions;
    dataToBlobUrl = dataToBlobUrl;
    askForNotificationPermission = askForNotificationPermission;
    setSoftDisabled = setSoftDisabled;
    gaTrack = gaTrack;

    editMessageWithAttachment(
        messageContext: MessageContext,
        textContent: string | undefined,
        blockLevelMarkdown: boolean,
        attachment: AttachmentContent | undefined,
        editingEvent: EventWrapper<Message>,
    ): Promise<boolean> {
        const chat = this.#liveState.chatSummaries.get(messageContext.chatId);

        if (chat === undefined) {
            return Promise.resolve(false);
        }

        if (textContent || attachment) {
            if (textContent && editingEvent.event.content.kind === "text_content") {
                const disabledLinks = extractDisabledLinks(editingEvent.event.content.text);
                textContent = disableLinksInText(textContent, disabledLinks);
            }

            const captioned =
                attachment ??
                (isCaptionedContent(editingEvent.event.content)
                    ? editingEvent.event.content
                    : undefined);

            const msg = {
                ...editingEvent.event,
                edited: true,
                content: this.#getMessageContent(textContent ?? undefined, captioned),
            };
            localMessageUpdates.markContentEdited(msg.messageId, msg.content);
            draftMessagesStore.delete(messageContext);

            const updatedBlockLevelMarkdown =
                msg.blockLevelMarkdown === blockLevelMarkdown ? undefined : blockLevelMarkdown;
            if (updatedBlockLevelMarkdown !== undefined) {
                localMessageUpdates.setBlockLevelMarkdown(msg.messageId, updatedBlockLevelMarkdown);
            }

            const newAchievement = !this.#liveState.globalState.achievements.has("edited_message");

            return this.#sendRequest({
                kind: "editMessage",
                chatId: chat.id,
                msg,
                threadRootMessageIndex: messageContext.threadRootMessageIndex,
                blockLevelMarkdown: updatedBlockLevelMarkdown,
                newAchievement,
            })
                .then((resp) => {
                    if (resp !== "success") {
                        localMessageUpdates.revertEditedContent(msg.messageId);
                        return false;
                    }
                    return true;
                })
                .catch(() => {
                    localMessageUpdates.revertEditedContent(msg.messageId);
                    return false;
                });
        }
        return Promise.resolve(false);
    }

    hideLinkPreview(
        messageContext: MessageContext,
        event: EventWrapper<Message>,
        link: string,
    ): Promise<boolean> {
        if (event.event.content.kind !== "text_content") {
            return Promise.resolve(false);
        }

        const text = disableLinksInText(event.event.content.text, [link]);

        const msg = {
            ...event.event,
            content: this.#getMessageContent(text, undefined),
        };
        localMessageUpdates.markLinkRemoved(msg.messageId, msg.content);

        return this.#sendRequest({
            kind: "editMessage",
            chatId: messageContext.chatId,
            msg,
            threadRootMessageIndex: messageContext.threadRootMessageIndex,
            newAchievement: false,
        })
            .then((resp) => {
                if (resp !== "success") {
                    localMessageUpdates.revertLinkRemoved(msg.messageId);
                    return false;
                }
                return true;
            })
            .catch(() => {
                localMessageUpdates.revertEditedContent(msg.messageId);
                return false;
            });
    }

    notificationReceived(notification: Notification): void {
        let chatId: ChatIdentifier;
        let threadRootMessageIndex: number | undefined = undefined;
        let eventIndex: number;
        switch (notification.kind) {
            case "direct_notification":
            case "direct_reaction":
            case "direct_message_tipped":
            case "group_notification":
            case "group_reaction":
            case "group_message_tipped":
            case "channel_notification":
            case "channel_reaction":
            case "channel_message_tipped": {
                chatId = notification.chatId;
                eventIndex = notification.messageEventIndex;
                if ("threadRootMessageIndex" in notification) {
                    threadRootMessageIndex = notification.threadRootMessageIndex;
                }
                break;
            }

            case "added_to_channel_notification":
                return;
        }

        const serverChat = this.#liveState.serverChatSummaries.get(chatId);
        if (serverChat === undefined) {
            return;
        }

        if (!isMessageNotification(notification)) {
            // TODO first clear the existing cache entry
            return;
        }

        const minVisibleEventIndex =
            serverChat.kind === "direct_chat" ? 0 : serverChat.minVisibleEventIndex;
        const latestEventIndex = Math.max(eventIndex, serverChat.latestEventIndex);

        // Load the event
        this.#sendRequest({
            kind: "chatEvents",
            chatType: serverChat.kind,
            chatId,
            eventIndexRange: [minVisibleEventIndex, latestEventIndex],
            startIndex: eventIndex,
            ascending: false,
            threadRootMessageIndex,
            latestKnownUpdate: serverChat.lastUpdated,
        })
            .then((resp) => {
                if (resp === "events_failed") return resp;
                if (!this.isChatPrivate(serverChat)) return resp;

                const ev = resp.events.find((e) => e.index === eventIndex);
                if (ev !== undefined) {
                    if (
                        ev.event.kind === "message" &&
                        ev.event.content.kind === "video_call_content"
                    ) {
                        this.dispatchEvent(
                            RemoteVideoCallStartedEvent.create(
                                chatId,
                                this.#liveState.user.userId,
                                ev.event as Message<VideoCallContent>,
                                ev.timestamp,
                            ),
                        );
                    }
                }
                return resp;
            })
            .catch(() => {
                console.warn("Failed to load event from notification");
            });
    }

    #handleConfirmedMessageSentByOther(
        serverChat: ChatSummary,
        messageEvent: EventWrapper<Message>,
        threadRootMessageIndex: number | undefined,
    ) {
        const confirmedLoaded = confirmedEventIndexesLoaded(serverChat.id);

        if (indexIsInRanges(messageEvent.index, confirmedLoaded)) {
            // We already have this confirmed message
            return;
        }

        const isAdjacentToAlreadyLoadedEvents =
            indexIsInRanges(messageEvent.index - 1, confirmedLoaded) ||
            indexIsInRanges(messageEvent.index + 1, confirmedLoaded);

        if (!isAdjacentToAlreadyLoadedEvents) {
            return;
        }

        this.#sendRequest({
            kind: "rehydrateMessage",
            chatId: serverChat.id,
            message: messageEvent,
            threadRootMessageIndex,
            latestKnownUpdate: serverChat.lastUpdated,
        }).then((m) => {
            this.#handleEventsResponse(serverChat, {
                events: [m],
                expiredEventRanges: [],
                expiredMessageRanges: [],
                latestEventIndex: undefined,
            });
        });
    }

    setFocusMessageIndex(chatId: ChatIdentifier, messageIndex: number | undefined): void {
        chatStateStore.setProp(chatId, "focusMessageIndex", messageIndex);
    }

    setFocusThreadMessageIndex(chatId: ChatIdentifier, messageIndex: number | undefined): void {
        chatStateStore.setProp(chatId, "focusThreadMessageIndex", messageIndex);
    }

    expandDeletedMessages(chatId: ChatIdentifier, messageIndexes: Set<number>): void {
        chatStateStore.updateProp(chatId, "expandedDeletedMessages", (data) => {
            return new Set([...messageIndexes, ...data]);
        });
    }

    remoteUserToggledReaction(
        events: EventWrapper<ChatEvent>[],
        message: RemoteUserToggledReaction,
    ): void {
        const matchingMessage = this.#findMessageById(message.messageId, events);
        const kind = message.added ? "add" : "remove";

        if (matchingMessage !== undefined) {
            this.dispatchEvent(new ReactionSelected(message.messageId, kind));

            localMessageUpdates.markReaction(message.messageId, {
                reaction: message.reaction,
                kind: message.added ? "add" : "remove",
                userId: message.userId,
            });
        }
    }

    /**
     * We *may* be able to conclude that the user meets the gate purely through
     * reference to the user data in which case we don't need to do anything else
     */
    doesUserMeetAccessGates(gates: AccessGate[]): boolean {
        return gates.every((g) => this.doesUserMeetAccessGate(g));
    }

    doesUserMeetAccessGate(gate: AccessGate): boolean {
        if (isCompositeGate(gate)) {
            return gate.operator === "and"
                ? gate.gates.every((g) => this.doesUserMeetAccessGate(g))
                : gate.gates.some((g) => this.doesUserMeetAccessGate(g));
        } else {
            if (gate.kind === "diamond_gate") {
                return this.#liveState.user.diamondStatus.kind !== "inactive";
            } else if (gate.kind === "lifetime_diamond_gate") {
                return this.#liveState.user.diamondStatus.kind === "lifetime";
            } else if (gate.kind === "unique_person_gate") {
                return this.#liveState.user.isUniquePerson;
            } else {
                return false;
            }
        }
    }

    gatePreprocessingRequired(gates: AccessGate[]): boolean {
        return this.#getAllPreprocessLeafGates(gates).length > 0;
    }

    #getAllPreprocessLeafGates(gates: AccessGate[]): PreprocessedGate[] {
        return gates.reduce((all, g) => {
            if (isCompositeGate(g)) {
                all.push(...this.#getAllPreprocessLeafGates(g.gates));
            } else {
                if (shouldPreprocessGate(g)) {
                    all.push(g);
                }
            }
            return all;
        }, [] as PreprocessedGate[]);
    }

    /**
     * When joining a channel it is possible that both the channel & the community
     * have access gates so we need to work out all applicable gates for the chat
     * Note that we only return gates if we are not already a member (or our membership is lapsed).
     * We may also optionally exclude gates for things we are invited to in some scenariose
     */
    accessGatesForChat(chat: MultiUserChat, excludeInvited: boolean = false): EnhancedAccessGate[] {
        const gates: EnhancedAccessGate[] = [];
        const community =
            chat.kind === "channel" ? this.getCommunityForChannel(chat.id) : undefined;
        if (
            community !== undefined &&
            community.gateConfig.gate.kind !== "no_gate" &&
            (community.membership.role === "none" || community.membership.lapsed) &&
            (!community.isInvited || !excludeInvited)
        ) {
            gates.push({
                level: "community",
                expiry: community.gateConfig.expiry,
                ...community.gateConfig.gate,
            });
        }
        if (
            chat.gateConfig.gate.kind !== "no_gate" &&
            (chat.membership.role === "none" || chat.membership.lapsed) &&
            (!chat.isInvited || !excludeInvited)
        ) {
            gates.push({
                level: chat.level,
                expiry: chat.gateConfig.expiry,
                ...chat.gateConfig.gate,
            });
        }
        return gates;
    }

    #handleWebRtcMessage(msg: WebRtcMessage): void {
        if (msg.kind === "remote_video_call_started") {
            const ev = createRemoteVideoStartedEvent(msg);
            if (ev) {
                this.dispatchEvent(ev);
            }
            return;
        }
        if (msg.kind === "remote_video_call_ended") {
            const ev = createRemoteVideoEndedEvent(msg);
            if (ev) {
                this.dispatchEvent(ev);
            }
            return;
        }
        const fromChatId = filterWebRtcMessage(msg);
        if (fromChatId === undefined) return;

        // this means we have a selected chat but it doesn't mean it's the same as this message
        const parsedMsg = parseWebRtcMessage(fromChatId, msg);
        const { selectedChat, threadEvents, events } = this.#liveState;

        if (
            selectedChat !== undefined &&
            chatIdentifiersEqual(fromChatId, selectedChat.id) &&
            parsedMsg.threadRootMessageIndex === this.#liveState.selectedThreadRootMessageIndex
        ) {
            this.#handleWebRtcMessageInternal(
                fromChatId,
                parsedMsg,
                parsedMsg.threadRootMessageIndex === undefined ? events : threadEvents,
                parsedMsg.threadRootMessageIndex,
            );
        } else {
            if (
                parsedMsg.kind === "remote_user_sent_message" &&
                parsedMsg.threadRootMessageIndex === undefined
            ) {
                unconfirmed.add({ chatId: fromChatId }, parsedMsg.messageEvent);
            }
        }
    }

    #handleWebRtcMessageInternal(
        fromChatId: ChatIdentifier,
        msg: WebRtcMessage,
        events: EventWrapper<ChatEvent>[],
        threadRootMessageIndex: number | undefined,
    ): void {
        switch (msg.kind) {
            case "remote_user_typing":
                typing.startTyping(
                    { chatId: fromChatId, threadRootMessageIndex: msg.threadRootMessageIndex },
                    msg.userId,
                );
                break;
            case "remote_user_stopped_typing":
                typing.stopTyping(msg.userId);
                break;
            case "remote_user_toggled_reaction":
                this.remoteUserToggledReaction(events, msg);
                break;
            case "remote_user_deleted_message":
                localMessageUpdates.markDeleted(msg.messageId, msg.userId);
                break;
            case "remote_user_removed_message":
                this.#removeMessage(fromChatId, msg.messageId, msg.userId, threadRootMessageIndex);
                break;
            case "remote_user_undeleted_message":
                localMessageUpdates.markUndeleted(msg.messageId);
                break;
            case "remote_user_sent_message":
                this.#remoteUserSentMessage(fromChatId, msg, events, threadRootMessageIndex);
                break;
            case "remote_user_read_message":
                unconfirmedReadByThem.add(BigInt(msg.messageId));
                break;
        }
    }

    #remoteUserSentMessage(
        chatId: ChatIdentifier,
        message: RemoteUserSentMessage,
        events: EventWrapper<ChatEvent>[],
        threadRootMessageIndex: number | undefined,
    ) {
        const existing = this.#findMessageById(message.messageEvent.event.messageId, events);
        if (existing !== undefined) {
            return;
        }

        const [eventIndex, messageIndex] =
            threadRootMessageIndex !== undefined
                ? nextEventAndMessageIndexesForThread(events)
                : nextEventAndMessageIndexes();

        const context = { chatId, threadRootMessageIndex };

        this.dispatchEvent(new SendingMessage(context));

        window.setTimeout(() => {
            unconfirmed.add(context, {
                ...message.messageEvent,
                index: eventIndex,
                event: {
                    ...message.messageEvent.event,
                    messageIndex,
                },
            });

            this.dispatchEvent(new SentMessage(context, message.messageEvent));
        }, 0);
    }

    checkUsername(username: string, isBot: boolean): Promise<CheckUsernameResponse> {
        return this.#sendRequest({ kind: "checkUsername", username, isBot });
    }

    searchUsers(searchTerm: string, maxResults = 20): Promise<UserSummary[]> {
        return this.#sendRequest({ kind: "searchUsers", searchTerm, maxResults })
            .then((resp) => {
                userStore.addMany(resp);
                return resp;
            })
            .catch(() => []);
    }

    lookupChatSummary(chatId: ChatIdentifier): ChatSummary | undefined {
        return this.#liveState.allChats.get(chatId);
    }

    searchUsersForInvite(
        searchTerm: string,
        maxResults: number,
        level: Level,
        newGroup: boolean,
        canInviteUsers: boolean,
    ): Promise<[UserSummary[], UserSummary[]]> {
        if (level === "channel") {
            // Put the existing channel members into a map for quick lookup
            const channelMembers = newGroup
                ? undefined
                : new Map(this.#liveState.currentChatMembers.map((m) => [m.userId, m]));

            // First try searching the community members and return immediately if there are already enough matches
            // or if the caller does not have permission to invite users to the community
            const communityMatches = this.#searchCommunityUsersForChannelInvite(
                searchTerm,
                maxResults,
                channelMembers,
            );
            if (!canInviteUsers || communityMatches.length >= maxResults) {
                return Promise.resolve([communityMatches, []]);
            }

            // Search the global user list and overfetch if there are existing members we might need to remove
            const maxToSearch = newGroup ? maxResults : maxResults * 2;
            return this.searchUsers(searchTerm, maxToSearch).then((globalMatches) => {
                if (!newGroup) {
                    // Remove any existing members from the global matches until there are at most `maxResults`
                    // TODO: Ideally we would return the total number of matches from the server and use that
                    const maxToKeep = globalMatches.length < maxToSearch ? 0 : maxResults;
                    keepMax(globalMatches, (u) => !channelMembers?.has(u.userId), maxToKeep);
                }

                const matches = [];

                // Add the global matches to the results, but only if they are not already in the community matches
                for (const match of globalMatches) {
                    if (matches.length >= maxResults) {
                        break;
                    }
                    if (!communityMatches.some((m) => m.userId === match.userId)) {
                        matches.push(match);
                    }
                }

                return [communityMatches, matches];
            });
        } else {
            // Search the global user list and overfetch if there are existing members we might need to remove
            const maxToSearch = newGroup ? maxResults : maxResults * 2;
            return this.searchUsers(searchTerm, maxToSearch).then((matches) => {
                if (!newGroup) {
                    // Put the existing users in a map for easy lookup - for communities the existing members
                    // are already in a map
                    const existing =
                        level === "community"
                            ? this.#liveState.currentCommunityMembers
                            : new Map(this.#liveState.currentChatMembers.map((m) => [m.userId, m]));

                    // Remove any existing members from the global matches until there are at most `maxResults`
                    // TODO: Ideally we would return the total number of matches from the server and use that
                    const maxToKeep = matches.length < maxToSearch ? 0 : maxResults;
                    keepMax(matches, (u) => !existing.has(u.userId), maxToKeep);
                }
                return [[], matches];
            });
        }
    }

    searchCommunityMembersToAdd(
        searchTerm: string,
        maxResults: number,
    ): Promise<[UserSummary[], UserSummary[]]> {
        // Put the existing channel members into a map for quick lookup
        const channelMembers = new Map(
            this.#liveState.currentChatMembers.map((m) => [m.userId, m]),
        );

        // Search the community members excluding the existing channel members
        const communityMatches = this.#searchCommunityUsersForChannelInvite(
            searchTerm,
            maxResults,
            channelMembers,
        );

        return Promise.resolve([communityMatches, []]);
    }

    #searchCommunityUsersForChannelInvite(
        term: string,
        maxResults: number,
        channelMembers: Map<string, Member> | undefined,
    ): UserSummary[] {
        const termLower = term.toLowerCase();
        const matches: UserSummary[] = [];
        for (const [userId, member] of this.#liveState.currentCommunityMembers) {
            let user = this.#liveState.userStore.get(userId);
            if (user?.username !== undefined) {
                const displayName = member.displayName ?? user.displayName;
                if (
                    user.username.toLowerCase().includes(termLower) ||
                    (displayName !== undefined && displayName.toLowerCase().includes(termLower))
                ) {
                    if (channelMembers === undefined || !channelMembers.has(userId)) {
                        if (member.displayName !== undefined) {
                            user = { ...user, displayName: member.displayName };
                        }
                        matches.push(user);
                        if (matches.length >= maxResults) {
                            break;
                        }
                    }
                }
            }
        }
        return matches;
    }

    clearReferralCode(): void {
        localStorage.removeItem("openchat_referredby");
        this.#referralCode = undefined;
    }

    setReferralCode(code: string) {
        localStorage.setItem("openchat_referredby", code);
        this.#referralCode = code;
    }

    #extractReferralCodeFromPath(): string | undefined {
        const qs = new URLSearchParams(window.location.search);
        return qs.get("ref") ?? undefined;
    }

    captureReferralCode(): boolean {
        const code = this.#extractReferralCodeFromPath();
        let captured = false;
        if (code) {
            gaTrack("captured_referral_code", "registration");
            localStorage.setItem("openchat_referredby", code);
            captured = true;
        }
        this.#referralCode = localStorage.getItem("openchat_referredby") ?? undefined;
        return captured;
    }

    getReferringUser(): Promise<UserSummary | undefined> {
        return this.#referralCode === undefined
            ? Promise.resolve(undefined)
            : this.getUser(this.#referralCode);
    }

    registerBot(bot: ExternalBot): Promise<boolean> {
        return this.#sendRequest({
            kind: "registerBot",
            bot,
        }).catch((err) => {
            this.#logger.error("Failed to register bot: ", err);
            return false;
        });
    }

    updateRegisteredBot(
        id: string,
        ownerId?: string,
        name?: string,
        avatarUrl?: string,
        endpoint?: string,
    ): Promise<boolean> {
        return this.#sendRequest({
            kind: "updateRegisteredBot",
            id,
            ownerId,
            name,
            avatarUrl,
            endpoint,
        }).catch((err) => {
            this.#logger.error("Failed to update registered bot: ", err);
            return false;
        });
    }

    registerUser(username: string): Promise<RegisterUserResponse> {
        return this.#sendRequest({
            kind: "registerUser",
            username,
            referralCode: this.#referralCode,
        })
            .then((res) => {
                console.log("register user response: ", res);
                if (res.kind === "success") {
                    gaTrack("registered_user", "registration", res.userId);
                    if (this.#referralCode !== undefined) {
                        gaTrack("registered_user_with_referral_code", "registration");
                    }
                }

                switch (res.kind) {
                    case "success":
                    case "referral_code_invalid":
                    case "referral_code_already_claimed":
                    case "referral_code_expired":
                        this.clearReferralCode();
                }

                return res;
            })
            .catch(() => ({ kind: "internal_error" }));
    }

    getCurrentUser(): Promise<CurrentUserResponse> {
        return new Promise((resolve, reject) => {
            let resolved = false;
            console.log("About to get the user");
            this.#sendStreamRequest({ kind: "getCurrentUser" }).subscribe({
                onResult: (user) => {
                    if (user.kind === "created_user") {
                        userCreatedStore.set(true);
                        currentUser.set(user);
                        this.#setDiamondStatus(user.diamondStatus);
                    }
                    if (!resolved) {
                        // we want to resolve the promise with the first response from the stream so that
                        // we are not waiting unnecessarily
                        resolve(user);
                        resolved = true;
                    }
                },
                onError: (err) => {
                    console.log("Stream error: ", err);
                    reject(err);
                },
            });
        });
    }

    getDisplayNameById(userId: string, communityMembers?: Map<string, Member>): string {
        return this.getDisplayName(this.#liveState.userStore.get(userId), communityMembers);
    }

    getDisplayName(
        user: { userId: string; username: string; displayName?: string } | undefined,
        communityMembers?: Map<string, Member>,
    ): string {
        if (user !== undefined) {
            const member = communityMembers?.get(user.userId);
            const displayName = member?.displayName ?? user.displayName ?? user.username;
            if (displayName?.length > 0) {
                return displayName;
            }
        }

        return this.config.i18nFormatter("unknownUser");
    }

    subscriptionExists(p256dh_key: string): Promise<boolean> {
        return this.#sendRequest({ kind: "subscriptionExists", p256dh_key }).catch(() => false);
    }

    pushSubscription(subscription: PushSubscriptionJSON): Promise<void> {
        return this.#sendRequest({ kind: "pushSubscription", subscription });
    }

    removeSubscription(subscription: PushSubscriptionJSON): Promise<void> {
        return this.#sendRequest({ kind: "removeSubscription", subscription });
    }

    #inviteUsersLocally(
        id: MultiUserChatIdentifier | CommunityIdentifier,
        userIds: string[],
    ): void {
        if (id.kind === "community") {
            communityStateStore.updateProp(id, "invitedUsers", (b) => new Set([...b, ...userIds]));
        } else {
            chatStateStore.updateProp(id, "invitedUsers", (b) => new Set([...b, ...userIds]));
        }
    }

    #uninviteUsersLocally(
        id: MultiUserChatIdentifier | CommunityIdentifier,
        userIds: string[],
    ): void {
        if (id.kind === "community") {
            communityStateStore.updateProp(id, "invitedUsers", (b) => {
                return new Set([...b].filter((u) => !userIds.includes(u)));
            });

            const community = this.#liveState.communities.get({
                kind: "community",
                communityId: id.communityId,
            });

            if (community !== undefined) {
                for (const channel of community.channels) {
                    this.#uninviteUsersLocally(channel.id, userIds);
                }
            }
        } else {
            chatStateStore.updateProp(id, "invitedUsers", (b) => {
                return new Set([...b].filter((u) => !userIds.includes(u)));
            });
        }
    }

    inviteUsers(
        id: MultiUserChatIdentifier | CommunityIdentifier,
        userIds: string[],
    ): Promise<boolean> {
        this.#inviteUsersLocally(id, userIds);
        return this.#sendRequest({
            kind: "inviteUsers",
            id,
            userIds,
            callerUsername: this.#liveState.user.username,
        })
            .then((resp) => {
                if (!resp) {
                    this.#uninviteUsersLocally(id, userIds);
                }
                return resp;
            })
            .catch(() => {
                this.#uninviteUsersLocally(id, userIds);
                return false;
            });
    }

    cancelInvites(
        id: MultiUserChatIdentifier | CommunityIdentifier,
        userIds: string[],
    ): Promise<boolean> {
        this.#uninviteUsersLocally(id, userIds);
        return this.#sendRequest({
            kind: "cancelInvites",
            id,
            userIds,
        })
            .then((resp) => {
                if (!resp) {
                    this.#inviteUsersLocally(id, userIds);
                }
                return resp;
            })
            .catch(() => {
                this.#inviteUsersLocally(id, userIds);
                return false;
            });
    }

    addMembersToChannel(
        chatId: ChannelIdentifier,
        userIds: string[],
    ): Promise<AddMembersToChannelResponse> {
        return this.#sendRequest({
            kind: "addMembersToChannel",
            chatId,
            userIds,
            username: this.#liveState.user.username,
            displayName: this.#liveState.user.displayName,
        }).catch((err) => {
            return { kind: "internal_error", error: err.toString() };
        });
    }

    removeCommunityMember(id: CommunityIdentifier, userId: string): Promise<RemoveMemberResponse> {
        communityStateStore.updateProp(id, "members", (ms) => {
            ms.delete(userId);
            return new Map(ms);
        });
        return this.#sendRequest({ kind: "removeCommunityMember", id, userId }).catch(
            () => "failure",
        );
    }

    removeMember(chatId: MultiUserChatIdentifier, userId: string): Promise<RemoveMemberResponse> {
        chatStateStore.updateProp(chatId, "members", (ps) => ps.filter((p) => p.userId !== userId));
        return this.#sendRequest({ kind: "removeMember", chatId, userId }).catch(() => "failure");
    }

    changeCommunityRole(
        id: CommunityIdentifier,
        userId: string,
        newRole: MemberRole,
        oldRole: MemberRole,
    ): Promise<boolean> {
        if (newRole === oldRole) return Promise.resolve(true);

        // Update the local store
        communityStateStore.updateProp(id, "members", (ms) => {
            const m = ms.get(userId);
            if (m !== undefined) {
                ms.set(userId, { ...m, role: newRole });
                return new Map(ms);
            }
            return ms;
        });

        return this.#sendRequest({ kind: "changeCommunityRole", id, userId, newRole })
            .then((resp) => {
                return resp === "success";
            })
            .catch(() => false)
            .then((success) => {
                if (!success) {
                    // Revert the local store
                    communityStateStore.updateProp(id, "members", (ms) => {
                        const m = ms.get(userId);
                        if (m !== undefined) {
                            ms.set(userId, { ...m, role: oldRole });
                            return new Map(ms);
                        }
                        return ms;
                    });
                }
                return success;
            });
    }

    changeRole(
        chatId: MultiUserChatIdentifier,
        userId: string,
        newRole: MemberRole,
        oldRole: MemberRole,
    ): Promise<boolean> {
        if (newRole === oldRole) return Promise.resolve(true);

        // Update the local store
        chatStateStore.updateProp(chatId, "members", (ps) =>
            ps.map((p) => (p.userId === userId ? { ...p, role: newRole } : p)),
        );
        return this.#sendRequest({ kind: "changeRole", chatId, userId, newRole })
            .then((resp) => {
                return resp === "success";
            })
            .catch(() => false)
            .then((success) => {
                if (!success) {
                    // Revert the local store
                    chatStateStore.updateProp(chatId, "members", (ps) =>
                        ps.map((p) => (p.userId === userId ? { ...p, role: oldRole } : p)),
                    );
                }
                return success;
            });
    }

    registerProposalVote(
        chatId: MultiUserChatIdentifier,
        messageIndex: number,
        adopt: boolean,
    ): Promise<RegisterProposalVoteResponse> {
        return this.#sendRequest(
            {
                kind: "registerProposalVote",
                chatId,
                messageIndex,
                adopt,
            },
            false,
            2 * DEFAULT_WORKER_TIMEOUT,
        ).catch(() => "internal_error");
    }

    getProposalVoteDetails(
        governanceCanisterId: string,
        proposalId: bigint,
        isNns: boolean,
    ): Promise<ProposalVoteDetails> {
        return this.#sendRequest({
            kind: "getProposalVoteDetails",
            governanceCanisterId,
            proposalId,
            isNns,
        }).then((resp) => {
            proposalTallies.setTally(governanceCanisterId, proposalId, resp.latestTally);
            return resp;
        });
    }

    getRecommendedGroups(): Promise<GroupChatSummary[]> {
        // TODO get the list of exclusions from the user canister

        const exclusions = new Set<string>(
            this.#liveState.chatSummariesList
                .filter((c) => c.kind === "group_chat" && c.public)
                .map((g) => chatIdentifierToString(g.id)),
        );

        recommendedGroupExclusions.value().forEach((c) => exclusions.add(c));

        return this.#sendRequest({
            kind: "getRecommendedGroups",
            exclusions: [...exclusions],
        }).catch(() => []);
    }

    searchGroups(searchTerm: string, maxResults = 10): Promise<GroupSearchResponse> {
        return this.#sendRequest({ kind: "searchGroups", searchTerm, maxResults });
    }

    exploreBots(
        searchTerm: string | undefined,
        pageIndex: number,
        pageSize: number,
    ): Promise<ExploreBotsResponse> {
        // return Promise.resolve({
        //     kind: "success",
        //     matches: testMatches,
        //     total: 2,
        // });
        return this.#sendRequest({
            kind: "exploreBots",
            searchTerm,
            pageIndex,
            pageSize,
        });
    }

    exploreCommunities(
        searchTerm: string | undefined,
        pageIndex: number,
        pageSize: number,
        flags: number,
        languages: string[],
    ): Promise<ExploreCommunitiesResponse> {
        return this.#sendRequest({
            kind: "exploreCommunities",
            searchTerm,
            pageIndex,
            pageSize,
            flags,
            languages,
        });
    }

    exploreChannels(
        id: CommunityIdentifier,
        searchTerm: string | undefined,
        pageIndex: number,
        pageSize: number,
    ): Promise<ExploreChannelsResponse> {
        return this.#sendRequest({
            kind: "exploreChannels",
            id,
            searchTerm,
            pageIndex,
            pageSize,
        }).catch(() => ({ kind: "failure" }));
    }

    dismissRecommendation(chatId: GroupChatIdentifier): Promise<void> {
        recommendedGroupExclusions.add(chatIdentifierToString(chatId));
        return this.#sendRequest({ kind: "dismissRecommendation", chatId });
    }

    set groupInvite(value: GroupInvite) {
        this.config.groupInvite = value;
        this.#sendRequest({
            kind: "groupInvite",
            value,
        });
    }

    setCommunityInvite(value: CommunityInvite): Promise<void> {
        return this.#sendRequest({
            kind: "communityInvite",
            value,
        });
    }

    setCommunityReferral(communityId: CommunityIdentifier, referredBy: string) {
        // make sure that we can't refer ourselves
        if (this.#liveState.user.userId !== referredBy) {
            return this.#sendRequest({
                kind: "setCommunityReferral",
                communityId,
                referredBy,
            });
        }
    }

    searchChat(
        chatId: ChatIdentifier,
        searchTerm: string,
        userIds: string[],
        maxResults: number,
    ): Promise<SearchDirectChatResponse | SearchGroupChatResponse> {
        switch (chatId.kind) {
            case "channel":
            case "group_chat":
                return this.#sendRequest({
                    kind: "searchGroupChat",
                    chatId,
                    searchTerm,
                    userIds,
                    maxResults,
                });
            case "direct_chat":
                return this.#sendRequest({
                    kind: "searchDirectChat",
                    chatId,
                    searchTerm,
                    maxResults,
                });
        }
    }

    refreshAccountBalance(ledger: string): Promise<bigint> {
        const user = this.#liveState.user;
        if (user === undefined) {
            return Promise.resolve(0n);
        }

        return this.#sendRequest({
            kind: "refreshAccountBalance",
            ledger,
            principal: user.userId,
        })
            .then((val) => {
                cryptoBalance.set(ledger, val);
                return val;
            })
            .catch(() => 0n);
    }

    refreshTranslationsBalance(): Promise<bigint> {
        return this.#sendRequest({
            kind: "refreshAccountBalance",
            ledger: LEDGER_CANISTER_CHAT,
            principal: this.config.translationsCanister,
        }).catch(() => 0n);
    }

    async getAccountTransactions(
        ledgerIndex: string,
        fromId?: bigint,
    ): Promise<AccountTransactionResult> {
        return this.#sendRequest({
            kind: "getAccountTransactions",
            ledgerIndex: ledgerIndex,
            fromId,
            principal: this.#liveState.user.userId,
        })
            .then(async (resp) => {
                if (resp.kind === "success") {
                    const userIds = userIdsFromTransactions(resp.transactions);
                    await this.getMissingUsers(userIds);
                }
                return resp;
            })
            .catch(() => ({ kind: "failure" }));
    }

    async threadPreviews(
        _chatId: ChatIdentifier | undefined,
        threadsByChat: ChatMap<ThreadSyncDetails[]>,
        serverChatSummaries: ChatMap<ChatSummary>,
    ): Promise<ThreadPreview[]> {
        const request: ChatMap<[ThreadSyncDetails[], bigint | undefined]> = threadsByChat
            .entries()
            .reduce((map, [chatId, threads]) => {
                if (chatId.kind === "group_chat" || chatId.kind === "channel") {
                    const latestKnownUpdate = serverChatSummaries.get(chatId)?.lastUpdated;
                    map.set(chatId, [threads, latestKnownUpdate]);
                }
                return map;
            }, new ChatMap<[ThreadSyncDetails[], bigint | undefined]>());

        return this.#sendRequest({
            kind: "threadPreviews",
            threadsByChat: request.toMap(),
        })
            .then((threads) => {
                const events = threads.flatMap((t) => [t.rootMessage, ...t.latestReplies]);
                const userIds = this.userIdsFromEvents(events);
                this.getMissingUsers(userIds);
                return threads;
            })
            .catch(() => []);
    }

    getMissingUsers(userIds: string[] | Set<string>): Promise<UsersResponse> {
        const userIdsSet = Array.isArray(userIds) ? new Set<string>(userIds) : userIds;
        return this.getUsers(
            {
                userGroups: [
                    {
                        users: this.missingUserIds(this.#liveState.userStore, userIdsSet),
                        updatedSince: BigInt(0),
                    },
                ],
            },
            true,
        );
    }

    getUsers(users: UsersArgs, allowStale = false): Promise<UsersResponse> {
        const userGroups = users.userGroups
            .map((g) => ({ ...g, users: g.users.filter((u) => u !== undefined) }))
            .filter((g) => g.users.length > 0);

        if (userGroups.length === 0) {
            return Promise.resolve({
                users: [],
                deletedUserIds: new Set(),
            });
        }

        return this.#sendRequest({
            kind: "getUsers",
            chitState: this.#liveState.chitState,
            users: { userGroups },
            allowStale,
        })
            .then((resp) => {
                const deletedUsers = [...resp.deletedUserIds].map(deletedUser);
                userStore.addMany([...resp.users, ...deletedUsers]);
                if (resp.serverTimestamp !== undefined) {
                    // If we went to the server, all users not returned are still up to date, so we mark them as such
                    const usersReturned = new Set<string>(resp.users.map((u) => u.userId));
                    const allOtherUsers = users.userGroups.flatMap((g) =>
                        g.users.filter((u) => !usersReturned.has(u)),
                    );
                    userStore.setUpdated(allOtherUsers, resp.serverTimestamp);
                }
                if (resp.currentUser) {
                    currentUser.update((u) => {
                        return resp.currentUser ? updateCreatedUser(u, resp.currentUser) : u;
                    });
                }
                return resp;
            })
            .catch(() => ({ users: [], deletedUserIds: new Set() }));
    }

    getUser(userId: string, allowStale = false): Promise<UserSummary | undefined> {
        return this.#sendRequest({
            kind: "getUser",
            chitState: this.#liveState.chitState,
            userId,
            allowStale,
        })
            .then((resp) => {
                if (resp !== undefined) {
                    userStore.add(resp);
                }
                return resp;
            })
            .catch(() => undefined);
    }

    getUserStatus(userId: string, now: number): Promise<UserStatus> {
        return this.getLastOnlineDate(userId, now).then((lastOnline) =>
            userStatus(lastOnline, Date.now()),
        );
    }

    async getLastOnlineDate(userId: string, now: number): Promise<number | undefined> {
        const user = this.#liveState.userStore.get(userId);
        if (user === undefined || user.kind === "bot") return undefined;

        if (userId === this.#liveState.user.userId) return now;

        const lastOnlineCached = lastOnlineDates.get(userId, now);

        const cacheValid =
            lastOnlineCached !== undefined &&
            (lastOnlineCached.lastOnline < now - 5 * ONE_MINUTE_MILLIS ||
                lastOnlineCached.updated > now - 30 * 1000);

        if (cacheValid) {
            return lastOnlineCached.lastOnline;
        } else {
            const response = await this.#getLastOnlineDatesBatched([userId]);
            return response[userId];
        }
    }

    getPublicProfile(userId?: string): Promise<PublicProfile> {
        return this.#sendRequest({ kind: "getPublicProfile", userId });
    }

    setUsername(userId: string, username: string): Promise<SetUsernameResponse> {
        return this.#sendRequest({ kind: "setUsername", userId, username }).then((resp) => {
            if (resp === "success") {
                currentUser.update((user) => ({
                    ...user,
                    username,
                }));
                this.#overwriteUserInStore(userId, (user) => ({ ...user, username }));
            }
            return resp;
        });
    }

    setDisplayName(
        userId: string,
        displayName: string | undefined,
    ): Promise<SetDisplayNameResponse> {
        return this.#sendRequest({ kind: "setDisplayName", userId, displayName }).then((resp) => {
            if (resp === "success") {
                currentUser.update((user) => ({
                    ...user,
                    displayName,
                }));
                this.#overwriteUserInStore(userId, (user) => ({ ...user, displayName }));
            }
            return resp;
        });
    }

    setBio(bio: string): Promise<SetBioResponse> {
        return this.#sendRequest({ kind: "setBio", bio });
    }

    getBio(userId?: string): Promise<string> {
        return this.#sendRequest({ kind: "getBio", userId });
    }

    async withdrawCryptocurrency(
        domain: PendingCryptocurrencyWithdrawal,
    ): Promise<WithdrawCryptocurrencyResponse> {
        let pin: string | undefined = undefined;

        if (this.#liveState.pinNumberRequired) {
            pin = await this.#promptForCurrentPin("pinNumber.enterPinInfo");
        }

        return this.#sendRequest({ kind: "withdrawCryptocurrency", domain, pin }).then((resp) => {
            if (
                resp.kind === "pin_incorrect" ||
                resp.kind === "pin_required" ||
                resp.kind === "too_main_failed_pin_attempts"
            ) {
                pinNumberFailureStore.set(resp as PinNumberFailures);
            }

            return resp;
        });
    }

    async getGroupMessagesByMessageIndex(
        chatId: MultiUserChatIdentifier,
        messageIndexes: Set<number>,
    ): Promise<EventsResponse<Message>> {
        const serverChat = this.#liveState.serverChatSummaries.get(chatId);

        try {
            const resp = await this.#sendRequest({
                kind: "getGroupMessagesByMessageIndex",
                chatId,
                messageIndexes,
                latestKnownUpdate: serverChat?.lastUpdated,
            });
            if (resp !== "events_failed") {
                await this.#updateUserStoreFromEvents(chatId, resp.events);
            }
            return resp;
        } catch {
            return "events_failed";
        }
    }

    getInviteCode(id: GroupChatIdentifier | CommunityIdentifier): Promise<InviteCodeResponse> {
        return this.#sendRequest({ kind: "getInviteCode", id }).catch(() => ({ kind: "failure" }));
    }

    enableInviteCode(
        id: GroupChatIdentifier | CommunityIdentifier,
    ): Promise<EnableInviteCodeResponse> {
        return this.#sendRequest({ kind: "enableInviteCode", id }).catch(() => ({
            kind: "failure",
        }));
    }

    disableInviteCode(
        id: GroupChatIdentifier | CommunityIdentifier,
    ): Promise<DisableInviteCodeResponse> {
        return this.#sendRequest({ kind: "disableInviteCode", id }).catch(() => "failure");
    }

    resetInviteCode(
        id: GroupChatIdentifier | CommunityIdentifier,
    ): Promise<ResetInviteCodeResponse> {
        return this.#sendRequest({ kind: "resetInviteCode", id }).catch(() => ({
            kind: "failure",
        }));
    }

    updateGroup(
        chatId: MultiUserChatIdentifier,
        name?: string,
        desc?: string,
        rules?: UpdatedRules,
        permissions?: OptionalChatPermissions,
        avatar?: Uint8Array,
        eventsTimeToLive?: OptionUpdate<bigint>,
        gateConfig?: AccessGateConfig,
        isPublic?: boolean,
        messagesVisibleToNonMembers?: boolean,
        externalUrl?: string,
    ): Promise<UpdateGroupResponse> {
        return this.#sendRequest({
            kind: "updateGroup",
            chatId,
            name,
            desc,
            rules,
            permissions,
            avatar,
            eventsTimeToLive,
            gateConfig,
            isPublic,
            messagesVisibleToNonMembers,
            externalUrl,
        })
            .then((resp) => {
                if (resp.kind === "success") {
                    localChatSummaryUpdates.markUpdated(chatId, {
                        kind: chatId.kind,
                        name,
                        description: desc,
                        permissions,
                        gateConfig: gateConfig,
                        eventsTTL: eventsTimeToLive,
                    });

                    if (rules !== undefined && resp.rulesVersion !== undefined) {
                        chatStateStore.setProp(chatId, "rules", {
                            text: rules.text,
                            enabled: rules.enabled,
                            version: resp.rulesVersion,
                        });
                    }
                } else {
                    this.#logger.error("Update group rules failed: ", resp.kind);
                }
                return resp;
            })
            .catch(() => ({ kind: "failure" }));
    }

    #isMultiUserChat(chat: ChatSummary): chat is MultiUserChat {
        return chat.kind === "group_chat" || chat.kind === "channel";
    }

    maskChatMessages(chat: ChatSummary): boolean {
        // notANonLapsedMember && (private || !messagesVisibleToNonMembers)
        return (
            this.#isMultiUserChat(chat) &&
            (chat.membership.role === "none" || this.isLapsed(chat.id)) &&
            (!chat.public || !chat.messagesVisibleToNonMembers)
        );
    }

    createGroupChat(candidate: CandidateGroupChat): Promise<CreateGroupResponse> {
        return this.#sendRequest({ kind: "createGroupChat", candidate }).then((resp) => {
            if (resp.kind === "success") {
                const group = groupChatFromCandidate(resp.canisterId, candidate);
                localChatSummaryUpdates.markAdded(group);
            }
            return resp;
        });
    }

    markThreadSummaryUpdated(threadRootMessageId: bigint, summary: Partial<ThreadSummary>): void {
        localMessageUpdates.markThreadSummaryUpdated(threadRootMessageId, summary);
    }

    freezeCommunity(id: CommunityIdentifier, reason: string | undefined): Promise<boolean> {
        return this.#sendRequest({ kind: "freezeCommunity", id, reason })
            .then((resp) => resp === "success")
            .catch(() => false);
    }

    unfreezeCommunity(id: CommunityIdentifier): Promise<boolean> {
        return this.#sendRequest({ kind: "unfreezeCommunity", id })
            .then((resp) => resp === "success")
            .catch(() => false);
    }

    freezeGroup(chatId: GroupChatIdentifier, reason: string | undefined): Promise<boolean> {
        return this.#sendRequest({ kind: "freezeGroup", chatId, reason })
            .then((resp) => {
                if (typeof resp !== "string") {
                    this.#onChatFrozen(chatId, resp);
                    return true;
                }
                return false;
            })
            .catch(() => false);
    }

    unfreezeGroup(chatId: GroupChatIdentifier): Promise<boolean> {
        return this.#sendRequest({ kind: "unfreezeGroup", chatId })
            .then((resp) => {
                if (typeof resp !== "string") {
                    this.#onChatFrozen(chatId, resp);
                    return true;
                }
                return false;
            })
            .catch(() => false);
    }

    deleteFrozenGroup(chatId: GroupChatIdentifier): Promise<boolean> {
        return this.#sendRequest({ kind: "deleteFrozenGroup", chatId })
            .then((resp) => resp === "success")
            .catch(() => false);
    }

    addHotGroupExclusion(chatId: GroupChatIdentifier): Promise<boolean> {
        return this.#sendRequest({ kind: "addHotGroupExclusion", chatId })
            .then((resp) => resp === "success")
            .catch(() => false);
    }

    removeHotGroupExclusion(chatId: GroupChatIdentifier): Promise<boolean> {
        return this.#sendRequest({ kind: "removeHotGroupExclusion", chatId })
            .then((resp) => resp === "success")
            .catch(() => false);
    }

    addRemoveSwapProvider(swapProvider: DexId, add: boolean): Promise<boolean> {
        return this.#sendRequest({ kind: "addRemoveSwapProvider", swapProvider, add });
    }

    addMessageFilter(regex: string): Promise<boolean> {
        try {
            new RegExp(regex);
        } catch (e) {
            console.error("Unable to add message filter - invalid regex", regex);
            return Promise.resolve(false);
        }

        return this.#sendRequest({ kind: "addMessageFilter", regex });
    }

    removeMessageFilter(id: bigint): Promise<boolean> {
        return this.#sendRequest({ kind: "removeMessageFilter", id }).catch(() => false);
    }

    suspendUser(userId: string, reason: string): Promise<boolean> {
        return this.#sendRequest({ kind: "suspendUser", userId, reason })
            .then((resp) => resp === "success")
            .catch(() => false);
    }

    unsuspendUser(userId: string): Promise<boolean> {
        return this.#sendRequest({ kind: "unsuspendUser", userId })
            .then((resp) => resp === "success")
            .catch(() => false);
    }

    setCommunityModerationFlags(communityId: string, flags: number): Promise<boolean> {
        return this.#sendRequest({ kind: "setCommunityModerationFlags", communityId, flags })
            .then((resp) => resp === "success")
            .catch(() => false);
    }

    setGroupUpgradeConcurrency(value: number): Promise<boolean> {
        return this.#sendRequest({ kind: "setGroupUpgradeConcurrency", value })
            .then((resp) => resp === "success")
            .catch(() => false);
    }

    setCommunityUpgradeConcurrency(value: number): Promise<boolean> {
        return this.#sendRequest({ kind: "setCommunityUpgradeConcurrency", value })
            .then((resp) => resp === "success")
            .catch(() => false);
    }

    setUserUpgradeConcurrency(value: number): Promise<boolean> {
        return this.#sendRequest({ kind: "setUserUpgradeConcurrency", value })
            .then((resp) => resp === "success")
            .catch(() => false);
    }

    markLocalGroupIndexFull(canisterId: string, full: boolean): Promise<boolean> {
        return this.#sendRequest({ kind: "markLocalGroupIndexFull", canisterId, full }).catch(
            () => false,
        );
    }

    setDiamondMembershipFees(fees: DiamondMembershipFees[]): Promise<boolean> {
        return this.#sendRequest({ kind: "setDiamondMembershipFees", fees }).catch(() => false);
    }

    setTokenEnabled(ledger: string, enabled: boolean): Promise<boolean> {
        return this.#sendRequest({ kind: "setTokenEnabled", ledger, enabled });
    }

    stakeNeuronForSubmittingProposals(
        governanceCanisterId: string,
        stake: bigint,
    ): Promise<boolean> {
        return this.#sendRequest({
            kind: "stakeNeuronForSubmittingProposals",
            governanceCanisterId,
            stake,
        })
            .then((resp) => resp.kind === "success")
            .catch(() => false);
    }

    topUpNeuronForSubmittingProposals(
        governanceCanisterId: string,
        amount: bigint,
    ): Promise<boolean> {
        return this.#sendRequest({
            kind: "topUpNeuronForSubmittingProposals",
            governanceCanisterId,
            amount,
        })
            .then((resp) => resp.kind === "success")
            .catch(() => false);
    }

    #onChatFrozen(
        chatId: MultiUserChatIdentifier,
        event: EventWrapper<ChatFrozenEvent | ChatUnfrozenEvent>,
    ): void {
        const frozen = event.event.kind === "chat_frozen";
        if (this.isPreviewing(chatId)) {
            groupPreviewsStore.update((summaries) => {
                const summary = summaries.get(chatId);
                if (summary === undefined) {
                    return summaries;
                }
                const clone = summaries.clone();
                clone.set(chatId, {
                    ...summary,
                    frozen,
                });
                return clone as ChatMap<GroupChatSummary>;
            });
        } else {
            localChatSummaryUpdates.markUpdated(chatId, { kind: "group_chat", frozen });
            this.#addServerEventsToStores(chatId, [event], undefined, []);
        }
    }

    #userIdsFromChatSummaries(chats: ChatSummary[]): Set<string> {
        const userIds = new Set<string>();
        chats.forEach((chat) => {
            if (chat.kind === "direct_chat") {
                userIds.add(chat.them.userId);
            } else if (chat.latestMessage !== undefined) {
                userIds.add(chat.latestMessage.event.sender);
                this.extractUserIdsFromMentions(
                    getContentAsFormattedText(
                        (k) => k,
                        chat.latestMessage.event.content,
                        get(cryptoLookup),
                    ),
                ).forEach((id) => userIds.add(id));
            }
        });
        return userIds;
    }

    // eslint-disable-next-line @typescript-eslint/ban-ts-comment
    //@ts-ignore
    async #updateUsers() {
        try {
            const now = BigInt(Date.now());
            const allUsers = this.#liveState.userStore;
            const usersToUpdate = new Set<string>();
            if (!this.#liveState.anonUser) {
                usersToUpdate.add(this.#liveState.user.userId);
            }

            const tenMinsAgo = now - BigInt(10 * ONE_MINUTE_MILLIS);
            for (const userId of this.#recentlyActiveUsersTracker.consume()) {
                const current = allUsers.get(userId);
                if (current === undefined || current.updated < tenMinsAgo) {
                    usersToUpdate.add(userId);
                }
                if (usersToUpdate.size >= 100) {
                    break;
                }
            }

            // Update all users we have direct chats with
            for (const chat of this.#liveState.chatSummariesList) {
                if (chat.kind == "direct_chat") {
                    usersToUpdate.add(chat.them.userId);
                }
            }

            // Also update any users who haven't been updated for at least 24 hours
            const oneDayAgo = now - BigInt(24 * ONE_HOUR);
            for (const user of allUsers.values()) {
                if (user.updated < oneDayAgo) {
                    usersToUpdate.add(user.userId);
                    if (usersToUpdate.size >= MAX_USERS_TO_UPDATE_PER_BATCH) {
                        break;
                    }
                }
            }

            for (const userId of get(specialUsers).keys()) {
                usersToUpdate.delete(userId);
            }

            console.log(`getting updates for ${usersToUpdate.size} user(s)`);
            const userGroups = groupBy<string, bigint>(usersToUpdate, (u) => {
                return allUsers.get(u)?.updated ?? BigInt(0);
            });

            await this.getUsers({
                userGroups: Array.from(userGroups).map(([updatedSince, users]) => ({
                    users,
                    updatedSince,
                })),
            });
        } catch (err) {
            this.#logger.error("Error updating users", err as Error);
        }
    }

    async #handleChatsResponse(
        updateRegistryTask: Promise<void> | undefined,
        initialLoad: boolean,
        chatsResponse: UpdatesResult,
    ): Promise<void> {
        if (initialLoad || chatsResponse.anyUpdates) {
            if (chatsResponse.suspensionChanged !== undefined) {
                this.dispatchEvent(new UserSuspensionChanged());
                return;
            }

            if (updateRegistryTask !== undefined) {
                // We need the registry to be loaded before we attempt to render chats / events
                await updateRegistryTask;
            }

            const chats = (chatsResponse.state.directChats as ChatSummary[])
                .concat(chatsResponse.state.groupChats)
                .concat(chatsResponse.state.communities.flatMap((c) => c.channels));

            this.#updateReadUpToStore(chats);

            if (this.#cachePrimer === undefined && !this.#liveState.anonUser) {
                this.#cachePrimer = new CachePrimer(
                    this,
                    this.#liveState.user.userId,
                    chatsResponse.state.userCanisterLocalUserIndex,
                    (ev) => this.dispatchEvent(ev),
                    (ev) => this.dispatchEvent(ev),
                );
            }
            if (this.#cachePrimer !== undefined) {
                this.#cachePrimer.processChats(chats);
            }

            const userIds = this.#userIdsFromChatSummaries(chats);
            if (chatsResponse.state.referrals !== undefined) {
                for (const userId of chatsResponse.state.referrals.map((r) => r.userId)) {
                    userIds.add(userId);
                }
            }
            if (!this.#liveState.anonUser) {
                userIds.add(this.#liveState.user.userId);
            }
            await this.getMissingUsers(userIds);

            if (chatsResponse.state.blockedUsers !== undefined) {
                blockedUsers.set(new Set(chatsResponse.state.blockedUsers));
            }

            // if the selected community has updates, reload the details
            const selectedCommunity = this.#liveState.selectedCommunity;
            if (selectedCommunity !== undefined) {
                const updatedCommunity = chatsResponse.state.communities.find(
                    (c) => c.id.communityId === selectedCommunity.id.communityId,
                );

                if (
                    updatedCommunity !== undefined &&
                    updatedCommunity.lastUpdated > selectedCommunity.lastUpdated
                ) {
                    this.#loadCommunityDetails(updatedCommunity);
                }
            }

            // If we are still previewing a community we are a member of then remove the preview
            for (const community of chatsResponse.state.communities) {
                if (
                    community?.membership !== undefined &&
                    this.#liveState.communityPreviews.has(community.id)
                ) {
                    removeCommunityPreview(community.id);
                }
            }

            if (this.#liveState.uninitializedDirectChats.size > 0) {
                for (const chat of chats) {
                    if (this.#liveState.uninitializedDirectChats.has(chat.id)) {
                        removeUninitializedDirectChat(chat.id);
                    }
                }
            }

            setGlobalState(
                chatsResponse.state.communities,
                chats,
                chatsResponse.state.favouriteChats,
                new Map<ChatListScope["kind"], ChatIdentifier[]>([
                    ["group_chat", chatsResponse.state.pinnedGroupChats],
                    ["direct_chat", chatsResponse.state.pinnedDirectChats],
                    ["favourite", chatsResponse.state.pinnedFavouriteChats],
                    ["community", chatsResponse.state.pinnedChannels],
                    ["none", []],
                ]),
                chatsResponse.state.achievements,
                chatsResponse.state.chitState,
                chatsResponse.state.referrals,
                chatsResponse.state.walletConfig,
                chatsResponse.state.messageActivitySummary,
            );

            const selectedChatId = this.#liveState.selectedChatId;

            if (selectedChatId !== undefined) {
                if (this.#liveState.chatSummaries.get(selectedChatId) === undefined) {
                    clearSelectedChat();
                    this.dispatchEvent(new SelectedChatInvalid());
                } else {
                    const updatedEvents = ChatMap.fromMap(chatsResponse.updatedEvents);
                    this.#chatUpdated(selectedChatId, updatedEvents.get(selectedChatId) ?? []);
                }
            }

            const currentUser = this.#liveState.userStore.get(this.#liveState.user.userId);
            const avatarId = currentUser?.blobReference?.blobId;
            if (chatsResponse.state.avatarId !== avatarId) {
                const blobReference =
                    chatsResponse.state.avatarId === undefined
                        ? undefined
                        : {
                              canisterId: this.#liveState.user.userId,
                              blobId: chatsResponse.state.avatarId,
                          };
                const dataContent = {
                    blobReference,
                    blobData: undefined,
                    blobUrl: undefined,
                };
                if (currentUser) {
                    const user = {
                        ...currentUser,
                        ...dataContent,
                    };
                    userStore.add(this.#rehydrateDataContent(user, "avatar"));
                }
            }

            // If the latest message in a chat is sent by the current user, then we know they must have read up to
            // that message, so we mark the chat as read up to that message if it isn't already. This happens when a
            // user sends a message on one device then looks at OpenChat on another.
            for (const chat of chats) {
                const latestMessage = chat.latestMessage?.event;
                if (
                    latestMessage !== undefined &&
                    latestMessage.sender === this.#liveState.user.userId &&
                    (chat.membership?.readByMeUpTo ?? -1) < latestMessage.messageIndex &&
                    !unconfirmed.contains({ chatId: chat.id }, latestMessage.messageId)
                ) {
                    messagesRead.markReadUpTo({ chatId: chat.id }, latestMessage.messageIndex);
                }
            }

            pinNumberRequiredStore.set(chatsResponse.state.pinNumberSettings !== undefined);

            chatsInitialised.set(true);

            this.dispatchEvent(new ChatsUpdated());

            if (chatsResponse.newAchievements.length > 0) {
                const filtered = chatsResponse.newAchievements.filter(
                    (a) => a.timestamp > chatsResponse.state.achievementsLastSeen,
                );
                if (filtered.length > 0) {
                    this.dispatchEvent(new ChitEarnedEvent(filtered));
                }
            }

            if (initialLoad) {
                this.#startExchangeRatePoller();
                if (!this.#liveState.anonUser) {
                    this.#initWebRtc();
                    startMessagesReadTracker(this);
                    window.setTimeout(() => this.#refreshBalancesInSeries(), 0);
                }
            }
        }
    }

    #botsLoaded = false;

    async #loadBots() {
        return new Promise<void>((resolve) => {
            this.#sendStreamRequest({
                kind: "getBots",
                initialLoad: !this.#botsLoaded,
            }).subscribe({
                onResult: async ({ bots }) => {
                    setExternalBots(bots);
                    this.#botsLoaded = true;
                },
                onError: (err) => {
                    console.warn("getBots threw an error: ", err);
                    resolve();
                },
                onEnd: () => {
                    resolve();
                },
            });
        });
    }
    async #loadChats() {
        const initialLoad = !this.#liveState.chatsInitialised;
        chatsLoading.set(initialLoad);

        const updateRegistryTask = initialLoad ? this.#updateRegistry() : undefined;

        return new Promise<void>((resolve) => {
            this.#sendStreamRequest({
                kind: "getUpdates",
                initialLoad,
            }).subscribe({
                onResult: async (resp) => {
                    await this.#handleChatsResponse(
                        updateRegistryTask,
                        !this.#liveState.chatsInitialised,
                        resp as UpdatesResult,
                    );
                    chatsLoading.set(!this.#liveState.chatsInitialised);
                },
                onError: (err) => {
                    console.warn("getUpdates threw an error: ", err);
                    resolve();
                },
                onEnd: () => {
                    resolve();
                },
            });
        });
    }

    async #getLastOnlineDatesBatched(userIds: string[]): Promise<Record<string, number>> {
        userIds.forEach((u) => this.#lastOnlineDatesPending.add(u));
        if (this.#lastOnlineDatesPromise === undefined) {
            // Wait 50ms so that the last online dates can be retrieved in a single batch
            this.#lastOnlineDatesPromise = new Promise((resolve) =>
                window.setTimeout(resolve, 50),
            ).then((_) => this.#processLastOnlineDatesQueue());
        }

        return this.#lastOnlineDatesPromise;
    }

    async #processLastOnlineDatesQueue(): Promise<Record<string, number>> {
        const userIds = [...this.#lastOnlineDatesPending];
        this.#lastOnlineDatesPromise = undefined;
        this.#lastOnlineDatesPending.clear();

        try {
            const response = await this.#sendRequest({ kind: "lastOnline", userIds });
            // for any userIds that did not come back in the response set the lastOnline value to 0
            // we still want to capture a value so that we don't keep trying to look up the same user over and over
            const updates = userIds.reduce(
                (updates, userId) => {
                    updates[userId] = response[userId] ?? 0;
                    return updates;
                },
                {} as Record<string, number>,
            );
            lastOnlineDates.set(Object.entries(updates), Date.now());
            return updates;
        } catch {
            return {};
        }
    }

    #updateReadUpToStore(chatSummaries: ChatSummary[]): void {
        messagesRead.batchUpdate(() => {
            for (const chat of chatSummaries) {
                if (chat.kind === "group_chat" || chat.kind === "channel") {
                    const threads: ThreadRead[] = (chat.membership?.latestThreads ?? []).reduce(
                        (res, next) => {
                            if (next.readUpTo !== undefined) {
                                res.push({
                                    threadRootMessageIndex: next.threadRootMessageIndex,
                                    readUpTo: next.readUpTo,
                                });
                            }
                            return res;
                        },
                        [] as ThreadRead[],
                    );

                    messagesRead.syncWithServer(
                        chat.id,
                        chat.membership?.readByMeUpTo,
                        threads,
                        chat.dateReadPinned,
                    );
                } else {
                    messagesRead.syncWithServer(
                        chat.id,
                        chat.membership.readByMeUpTo,
                        [],
                        undefined,
                    );
                }
            }
        });
    }

    #validMouseEvent(e: MouseEvent) {
        return e instanceof MouseEvent && e.isTrusted && e.type === "click";
    }

    claimPrize(
        chatId: MultiUserChatIdentifier,
        messageId: bigint,
        e: MouseEvent,
    ): Promise<boolean> {
        if (!this.#validMouseEvent(e)) {
            return Promise.resolve(false);
        }

        return this.#sendRequest({ kind: "claimPrize", chatId, messageId })
            .then((resp) => {
                if (resp.kind !== "success") {
                    return false;
                } else {
                    localMessageUpdates.markPrizeClaimed(messageId, this.#liveState.user.userId);
                    return true;
                }
            })
            .catch(() => false);
    }

    async acceptP2PSwap(
        chatId: ChatIdentifier,
        threadRootMessageIndex: number | undefined,
        messageId: bigint,
    ): Promise<AcceptP2PSwapResponse> {
        let pin: string | undefined = undefined;

        if (this.#liveState.pinNumberRequired) {
            pin = await this.#promptForCurrentPin("pinNumber.enterPinInfo");
        }

        localMessageUpdates.setP2PSwapStatus(messageId, {
            kind: "p2p_swap_reserved",
            reservedBy: this.#liveState.user.userId,
        });

        const newAchievement = !this.#liveState.globalState.achievements.has("accepted_swap_offer");

        return this.#sendRequest({
            kind: "acceptP2PSwap",
            chatId,
            threadRootMessageIndex,
            messageId,
            pin,
            newAchievement,
        })
            .then((resp) => {
                localMessageUpdates.setP2PSwapStatus(
                    messageId,
                    mapAcceptP2PSwapResponseToStatus(resp, this.#liveState.user.userId),
                );

                if (
                    resp.kind === "pin_incorrect" ||
                    resp.kind === "pin_required" ||
                    resp.kind === "too_main_failed_pin_attempts"
                ) {
                    pinNumberFailureStore.set(resp as PinNumberFailures);
                }

                return resp;
            })
            .catch((err) => {
                localMessageUpdates.setP2PSwapStatus(messageId, { kind: "p2p_swap_open" });
                return { kind: "internal_error", text: err.toString() };
            });
    }

    cancelP2PSwap(
        chatId: ChatIdentifier,
        threadRootMessageIndex: number | undefined,
        messageId: bigint,
    ): Promise<CancelP2PSwapResponse> {
        localMessageUpdates.setP2PSwapStatus(messageId, {
            kind: "p2p_swap_cancelled",
        });
        return this.#sendRequest({
            kind: "cancelP2PSwap",
            chatId,
            threadRootMessageIndex,
            messageId,
        })
            .then((resp) => {
                localMessageUpdates.setP2PSwapStatus(
                    messageId,
                    mapCancelP2PSwapResponseToStatus(resp),
                );
                return resp;
            })
            .catch((err) => {
                localMessageUpdates.setP2PSwapStatus(messageId, { kind: "p2p_swap_open" });
                return { kind: "internal_error", text: err.toString() };
            });
    }

    joinVideoCall(chatId: ChatIdentifier, messageId: bigint): Promise<JoinVideoCallResponse> {
        const newAchievement = !this.#liveState.globalState.achievements.has("joined_call");

        return this.#sendRequest({
            kind: "joinVideoCall",
            chatId,
            messageId,
            newAchievement,
        });
    }

    setVideoCallPresence(
        chatId: MultiUserChatIdentifier,
        messageId: bigint,
        presence: VideoCallPresence,
    ): Promise<boolean> {
        const newAchievement = !this.#liveState.globalState.achievements.has("joined_call");

        return this.#sendRequest({
            kind: "setVideoCallPresence",
            chatId,
            messageId,
            presence,
            newAchievement,
        })
            .then((resp) => resp === "success")
            .catch(() => false);
    }

    // FIXME - should this input param be a Map
    #mapVideoCallParticipants(
        users: Record<string, UserSummary>,
        participant: VideoCallParticipant,
    ): Record<string, UserSummary> {
        const user = this.#liveState.userStore.get(participant.userId);
        if (user) {
            users[participant.userId] = user;
        }
        return users;
    }

    videoCallParticipants(
        chatId: MultiUserChatIdentifier,
        messageId: bigint,
        updatesSince: bigint,
    ): Promise<{
        participants: Record<string, UserSummary>;
        hidden: Record<string, UserSummary>;
        lastUpdated: bigint;
    }> {
        return this.#sendRequest({
            kind: "videoCallParticipants",
            chatId,
            messageId,
            updatesSince,
        })
            .then(async (resp) => {
                if (resp.kind === "success") {
                    const allUserIds = [
                        ...resp.participants.map((u) => u.userId),
                        ...resp.hidden.map((u) => u.userId),
                    ];
                    await this.getMissingUsers(allUserIds);

                    return {
                        participants: resp.participants.reduce<Record<string, UserSummary>>(
                            (u, p) => this.#mapVideoCallParticipants(u, p),
                            {},
                        ),
                        hidden: resp.hidden.reduce<Record<string, UserSummary>>(
                            (u, p) => this.#mapVideoCallParticipants(u, p),
                            {},
                        ),
                        lastUpdated: resp.lastUpdated,
                    };
                } else {
                    return {
                        participants: {},
                        hidden: {},
                        lastUpdated: updatesSince,
                    };
                }
            })
            .catch((_) => ({
                participants: {},
                hidden: {},
                lastUpdated: updatesSince,
            }));
    }

    #overwriteUserInStore(
        userId: string,
        updater: (user: UserSummary) => UserSummary | undefined,
    ): void {
        const user = this.#liveState.userStore.get(userId);
        if (user !== undefined) {
            const updated = updater(user);
            if (updated !== undefined) {
                userStore.add(updated);
            }
        }
    }

    #updateDiamondStatusInUserStore(status: DiamondMembershipStatus): void {
        this.#overwriteUserInStore(this.#liveState.user.userId, (user) => {
            const changed = status.kind !== user.diamondStatus;
            return changed ? { ...user, diamondStatus: status.kind } : undefined;
        });
    }

    #setDiamondStatus(status: DiamondMembershipStatus): void {
        const now = Date.now();
        this.#updateDiamondStatusInUserStore(status);
        if (status.kind === "active") {
            const expiry = Number(status.expiresAt);
            if (expiry > now) {
                if (this.#membershipCheck !== undefined) {
                    window.clearTimeout(this.#membershipCheck);
                }
                const interval = expiry - now;
                this.#membershipCheck = window.setTimeout(
                    () => {
                        this.getCurrentUser().then((user) => {
                            if (user.kind === "created_user") {
                                currentUser.set(user);
                            } else {
                                this.logout();
                            }
                        });
                        this.#membershipCheck = undefined;
                    },
                    Math.min(MAX_INT32, interval),
                );
            }
        }
    }

    diamondMembershipFees(): Promise<DiamondMembershipFees[]> {
        return this.#sendRequest({
            kind: "diamondMembershipFees",
        }).catch(() => []);
    }

    reportedMessages(userId: string | undefined): Promise<string> {
        return this.#sendRequest({
            kind: "reportedMessages",
            userId,
        });
    }

    payForDiamondMembership(
        token: string,
        duration: DiamondMembershipDuration,
        recurring: boolean,
        expectedPriceE8s: bigint,
    ): Promise<PayForDiamondMembershipResponse> {
        return this.#sendRequest({
            kind: "payForDiamondMembership",
            userId: this.#liveState.user.userId,
            token,
            duration,
            recurring,
            expectedPriceE8s,
        })
            .then((resp) => {
                if (resp.kind === "success") {
                    currentUser.update((user) => ({
                        ...user,
                        diamondStatus: resp.status,
                    }));
                    this.#setDiamondStatus(resp.status);
                }
                return resp;
            })
            .catch(() => ({ kind: "internal_error" }));
    }

    setMessageReminder(
        chatId: ChatIdentifier,
        eventIndex: number,
        remindAt: number,
        notes?: string,
        threadRootMessageIndex?: number,
    ): Promise<boolean> {
        return this.#sendRequest({
            kind: "setMessageReminder",
            chatId,
            eventIndex,
            remindAt,
            notes,
            threadRootMessageIndex,
        })
            .then((res) => {
                return res === "success";
            })
            .catch(() => false);
    }

    cancelMessageReminder(
        messageId: bigint,
        content: MessageReminderCreatedContent,
    ): Promise<boolean> {
        localMessageUpdates.markCancelled(messageId, content);
        return this.#sendRequest({
            kind: "cancelMessageReminder",
            reminderId: content.reminderId,
        }).catch(() => {
            localMessageUpdates.revertCancelled(messageId);
            return false;
        });
    }

    reportMessage(
        chatId: ChatIdentifier,
        threadRootMessageIndex: number | undefined,
        messageId: bigint,
        deleteMessage: boolean,
    ): Promise<boolean> {
        return this.#sendRequest({
            kind: "reportMessage",
            chatId,
            threadRootMessageIndex,
            messageId,
            deleteMessage,
        }).catch(() => false);
    }

    declineInvitation(chatId: MultiUserChatIdentifier): Promise<boolean> {
        return this.#sendRequest({ kind: "declineInvitation", chatId })
            .then((res) => {
                return res === "success";
            })
            .catch(() => false);
    }

    updateMarketMakerConfig(
        config: UpdateMarketMakerConfigArgs,
    ): Promise<UpdateMarketMakerConfigResponse> {
        return this.#sendRequest({ kind: "updateMarketMakerConfig", ...config });
    }

    displayName(user?: UserSummary): string {
        return user !== undefined
            ? `${user?.displayName ?? user?.username}`
            : this.config.i18nFormatter("unknownUser");
    }

    hasModerationFlag(flags: number, flag: ModerationFlag): boolean {
        return hasFlag(flags, flag);
    }

    setModerationFlags(flags: number): Promise<number> {
        const previousValue = this.#liveState.user.moderationFlagsEnabled;
        currentUser.update((user) => ({
            ...user,
            moderationFlagsEnabled: flags,
        }));

        return this.#sendRequest({
            kind: "setModerationFlags",
            flags,
        })
            .then((resp) => (resp === "success" ? flags : previousValue))
            .catch(() => {
                currentUser.update((user) => ({
                    ...user,
                    moderationFlagsEnabled: previousValue,
                }));
                return previousValue;
            });
    }

    async tipMessage(
        messageContext: MessageContext,
        messageId: bigint,
        transfer: PendingCryptocurrencyTransfer,
        currentTip: bigint,
    ): Promise<TipMessageResponse> {
        const chat = this.#liveState.chatSummaries.get(messageContext.chatId);
        if (chat === undefined) {
            return Promise.resolve({ kind: "failure" });
        }

        let pin: string | undefined = undefined;

        if (this.#liveState.pinNumberRequired) {
            pin = await this.#promptForCurrentPin("pinNumber.enterPinInfo");
        }

        const userId = this.#liveState.user.userId;
        const totalTip = transfer.amountE8s + currentTip;
        const decimals = get(cryptoLookup)[transfer.ledger].decimals;

        localMessageUpdates.markTip(messageId, transfer.ledger, userId, totalTip);

        function undoLocally() {
            localMessageUpdates.markTip(messageId, transfer.ledger, userId, -totalTip);
        }

        return this.#sendRequest({
            kind: "tipMessage",
            messageContext,
            messageId,
            transfer,
            decimals,
            pin,
        })
            .then((resp) => {
                if (resp.kind !== "success") {
                    undoLocally();

                    if (
                        resp.kind === "pin_incorrect" ||
                        resp.kind === "pin_required" ||
                        resp.kind === "too_main_failed_pin_attempts"
                    ) {
                        pinNumberFailureStore.set(resp as PinNumberFailures);
                    }
                }

                return resp;
            })
            .catch((_) => {
                undoLocally();
                return { kind: "failure" };
            });
    }

    loadSavedCryptoAccounts(): Promise<NamedAccount[]> {
        return this.#sendRequest({
            kind: "loadSavedCryptoAccounts",
        }).catch(() => []);
    }

    saveCryptoAccount(namedAccount: NamedAccount): Promise<SaveCryptoAccountResponse> {
        return this.#sendRequest({
            kind: "saveCryptoAccount",
            namedAccount,
        }).catch(() => ({ kind: "failure" }));
    }

    isMemberOfAirdropChannel(): boolean {
        if (this.currentAirdropChannel === undefined) return false;
        const airdropChannel = this.#liveState.allChats.get(this.currentAirdropChannel.id);
        return (airdropChannel?.membership.role ?? "none") !== "none";
    }

    async #updateRegistry(): Promise<void> {
        let resolved = false;
        return new Promise((resolve) => {
            this.#sendStreamRequest({
                kind: "updateRegistry",
            }).subscribe({
                onResult: ([registry, updated]) => {
                    if (updated || Object.keys(get(cryptoLookup)).length === 0) {
                        this.currentAirdropChannel = registry.currentAirdropChannel;
                        const cryptoRecord = toRecord(registry.tokenDetails, (t) => t.ledger);

                        nervousSystemLookup.set(
                            toRecord(
                                registry.nervousSystemSummary.map((ns) => ({
                                    ...ns,
                                    token: cryptoRecord[ns.ledgerCanisterId],
                                })),
                                (ns) => ns.governanceCanisterId,
                            ),
                        );

                        cryptoLookup.set(cryptoRecord);

                        messageFiltersStore.set(
                            registry.messageFilters
                                .map((f) => {
                                    try {
                                        return { id: f.id, regex: new RegExp(f.regex, "mi") };
                                    } catch {
                                        return undefined;
                                    }
                                })
                                .filter((f) => f !== undefined) as MessageFilter[],
                        );
                    }

                    // make sure we only resolve once so that we don't end up waiting for the downstream fetch
                    if (!resolved) {
                        resolved = true;
                        resolve();
                    }
                },
                onError: (err) => {
                    console.warn(`Failed to update the registry: ${err}`);
                    resolve();
                },
            });
        });
    }

    #updateExchangeRates(): Promise<void> {
        return this.#sendRequest({ kind: "exchangeRates" })
            .then((exchangeRates) => exchangeRatesLookupStore.set(exchangeRates))
            .catch(() => undefined);
    }

    async #refreshBalancesInSeries() {
        const config = this.#liveState.walletConfig;
        for (const t of Object.values(get(cryptoLookup))) {
            if (config.kind === "auto_wallet" || config.tokens.has(t.ledger)) {
                await this.refreshAccountBalance(t.ledger);
            }
        }
    }

    #getSnsLogo(governanceCanisterId: string): string | undefined {
        return this.tryGetNervousSystem(governanceCanisterId)?.token.logo;
    }

    tryGetNervousSystem(
        governanceCanisterId: string | undefined,
    ): NervousSystemDetails | undefined {
        if (governanceCanisterId !== undefined) {
            const nsLookup = get(nervousSystemLookup);
            if (governanceCanisterId in nsLookup) {
                return nsLookup[governanceCanisterId];
            }
        }
    }

    tryGetCryptocurrency(ledgerCanisterId: string | undefined): CryptocurrencyDetails | undefined {
        if (ledgerCanisterId !== undefined) {
            const lookup = get(cryptoLookup);
            if (ledgerCanisterId in lookup) {
                return lookup[ledgerCanisterId];
            }
        }
    }

    // the key might be a username or it might be a user group name
    getUserLookupForMentions(): Record<string, UserOrUserGroup> {
        if (this.#userLookupForMentions === undefined) {
            const lookup = {} as Record<string, UserOrUserGroup>;
            const userStore = this.#liveState.userStore;
            for (const member of this.#liveState.currentChatMembers) {
                const userId = member.userId;
                let user = userStore.get(userId);
                if (user !== undefined && this.#liveState.selectedChat?.kind === "channel") {
                    user = {
                        ...user,
                        displayName: this.getDisplayName(
                            user,
                            this.#liveState.currentCommunityMembers,
                        ),
                    };
                }
                if (user?.username !== undefined) {
                    lookup[user.username.toLowerCase()] = user as UserSummary;
                }
            }
            if (this.#liveState.selectedCommunity !== undefined) {
                const userGroups = [...this.#liveState.selectedCommunity.userGroups.values()];
                userGroups.forEach((ug) => (lookup[ug.name.toLowerCase()] = ug));
            }
            if (
                this.#liveState.selectedChatId !== undefined &&
                this.canMentionAllMembers(this.#liveState.selectedChatId)
            ) {
                lookup["everyone"] = { kind: "everyone" };
            }
            this.#userLookupForMentions = lookup;
        }
        return this.#userLookupForMentions;
    }

    lookupUserForMention(username: string, includeSelf: boolean): UserOrUserGroup | undefined {
        const lookup = this.getUserLookupForMentions();

        const userOrGroup = lookup[username.toLowerCase()];
        if (userOrGroup === undefined) return undefined;

        switch (userOrGroup.kind) {
            case "user_group":
            case "everyone":
                return userOrGroup;
            default:
                return includeSelf || userOrGroup.userId !== this.#liveState.user.userId
                    ? userOrGroup
                    : undefined;
        }
    }

    getCachePrimerTimestamps(): Promise<Record<string, bigint>> {
        return this.#sendRequest({ kind: "getCachePrimerTimestamps" }).catch(() => ({}));
    }

    submitProposal(governanceCanisterId: string, proposal: CandidateProposal): Promise<boolean> {
        const nervousSystem = this.tryGetNervousSystem(governanceCanisterId);
        if (nervousSystem === undefined) {
            this.#logger.error(
                "Cannot find NervousSystemDetails for governanceCanisterId",
                governanceCanisterId,
            );
            return Promise.resolve(false);
        }

        return this.#sendRequest(
            {
                kind: "submitProposal",
                governanceCanisterId,
                proposal,
                ledger: nervousSystem.token.ledger,
                token: nervousSystem.token.symbol,
                proposalRejectionFee: nervousSystem.proposalRejectionFee,
                transactionFee: nervousSystem.token.transferFee,
            },
            false,
            2 * DEFAULT_WORKER_TIMEOUT,
        )
            .then((resp) => {
                if (resp.kind === "success" || resp.kind === "retrying") {
                    return true;
                }

                this.#logger.error("Failed to submit proposal", resp);
                return false;
            })
            .catch(() => false);
    }

    swappableTokens(): Promise<Set<string>> {
        return this.#sendRequest({
            kind: "canSwap",
            tokenLedgers: new Set(Object.keys(get(cryptoLookup))),
        });
    }

    getTokenSwaps(inputTokenLedger: string): Promise<Record<string, DexId[]>> {
        const outputTokenLedgers = Object.keys(get(cryptoLookup)).filter(
            (t) => t !== inputTokenLedger,
        );

        return this.#sendRequest({
            kind: "getTokenSwaps",
            inputTokenLedger,
            outputTokenLedgers,
        });
    }

    getTokenSwapQuotes(
        inputTokenLedger: string,
        outputTokenLedger: string,
        amountIn: bigint,
    ): Promise<[DexId, bigint][]> {
        return this.#sendRequest({
            kind: "getTokenSwapQuotes",
            inputTokenLedger,
            outputTokenLedger,
            amountIn,
        });
    }

    async swapTokens(
        swapId: bigint,
        inputTokenLedger: string,
        outputTokenLedger: string,
        amountIn: bigint,
        minAmountOut: bigint,
        dex: DexId,
    ): Promise<SwapTokensResponse> {
        let pin: string | undefined = undefined;

        if (this.#liveState.pinNumberRequired) {
            pin = await this.#promptForCurrentPin("pinNumber.enterPinInfo");
        }

        const lookup = get(cryptoLookup);

        return this.#sendRequest(
            {
                kind: "swapTokens",
                swapId,
                inputTokenDetails: lookup[inputTokenLedger],
                outputTokenDetails: lookup[outputTokenLedger],
                amountIn,
                minAmountOut,
                dex,
                pin,
            },
            false,
            1000 * 60 * 3,
        ).then((resp) => {
            if (
                resp.kind === "pin_incorrect" ||
                resp.kind === "pin_required" ||
                resp.kind === "too_main_failed_pin_attempts"
            ) {
                pinNumberFailureStore.set(resp as PinNumberFailures);
            }

            return resp;
        });
    }

    tokenSwapStatus(swapId: bigint): Promise<TokenSwapStatusResponse> {
        return this.#sendRequest({
            kind: "tokenSwapStatus",
            swapId,
        });
    }

    localUserIndexForCommunity(communityId: string): string {
        const community = this.#liveState.communities.get({ kind: "community", communityId });
        if (community === undefined) {
            throw new Error("Community not found");
        }
        return community.localUserIndex;
    }

    // This will pretend that the value is english and apply it to the english i18n dictionary temporarily.
    // This is just so that we have the option to look at it in the UI to check for layout problems
    previewTranslationCorrection(key: string, value: string): void {
        applyTranslationCorrection("en-GB", key, value);
    }

    proposeTranslationCorrection(
        locale: string,
        key: string,
        value: string,
    ): Promise<ProposeResponse> {
        return this.#sendRequest({
            kind: "proposeTranslation",
            locale,
            key,
            value,
        })
            .then((res) => {
                if (res === "success") {
                    applyTranslationCorrection(locale, key, value);
                }
                return res;
            })
            .catch(() => "failure");
    }

    getProposedTranslationCorrections(): Promise<CandidateTranslations[]> {
        return this.#sendRequest({
            kind: "getProposedTranslations",
        })
            .then((res) => (res.kind === "success" ? res.proposed : []))
            .catch(() => []);
    }

    rejectTranslationCorrection(id: bigint, reason: RejectReason): Promise<boolean> {
        return this.#sendRequest({
            kind: "rejectTranslation",
            id,
            reason,
        })
            .then((res) => res === "success")
            .catch(() => false);
    }

    approveTranslationCorrection(id: bigint): Promise<boolean> {
        return this.#sendRequest({
            kind: "approveTranslation",
            id,
        })
            .then((res) => res === "success")
            .catch(() => false);
    }

    async #sendVideoCallUsersWebRtcMessage(msg: WebRtcMessage, chatId: ChatIdentifier) {
        const chat = this.#liveState.allChats.get(chatId);
        if (chat === undefined) {
            throw new Error(`Unknown chat: ${chatId}`);
        }
        let userIds: string[] = [];
        const me = this.#liveState.user.userId;
        if (chat !== undefined) {
            if (chat.kind === "direct_chat") {
                userIds.push(chat.them.userId);
            } else if (this.isChatPrivate(chat)) {
                userIds = this.#liveState.currentChatMembers
                    .map((m) => m.userId)
                    .filter((id) => id !== me);
            }
            if (userIds.length > 0) {
                await Promise.all(
                    userIds.map((id) =>
                        rtcConnectionsManager.create(
                            this.#liveState.user.userId,
                            id,
                            this.config.meteredApiKey,
                        ),
                    ),
                );
                this.#sendRtcMessage(userIds, msg);
            }
        }
    }

    async ringOtherUsers(chatId: ChatIdentifier, messageId: bigint) {
        this.#sendVideoCallUsersWebRtcMessage(
            {
                kind: "remote_video_call_started",
                id: chatId,
                userId: this.#liveState.user.userId,
                messageId,
            },
            chatId,
        );
    }

    #getRoomAccessToken(
        authToken: string,
    ): Promise<{ token: string; roomName: string; messageId: bigint; joining: boolean }> {
        // This will send the OC access JWT to the daily middleware service which will:
        // * validate the jwt
        // * create the room if necessary
        // * obtain an access token for the user
        // * return it to the front end
        const displayName = this.getDisplayName(
            this.#liveState.user,
            this.#liveState.currentCommunityMembers,
        );
        const user = this.#liveState.user;
        const username = user.username;
        const avatarId = this.#liveState.userStore.get(user.userId)?.blobReference?.blobId;
        const headers = new Headers();
        headers.append("x-auth-jwt", authToken);

        let url = `${this.config.videoBridgeUrl}/room/meeting_access_token?initiator-username=${username}&initiator-displayname=${displayName}`;
        if (avatarId) {
            url += `&initiator-avatarid=${avatarId}`;
        }
        return fetch(url, {
            method: "GET",
            headers: headers,
        }).then((res) => {
            if (res.ok) {
                return res.json();
            }
            if (res.status === 401) {
                const msg =
                    "Auth failed trying to obtain room access token. Might be something wrong with your JWT.";
                console.error(msg);
                throw new Error(msg);
            }
            if (res.status === 400) {
                throw new NoMeetingToJoin();
            }
            throw new Error(`Unable to get room access token: ${res.status}, ${res.statusText}`);
        });
    }

    #getLocalUserIndex(chat: ChatSummary): Promise<string> {
        switch (chat.kind) {
            case "group_chat":
                return Promise.resolve(chat.localUserIndex);
            case "channel":
                const community = this.#liveState.communities.get({
                    kind: "community",
                    communityId: chat.id.communityId,
                });
                if (community) {
                    return Promise.resolve(community.localUserIndex);
                } else {
                    throw new Error(`Unable to get the local user index for channel: ${chat.id}`);
                }
            case "direct_chat":
                return this.#sendRequest({
                    kind: "getLocalUserIndexForUser",
                    userId: chat.them.userId,
                });
        }
    }

    endVideoCallOnBridge(authToken: string) {
        const headers = new Headers();
        headers.append("x-auth-jwt", authToken);
        return fetch(`${this.config.videoBridgeUrl}/room/end_meeting`, {
            method: "POST",
            headers: headers,
        }).then((res) => {
            if (!res.ok) {
                console.error(`Unable to get end meeting: ${res.status}, ${res.statusText}`);
            }
        });
    }

    endVideoCall(chatId: ChatIdentifier, messageId?: bigint) {
        const chat = this.#liveState.allChats.get(chatId);
        if (chat === undefined) {
            throw new Error(`Unknown chat: ${chatId}`);
        }
        if (messageId !== undefined) {
            this.#sendVideoCallUsersWebRtcMessage(
                {
                    kind: "remote_video_call_ended",
                    id: chatId,
                    userId: this.#liveState.user.userId,
                    messageId,
                },
                chatId,
            );
        }
        return this.#getLocalUserIndex(chat).then((localUserIndex) => {
            return this.#sendRequest({
                kind: "getAccessToken",
                chatId,
                accessTokenType: { kind: "join_video_call" }, // TODO - this should have it's own token type really
                localUserIndex,
            })
                .then((token) => {
                    if (token === undefined) {
                        throw new Error("Didn't get an access token");
                    }
                    return token;
                })
                .then((token) => this.endVideoCallOnBridge(token));
        });
    }

    getVideoChatAccessToken(
        chatId: ChatIdentifier,
        accessTokenType: AccessTokenType,
    ): Promise<{ token: string; roomName: string; messageId: bigint; joining: boolean }> {
        const chat = this.#liveState.allChats.get(chatId);
        if (chat === undefined) {
            throw new Error(`Unknown chat: ${chatId}`);
        }

        return this.#getLocalUserIndex(chat).then((localUserIndex) => {
            return this.#sendRequest({
                kind: "getAccessToken",
                chatId,
                accessTokenType,
                localUserIndex,
            })
                .then((token) => {
                    if (token === undefined) {
                        throw new Error("Didn't get an access token");
                    }
                    console.log("TOKEN: ", token);
                    return token;
                })
                .then((token) => this.#getRoomAccessToken(token));
        });
    }

    updateBtcBalance(): Promise<UpdateBtcBalanceResponse> {
        return this.#sendRequest({
            kind: "updateBtcBalance",
            userId: this.#liveState.user.userId,
        });
    }

    async generateMagicLink(
        email: string,
        sessionKey: ECDSAKeyIdentity,
    ): Promise<GenerateMagicLinkResponse> {
        const sessionKeyDer = toDer(sessionKey);

        const resp = await this.#sendRequest({
            kind: "generateMagicLink",
            email,
            sessionKey: sessionKeyDer,
        }).catch(
            (error) =>
                ({
                    kind: "failed_to_send_email",
                    error: error.toString(),
                }) as GenerateMagicLinkResponse,
        );

        if (resp.kind === "success") {
            await storeEmailSignInSession(this.#authClientStorage, {
                key: sessionKey,
                email,
                userKey: resp.userKey,
                expiration: resp.expiration,
            });
        } else {
            await removeEmailSignInSession(this.#authClientStorage);
        }

        return resp;
    }

    getExternalAchievements() {
        return this.#sendRequest({ kind: "getExternalAchievements" }).catch((err) => {
            console.error("getExternalAchievements error", err);
            return [];
        });
    }

    markAchievementsSeen() {
        this.#sendRequest({ kind: "markAchievementsSeen" }).catch((err) => {
            console.error("markAchievementsSeen", err);
        });
    }

    async handleMagicLink(qs: string): Promise<HandleMagicLinkResponse> {
        const signInWithEmailCanister = this.config.signInWithEmailCanister;

        const response = await fetch(`https://${signInWithEmailCanister}.raw.icp0.io/auth${qs}`);

        if (response.ok) {
            const session = await getEmailSignInSession(this.#authClientStorage);
            if (session === undefined) {
                return { kind: "session_not_found" };
            }

            await this.getSignInWithEmailDelegation(
                session.email,
                session.userKey,
                session.key,
                session.expiration,
                true,
            ).catch((error) => ({
                kind: "error",
                error: error.toString(),
            }));

            return { kind: "success" };
        } else if (response.status === 400) {
            const body = await response.text();
            if (body === "Link expired") {
                return { kind: "link_expired" };
            }
        }

        return { kind: "link_invalid" };
    }

    async getSignInWithEmailDelegation(
        email: string,
        userKey: Uint8Array,
        sessionKey: ECDSAKeyIdentity,
        expiration: bigint,
        assumeIdentity: boolean,
    ): Promise<
        | { kind: "success"; key: ECDSAKeyIdentity; delegation: DelegationChain }
        | { kind: "error"; error: string }
        | { kind: "not_found" }
    > {
        const sessionKeyDer = toDer(sessionKey);
        const getDelegationResponse = await this.#sendRequest({
            kind: "getSignInWithEmailDelegation",
            email,
            sessionKey: sessionKeyDer,
            expiration,
        });
        if (getDelegationResponse.kind === "success") {
            const identity = buildDelegationIdentity(
                userKey,
                sessionKey,
                getDelegationResponse.delegation,
                getDelegationResponse.signature,
            );
            const delegation = identity.getDelegation();
            if (assumeIdentity) {
                await storeIdentity(this.#authClientStorage, sessionKey, delegation);
                this.#loadedAuthenticationIdentity(identity, AuthProvider.EMAIL);
            }
            return {
                kind: "success",
                key: sessionKey,
                delegation,
            };
        }
        return getDelegationResponse;
    }

    siwePrepareLogin(address: string): Promise<SiwePrepareLoginResponse> {
        return this.#sendRequest({
            kind: "siwePrepareLogin",
            address,
        });
    }

    siwsPrepareLogin(address: string): Promise<SiwsPrepareLoginResponse> {
        return this.#sendRequest({
            kind: "siwsPrepareLogin",
            address,
        });
    }

    async signInWithWallet(
        token: "eth" | "sol",
        address: string,
        signature: string,
        assumeIdentity: boolean,
    ): Promise<
        | { kind: "success"; key: ECDSAKeyIdentity; delegation: DelegationChain }
        | { kind: "failure" }
    > {
        const sessionKey = await ECDSAKeyIdentity.generate();
        const sessionKeyDer = toDer(sessionKey);
        const loginResponse = await this.#sendRequest({
            kind: "loginWithWallet",
            token,
            address,
            signature,
            sessionKey: sessionKeyDer,
        });

        if (loginResponse.kind === "success") {
            const getDelegationResponse = await this.#sendRequest({
                kind: "getDelegationWithWallet",
                token,
                address,
                sessionKey: sessionKeyDer,
                expiration: loginResponse.expiration,
            });
            if (getDelegationResponse.kind === "success") {
                const identity = buildDelegationIdentity(
                    loginResponse.userKey,
                    sessionKey,
                    getDelegationResponse.delegation,
                    getDelegationResponse.signature,
                );
                const delegation = identity.getDelegation();
                if (assumeIdentity) {
                    await storeIdentity(this.#authClientStorage, sessionKey, delegation);
                    this.#loadedAuthenticationIdentity(
                        identity,
                        token === "eth" ? AuthProvider.ETH : AuthProvider.SOL,
                    );
                }
                return {
                    kind: "success",
                    key: sessionKey,
                    delegation,
                };
            }
            return { kind: "failure" };
        } else {
            return { kind: "failure" };
        }
    }

    // **** Communities Stuff

    // takes a list of communities that may contain communities that we are a member of and/or preview communities
    // and overwrites them in the correct place
    updateCommunityIndexes(communities: CommunitySummary[]): void {
        const [previews, member] = communities.reduce(
            ([previews, member], c) => {
                if (this.#liveState.communityPreviews.has(c.id)) {
                    previews.push(c);
                } else {
                    member.push(c);
                }
                return [previews, member];
            },
            [[], []] as [CommunitySummary[], CommunitySummary[]],
        );
        if (previews.length > 0) {
            communityPreviewsStore.update((state) => {
                previews.forEach((p) => state.set(p.id, p));
                return state;
            });
        }

        if (member.length > 0) {
            globalStateStore.update((state) => {
                const communities = state.communities.clone();
                member.forEach((m) => communities.set(m.id, m));
                return {
                    ...state,
                    communities,
                };
            });
        }
        this.setCommunityIndexes(
            member.reduce(
                (idxs, c) => {
                    idxs[c.id.communityId] = c.membership.index;
                    return idxs;
                },
                {} as Record<string, number>,
            ),
        );
    }

    async setSelectedCommunity(
        id: CommunityIdentifier,
        inviteCode: string | null,
        clearChat = true,
    ): Promise<boolean> {
        let community = this.#liveState.communities.get(id);
        if (community === undefined) {
            // if we don't have the community it means we're not a member and we need to look it up
            if (inviteCode) {
                await this.setCommunityInvite({ id, code: inviteCode });
            }

            const referredBy = this.#extractReferralCodeFromPath() ?? this.#referralCode;
            if (referredBy) {
                await this.setCommunityReferral(id, referredBy);
            }

            const resp = await this.#sendRequest({
                kind: "getCommunitySummary",
                communityId: id.communityId,
            });
            if ("id" in resp) {
                // Make the community appear at the top of the list
                resp.membership.index = nextCommunityIndex();
                community = resp;
                addCommunityPreview(community);
            } else {
                // if we get here it means we're not a member of the community and we can't look it up
                // it may be private and we may not be invited.
                return false;
            }
        }

        if (clearChat) {
            this.clearSelectedChat();
        }

        if (community !== undefined) {
            this.#loadCommunityDetails(community);
        }
        return true;
    }

    importToCommunity(
        groupId: GroupChatIdentifier,
        communityId: CommunityIdentifier,
    ): Promise<ChannelIdentifier | undefined> {
        const group = this.#liveState.chatSummaries.get(groupId);
        return this.#sendRequest({
            kind: "importGroupToCommunity",
            groupId,
            communityId,
        })
            .then((resp) => {
                if (resp.kind === "success") {
                    if (group !== undefined) {
                        localChatSummaryUpdates.markAdded({
                            ...group,
                            id: resp.channelId,
                            kind: "channel",
                        } as ChannelSummary);
                    }
                    return resp.channelId;
                }
                return undefined;
            })
            .catch(() => undefined);
    }

    submitProofOfUniquePersonhood(
        credential: string,
        iiPrincipal: string,
    ): Promise<SubmitProofOfUniquePersonhoodResponse> {
        return this.#sendRequest({
            kind: "submitProofOfUniquePersonhood",
            iiPrincipal,
            credential,
        })
            .then((resp) => {
                if (resp.kind === "success") {
                    currentUser.update((user) => ({
                        ...user,
                        isUniquePerson: true,
                    }));
                    this.#overwriteUserInStore(this.#liveState.user.userId, (u) => ({
                        ...u,
                        isUniquePerson: true,
                    }));
                }
                return resp;
            })
            .catch((err) => {
                console.error("Failed to submit proof of unique personhood to the user index", err);
                return { kind: "invalid" };
            });
    }

    async joinCommunity(
        community: CommunitySummary,
        credentials: string[],
        paymentApprovals: PaymentGateApprovals,
    ): Promise<ClientJoinCommunityResponse> {
        const approveResponse = await this.approveAccessGatePayments(community, paymentApprovals);
        if (approveResponse.kind !== "success") {
            return approveResponse;
        }

        return this.#sendRequest({
            kind: "joinCommunity",
            id: community.id,
            credentialArgs: this.#buildVerifiedCredentialArgs(credentials),
        })
            .then((resp) => {
                if (resp.kind === "success") {
                    // Make the community appear at the top of the list
                    resp.community.membership.index = nextCommunityIndex();
                    this.#addCommunityLocally(resp.community);
                    removeCommunityPreview(community.id);
                    this.#loadCommunityDetails(resp.community);
                    messagesRead.batchUpdate(() => {
                        resp.community.channels.forEach((c) => {
                            if (c.latestMessage) {
                                messagesRead.markReadUpTo(
                                    { chatId: c.id },
                                    c.latestMessage.event.messageIndex,
                                );
                            }
                        });
                    });
                } else {
                    if (resp.kind === "gate_check_failed") {
                        return resp;
                    }
                    return CommonResponses.failure();
                }
                return CommonResponses.success();
            })
            .catch(() => CommonResponses.failure());
    }

    deleteCommunity(id: CommunityIdentifier): Promise<boolean> {
        const community = this.#liveState.communities.get(id);
        if (community === undefined) return Promise.resolve(false);

        this.#removeCommunityLocally(id);

        return this.#sendRequest({ kind: "deleteCommunity", id })
            .then((resp) => {
                if (resp !== "success") {
                    this.#addCommunityLocally(community);
                }
                return resp === "success";
            })
            .catch(() => false);
    }

    leaveCommunity(id: CommunityIdentifier): Promise<boolean> {
        const community = this.#liveState.communities.get(id);
        if (community === undefined) return Promise.resolve(false);

        this.#removeCommunityLocally(id);

        return this.#sendRequest({ kind: "leaveCommunity", id })
            .then((resp) => {
                if (resp !== "success") {
                    this.#addCommunityLocally(community);
                }
                return resp === "success";
            })
            .catch(() => false);
    }

    createCommunity(
        candidate: CommunitySummary,
        rules: Rules,
        defaultChannels: string[],
    ): Promise<CreateCommunityResponse> {
        return this.#sendRequest({
            kind: "createCommunity",
            community: candidate,
            rules,
            defaultChannels,
            defaultChannelRules: defaultChatRules("channel"),
        })
            .then((resp) => {
                if (resp.kind === "success") {
                    candidate.id = {
                        kind: "community",
                        communityId: resp.id,
                    };
                    this.#addCommunityLocally(candidate);
                }
                return resp;
            })
            .catch(() => ({
                kind: "failure",
            }));
    }

    addToFavourites(chatId: ChatIdentifier): Promise<boolean> {
        localChatSummaryUpdates.favourite(chatId);
        return this.#sendRequest({ kind: "addToFavourites", chatId })
            .then((resp) => {
                if (resp !== "success") {
                    localChatSummaryUpdates.unfavourite(chatId);
                }
                return resp === "success";
            })
            .catch(() => {
                localChatSummaryUpdates.unfavourite(chatId);
                return false;
            });
    }

    removeFromFavourites(chatId: ChatIdentifier): Promise<boolean> {
        localChatSummaryUpdates.unfavourite(chatId);
        if (this.#liveState.chatSummariesList.length === 0) {
            this.dispatchEvent(new SelectedChatInvalid());
        }

        return this.#sendRequest({ kind: "removeFromFavourites", chatId })
            .then((resp) => {
                if (resp !== "success") {
                    localChatSummaryUpdates.favourite(chatId);
                }
                return resp === "success";
            })
            .catch(() => {
                localChatSummaryUpdates.favourite(chatId);
                return false;
            });
    }

    saveCommunity(
        community: CommunitySummary,
        name: string | undefined,
        description: string | undefined,
        rules: UpdatedRules | undefined,
        permissions: CommunityPermissions | undefined,
        avatar: Uint8Array | undefined,
        banner: Uint8Array | undefined,
        gateConfig: AccessGateConfig | undefined,
        isPublic: boolean | undefined,
        primaryLanguage: string | undefined,
    ): Promise<boolean> {
        return this.#sendRequest({
            kind: "updateCommunity",
            communityId: community.id.communityId,
            name,
            description,
            rules,
            permissions,
            avatar,
            banner,
            gateConfig,
            isPublic,
            primaryLanguage,
        })
            .then((resp) => {
                if (resp.kind === "success") {
                    globalStateStore.update((g) => {
                        g.communities.set(community.id, community);
                        return g;
                    });
                    if (rules !== undefined && resp.rulesVersion !== undefined) {
                        communityStateStore.setProp(community.id, "rules", {
                            text: rules.text,
                            enabled: rules.enabled,
                            version: resp.rulesVersion,
                        });
                    }
                    return true;
                }
                return false;
            })
            .catch(() => false);
    }

    convertGroupToCommunity(
        group: GroupChatSummary,
        rules: Rules,
    ): Promise<ChannelIdentifier | undefined> {
        return this.#sendRequest({
            kind: "convertGroupToCommunity",
            chatId: group.id,
            historyVisible: group.historyVisible,
            rules,
        })
            .then((resp) => (resp.kind === "success" ? resp.id : undefined))
            .catch(() => undefined);
    }

    #deleteUserGroupLocally(id: CommunityIdentifier, userGroup: UserGroupDetails) {
        communityStateStore.updateProp(id, "userGroups", (groups) => {
            groups.delete(userGroup.id);
            return new Map(groups);
        });
    }

    #undeleteUserGroupLocally(id: CommunityIdentifier, userGroup: UserGroupDetails) {
        communityStateStore.updateProp(id, "userGroups", (groups) => {
            groups.set(userGroup.id, userGroup);
            return new Map(groups);
        });
    }

    deleteUserGroup(id: CommunityIdentifier, userGroup: UserGroupDetails): Promise<boolean> {
        this.#deleteUserGroupLocally(id, userGroup);
        return this.#sendRequest({
            kind: "deleteUserGroups",
            communityId: id.communityId,
            userGroupIds: [userGroup.id],
        })
            .then((resp) => {
                if (resp.kind !== "success") {
                    this.#undeleteUserGroupLocally(id, userGroup);
                }
                return resp.kind === "success";
            })
            .catch(() => {
                this.#undeleteUserGroupLocally(id, userGroup);
                return false;
            });
    }

    createUserGroup(
        id: CommunityIdentifier,
        userGroup: UserGroupDetails,
    ): Promise<CreateUserGroupResponse> {
        return this.#sendRequest({
            kind: "createUserGroup",
            communityId: id.communityId,
            name: userGroup.name,
            userIds: [...userGroup.members],
        })
            .then((resp) => {
                if (resp.kind === "success") {
                    communityStateStore.updateProp(id, "userGroups", (groups) => {
                        groups.set(resp.userGroupId, { ...userGroup, id: resp.userGroupId });
                        return new Map(groups);
                    });
                }
                return resp;
            })
            .catch(() => CommonResponses.failure());
    }

    getCommunityForChannel(id: ChannelIdentifier): CommunitySummary | undefined {
        return this.#liveState.communities.values().find((c) => {
            return c.channels.findIndex((ch) => chatIdentifiersEqual(ch.id, id)) >= 0;
        });
    }

    updateUserGroup(
        id: CommunityIdentifier,
        userGroup: UserGroupDetails,
        toAdd: Set<string>,
        toRemove: Set<string>,
    ): Promise<UpdateUserGroupResponse> {
        return this.#sendRequest({
            kind: "updateUserGroup",
            communityId: id.communityId,
            userGroupId: userGroup.id,
            name: userGroup.name,
            usersToAdd: [...toAdd],
            usersToRemove: [...toRemove],
        })
            .then((resp) => {
                if (resp.kind === "success") {
                    communityStateStore.updateProp(id, "userGroups", (groups) => {
                        groups.set(userGroup.id, userGroup);
                        return new Map(groups);
                    });
                }
                return resp;
            })
            .catch(() => CommonResponses.failure());
    }

    setChatListScope(scope: ChatListScope): void {
        if (scope.kind === "none") {
            chatListScopeStore.set(this.getDefaultScope());
        } else if (this.#liveState.chatListScope !== scope) {
            chatListScopeStore.set(scope);
        }
    }

    getDefaultScope(): ChatListScope {
        if (this.#liveState.anonUser) return { kind: "group_chat" };

        // sometimes we have to re-direct the user to home route "/"
        // However, with communities enabled it is not clear what this means
        // we actually need to direct the user to one of the global scopes "direct", "group" or "favourites"
        // which one we choose is kind of unclear and probably depends on the state

        const global = this.#liveState.globalState;
        const favourites = this.#liveState.favourites;
        if (favourites.size > 0) return { kind: "favourite" };
        if (global.groupChats.size > 0) return { kind: "group_chat" };
        return { kind: "direct_chat" };
    }

    getUserLocation(): Promise<string | undefined> {
        if (this.#userLocation !== undefined) {
            return Promise.resolve(this.#userLocation);
        }
        return getUserCountryCode()
            .then((country) => {
                this.#userLocation = country;
                console.debug("GEO: derived user's location: ", country);
                return country;
            })
            .catch((err) => {
                console.warn("GEO: Unable to determine user's country location", err);
                return undefined;
            });
    }

    // **** End of Communities stuff
    diamondDurationToMs = diamondDurationToMs;

    swapRestricted(): Promise<boolean> {
        if (this.#liveState.user.isPlatformOperator) {
            return Promise.resolve(false);
        }
        return this.getUserLocation().then((location) => featureRestricted(location, "swap"));
    }

    setPinNumber(
        verification: Verification,
        newPin: string | undefined,
    ): Promise<SetPinNumberResponse> {
        pinNumberFailureStore.set(undefined);

        return this.#sendRequest({ kind: "setPinNumber", verification, newPin }).then((resp) => {
            if (resp.kind === "success") {
                pinNumberRequiredStore.set(newPin !== undefined);
            } else if (
                resp.kind === "pin_incorrect" ||
                resp.kind === "pin_required" ||
                resp.kind === "too_main_failed_pin_attempts"
            ) {
                pinNumberFailureStore.set(resp as PinNumberFailures);
            }

            return resp;
        });
    }

    #promptForCurrentPin(message: string | undefined): Promise<string> {
        pinNumberFailureStore.set(undefined);

        return new Promise((resolve, reject) => {
            capturePinNumberStore.set({
                resolve: (pin: string) => {
                    capturePinNumberStore.set(undefined);
                    resolve(pin);
                },
                reject: () => {
                    capturePinNumberStore.set(undefined);
                    reject("cancelled");
                },
                message,
            });
        });
    }

    #promptForRuleAcceptance(): Promise<AcceptedRules | undefined> {
        return new Promise((resolve, _) => {
            captureRulesAcceptanceStore.set({
                resolve: (accepted: boolean) => {
                    let acceptedRules: AcceptedRules | undefined = undefined;

                    if (accepted) {
                        acceptedRules = {
                            chat: undefined,
                            community: undefined,
                        };

                        if (this.#liveState.currentChatRules?.enabled ?? false) {
                            acceptedRules.chat = this.#liveState.currentChatRules?.version;
                        }

                        if (this.#liveState.currentCommunityRules?.enabled ?? false) {
                            acceptedRules.community =
                                this.#liveState.currentCommunityRules?.version;
                        }
                    }

                    captureRulesAcceptanceStore.set(undefined);
                    resolve(acceptedRules);
                },
            });
        });
    }

    getStreak(userId: string | undefined) {
        if (userId === undefined) return 0;

        if (userId === this.#liveState.user.userId) {
            const now = Date.now();
            return this.#liveState.chitState.streakEnds < now
                ? 0
                : this.#liveState.chitState.streak;
        }

        return this.#liveState.userStore.get(userId)?.streak ?? 0;
    }

    getBotDefinition(endpoint: string): Promise<BotDefinitionResponse> {
        return this.#sendRequest({
            kind: "getBotDefinition",
            endpoint,
        }).catch((err) => {
            this.#logger.error("Failed to get the bot definition", endpoint, err);
            return {
                kind: "bot_definition_failure",
                error: err,
            };
        });
    }

<<<<<<< HEAD
    #callBotCommandEndpoint(bot: ExternalBotCommandInstance, token: string): Promise<unknown> {
        const headers = new Headers();
        headers.append("Content-type", "text/plain");
        return fetch(`${bot.endpoint}/execute`, {
            method: "POST",
            headers: headers,
            body: token,
        }).then((res) => {
            if (res.ok) {
                return res.json();
            } else {
                const msg = `Failed to execute external bot command: ${res.status}, ${
                    res.statusText
                }, ${JSON.stringify(bot)}`;
                console.error(msg);
                throw new Error(msg);
            }
=======
    #callBotCommandEndpoint(endpoint: string, token: string): Promise<BotCommandResponse> {
        return this.#sendRequest({
            kind: "callBotCommandEndpoint",
            endpoint,
            token,
>>>>>>> b9f0d6e4
        });
    }

    executeInternalBotCommand(bot: InternalBotCommandInstance): Promise<boolean> {
        if (bot.command.name === "witch") {
            this.dispatchEvent(new SummonWitch());
        } else if (bot.command.name === "register_bot") {
            this.dispatchEvent(new RegisterBot());
        } else if (bot.command.name === "update_bot") {
            this.dispatchEvent(new UpdateBot());
        } else if (bot.command.name === "poll") {
            this.dispatchEvent(new CreatePoll(bot.command.messageContext));
        } else if (bot.command.name === "gif") {
            const param = bot.command.params[0];
            if (param !== undefined && param.kind === "string" && param.value !== undefined) {
                this.dispatchEvent(new AttachGif([bot.command.messageContext, param.value]));
            }
        } else if (bot.command.name === "crypto") {
            const ev = new TokenTransfer({ context: bot.command.messageContext });
            const [token, amount] = bot.command.params;
            if (
                token !== undefined &&
                token.kind === "string" &&
                amount !== undefined &&
                amount.kind === "number" &&
                amount.value !== null
            ) {
                const tokenDetails = Object.values(get(cryptoLookup)).find(
                    (t) => t.symbol.toLowerCase() === token.value?.toLocaleLowerCase(),
                );
                if (tokenDetails !== undefined) {
                    ev.detail.ledger = tokenDetails.ledger;
                    ev.detail.amount = this.validateTokenInput(
                        amount.value.toString(),
                        tokenDetails.decimals,
                    ).amount;
                }
            }
            this.dispatchEvent(ev);
        } else if (bot.command.name === "test-msg") {
            const param = bot.command.params[0];
            if (param !== undefined && param.kind === "number" && param.value !== null) {
                this.dispatchEvent(
                    new CreateTestMessages([bot.command.messageContext, param.value]),
                );
            }
        } else if (bot.command.name === "diamond") {
            const url = addQueryStringParam("diamond", "");
            const msg = `[${this.config.i18nFormatter("upgrade.message")}](${url})`;
            this.sendMessageWithAttachment(bot.command.messageContext, msg, false, undefined, []);
        } else if (bot.command.name === "faq") {
            const topic =
                bot.command.params[0]?.kind === "string" ? bot.command.params[0]?.value : undefined;
            const url = topic === undefined || topic === "" ? "/faq" : `/faq?q=${topic}`;
            const msg =
                topic === undefined
                    ? `[🤔 FAQs](/faq)`
                    : `[🤔 FAQ: ${this.config.i18nFormatter(`faq.${topic}_q`)}](${url})`;
            this.sendMessageWithAttachment(bot.command.messageContext, msg, false, undefined, []);
        } else if (bot.command.name === "search" && bot.command.params[0]?.kind === "string") {
            this.dispatchEvent(new SearchChat(bot.command.params[0]?.value ?? ""));
        }
        return Promise.resolve(true);
    }

    #getAuthTokenForBotCommand(
        chat: ChatSummary,
        threadRootMessageIndex: number | undefined,
        bot: ExternalBotCommandInstance,
    ): Promise<string> {
        return this.#getLocalUserIndex(chat).then((localUserIndex) => {
            return this.#sendRequest({
                kind: "getAccessToken",
                chatId: chat.id,
                accessTokenType: {
                    kind: "execute_bot_command",
                    messageContext: { chatId: chat.id, threadRootMessageIndex },
                    messageId: random64(),
                    commandName: bot.command.name,
                    parameters: JSON.stringify(bot.command.params),
                    commandText: `/${bot.command.name}`,
                    botId: bot.id,
                    userId: this.#liveState.user.userId,
                },
                localUserIndex,
            }).then((token) => {
                if (token === undefined) {
                    throw new Error("Didn't get an access token");
                }
                console.log("TOKEN: ", token);
                return token;
            });
        });
    }

    addBot(
        id: CommunityIdentifier | GroupChatIdentifier,
        botId: string,
        grantedPermissions: SlashCommandPermissions,
    ): Promise<boolean> {
        return this.#sendRequest({
            kind: "addBot",
            id,
            botId,
            grantedPermissions,
        }).catch((err) => {
            this.#logger.error("Error adding bot to group or community", err);
            return false;
        });
    }

    updateInstalledBot(
        id: CommunityIdentifier | GroupChatIdentifier,
        botId: string,
        grantedPermissions: SlashCommandPermissions,
    ): Promise<boolean> {
        return this.#sendRequest({
            kind: "updateInstalledBot",
            id,
            botId,
            grantedPermissions,
        }).catch((err) => {
            this.#logger.error("Error adding bot to group or community", err);
            return false;
        });
    }

    // TODO - probably need to think about local updates here
    removeInstalledBot(
        id: CommunityIdentifier | GroupChatIdentifier,
        botId: string,
    ): Promise<boolean> {
        return this.#sendRequest({
            kind: "removeInstalledBot",
            id,
            botId,
        }).catch((err) => {
            this.#logger.error("Error removing bot from group or community", err);
            return false;
        });
    }

    executeBotCommand(
        chat: ChatSummary,
        threadRootMessageIndex: number | undefined,
        bot: BotCommandInstance,
    ): Promise<boolean> {
        switch (bot.kind) {
            case "external_bot":
                return this.#getAuthTokenForBotCommand(chat, threadRootMessageIndex, bot)
                    .then((token) => this.#callBotCommandEndpoint(bot.endpoint, token))
                    .then((resp) => {
                        if (resp.kind === "failure") {
                            console.error("Bot command failed with: ", resp.error);
                        } else {
                            if (resp.placeholder !== undefined) {
                                // we need to somehow act like this message has been sent in the front end
                                const currentEvents = this.#eventsForMessageContext(
                                    bot.command.messageContext,
                                );
                                const [eventIndex, messageIndex] =
                                    threadRootMessageIndex !== undefined
                                        ? nextEventAndMessageIndexesForThread(currentEvents)
                                        : nextEventAndMessageIndexes();

                                this.dispatchEvent(new SendingMessage(bot.command.messageContext));

                                const msg: Message = {
                                    content: resp.placeholder?.messageContent,
                                    messageIndex,
                                    kind: "message",
                                    sender: bot.id,
                                    messageId: resp.placeholder.messageId,
                                    reactions: [],
                                    tips: {},
                                    edited: false,
                                    forwarded: false,
                                    deleted: false,
                                    blockLevelMarkdown: false,
                                    botContext: {
                                        initiator: this.#liveState.user.userId,
                                        finalised: false,
                                        commandText: `/${bot.command.name}`,
                                    },
                                };
                                const event = {
                                    index: eventIndex,
                                    timestamp: BigInt(Date.now()),
                                    event: msg,
                                };

                                window.setTimeout(() => {
                                    unconfirmed.add(bot.command.messageContext, event);
                                    this.dispatchEvent(
                                        new SentMessage(bot.command.messageContext, event),
                                    );
                                }, 0);
                            }
                        }
                        return resp.kind === "success";
                    })
                    .catch((err) => {
                        console.log("Bot command failed with", err);
                        return false;
                    });
            case "internal_bot":
                return this.executeInternalBotCommand(bot);
        }
    }

    contentTypeSupportsEdit(contentType: MessageContent["kind"]): boolean {
        return isEditableContent(contentType);
    }

    claimDailyChit(): Promise<ClaimDailyChitResponse> {
        const userId = this.#liveState.user.userId;

        return this.#sendRequest({ kind: "claimDailyChit" }).then((resp) => {
            if (resp.kind === "success") {
                chitStateStore.update((state) => ({
                    chitBalance: resp.chitBalance,
                    streakEnds: resp.nextDailyChitClaim + BigInt(1000 * 60 * 60 * 24),
                    streak: resp.streak,
                    nextDailyChitClaim: resp.nextDailyChitClaim,
                    totalChitEarned: state.totalChitEarned + resp.chitEarned,
                }));
                this.#overwriteUserInStore(userId, (user) => ({
                    ...user,
                    chitBalance: resp.chitBalance,
                    streak: resp.streak,
                }));
            } else if (resp.kind === "already_claimed") {
                chitStateStore.update((state) => ({
                    ...state,
                    nextDailyChitClaim: resp.nextDailyChitClaim,
                }));
            }

            return resp;
        });
    }

    chitLeaderboard(): Promise<ChitLeaderboardResponse> {
        return this.#sendRequest({ kind: "chitLeaderboard" });
    }

    chitEvents(req: ChitEventsRequest): Promise<ChitEventsResponse> {
        return this.#sendRequest(req).catch((err) => {
            this.logError("Failed to load chit events", err);
            return {
                events: [],
                total: 0,
            };
        });
    }

    #authProviderFromAuthPrincipal(principal: AuthenticationPrincipal): AuthProvider {
        if (principal.originatingCanister === this.config.signInWithEthereumCanister) {
            return AuthProvider.ETH;
        } else if (principal.originatingCanister === this.config.signInWithSolanaCanister) {
            return AuthProvider.SOL;
        } else if (principal.originatingCanister === this.config.signInWithEmailCanister) {
            return AuthProvider.EMAIL;
        } else if (principal.originatingCanister === process.env.INTERNET_IDENTITY_CANISTER_ID) {
            if (principal.isIIPrincipal) {
                return AuthProvider.II;
            } else {
                return AuthProvider.NFID;
            }
        }
        return AuthProvider.II;
    }

    getAuthenticationPrincipals(): Promise<
        (AuthenticationPrincipal & { provider: AuthProvider })[]
    > {
        return this.#sendRequest({
            kind: "getAuthenticationPrincipals",
        }).then((principals) => {
            return principals.map((p) => {
                return {
                    ...p,
                    provider: this.#authProviderFromAuthPrincipal(p),
                };
            });
        });
    }

    getLinkedIIPrincipal(): Promise<string | undefined> {
        return this.#sendRequest({
            kind: "getAuthenticationPrincipals",
        })
            .then((resp) => {
                const iiPrincipals = resp
                    .filter(
                        ({ originatingCanister, isIIPrincipal }) =>
                            originatingCanister === process.env.INTERNET_IDENTITY_CANISTER_ID &&
                            isIIPrincipal,
                    )
                    .map((p) => p.principal);
                if (iiPrincipals.length === 0) {
                    console.debug(
                        "No II principals found, we will have to ask the user to link one",
                    );
                }
                if (
                    this.#authPrincipal !== undefined &&
                    iiPrincipals.includes(this.#authPrincipal)
                ) {
                    return this.#authPrincipal;
                }
                return iiPrincipals[0];
            })
            .catch((err) => {
                console.log("Error loading authentication principals: ", err);
                return undefined;
            });
    }

    linkIdentities(
        initiatorKey: ECDSAKeyIdentity,
        initiatorDelegation: DelegationChain,
        initiatorIsIIPrincipal: boolean,
        approverKey: ECDSAKeyIdentity,
        approverDelegation: DelegationChain,
    ): Promise<LinkIdentitiesResponse> {
        return this.#sendRequest({
            kind: "linkIdentities",
            initiatorKey: initiatorKey.getKeyPair(),
            initiatorDelegation: initiatorDelegation.toJSON(),
            initiatorIsIIPrincipal,
            approverKey: approverKey.getKeyPair(),
            approverDelegation: approverDelegation.toJSON(),
        });
    }

    removeTokenFromWallet(ledger: string) {
        const config = this.#liveState.walletConfig;
        if (config.kind === "manual_wallet") {
            if (config.tokens.delete(ledger)) {
                return this.setWalletConfig(config);
            }
        }
    }

    setsAreEqual<T>(a: Set<T>, b: Set<T>): boolean {
        if (a.size !== b.size) return false;
        for (const item of a) {
            if (!b.has(item)) {
                return false;
            }
        }
        return true;
    }

    walletConfigChanged(a: WalletConfig, b: WalletConfig): boolean {
        if (a.kind !== b.kind) return true;
        if (a.kind === "auto_wallet" && b.kind === "auto_wallet")
            return a.minDollarValue !== b.minDollarValue;
        if (a.kind === "manual_wallet" && b.kind === "manual_wallet")
            return !this.setsAreEqual(a.tokens, b.tokens);
        return false;
    }

    setWalletConfig(config: WalletConfig): Promise<boolean> {
        localGlobalUpdates.updateWallet(config);
        return this.#sendRequest({
            kind: "configureWallet",
            config,
        })
            .then(() => true)
            .catch(() => false);
    }

    isEventKindHidden = isEventKindHidden;
    mergeCombinedUnreadCounts = mergeCombinedUnreadCounts;

    // This is stuff that used to be in agentWorker

    #connectToWorker(
        authPrincipal: string,
        authProvider: AuthProvider | undefined,
    ): Promise<ConnectToWorkerResponse> {
        console.debug("WORKER_CLIENT: loading worker with version: ", this.config.websiteVersion);
        this.#worker = new Worker(`/worker.js?v=${this.config.websiteVersion}`, {
            type: "module",
        });
        const initResponse = new Promise<ConnectToWorkerResponse>((resolve) => {
            this.#sendRequest(
                {
                    kind: "init",
                    authPrincipal,
                    authProvider,
                    icUrl: this.config.icUrl ?? window.location.origin,
                    iiDerivationOrigin: this.config.iiDerivationOrigin,
                    openStorageIndexCanister: this.config.openStorageIndexCanister,
                    groupIndexCanister: this.config.groupIndexCanister,
                    notificationsCanister: this.config.notificationsCanister,
                    identityCanister: this.config.identityCanister,
                    onlineCanister: this.config.onlineCanister,
                    userIndexCanister: this.config.userIndexCanister,
                    translationsCanister: this.config.translationsCanister,
                    registryCanister: this.config.registryCanister,
                    internetIdentityUrl: this.config.internetIdentityUrl,
                    nfidUrl: this.config.nfidUrl,
                    userGeekApiKey: this.config.userGeekApiKey,
                    enableMultiCrypto: this.config.enableMultiCrypto,
                    blobUrlPattern: this.config.blobUrlPattern,
                    achievementUrlPath: this.config.achievementUrlPath,
                    proposalBotCanister: this.config.proposalBotCanister,
                    marketMakerCanister: this.config.marketMakerCanister,
                    signInWithEmailCanister: this.config.signInWithEmailCanister,
                    signInWithEthereumCanister: this.config.signInWithEthereumCanister,
                    signInWithSolanaCanister: this.config.signInWithSolanaCanister,
                    websiteVersion: this.config.websiteVersion,
                    rollbarApiKey: this.config.rollbarApiKey,
                    env: this.config.env,
                    groupInvite: this.config.groupInvite,
                },
                true,
            ).then((resp) => {
                resolve(resp);
                this.#connectedToWorker = true;
            });
        });

        this.#worker.onmessage = (ev: MessageEvent<FromWorker>) => {
            if (!ev.data) {
                console.debug("WORKER_CLIENT: event message with no data received");
                return;
            }

            const data = ev.data;

            if (data.kind === "worker_event") {
                if (data.event.subkind === "messages_read_from_server") {
                    messagesRead.syncWithServer(
                        data.event.chatId,
                        data.event.readByMeUpTo,
                        data.event.threadsRead,
                        data.event.dateReadPinned,
                    );
                }
                if (data.event.subkind === "storage_updated") {
                    storageStore.set(data.event.status);
                }
                if (data.event.subkind === "users_loaded") {
                    userStore.addMany(data.event.users);
                }
            } else if (data.kind === "worker_response") {
                console.debug("WORKER_CLIENT: response: ", ev);
                this.#resolveResponse(data);
            } else if (data.kind === "worker_error") {
                console.debug("WORKER_CLIENT: error: ", ev);
                this.#resolveError(data);
            } else {
                console.debug("WORKER_CLIENT: unknown message: ", ev);
            }
        };
        return initResponse;
    }

    #logUnexpected(correlationId: string): void {
        const unresolved = this.#unresolved.get(correlationId);
        const timedOut =
            unresolved === undefined
                ? ""
                : `Timed-out req of kind: ${unresolved.kind} received after ${
                      Date.now() - unresolved.sentAt
                  }ms`;
        console.error(
            `WORKER_CLIENT: unexpected correlationId received (${correlationId}). ${timedOut}`,
        );
    }

    #resolveResponse(data: WorkerResponse): void {
        const promise = this.#pending.get(data.correlationId);
        if (promise !== undefined) {
            promise.resolve(data.response, data.final);
            if (data.final) {
                window.clearTimeout(promise.timeout);
                this.#pending.delete(data.correlationId);
            }
        } else {
            this.#logUnexpected(data.correlationId);
        }
        this.#unresolved.delete(data.correlationId);
    }

    #resolveError(data: WorkerError): void {
        const promise = this.#pending.get(data.correlationId);
        if (promise !== undefined) {
            promise.reject(JSON.parse(data.error));
            window.clearTimeout(promise.timeout);
            this.#pending.delete(data.correlationId);
        } else {
            this.#logUnexpected(data.correlationId);
        }
        this.#unresolved.delete(data.correlationId);
    }

    responseHandler<Req extends WorkerRequest, T>(
        req: Req,
        correlationId: string,
        timeout: number,
    ): (resolve: (val: T, final: boolean) => void, reject: (reason?: unknown) => void) => void {
        return (resolve, reject) => {
            const sentAt = Date.now();
            this.#pending.set(correlationId, {
                resolve,
                reject,
                timeout: window.setTimeout(() => {
                    reject(
                        `WORKER_CLIENT: Request of kind ${req.kind} with correlationId ${correlationId} did not receive a response withing the ${DEFAULT_WORKER_TIMEOUT}ms timeout`,
                    );
                    this.#unresolved.set(correlationId, {
                        kind: req.kind,
                        sentAt,
                    });
                    this.#pending.delete(correlationId);
                }, timeout),
            });
        };
    }

    #sendStreamRequest<Req extends WorkerRequest>(
        req: Req,
        connecting = false,
        timeout: number = DEFAULT_WORKER_TIMEOUT,
    ): Stream<WorkerResult<Req>> {
        //eslint-disable-next-line @typescript-eslint/ban-ts-comment
        //@ts-ignore
        return new Stream<WorkerResult<Req>>(this.#sendRequestInternal(req, connecting, timeout));
    }

    async #sendRequest<Req extends WorkerRequest>(
        req: Req,
        connecting = false,
        timeout: number = DEFAULT_WORKER_TIMEOUT,
    ): Promise<WorkerResult<Req>> {
        //eslint-disable-next-line @typescript-eslint/ban-ts-comment
        //@ts-ignore
        return new Promise<WorkerResult<Req>>(this.#sendRequestInternal(req, connecting, timeout));
    }

    #sendRequestInternal<Req extends WorkerRequest, T>(
        req: Req,
        connecting: boolean,
        timeout: number,
    ): (resolve: (val: T, final: boolean) => void, reject: (reason?: unknown) => void) => void {
        if (!connecting && !this.#connectedToWorker) {
            throw new Error("WORKER_CLIENT: the client is not yet connected to the worker");
        }
        const correlationId = random128().toString();
        try {
            this.#worker.postMessage({
                ...req,
                correlationId,
            });
        } catch (err) {
            console.error("Error sending postMessage to worker", err);
            throw err;
        }
        return this.responseHandler(req, correlationId, timeout);
    }
}<|MERGE_RESOLUTION|>--- conflicted
+++ resolved
@@ -7760,31 +7760,11 @@
         });
     }
 
-<<<<<<< HEAD
-    #callBotCommandEndpoint(bot: ExternalBotCommandInstance, token: string): Promise<unknown> {
-        const headers = new Headers();
-        headers.append("Content-type", "text/plain");
-        return fetch(`${bot.endpoint}/execute`, {
-            method: "POST",
-            headers: headers,
-            body: token,
-        }).then((res) => {
-            if (res.ok) {
-                return res.json();
-            } else {
-                const msg = `Failed to execute external bot command: ${res.status}, ${
-                    res.statusText
-                }, ${JSON.stringify(bot)}`;
-                console.error(msg);
-                throw new Error(msg);
-            }
-=======
     #callBotCommandEndpoint(endpoint: string, token: string): Promise<BotCommandResponse> {
         return this.#sendRequest({
             kind: "callBotCommandEndpoint",
             endpoint,
             token,
->>>>>>> b9f0d6e4
         });
     }
 
