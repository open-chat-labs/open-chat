--- conflicted
+++ resolved
@@ -395,13 +395,10 @@
     ClaimDailyChitResponse,
     VerifiedCredentialArgs,
     VideoCallContent,
-<<<<<<< HEAD
+    ChitEventsRequest,
+    ChitEventsResponse,
     GenerateChallengeResponse,
     ChallengeAttempt,
-=======
-    ChitEventsRequest,
-    ChitEventsResponse,
->>>>>>> 0af5784c
 } from "openchat-shared";
 import {
     AuthProvider,
