--- conflicted
+++ resolved
@@ -424,11 +424,7 @@
     AddMembersToChannelResponse,
     WalletConfig,
     AirdropChannelDetails,
-<<<<<<< HEAD
-    CandidateExternalAchievement,
-=======
     ChitLeaderboardResponse,
->>>>>>> 03e80ae5
 } from "openchat-shared";
 import {
     AuthProvider,
