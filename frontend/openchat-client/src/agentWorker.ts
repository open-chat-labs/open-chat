import {
    CurrentUserResponse,
    WorkerRequest,
    UserLookup,
    UsersArgs,
    UsersResponse,
    MessagesReadFromServer,
    FromWorker,
    StorageUpdated,
    UsersLoaded,
    IndexRange,
    EventsResponse,
    ChatEvent,
    MarkReadRequest,
    MarkReadResponse,
    WorkerResponse,
    WorkerError,
    GroupChatDetailsResponse,
    GroupChatDetails,
    DirectChatEvent,
    GroupChatEvent,
    EventWrapper,
    Message,
    CheckUsernameResponse,
    UserSummary,
    MigrateUserPrincipalResponse,
    StorageStatus,
    GroupChatSummary,
    ToggleMuteNotificationResponse,
    ArchiveChatResponse,
    PinChatResponse,
    UnpinChatResponse,
    BlockUserResponse,
    UnblockUserResponse,
    BlobReference,
    MakeGroupPrivateResponse,
    DeleteFrozenGroupResponse,
    DeleteGroupResponse,
    LeaveGroupResponse,
    JoinGroupResponse,
    UpdateGroupResponse,
    GroupPermissions,
    GroupRules,
    RegisterPollVoteResponse,
    DeleteMessageResponse,
    UndeleteMessageResponse,
    AddRemoveReactionResponse,
    ListNervousSystemFunctionsResponse,
    UnpinMessageResponse,
    PinMessageResponse,
    SendMessageResponse,
    CreatedUser,
    User,
    EditMessageResponse,
    RegisterUserResponse,
    ChallengeAttempt,
    CreateChallengeResponse,
    AddMembersResponse,
    RemoveMemberResponse,
    MemberRole,
    RegisterProposalVoteResponse,
    GroupSearchResponse,
    GroupInvite,
    SearchGroupChatResponse,
    SearchDirectChatResponse,
    Cryptocurrency,
    Tokens,
    ThreadPreview,
    ThreadSyncDetails,
    PartialUserSummary,
    PublicProfile,
    SetUsernameResponse,
    SetBioResponse,
    PendingCryptocurrencyWithdrawal,
    WithdrawCryptocurrencyResponse,
    InviteCodeResponse,
    EnableInviteCodeResponse,
    DisableInviteCodeResponse,
    CandidateGroupChat,
    CreateGroupResponse,
    ChangeRoleResponse,
    FreezeGroupResponse,
    UnfreezeGroupResponse,
    SuspendUserResponse,
    UnsuspendUserResponse,
    ChatStateFull,
    UpdatesResult,
    DeletedGroupMessageResponse,
    DeletedDirectMessageResponse,
    ClaimPrizeResponse,
    DiamondMembershipDuration,
    PayForDiamondMembershipResponse,
    AddHotGroupExclusionResponse,
    RemoveHotGroupExclusionResponse,
    Tally,
<<<<<<< HEAD
    UpdateMarketMakerConfigArgs,
    UpdateMarketMakerConfigResponse,
=======
    SetGroupUpgradeConcurrencyResponse,
    SetUserUpgradeConcurrencyResponse,
>>>>>>> 13950518
} from "openchat-shared";
import type { OpenChatConfig } from "./config";
import { v4 } from "uuid";

const WORKER_TIMEOUT = 1000 * 90;

type UnresolvedRequest = {
    kind: string;
    sentAt: number;
};

type PromiseResolver<T> = {
    resolve: (val: T | PromiseLike<T>) => void;
    // eslint-disable-next-line @typescript-eslint/no-explicit-any
    reject: (reason?: any) => void;
    timeout: number;
};

/**
 * This is a wrapper around the OpenChatAgent which brokers communication with the agent inside a web worker
 */
export class OpenChatAgentWorker extends EventTarget {
    private _worker: Worker;
    // eslint-disable-next-line @typescript-eslint/no-explicit-any
    private _pending: Map<string, PromiseResolver<any>> = new Map(); // in-flight requests
    private _unresolved: Map<string, UnresolvedRequest> = new Map(); // requests that never resolved
    public ready: Promise<boolean>;

    constructor(private config: OpenChatConfig) {
        super();
        console.debug("WORKER_CLIENT: loading worker with version: ", config.websiteVersion);
        this._worker = new Worker(`/worker.js?v=${config.websiteVersion}`);
        const req: Omit<WorkerRequest, "correlationId"> = {
            kind: "init",
            payload: {
                icUrl: this.config.icUrl ?? window.location.origin,
                iiDerivationOrigin: this.config.iiDerivationOrigin,
                openStorageIndexCanister: this.config.openStorageIndexCanister,
                groupIndexCanister: this.config.groupIndexCanister,
                notificationsCanister: this.config.notificationsCanister,
                onlineCanister: this.config.onlineCanister,
                userIndexCanister: this.config.userIndexCanister,
                internetIdentityUrl: this.config.internetIdentityUrl,
                nfidUrl: this.config.nfidUrl,
                ledgerCanisterICP: this.config.ledgerCanisterICP,
                ledgerCanisterSNS1: this.config.ledgerCanisterSNS1,
                ledgerCanisterBTC: this.config.ledgerCanisterBTC,
                ledgerCanisterCHAT: this.config.ledgerCanisterCHAT,
                userGeekApiKey: this.config.userGeekApiKey,
                enableMultiCrypto: this.config.enableMultiCrypto,
                blobUrlPattern: this.config.blobUrlPattern,
                proposalBotCanister: this.config.proposalBotCanister,
                marketMakerCanister: this.config.marketMakerCanister,
            },
        };
        this.ready = new Promise((resolve) => {
            this.sendRequest(req).then(() => {
                resolve(true);
            });
        });

        this._worker.onmessage = (ev: MessageEvent<FromWorker>) => {
            if (!ev.data) {
                console.debug("WORKER_CLIENT: event message with no data received");
                return;
            }

            const data = ev.data;

            if (data.kind === "worker_event") {
                if (data.event.subkind === "messages_read_from_server") {
                    this.dispatchEvent(
                        new MessagesReadFromServer(
                            data.event.chatId,
                            data.event.readByMeUpTo,
                            data.event.threadsRead,
                            data.event.dateReadPinned
                        )
                    );
                }
                if (data.event.subkind === "storage_updated") {
                    this.dispatchEvent(new StorageUpdated(data.event.status));
                }
                if (data.event.subkind === "users_loaded") {
                    this.dispatchEvent(new UsersLoaded(data.event.users));
                }
            } else if (data.kind === "worker_response") {
                console.debug("WORKER_CLIENT: response: ", ev);
                this.resolveResponse(data);
            } else if (data.kind === "worker_error") {
                console.debug("WORKER_CLIENT: error: ", ev);
                this.resolveError(data);
            } else {
                console.debug("WORKER_CLIENT: unknown message: ", ev);
            }
        };
    }

    private logUnexpected(correlationId: string): void {
        const unresolved = this._unresolved.get(correlationId);
        const timedOut =
            unresolved === undefined
                ? ""
                : `Timed-out req of kind: ${unresolved.kind} received after ${
                      Date.now() - unresolved.sentAt
                  }ms`;
        console.error(
            `WORKER_CLIENT: unexpected correlationId received (${correlationId}). ${timedOut}`
        );
    }

    private resolveResponse(data: WorkerResponse): void {
        const promise = this._pending.get(data.correlationId);
        if (promise !== undefined) {
            promise.resolve(data.response);
            window.clearTimeout(promise.timeout);
            this._pending.delete(data.correlationId);
        } else {
            this.logUnexpected(data.correlationId);
        }
        this._unresolved.delete(data.correlationId);
    }

    private resolveError(data: WorkerError): void {
        const promise = this._pending.get(data.correlationId);
        if (promise !== undefined) {
            promise.reject(JSON.parse(data.error));
            window.clearTimeout(promise.timeout);
            this._pending.delete(data.correlationId);
        } else {
            this.logUnexpected(data.correlationId);
        }
        this._unresolved.delete(data.correlationId);
    }

    private sendRequest<Req extends Omit<WorkerRequest, "correlationId">, Resp = unknown>(
        req: Req
    ): Promise<Resp> {
        const correlated = {
            ...req,
            correlationId: v4(),
        };
        this._worker.postMessage(correlated);
        const promise = new Promise<Resp>((resolve, reject) => {
            const sentAt = Date.now();
            this._pending.set(correlated.correlationId, {
                resolve,
                reject,
                timeout: window.setTimeout(() => {
                    reject(
                        `WORKER_CLIENT: Request of kind ${req.kind} with correlationId ${correlated.correlationId} did not receive a response withing the ${WORKER_TIMEOUT}ms timeout`
                    );
                    this._unresolved.set(correlated.correlationId, {
                        kind: req.kind,
                        sentAt,
                    });
                    this._pending.delete(correlated.correlationId);
                }, WORKER_TIMEOUT),
            });
        });
        return promise;
    }

    getCurrentUser(): Promise<CurrentUserResponse> {
        return this.sendRequest({
            kind: "getCurrentUser",
            payload: undefined,
        });
    }

    getInitialStateV2(): Promise<UpdatesResult> {
        return this.sendRequest({
            kind: "getInitialStateV2",
            payload: {},
        });
    }

    getUpdatesV2(currentState: ChatStateFull): Promise<UpdatesResult> {
        return this.sendRequest({
            kind: "getUpdatesV2",
            payload: {
                currentState,
            },
        });
    }

    getDeletedGroupMessage(
        chatId: string,
        messageId: bigint,
        threadRootMessageIndex: number | undefined
    ): Promise<DeletedGroupMessageResponse> {
        return this.sendRequest({
            kind: "getDeletedGroupMessage",
            payload: {
                chatId,
                messageId,
                threadRootMessageIndex,
            },
        });
    }

    getDeletedDirectMessage(
        userId: string,
        messageId: bigint
    ): Promise<DeletedDirectMessageResponse> {
        return this.sendRequest({
            kind: "getDeletedDirectMessage",
            payload: {
                userId,
                messageId,
            },
        });
    }

    createUserClient(userId: string): Promise<void> {
        return this.sendRequest({
            kind: "createUserClient",
            payload: {
                userId,
            },
        });
    }

    chatEvents(
        chatType: "direct_chat" | "group_chat",
        chatId: string,
        eventIndexRange: IndexRange,
        startIndex: number,
        ascending: boolean,
        threadRootMessageIndex: number | undefined,
        // If threadRootMessageIndex is defined, then this should be the latest event index for that thread
        latestClientEventIndex: number | undefined
    ): Promise<EventsResponse<ChatEvent>> {
        return this.sendRequest({
            kind: "chatEvents",
            payload: {
                chatType,
                chatId,
                eventIndexRange,
                startIndex,
                ascending,
                threadRootMessageIndex,
                latestClientEventIndex,
            },
        });
    }

    getUsers(users: UsersArgs, allowStale = false): Promise<UsersResponse> {
        return this.sendRequest({
            kind: "getUsers",
            payload: {
                users,
                allowStale,
            },
        });
    }

    getAllCachedUsers(): Promise<UserLookup> {
        return this.sendRequest({
            kind: "getAllCachedUsers",
            payload: undefined,
        });
    }

    markMessagesRead(request: MarkReadRequest): Promise<MarkReadResponse> {
        return this.sendRequest({
            kind: "markMessagesRead",
            payload: request,
        });
    }

    getGroupDetails(chatId: string, latestEventIndex: number): Promise<GroupChatDetailsResponse> {
        return this.sendRequest({
            kind: "getGroupDetails",
            payload: {
                chatId,
                latestEventIndex,
            },
        });
    }

    async getGroupDetailsUpdates(
        chatId: string,
        previous: GroupChatDetails
    ): Promise<GroupChatDetails> {
        return this.sendRequest({
            kind: "getGroupDetailsUpdates",
            payload: {
                chatId,
                previous,
            },
        });
    }

    lastOnline(userIds: string[]): Promise<Record<string, number>> {
        return this.sendRequest({
            kind: "lastOnline",
            payload: {
                userIds,
            },
        });
    }

    markAsOnline(): Promise<void> {
        return this.sendRequest({
            kind: "markAsOnline",
            payload: undefined,
        });
    }

    directChatEventsWindow(
        eventIndexRange: IndexRange,
        theirUserId: string,
        messageIndex: number,
        latestClientMainEventIndex: number | undefined
    ): Promise<EventsResponse<DirectChatEvent>> {
        return this.sendRequest({
            kind: "directChatEventsWindow",
            payload: {
                eventIndexRange,
                theirUserId,
                messageIndex,
                latestClientMainEventIndex,
            },
        });
    }

    groupChatEventsWindow(
        eventIndexRange: IndexRange,
        chatId: string,
        messageIndex: number,
        latestClientMainEventIndex: number | undefined,
        threadRootMessageIndex?: number
    ): Promise<EventsResponse<GroupChatEvent>> {
        return this.sendRequest({
            kind: "groupChatEventsWindow",
            payload: {
                eventIndexRange,
                chatId,
                messageIndex,
                threadRootMessageIndex,
                latestClientMainEventIndex,
            },
        });
    }

    directChatEventsByEventIndex(
        theirUserId: string,
        eventIndexes: number[],
        threadRootMessageIndex: number | undefined,
        latestClientEventIndex: number | undefined
    ): Promise<EventsResponse<DirectChatEvent>> {
        return this.sendRequest({
            kind: "directChatEventsByEventIndex",
            payload: {
                theirUserId,
                eventIndexes,
                threadRootMessageIndex,
                latestClientEventIndex,
            },
        });
    }

    groupChatEventsByEventIndex(
        chatId: string,
        eventIndexes: number[],
        threadRootMessageIndex: number | undefined,
        latestClientEventIndex: number | undefined
    ): Promise<EventsResponse<GroupChatEvent>> {
        return this.sendRequest({
            kind: "groupChatEventsByEventIndex",
            payload: {
                chatId,
                eventIndexes,
                threadRootMessageIndex,
                latestClientEventIndex,
            },
        });
    }

    rehydrateMessage(
        chatType: "direct_chat" | "group_chat",
        currentChatId: string,
        message: EventWrapper<Message>,
        threadRootMessageIndex: number | undefined,
        latestClientEventIndex: number | undefined
    ): Promise<EventWrapper<Message>> {
        return this.sendRequest({
            kind: "rehydrateMessage",
            payload: {
                chatType,
                currentChatId,
                message,
                threadRootMessageIndex,
                latestClientEventIndex,
            },
        });
    }

    checkUsername(username: string): Promise<CheckUsernameResponse> {
        return this.sendRequest({
            kind: "checkUsername",
            payload: {
                username,
            },
        });
    }

    searchUsers(searchTerm: string, maxResults = 20): Promise<UserSummary[]> {
        return this.sendRequest({
            kind: "searchUsers",
            payload: {
                searchTerm,
                maxResults,
            },
        });
    }

    migrateUserPrincipal(userId: string): Promise<MigrateUserPrincipalResponse> {
        return this.sendRequest({
            kind: "migrateUserPrincipal",
            payload: {
                userId,
            },
        });
    }

    initUserPrincipalMigration(newPrincipal: string): Promise<void> {
        return this.sendRequest({
            kind: "initUserPrincipalMigration",
            payload: {
                newPrincipal,
            },
        });
    }

    getUserStorageLimits(): Promise<StorageStatus> {
        return this.sendRequest({
            kind: "getUserStorageLimits",
            payload: undefined,
        });
    }

    getPublicGroupSummary(chatId: string): Promise<GroupChatSummary | undefined> {
        return this.sendRequest({
            kind: "getPublicGroupSummary",
            payload: {
                chatId,
            },
        });
    }

    toggleMuteNotifications(
        chatId: string,
        muted: boolean
    ): Promise<ToggleMuteNotificationResponse> {
        return this.sendRequest({
            kind: "toggleMuteNotifications",
            payload: {
                chatId,
                muted,
            },
        });
    }

    archiveChat(chatId: string): Promise<ArchiveChatResponse> {
        return this.sendRequest({
            kind: "archiveChat",
            payload: {
                chatId,
            },
        });
    }

    unarchiveChat(chatId: string): Promise<ArchiveChatResponse> {
        return this.sendRequest({
            kind: "unarchiveChat",
            payload: {
                chatId,
            },
        });
    }

    pinChat(chatId: string): Promise<PinChatResponse> {
        return this.sendRequest({
            kind: "pinChat",
            payload: {
                chatId,
            },
        });
    }

    unpinChat(chatId: string): Promise<UnpinChatResponse> {
        return this.sendRequest({
            kind: "unpinChat",
            payload: {
                chatId,
            },
        });
    }

    blockUserFromDirectChat(userId: string): Promise<BlockUserResponse> {
        return this.sendRequest({
            kind: "blockUserFromDirectChat",
            payload: {
                userId,
            },
        });
    }

    unblockUserFromDirectChat(userId: string): Promise<UnblockUserResponse> {
        return this.sendRequest({
            kind: "unblockUserFromDirectChat",
            payload: {
                userId,
            },
        });
    }

    setUserAvatar(data: Uint8Array): Promise<BlobReference> {
        return this.sendRequest({
            kind: "setUserAvatar",
            payload: {
                data,
            },
        });
    }

    makeGroupPrivate(chatId: string): Promise<MakeGroupPrivateResponse> {
        return this.sendRequest({
            kind: "makeGroupPrivate",
            payload: {
                chatId,
            },
        });
    }

    deleteGroup(chatId: string): Promise<DeleteGroupResponse> {
        return this.sendRequest({
            kind: "deleteGroup",
            payload: {
                chatId,
            },
        });
    }

    leaveGroup(chatId: string): Promise<LeaveGroupResponse> {
        return this.sendRequest({
            kind: "leaveGroup",
            payload: {
                chatId,
            },
        });
    }

    joinGroup(chatId: string): Promise<JoinGroupResponse> {
        return this.sendRequest({
            kind: "joinGroup",
            payload: {
                chatId,
            },
        });
    }

    updateGroup(
        chatId: string,
        name?: string,
        desc?: string,
        rules?: GroupRules,
        permissions?: Partial<GroupPermissions>,
        avatar?: Uint8Array
    ): Promise<UpdateGroupResponse> {
        return this.sendRequest({
            kind: "updateGroup",
            payload: {
                chatId,
                name,
                desc,
                rules,
                permissions,
                avatar,
            },
        });
    }

    registerPollVote(
        chatId: string,
        messageIdx: number,
        answerIdx: number,
        voteType: "register" | "delete",
        threadRootMessageIndex?: number
    ): Promise<RegisterPollVoteResponse> {
        return this.sendRequest({
            kind: "registerPollVote",
            payload: {
                chatId,
                messageIdx,
                answerIdx,
                voteType,
                threadRootMessageIndex,
            },
        });
    }

    deleteMessage(
        chatType: "direct_chat" | "group_chat",
        chatId: string,
        messageId: bigint,
        threadRootMessageIndex?: number
    ): Promise<DeleteMessageResponse> {
        return this.sendRequest({
            kind: "deleteMessage",
            payload: {
                chatType,
                chatId,
                messageId,
                threadRootMessageIndex,
            },
        });
    }

    undeleteMessage(
        chatType: "direct_chat" | "group_chat",
        chatId: string,
        messageId: bigint,
        threadRootMessageIndex?: number
    ): Promise<UndeleteMessageResponse> {
        return this.sendRequest({
            kind: "undeleteMessage",
            payload: {
                chatType,
                chatId,
                messageId,
                threadRootMessageIndex,
            },
        });
    }

    addDirectChatReaction(
        otherUserId: string,
        messageId: bigint,
        reaction: string,
        username: string,
        threadRootMessageIndex?: number
    ): Promise<AddRemoveReactionResponse> {
        return this.sendRequest({
            kind: "addDirectChatReaction",
            payload: {
                otherUserId,
                messageId,
                reaction,
                username,
                threadRootMessageIndex,
            },
        });
    }

    removeDirectChatReaction(
        otherUserId: string,
        messageId: bigint,
        reaction: string,
        threadRootMessageIndex?: number
    ): Promise<AddRemoveReactionResponse> {
        return this.sendRequest({
            kind: "removeDirectChatReaction",
            payload: {
                otherUserId,
                messageId,
                reaction,
                threadRootMessageIndex,
            },
        });
    }

    addGroupChatReaction(
        chatId: string,
        messageId: bigint,
        reaction: string,
        username: string,
        threadRootMessageIndex?: number
    ): Promise<AddRemoveReactionResponse> {
        return this.sendRequest({
            kind: "addGroupChatReaction",
            payload: {
                chatId,
                messageId,
                reaction,
                username,
                threadRootMessageIndex,
            },
        });
    }

    removeGroupChatReaction(
        chatId: string,
        messageId: bigint,
        reaction: string,
        threadRootMessageIndex?: number
    ): Promise<AddRemoveReactionResponse> {
        return this.sendRequest({
            kind: "removeGroupChatReaction",
            payload: {
                chatId,
                messageId,
                reaction,
                threadRootMessageIndex,
            },
        });
    }

    blockUserFromGroupChat(chatId: string, userId: string): Promise<BlockUserResponse> {
        return this.sendRequest({
            kind: "blockUserFromGroupChat",
            payload: {
                chatId,
                userId,
            },
        });
    }

    getSnsProposalTally(
        snsGovernanceCanisterId: string,
        proposalId: bigint
    ): Promise<Tally> {
        return this.sendRequest({
            kind: "getSnsProposalTally",
            payload: {
                snsGovernanceCanisterId,
                proposalId,
            }
        })
    }

    listNervousSystemFunctions(
        snsGovernanceCanisterId: string
    ): Promise<ListNervousSystemFunctionsResponse> {
        return this.sendRequest({
            kind: "listNervousSystemFunctions",
            payload: {
                snsGovernanceCanisterId,
            },
        });
    }

    unpinMessage(chatId: string, messageIndex: number): Promise<UnpinMessageResponse> {
        return this.sendRequest({
            kind: "unpinMessage",
            payload: {
                chatId,
                messageIndex,
            },
        });
    }

    pinMessage(chatId: string, messageIndex: number): Promise<PinMessageResponse> {
        return this.sendRequest({
            kind: "pinMessage",
            payload: {
                chatId,
                messageIndex,
            },
        });
    }

    sendMessage(
        chatType: "direct_chat" | "group_chat",
        chatId: string,
        user: CreatedUser,
        mentioned: User[],
        event: EventWrapper<Message>,
        threadRootMessageIndex?: number
    ): Promise<[SendMessageResponse, Message]> {
        return this.sendRequest({
            kind: "sendMessage",
            payload: {
                chatType,
                chatId,
                user,
                mentioned,
                event,
                threadRootMessageIndex,
            },
        });
    }

    editMessage(
        chatType: "direct_chat" | "group_chat",
        chatId: string,
        msg: Message,
        threadRootMessageIndex?: number
    ): Promise<EditMessageResponse> {
        return this.sendRequest({
            kind: "editMessage",
            payload: {
                chatType,
                chatId,
                msg,
                threadRootMessageIndex,
            },
        });
    }

    registerUser(
        username: string,
        challengeAttempt: ChallengeAttempt,
        referredBy: string | undefined
    ): Promise<RegisterUserResponse> {
        return this.sendRequest({
            kind: "registerUser",
            payload: {
                username,
                challengeAttempt,
                referredBy,
            },
        });
    }

    createChallenge(): Promise<CreateChallengeResponse> {
        return this.sendRequest({
            kind: "createChallenge",
            payload: undefined,
        });
    }

    subscriptionExists(p256dh_key: string): Promise<boolean> {
        return this.sendRequest({
            kind: "subscriptionExists",
            payload: {
                p256dh_key,
            },
        });
    }

    pushSubscription(subscription: PushSubscriptionJSON): Promise<void> {
        return this.sendRequest({
            kind: "pushSubscription",
            payload: {
                subscription,
            },
        });
    }

    removeSubscription(subscription: PushSubscriptionJSON): Promise<void> {
        return this.sendRequest({
            kind: "removeSubscription",
            payload: {
                subscription,
            },
        });
    }

    addMembers(
        chatId: string,
        userIds: string[],
        myUsername: string,
        allowBlocked: boolean
    ): Promise<AddMembersResponse> {
        return this.sendRequest({
            kind: "addMembers",
            payload: {
                chatId,
                userIds,
                myUsername,
                allowBlocked,
            },
        });
    }

    removeMember(chatId: string, userId: string): Promise<RemoveMemberResponse> {
        return this.sendRequest({
            kind: "removeMember",
            payload: {
                chatId,
                userId,
            },
        });
    }

    changeRole(chatId: string, userId: string, newRole: MemberRole): Promise<ChangeRoleResponse> {
        return this.sendRequest({
            kind: "changeRole",
            payload: {
                chatId,
                userId,
                newRole,
            },
        });
    }

    registerProposalVote(
        chatId: string,
        messageIndex: number,
        adopt: boolean
    ): Promise<RegisterProposalVoteResponse> {
        return this.sendRequest({
            kind: "registerProposalVote",
            payload: {
                chatId,
                messageIndex,
                adopt,
            },
        });
    }

    getRecommendedGroups(exclusions: string[]): Promise<GroupChatSummary[]> {
        return this.sendRequest({
            kind: "getRecommendedGroups",
            payload: {
                exclusions,
            },
        });
    }

    getGroupRules(chatId: string): Promise<GroupRules | undefined> {
        return this.sendRequest({
            kind: "getGroupRules",
            payload: {
                chatId,
            },
        });
    }

    searchGroups(searchTerm: string, maxResults = 10): Promise<GroupSearchResponse> {
        return this.sendRequest({
            kind: "searchGroups",
            payload: {
                searchTerm,
                maxResults,
            },
        });
    }

    dismissRecommendation(chatId: string): Promise<void> {
        return this.sendRequest({
            kind: "dismissRecommendation",
            payload: {
                chatId,
            },
        });
    }

    set groupInvite(value: GroupInvite) {
        this.sendRequest({
            kind: "groupInvite",
            payload: {
                value,
            },
        });
    }

    searchGroupChat(
        chatId: string,
        searchTerm: string,
        userIds: string[],
        maxResults = 10
    ): Promise<SearchGroupChatResponse> {
        return this.sendRequest({
            kind: "searchGroupChat",
            payload: {
                chatId,
                searchTerm,
                userIds,
                maxResults,
            },
        });
    }

    searchDirectChat(
        userId: string,
        searchTerm: string,
        maxResults = 10
    ): Promise<SearchDirectChatResponse> {
        return this.sendRequest({
            kind: "searchDirectChat",
            payload: {
                userId,
                searchTerm,
                maxResults,
            },
        });
    }

    refreshAccountBalance(crypto: Cryptocurrency, principal: string): Promise<Tokens> {
        return this.sendRequest({
            kind: "refreshAccountBalance",
            payload: {
                crypto,
                principal,
            },
        });
    }

    async threadPreviews(
        threadsByChat: Record<string, [ThreadSyncDetails[], number | undefined]>
    ): Promise<ThreadPreview[]> {
        return this.sendRequest({
            kind: "threadPreviews",
            payload: {
                threadsByChat,
            },
        });
    }

    async getUser(userId: string, allowStale = false): Promise<PartialUserSummary | undefined> {
        return this.sendRequest({
            kind: "getUser",
            payload: {
                userId,
                allowStale,
            },
        });
    }

    getPublicProfile(userId?: string): Promise<PublicProfile> {
        return this.sendRequest({
            kind: "getPublicProfile",
            payload: {
                userId,
            },
        });
    }

    setUsername(userId: string, username: string): Promise<SetUsernameResponse> {
        return this.sendRequest({
            kind: "setUsername",
            payload: {
                userId,
                username,
            },
        });
    }

    setBio(bio: string): Promise<SetBioResponse> {
        return this.sendRequest({
            kind: "setBio",
            payload: {
                bio,
            },
        });
    }

    getBio(userId?: string): Promise<string> {
        return this.sendRequest({
            kind: "getBio",
            payload: {
                userId,
            },
        });
    }

    withdrawCryptocurrency(
        domain: PendingCryptocurrencyWithdrawal
    ): Promise<WithdrawCryptocurrencyResponse> {
        return this.sendRequest({
            kind: "withdrawCryptocurrency",
            payload: {
                domain,
            },
        });
    }

    getGroupMessagesByMessageIndex(
        chatId: string,
        messageIndexes: Set<number>,
        latestClientEventIndex: number | undefined
    ): Promise<EventsResponse<Message>> {
        return this.sendRequest({
            kind: "getGroupMessagesByMessageIndex",
            payload: {
                chatId,
                messageIndexes,
                latestClientEventIndex,
            },
        });
    }

    getInviteCode(chatId: string): Promise<InviteCodeResponse> {
        return this.sendRequest({
            kind: "getInviteCode",
            payload: {
                chatId,
            },
        });
    }

    enableInviteCode(chatId: string): Promise<EnableInviteCodeResponse> {
        return this.sendRequest({
            kind: "enableInviteCode",
            payload: {
                chatId,
            },
        });
    }

    disableInviteCode(chatId: string): Promise<DisableInviteCodeResponse> {
        return this.sendRequest({
            kind: "disableInviteCode",
            payload: {
                chatId,
            },
        });
    }

    createGroupChat(candidate: CandidateGroupChat): Promise<CreateGroupResponse> {
        return this.sendRequest({
            kind: "createGroupChat",
            payload: {
                candidate,
            },
        });
    }

    setCachedMessageFromNotification(
        chatId: string,
        threadRootMessageIndex: number | undefined,
        message: EventWrapper<Message>
    ): Promise<void> {
        return this.sendRequest({
            kind: "setCachedMessageFromNotification",
            payload: {
                chatId,
                threadRootMessageIndex,
                message,
            },
        });
    }

    freezeGroup(chatId: string, reason: string | undefined): Promise<FreezeGroupResponse> {
        return this.sendRequest({
            kind: "freezeGroup",
            payload: {
                chatId,
                reason,
            },
        });
    }

    unfreezeGroup(chatId: string): Promise<UnfreezeGroupResponse> {
        return this.sendRequest({
            kind: "unfreezeGroup",
            payload: {
                chatId,
            },
        });
    }

    addHotGroupExclusion(chatId: string): Promise<AddHotGroupExclusionResponse> {
        return this.sendRequest({
            kind: "addHotGroupExclusion",
            payload: {
                chatId,
            },
        });
    }

    removeHotGroupExclusion(chatId: string): Promise<RemoveHotGroupExclusionResponse> {
        return this.sendRequest({
            kind: "removeHotGroupExclusion",
            payload: {
                chatId,
            },
        });
    }

    deleteFrozenGroup(chatId: string): Promise<DeleteFrozenGroupResponse> {
        return this.sendRequest({
            kind: "deleteFrozenGroup",
            payload: {
                chatId,
            },
        });
    }

    suspendUser(userId: string, reason: string): Promise<SuspendUserResponse> {
        return this.sendRequest({
            kind: "suspendUser",
            payload: {
                userId,
                reason,
            },
        });
    }

    unsuspendUser(userId: string): Promise<UnsuspendUserResponse> {
        return this.sendRequest({
            kind: "unsuspendUser",
            payload: {
                userId,
            },
        });
    }

    setGroupUpgradeConcurrency(value: number): Promise<SetGroupUpgradeConcurrencyResponse> {
        return this.sendRequest({
            kind: "setGroupUpgradeConcurrency",
            payload: {
                value,
            },
        });
    }

    setUserUpgradeConcurrency(value: number): Promise<SetUserUpgradeConcurrencyResponse> {
        return this.sendRequest({
            kind: "setUserUpgradeConcurrency",
            payload: {
                value,
            },
        });
    }

    loadFailedMessages(): Promise<Record<string, Record<number, EventWrapper<Message>>>> {
        return this.sendRequest({
            kind: "loadFailedMessages",
            payload: {},
        });
    }

    deleteFailedMessage(
        chatId: string,
        messageId: bigint,
        threadRootMessageIndex?: number
    ): Promise<void> {
        return this.sendRequest({
            kind: "deleteFailedMessage",
            payload: {
                chatId,
                messageId,
                threadRootMessageIndex,
            },
        });
    }

    markSuspectedBot(): Promise<void> {
        return this.sendRequest({
            kind: "markSuspectedBot",
            payload: {},
        });
    }

    claimPrize(chatId: string, messageId: bigint): Promise<ClaimPrizeResponse> {
        return this.sendRequest({
            kind: "claimPrize",
            payload: {
                chatId,
                messageId,
            },
        });
    }

    payForDiamondMembership(
        userId: string,
        token: Cryptocurrency,
        duration: DiamondMembershipDuration,
        recurring: boolean,
        expectedPriceE8s: bigint
    ): Promise<PayForDiamondMembershipResponse> {
        return this.sendRequest({
            kind: "payForDiamondMembership",
            payload: {
                userId,
                token,
                duration,
                recurring,
                expectedPriceE8s,
            },
        });
    }

    updateMarketMakerConfig(
        config: UpdateMarketMakerConfigArgs
    ): Promise<UpdateMarketMakerConfigResponse> {
        return this.sendRequest({
            kind: "updateMarketMakerConfig",
            payload: config
        });
    }
}<|MERGE_RESOLUTION|>--- conflicted
+++ resolved
@@ -93,13 +93,10 @@
     AddHotGroupExclusionResponse,
     RemoveHotGroupExclusionResponse,
     Tally,
-<<<<<<< HEAD
+    SetGroupUpgradeConcurrencyResponse,
+    SetUserUpgradeConcurrencyResponse,
     UpdateMarketMakerConfigArgs,
     UpdateMarketMakerConfigResponse,
-=======
-    SetGroupUpgradeConcurrencyResponse,
-    SetUserUpgradeConcurrencyResponse,
->>>>>>> 13950518
 } from "openchat-shared";
 import type { OpenChatConfig } from "./config";
 import { v4 } from "uuid";
