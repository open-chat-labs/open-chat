--- conflicted
+++ resolved
@@ -121,11 +121,7 @@
     },
 
     "test": {
-<<<<<<< HEAD
-      "dependsOn": [],
-=======
       "dependsOn": ["build"],
->>>>>>> 943df953
       "outputs": [],
       "inputs": ["src/**/*.ts"]
     },
@@ -135,11 +131,7 @@
       "inputs": ["src/**/*.ts", "src/**/*.svelte"]
     },
     "validate": {
-<<<<<<< HEAD
-      "dependsOn": [],
-=======
       "dependsOn": ["build"],
->>>>>>> 943df953
       "outputs": [],
       "inputs": ["src/**/*.ts", "src/**/*.svelte"]
     },
