--- conflicted
+++ resolved
@@ -8,13 +8,8 @@
         "ROLLBAR_ACCESS_TOKEN",
         "TRANSLATE_API_KEY",
         "PUBLIC_TRANSLATE_API_KEY",
-<<<<<<< HEAD
         "GIPHY_APIKEY",
-        "FRAME_ANCESTORS",
         "CORS_APIKEY"
-=======
-        "GIPHY_APIKEY"
->>>>>>> 66ca50c4
     ],
     "pipeline": {
         "build": {
