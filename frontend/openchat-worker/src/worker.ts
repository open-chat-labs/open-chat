--- conflicted
+++ resolved
@@ -1315,11 +1315,6 @@
                     .catch(sendError(correlationId));
                 break;
 
-<<<<<<< HEAD
-            case "declineInvitation":
-                agent
-                    .declineInvitation(payload.chatId)
-=======
             case "reportMessage":
                 agent
                     .reportMessage(
@@ -1329,7 +1324,17 @@
                         payload.notes,
                         payload.threadRootMessageIndex
                     )
->>>>>>> 3de7d8e2
+                    .then((response) =>
+                        sendResponse(correlationId, {
+                            response,
+                        })
+                    )
+                    .catch(sendError(correlationId));
+                break;
+
+            case "declineInvitation":
+                agent
+                    .declineInvitation(payload.chatId)
                     .then((response) =>
                         sendResponse(correlationId, {
                             response,
