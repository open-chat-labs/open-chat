import { AnonymousIdentity, SignIdentity } from "@dfinity/agent";
import { AuthClient, IdbStorage } from "@dfinity/auth-client";
import { DelegationIdentity, ECDSAKeyIdentity } from "@dfinity/identity";
import { IdentityAgent, OpenChatAgent } from "openchat-agent";
import {
    type CorrelatedWorkerRequest,
    type Init,
    type Logger,
    MessagesReadFromServer,
    StorageUpdated,
    UsersLoaded,
    type WorkerEvent,
    inititaliseLogger,
    type WorkerResponseInner,
    type WorkerRequest,
    Stream,
    IdentityStorage,
    type GetOpenChatIdentityResponse,
<<<<<<< HEAD
    type ChallengeAttempt,
    type CreateOpenChatIdentityError,
=======
    type GenerateChallengeResponse,
>>>>>>> f81f3cbf
} from "openchat-shared";

// eslint-disable-next-line @typescript-eslint/ban-ts-comment
//@ts-ignore
BigInt.prototype.toJSON = function () {
    return this.toString();
};

const authClient = AuthClient.create({
    idleOptions: {
        disableIdle: true,
    },
    storage: new IdbStorage(),
});

const ocIdentityStorage = new IdentityStorage();

<<<<<<< HEAD
let initPayload: Init | undefined = undefined;
let identityAgent: IdentityAgent | undefined = undefined;
let authPrincipalString: string | undefined = undefined;
let logger: Logger | undefined = undefined;
let agent: OpenChatAgent | undefined = undefined;

async function getOpenChatIdentity(
    identityCanister: string,
    icUrl: string,
=======
async function getOpenChatIdentity(
    identityCanister: string,
    icUrl: string,
    createIfNotExists: boolean,
>>>>>>> f81f3cbf
): Promise<GetOpenChatIdentityResponse> {
    const authProviderIdentity = await authClient.then((a) => a.getIdentity());
    const authPrincipal = authProviderIdentity.getPrincipal();
    if (authPrincipal.isAnonymous()) {
        return { kind: "auth_identity_not_found" };
    }

<<<<<<< HEAD
    authPrincipalString = authPrincipal.toString();
=======
    const authPrincipalString = authPrincipal.toString();
>>>>>>> f81f3cbf
    const ocIdentity = await ocIdentityStorage.get(authPrincipalString);
    if (ocIdentity !== undefined) {
        return { kind: "success", identity: ocIdentity };
    }

<<<<<<< HEAD
    identityAgent = new IdentityAgent(
=======
    const identityAgent = new IdentityAgent(
>>>>>>> f81f3cbf
        authProviderIdentity as SignIdentity,
        identityCanister,
        icUrl,
    );

    const ocIdentityExists = await identityAgent.checkOpenChatIdentityExists();
<<<<<<< HEAD
    if (ocIdentityExists) {
        const sessionKey = await ECDSAKeyIdentity.generate();

        const identity = await identityAgent.getOpenChatIdentity(sessionKey);
=======
    if (ocIdentityExists || createIfNotExists) {
        const sessionKey = await ECDSAKeyIdentity.generate();

        const identity = ocIdentityExists
            ? await identityAgent.getOpenChatIdentity(sessionKey)
            : await identityAgent.createOpenChatIdentity(sessionKey, undefined);
>>>>>>> f81f3cbf

        if (identity !== undefined && typeof identity !== "string") {
            await ocIdentityStorage.set(authPrincipalString, sessionKey, identity.getDelegation());
            return { kind: "success", identity };
        }
    }

    return { kind: "oc_identity_not_found" };
}

<<<<<<< HEAD
async function createOpenChatIdentity(
    challengeAttempt: ChallengeAttempt | undefined,
): Promise<DelegationIdentity | CreateOpenChatIdentityError> {
    if (identityAgent === undefined || authPrincipalString === undefined) {
        throw new Error("IdentityAgent not initialized");
    }

    const sessionKey = await ECDSAKeyIdentity.generate();

    const response = await identityAgent.createOpenChatIdentity(sessionKey, challengeAttempt);

    if (typeof response !== "string") {
        await ocIdentityStorage.set(authPrincipalString, sessionKey, response.getDelegation());
    }

    return response;
}
=======
async function generateIdentityChallenge(
    identityCanister: string,
    icUrl: string,
): Promise<GenerateChallengeResponse> {
    const authProviderIdentity = await authClient.then((a) => a.getIdentity());
    const identityAgent = new IdentityAgent(
        authProviderIdentity as SignIdentity,
        identityCanister,
        icUrl,
    );
    return await identityAgent.generateChallenge();
}

let initPayload: Init | undefined = undefined;
let agent: OpenChatAgent | undefined = undefined;
>>>>>>> f81f3cbf

function handleAgentEvent(ev: Event): void {
    if (ev instanceof MessagesReadFromServer) {
        sendEvent({
            event: {
                subkind: "messages_read_from_server",
                chatId: ev.detail.chatId,
                readByMeUpTo: ev.detail.readByMeUpTo,
                threadsRead: ev.detail.threadsRead,
                dateReadPinned: ev.detail.dateReadPinned,
            },
        });
    }
    if (ev instanceof StorageUpdated) {
        sendEvent({
            event: {
                subkind: "storage_updated",
                status: ev.detail,
            },
        });
    }
    if (ev instanceof UsersLoaded) {
        sendEvent({
            event: {
                subkind: "users_loaded",
                users: ev.detail,
            },
        });
    }
}

const sendError = (correlationId: string, payload?: unknown) => {
    return (error: unknown) => {
        logger?.error("WORKER: error caused by payload: ", error, payload);
        postMessage({
            kind: "worker_error",
            correlationId,
            error: JSON.stringify(error, Object.getOwnPropertyNames(error)),
        });
    };
};

function streamReplies(
    payload: WorkerRequest,
    correlationId: string,
    chain: Stream<WorkerResponseInner>,
) {
    const start = Date.now();
    chain
        .subscribe((value, final) => {
            console.debug(
                `WORKER: sending streamed reply ${Date.now() - start}ms after subscribing`,
                correlationId,
                value,
                Date.now(),
                final,
            );
            sendResponse(correlationId, value, final);
        })
        .catch(sendError(correlationId, payload));
}

function executeThenReply(
    payload: WorkerRequest,
    correlationId: string,
    promise: Promise<WorkerResponseInner>,
) {
    promise
        .then((response) => sendResponse(correlationId, response))
        .catch(sendError(correlationId, payload));
}

function sendResponse(correlationId: string, response: WorkerResponseInner, final = true): void {
    logger?.debug("WORKER: sending response: ", correlationId);
    postMessage({
        kind: "worker_response",
        correlationId,
        response,
        final,
    });
}

function sendEvent(msg: Omit<WorkerEvent, "kind">): void {
    postMessage({
        kind: "worker_event",
        ...msg,
    });
}

self.addEventListener("error", (err: ErrorEvent) => {
    logger?.error("WORKER: unhandled error: ", err);
});

self.addEventListener("unhandledrejection", (err: PromiseRejectionEvent) => {
    logger?.error("WORKER: unhandled promise rejection: ", err);
});

self.addEventListener("message", (msg: MessageEvent<CorrelatedWorkerRequest>) => {
    logger?.debug("WORKER: received ", msg.data.kind, msg.data.correlationId);
    const payload = msg.data;
    const kind = payload.kind;
    const correlationId = payload.correlationId;

    try {
<<<<<<< HEAD
        if (kind === "init") {
            initPayload = payload;
            executeThenReply(
                payload,
                correlationId,
                getOpenChatIdentity(payload.identityCanister, payload.icUrl).then((resp) => {
=======
        if (kind === "init" || kind === "createOpenChatIdentity") {
            if (kind === "init") {
                initPayload = payload;
            } else if (initPayload === undefined) {
                throw new Error("Init payload undefined");
            }
            const init = initPayload;
            executeThenReply(
                payload,
                correlationId,
                getOpenChatIdentity(
                    init.identityCanister,
                    init.icUrl,
                    kind === "createOpenChatIdentity",
                ).then((resp) => {
>>>>>>> f81f3cbf
                    const id = resp.kind === "success" ? resp.identity : new AnonymousIdentity();
                    console.debug(
                        "anon: init worker",
                        id.getPrincipal().toString(),
                        id?.getPrincipal().isAnonymous(),
                    );
                    logger = inititaliseLogger(init.rollbarApiKey, init.websiteVersion, init.env);
                    logger?.debug("WORKER: constructing agent instance");
                    agent = new OpenChatAgent(id, {
                        ...init,
                        logger,
                    });
                    agent.addEventListener("openchat_event", handleAgentEvent);
                    return resp.kind;
<<<<<<< HEAD
                }),
            );
            return;
        }

        if (initPayload === undefined) {
            throw new Error("Worker not initialised");
        }

        if (payload.kind === "generateIdentityChallenge") {
            if (identityAgent === undefined) {
                throw new Error("IdentityAgent not initialized");
            }

            executeThenReply(payload, correlationId, identityAgent.generateChallenge());
            return;
        }

        if (kind === "createOpenChatIdentity") {
            executeThenReply(
                payload,
                correlationId,
                createOpenChatIdentity(payload.challengeAttempt).then((resp) => {
                    const id = typeof resp !== "string" ? resp : new AnonymousIdentity();
                    agent = new OpenChatAgent(id, {
                        ...initPayload!,
                        logger: logger!,
                    });
                    agent.addEventListener("openchat_event", handleAgentEvent);
                    return typeof resp !== "string" ? "success" : resp;
                }),
            );
            return;
=======
                }),
            );
            return;
        } else if (payload.kind === "generateIdentityChallenge" && initPayload !== undefined) {
            executeThenReply(
                payload,
                correlationId,
                generateIdentityChallenge(initPayload.identityCanister, initPayload.icUrl),
            );
            return;
>>>>>>> f81f3cbf
        }

        if (!agent) {
            logger?.debug("WORKER: agent does not exist: ", msg.data);
            return;
        }

        switch (kind) {
            case "getCurrentUser":
                streamReplies(payload, correlationId, agent.getCurrentUser());
                break;

            case "getDeletedGroupMessage":
                executeThenReply(
                    payload,
                    correlationId,
                    agent.getDeletedGroupMessage(
                        payload.chatId,
                        payload.messageId,
                        payload.threadRootMessageIndex,
                    ),
                );
                break;

            case "getDeletedDirectMessage":
                executeThenReply(
                    payload,
                    correlationId,
                    agent.getDeletedDirectMessage(payload.userId, payload.messageId),
                );
                break;

            case "getUpdates":
                streamReplies(payload, correlationId, agent.getUpdates(payload.initialLoad));
                break;

            case "createUserClient":
                agent.createUserClient(payload.userId);
                sendResponse(correlationId, undefined);
                break;

            case "chatEvents":
                executeThenReply(
                    payload,
                    correlationId,
                    agent.chatEvents(
                        payload.chatId,
                        payload.eventIndexRange,
                        payload.startIndex,
                        payload.ascending,
                        payload.threadRootMessageIndex,
                        payload.latestKnownUpdate,
                    ),
                );
                break;

            case "getUsers":
                executeThenReply(
                    payload,
                    correlationId,
                    agent.getUsers(payload.users, payload.allowStale),
                );
                break;

            case "getAllCachedUsers":
                executeThenReply(payload, correlationId, agent.getAllCachedUsers());
                break;

            case "markMessagesRead":
                executeThenReply(payload, correlationId, agent.markMessagesRead(payload.payload));
                break;

            case "getGroupDetails":
                executeThenReply(
                    payload,
                    correlationId,
                    agent.getGroupDetails(payload.chatId, payload.chatLastUpdated),
                );
                break;

            case "lastOnline":
                executeThenReply(payload, correlationId, agent.lastOnline(payload.userIds));
                break;

            case "markAsOnline":
                executeThenReply(
                    payload,
                    correlationId,
                    agent.markAsOnline().then(() => undefined),
                );
                break;

            case "chatEventsBatch":
                executeThenReply(
                    payload,
                    correlationId,
                    agent.chatEventsBatch(
                        payload.localUserIndex,
                        payload.requests,
                        payload.cachePrimer,
                    ),
                );
                break;

            case "chatEventsWindow":
                executeThenReply(
                    payload,
                    correlationId,
                    agent.chatEventsWindow(
                        payload.eventIndexRange,
                        payload.chatId,
                        payload.messageIndex,
                        payload.threadRootMessageIndex,
                        payload.latestKnownUpdate,
                    ),
                );
                break;

            case "chatEventsByEventIndex":
                executeThenReply(
                    payload,
                    correlationId,
                    agent.chatEventsByEventIndex(
                        payload.chatId,
                        payload.eventIndexes,
                        payload.threadRootMessageIndex,
                        payload.latestKnownUpdate,
                    ),
                );
                break;

            case "rehydrateMessage":
                executeThenReply(
                    payload,
                    correlationId,
                    agent.rehydrateMessage(
                        payload.chatId,
                        payload.message,
                        payload.threadRootMessageIndex,
                        payload.latestKnownUpdate,
                    ),
                );
                break;

            case "checkUsername":
                executeThenReply(payload, correlationId, agent.checkUsername(payload.username));
                break;

            case "searchUsers":
                executeThenReply(
                    payload,
                    correlationId,
                    agent.searchUsers(payload.searchTerm, payload.maxResults),
                );
                break;

            case "getUserStorageLimits":
                executeThenReply(payload, correlationId, agent.getUserStorageLimits());
                break;

            case "getPublicGroupSummary":
                executeThenReply(
                    payload,
                    correlationId,
                    agent.getPublicGroupSummary(payload.chatId),
                );
                break;

            case "toggleMuteNotifications":
                executeThenReply(
                    payload,
                    correlationId,
                    agent.toggleMuteNotifications(payload.chatId, payload.muted),
                );
                break;

            case "archiveChat":
                executeThenReply(payload, correlationId, agent.archiveChat(payload.chatId));
                break;

            case "unarchiveChat":
                executeThenReply(payload, correlationId, agent.unarchiveChat(payload.chatId));
                break;

            case "pinChat":
                executeThenReply(
                    payload,
                    correlationId,
                    agent.pinChat(payload.chatId, payload.favourite),
                );
                break;

            case "unpinChat":
                executeThenReply(
                    payload,
                    correlationId,
                    agent.unpinChat(payload.chatId, payload.favourite),
                );
                break;

            case "blockUserFromDirectChat":
                executeThenReply(
                    payload,
                    correlationId,
                    agent.blockUserFromDirectChat(payload.userId),
                );
                break;

            case "unblockUserFromDirectChat":
                executeThenReply(
                    payload,
                    correlationId,
                    agent.unblockUserFromDirectChat(payload.userId),
                );
                break;

            case "setUserAvatar":
                executeThenReply(payload, correlationId, agent.setUserAvatar(payload.data));
                break;

            case "deleteGroup":
                executeThenReply(payload, correlationId, agent.deleteGroup(payload.chatId));
                break;

            case "leaveGroup":
                executeThenReply(payload, correlationId, agent.leaveGroup(payload.chatId));
                break;

            case "joinGroup":
                executeThenReply(
                    payload,
                    correlationId,
                    agent.joinGroup(payload.chatId, payload.localUserIndex, payload.credentialArgs),
                );
                break;

            case "joinCommunity":
                executeThenReply(
                    payload,
                    correlationId,
                    agent.joinCommunity(payload.id, payload.localUserIndex, payload.credentialArgs),
                );
                break;

            case "updateGroup":
                executeThenReply(
                    payload,
                    correlationId,
                    agent.updateGroup(
                        payload.chatId,
                        payload.name,
                        payload.desc,
                        payload.rules,
                        payload.permissions,
                        payload.avatar,
                        payload.eventsTimeToLive,
                        payload.gate,
                        payload.isPublic,
                    ),
                );
                break;

            case "registerPollVote":
                executeThenReply(
                    payload,
                    correlationId,
                    agent.registerPollVote(
                        payload.chatId,
                        payload.messageIdx,
                        payload.answerIdx,
                        payload.voteType,
                        payload.threadRootMessageIndex,
                    ),
                );
                break;

            case "deleteMessage":
                executeThenReply(
                    payload,
                    correlationId,
                    agent.deleteMessage(
                        payload.chatId,
                        payload.messageId,
                        payload.threadRootMessageIndex,
                        payload.asPlatformModerator,
                    ),
                );
                break;

            case "undeleteMessage":
                executeThenReply(
                    payload,
                    correlationId,
                    agent.undeleteMessage(
                        payload.chatId,
                        payload.messageId,
                        payload.threadRootMessageIndex,
                    ),
                );
                break;

            case "addReaction":
                executeThenReply(
                    payload,
                    correlationId,
                    agent.addReaction(
                        payload.chatId,
                        payload.messageId,
                        payload.reaction,
                        payload.username,
                        payload.displayName,
                        payload.threadRootMessageIndex,
                    ),
                );
                break;

            case "removeReaction":
                executeThenReply(
                    payload,
                    correlationId,
                    agent.removeReaction(
                        payload.chatId,
                        payload.messageId,
                        payload.reaction,
                        payload.threadRootMessageIndex,
                    ),
                );
                break;

            case "blockUserFromGroupChat":
                executeThenReply(
                    payload,
                    correlationId,
                    agent.blockUserFromGroupChat(payload.chatId, payload.userId),
                );
                break;

            case "unblockUserFromGroupChat":
                executeThenReply(
                    payload,
                    correlationId,
                    agent.unblockUserFromGroupChat(payload.chatId, payload.userId),
                );
                break;

            case "getProposalVoteDetails":
                executeThenReply(
                    payload,
                    correlationId,
                    agent.getProposalVoteDetails(
                        payload.governanceCanisterId,
                        payload.proposalId,
                        payload.isNns,
                    ),
                );
                break;

            case "listNervousSystemFunctions":
                executeThenReply(
                    payload,
                    correlationId,
                    agent.listNervousSystemFunctions(payload.snsGovernanceCanisterId),
                );
                break;

            case "unpinMessage":
                executeThenReply(
                    payload,
                    correlationId,
                    agent.unpinMessage(payload.chatId, payload.messageIndex),
                );
                break;

            case "pinMessage":
                executeThenReply(
                    payload,
                    correlationId,
                    agent.pinMessage(payload.chatId, payload.messageIndex),
                );
                break;

            case "sendMessage":
                executeThenReply(
                    payload,
                    correlationId,
                    agent.sendMessage(
                        payload.messageContext,
                        payload.user,
                        payload.mentioned,
                        payload.event,
                        payload.acceptedRules,
                        payload.messageFilterFailed,
                        payload.pin,
                    ),
                );
                break;

            case "editMessage":
                executeThenReply(
                    payload,
                    correlationId,
                    agent.editMessage(
                        payload.chatId,
                        payload.msg,
                        payload.threadRootMessageIndex,
                        payload.blockLevelMarkdown,
                    ),
                );
                break;

            case "registerUser":
                executeThenReply(
                    payload,
                    correlationId,
                    agent.registerUser(payload.username, payload.referralCode),
                );
                break;

            case "subscriptionExists":
                executeThenReply(
                    payload,
                    correlationId,
                    agent.subscriptionExists(payload.p256dh_key),
                );
                break;

            case "pushSubscription":
                executeThenReply(
                    payload,
                    correlationId,
                    agent.pushSubscription(payload.subscription).then(() => undefined),
                );
                break;

            case "removeSubscription":
                executeThenReply(
                    payload,
                    correlationId,
                    agent.removeSubscription(payload.subscription).then(() => undefined),
                );
                break;

            case "inviteUsers":
                executeThenReply(
                    payload,
                    correlationId,
                    agent.inviteUsers(
                        payload.chatId,
                        payload.localUserIndex,
                        payload.userIds,
                        payload.callerUsername,
                    ),
                );
                break;

            case "inviteUsersToCommunity":
                executeThenReply(
                    payload,
                    correlationId,
                    agent.inviteUsersToCommunity(
                        payload.id,
                        payload.localUserIndex,
                        payload.userIds,
                        payload.callerUsername,
                    ),
                );
                break;

            case "removeMember":
                executeThenReply(
                    payload,
                    correlationId,
                    agent.removeMember(payload.chatId, payload.userId),
                );
                break;

            case "changeRole":
                executeThenReply(
                    payload,
                    correlationId,
                    agent.changeRole(payload.chatId, payload.userId, payload.newRole),
                );
                break;

            case "registerProposalVote":
                executeThenReply(
                    payload,
                    correlationId,
                    agent.registerProposalVote(payload.chatId, payload.messageIndex, payload.adopt),
                );
                break;

            case "getRecommendedGroups":
                executeThenReply(
                    payload,
                    correlationId,
                    agent.getRecommendedGroups(payload.exclusions),
                );
                break;

            case "exploreCommunities":
                executeThenReply(
                    payload,
                    correlationId,
                    agent.exploreCommunities(
                        payload.searchTerm,
                        payload.pageIndex,
                        payload.pageSize,
                        payload.flags,
                        payload.languages,
                    ),
                );
                break;

            case "searchGroups":
                executeThenReply(
                    payload,
                    correlationId,
                    agent.searchGroups(payload.searchTerm, payload.maxResults),
                );
                break;

            case "dismissRecommendation":
                executeThenReply(
                    payload,
                    correlationId,
                    agent.dismissRecommendation(payload.chatId).then(() => undefined),
                );
                break;

            case "communityInvite":
                agent.communityInvite = payload.value;
                sendResponse(correlationId, undefined);
                break;

            case "groupInvite":
                agent.groupInvite = payload.value;
                sendResponse(correlationId, undefined);
                break;

            case "searchGroupChat":
                executeThenReply(
                    payload,
                    correlationId,
                    agent.searchGroupChat(
                        payload.chatId,
                        payload.searchTerm,
                        payload.userIds,
                        payload.maxResults,
                    ),
                );
                break;

            case "searchDirectChat":
                executeThenReply(
                    payload,
                    correlationId,
                    agent.searchDirectChat(payload.chatId, payload.searchTerm, payload.maxResults),
                );
                break;

            case "refreshAccountBalance":
                executeThenReply(
                    payload,
                    correlationId,
                    agent.refreshAccountBalance(payload.ledger, payload.principal),
                );
                break;

            case "getAccountTransactions":
                executeThenReply(
                    payload,
                    correlationId,
                    agent.getAccountTransactions(
                        payload.ledgerIndex,
                        payload.principal,
                        payload.fromId,
                    ),
                );
                break;

            case "threadPreviews":
                executeThenReply(
                    payload,
                    correlationId,
                    agent.threadPreviews(payload.threadsByChat),
                );
                break;

            case "getUser":
                executeThenReply(
                    payload,
                    correlationId,
                    agent.getUser(payload.userId, payload.allowStale),
                );
                break;

            case "getPublicProfile":
                executeThenReply(payload, correlationId, agent.getPublicProfile(payload.userId));
                break;

            case "setUsername":
                executeThenReply(
                    payload,
                    correlationId,
                    agent.setUsername(payload.userId, payload.username),
                );
                break;

            case "setDisplayName":
                executeThenReply(
                    payload,
                    correlationId,
                    agent.setDisplayName(payload.userId, payload.displayName),
                );
                break;

            case "setBio":
                executeThenReply(payload, correlationId, agent.setBio(payload.bio));
                break;

            case "getBio":
                executeThenReply(payload, correlationId, agent.getBio(payload.userId));
                break;

            case "withdrawCryptocurrency":
                executeThenReply(
                    payload,
                    correlationId,
                    agent.withdrawCryptocurrency(payload.domain, payload.pin),
                );
                break;

            case "getGroupMessagesByMessageIndex":
                executeThenReply(
                    payload,
                    correlationId,
                    agent.getGroupMessagesByMessageIndex(
                        payload.chatId,
                        payload.messageIndexes,
                        payload.latestKnownUpdate,
                    ),
                );
                break;

            case "getInviteCode":
                executeThenReply(payload, correlationId, agent.getInviteCode(payload.id));
                break;

            case "enableInviteCode":
                executeThenReply(payload, correlationId, agent.enableInviteCode(payload.id));
                break;

            case "disableInviteCode":
                executeThenReply(payload, correlationId, agent.disableInviteCode(payload.id));
                break;

            case "resetInviteCode":
                executeThenReply(payload, correlationId, agent.resetInviteCode(payload.id));
                break;

            case "createGroupChat":
                executeThenReply(payload, correlationId, agent.createGroupChat(payload.candidate));
                break;

            case "setCachedMessageFromNotification":
                executeThenReply(
                    payload,
                    correlationId,
                    agent
                        .setCachedMessageFromNotification(
                            payload.chatId,
                            payload.threadRootMessageIndex,
                            payload.message,
                        )
                        .then(() => undefined),
                );
                break;

            case "freezeGroup":
                executeThenReply(
                    payload,
                    correlationId,
                    agent.freezeGroup(payload.chatId, payload.reason),
                );
                break;

            case "unfreezeGroup":
                executeThenReply(payload, correlationId, agent.unfreezeGroup(payload.chatId));
                break;

            case "deleteFrozenGroup":
                executeThenReply(payload, correlationId, agent.deleteFrozenGroup(payload.chatId));
                break;

            case "addHotGroupExclusion":
                executeThenReply(
                    payload,
                    correlationId,
                    agent.addHotGroupExclusion(payload.chatId),
                );
                break;

            case "removeHotGroupExclusion":
                executeThenReply(
                    payload,
                    correlationId,
                    agent.removeHotGroupExclusion(payload.chatId),
                );
                break;

            case "addMessageFilter":
                executeThenReply(payload, correlationId, agent.addMessageFilter(payload.regex));
                break;

            case "removeMessageFilter":
                executeThenReply(payload, correlationId, agent.removeMessageFilter(payload.id));
                break;

            case "suspendUser":
                executeThenReply(
                    payload,
                    correlationId,
                    agent.suspendUser(payload.userId, payload.reason),
                );
                break;

            case "unsuspendUser":
                executeThenReply(payload, correlationId, agent.unsuspendUser(payload.userId));
                break;

            case "setCommunityModerationFlags":
                executeThenReply(
                    payload,
                    correlationId,
                    agent.setCommunityModerationFlags(payload.communityId, payload.flags),
                );
                break;

            case "setGroupUpgradeConcurrency":
                executeThenReply(
                    payload,
                    correlationId,
                    agent.setGroupUpgradeConcurrency(payload.value),
                );
                break;

            case "setCommunityUpgradeConcurrency":
                executeThenReply(
                    payload,
                    correlationId,
                    agent.setCommunityUpgradeConcurrency(payload.value),
                );
                break;

            case "setUserUpgradeConcurrency":
                executeThenReply(
                    payload,
                    correlationId,
                    agent.setUserUpgradeConcurrency(payload.value),
                );
                break;

            case "setDiamondMembershipFees":
                executeThenReply(
                    payload,
                    correlationId,
                    agent.setDiamondMembershipFees(payload.fees),
                );
                break;

            case "stakeNeuronForSubmittingProposals":
                executeThenReply(
                    payload,
                    correlationId,
                    agent.stakeNeuronForSubmittingProposals(
                        payload.governanceCanisterId,
                        payload.stake,
                    ),
                );
                break;

            case "loadFailedMessages":
                executeThenReply(payload, correlationId, agent.loadFailedMessages());
                break;

            case "deleteFailedMessage":
                executeThenReply(
                    payload,
                    correlationId,
                    agent
                        .deleteFailedMessage(
                            payload.chatId,
                            payload.messageId,
                            payload.threadRootMessageIndex,
                        )
                        .then(() => undefined),
                );
                break;
            case "claimPrize":
                executeThenReply(
                    payload,
                    correlationId,
                    agent.claimPrize(payload.chatId, payload.messageId),
                );
                break;

            case "payForDiamondMembership":
                executeThenReply(
                    payload,
                    correlationId,
                    agent.payForDiamondMembership(
                        payload.userId,
                        payload.token,
                        payload.duration,
                        payload.recurring,
                        payload.expectedPriceE8s,
                    ),
                );
                break;

            case "updateMarketMakerConfig":
                executeThenReply(payload, correlationId, agent.updateMarketMakerConfig(payload));
                break;

            case "setMessageReminder":
                executeThenReply(
                    payload,
                    correlationId,
                    agent.setMessageReminder(
                        payload.chatId,
                        payload.eventIndex,
                        payload.remindAt,
                        payload.notes,
                        payload.threadRootMessageIndex,
                    ),
                );
                break;

            case "cancelMessageReminder":
                executeThenReply(
                    payload,
                    correlationId,
                    agent.cancelMessageReminder(payload.reminderId),
                );
                break;

            case "getReferralLeaderboard":
                executeThenReply(
                    payload,
                    correlationId,
                    agent.getReferralLeaderboard(payload.args),
                );
                break;

            case "reportMessage":
                executeThenReply(
                    payload,
                    correlationId,
                    agent.reportMessage(
                        payload.chatId,
                        payload.threadRootMessageIndex,
                        payload.messageId,
                        payload.deleteMessage,
                    ),
                );
                break;

            case "approveTransfer":
                executeThenReply(
                    payload,
                    correlationId,
                    agent.approveTransfer(
                        payload.spender,
                        payload.ledger,
                        payload.amount,
                        payload.expiresIn,
                        payload.pin,
                    ),
                );
                break;

            case "declineInvitation":
                executeThenReply(payload, correlationId, agent.declineInvitation(payload.chatId));
                break;

            // Community level functions
            case "addMembersToChannel":
                executeThenReply(
                    payload,
                    correlationId,
                    agent
                        .communityClient(payload.chatId.communityId)
                        .addMembersToChannel(
                            payload.chatId,
                            payload.userIds,
                            payload.username,
                            payload.displayName,
                        ),
                );
                break;

            case "blockCommunityUser":
                executeThenReply(
                    payload,
                    correlationId,
                    agent.communityClient(payload.id.communityId).blockUser(payload.userId),
                );
                break;

            case "changeChannelRole":
                executeThenReply(
                    payload,
                    correlationId,
                    agent
                        .communityClient(payload.chatId.communityId)
                        .changeChannelRole(payload.chatId, payload.userId, payload.newRole),
                );
                break;

            case "changeCommunityRole":
                executeThenReply(
                    payload,
                    correlationId,
                    agent
                        .communityClient(payload.id.communityId)
                        .changeRole(payload.userId, payload.newRole),
                );
                break;

            case "declineChannelInvitation":
                executeThenReply(
                    payload,
                    correlationId,
                    agent
                        .communityClient(payload.chatId.communityId)
                        .declineInvitation(payload.chatId),
                );
                break;

            case "channelMessagesByMessageIndex":
                executeThenReply(
                    payload,
                    correlationId,
                    agent
                        .communityClient(payload.chatId.communityId)
                        .messagesByMessageIndex(
                            payload.chatId,
                            payload.messageIndexes,
                            payload.threadRootMessageIndex,
                            payload.latestKnownUpdate,
                        ),
                );
                break;

            case "removeCommunityMember":
                executeThenReply(
                    payload,
                    correlationId,
                    agent.communityClient(payload.id.communityId).removeMember(payload.userId),
                );
                break;

            case "toggleMuteCommunityNotifications":
                executeThenReply(
                    payload,
                    correlationId,
                    agent
                        .communityClient(payload.communityId)
                        .toggleMuteNotifications(payload.mute),
                );
                break;

            case "unblockCommunityUser":
                executeThenReply(
                    payload,
                    correlationId,
                    agent.communityClient(payload.id.communityId).unblockUser(payload.userId),
                );
                break;

            case "updateCommunity":
                executeThenReply(
                    payload,
                    correlationId,
                    agent
                        .communityClient(payload.communityId)
                        .updateCommunity(
                            payload.name,
                            payload.description,
                            payload.rules,
                            payload.permissions,
                            payload.avatar,
                            payload.banner,
                            payload.gate,
                            payload.isPublic,
                            payload.primaryLanguage,
                        ),
                );
                break;

            case "createCommunity":
                executeThenReply(
                    payload,
                    correlationId,
                    agent.userClient.createCommunity(
                        payload.community,
                        payload.rules,
                        payload.defaultChannels,
                        payload.defaultChannelRules,
                    ),
                );
                break;

            case "getCommunitySummary":
                executeThenReply(
                    payload,
                    correlationId,
                    agent.getCommunitySummary(payload.communityId),
                );
                break;

            case "getChannelSummary":
                executeThenReply(
                    payload,
                    correlationId,
                    agent
                        .communityClient(payload.chatId.communityId)
                        .channelSummary(payload.chatId),
                );
                break;

            case "exploreChannels":
                executeThenReply(
                    payload,
                    correlationId,
                    agent.exploreChannels(
                        payload.id,
                        payload.searchTerm,
                        payload.pageSize,
                        payload.pageIndex,
                    ),
                );
                break;

            case "getCommunityDetails":
                executeThenReply(
                    payload,
                    correlationId,
                    agent
                        .communityClient(payload.id.communityId)
                        .getCommunityDetails(payload.id, payload.communityLastUpdated),
                );
                break;

            case "addToFavourites":
                executeThenReply(
                    payload,
                    correlationId,
                    agent.userClient.addToFavourites(payload.chatId),
                );
                break;

            case "removeFromFavourites":
                executeThenReply(
                    payload,
                    correlationId,
                    agent.userClient.removeFromFavourites(payload.chatId),
                );
                break;

            case "leaveCommunity":
                executeThenReply(
                    payload,
                    correlationId,
                    agent.userClient.leaveCommunity(payload.id),
                );
                break;

            case "deleteCommunity":
                executeThenReply(
                    payload,
                    correlationId,
                    agent.userClient.deleteCommunity(payload.id),
                );
                break;

            case "convertGroupToCommunity":
                executeThenReply(
                    payload,
                    correlationId,
                    agent.convertGroupToCommunity(
                        payload.chatId,
                        payload.historyVisible,
                        payload.rules,
                    ),
                );
                break;

            case "importGroupToCommunity":
                executeThenReply(
                    payload,
                    correlationId,
                    agent
                        .communityClient(payload.communityId.communityId)
                        .importGroup(payload.groupId),
                );
                break;

            case "setModerationFlags":
                executeThenReply(payload, correlationId, agent.setModerationFlags(payload.flags));
                break;

            case "updateRegistry":
                streamReplies(payload, correlationId, agent.getRegistry());
                break;

            case "setCommunityIndexes":
                executeThenReply(
                    payload,
                    correlationId,
                    agent.setCommunityIndexes(payload.indexes),
                );
                break;

            case "createUserGroup":
                executeThenReply(
                    payload,
                    correlationId,
                    agent.createUserGroup(payload.communityId, payload.name, payload.userIds),
                );
                break;

            case "updateUserGroup":
                executeThenReply(
                    payload,
                    correlationId,
                    agent.updateUserGroup(
                        payload.communityId,
                        payload.userGroupId,
                        payload.name,
                        payload.usersToAdd,
                        payload.usersToRemove,
                    ),
                );
                break;

            case "deleteUserGroups":
                executeThenReply(
                    payload,
                    correlationId,
                    agent.deleteUserGroups(payload.communityId, payload.userGroupIds),
                );
                break;

            case "setMemberDisplayName":
                executeThenReply(
                    payload,
                    correlationId,
                    agent.setMemberDisplayName(payload.communityId, payload.displayName),
                );
                break;

            case "followThread":
                executeThenReply(
                    payload,
                    correlationId,
                    agent.followThread(
                        payload.chatId,
                        payload.threadRootMessageIndex,
                        payload.follow,
                    ),
                );
                break;

            case "submitProposal":
                executeThenReply(
                    payload,
                    correlationId,
                    agent.submitProposal(
                        payload.governanceCanisterId,
                        payload.proposal,
                        payload.ledger,
                        payload.token,
                        payload.proposalRejectionFee,
                        payload.transactionFee,
                    ),
                );
                break;

            case "getCachePrimerTimestamps":
                executeThenReply(payload, correlationId, agent.getCachePrimerTimestamps());
                break;

            case "tipMessage":
                executeThenReply(
                    payload,
                    correlationId,
                    agent.userClient.tipMessage(
                        payload.messageContext,
                        payload.messageId,
                        payload.transfer,
                        payload.decimals,
                        payload.pin,
                    ),
                );
                break;

            case "loadSavedCryptoAccounts":
                executeThenReply(
                    payload,
                    correlationId,
                    agent.userClient.loadSavedCryptoAccounts(),
                );
                break;

            case "saveCryptoAccount":
                executeThenReply(
                    payload,
                    correlationId,
                    agent.userClient.saveCryptoAccount(payload.namedAccount),
                );
                break;

            case "canSwap":
                executeThenReply(payload, correlationId, agent.canSwap(payload.tokenLedgers));
                break;

            case "getTokenSwaps":
                executeThenReply(
                    payload,
                    correlationId,
                    agent.getTokenSwaps(payload.inputTokenLedger, payload.outputTokenLedgers),
                );
                break;

            case "getTokenSwapQuotes":
                executeThenReply(
                    payload,
                    correlationId,
                    agent.getTokenSwapQuotes(
                        payload.inputTokenLedger,
                        payload.outputTokenLedger,
                        payload.amountIn,
                    ),
                );
                break;

            case "swapTokens":
                executeThenReply(
                    payload,
                    correlationId,
                    agent.swapTokens(
                        payload.swapId,
                        payload.inputTokenDetails,
                        payload.outputTokenDetails,
                        payload.amountIn,
                        payload.minAmountOut,
                        payload.dex,
                        payload.pin,
                    ),
                );
                break;

            case "tokenSwapStatus":
                executeThenReply(payload, correlationId, agent.tokenSwapStatus(payload.swapId));
                break;

            case "deleteDirectChat":
                executeThenReply(
                    payload,
                    correlationId,
                    agent.deleteDirectChat(payload.userId, payload.blockUser),
                );
                break;

            case "diamondMembershipFees":
                executeThenReply(payload, correlationId, agent.diamondMembershipFees());
                break;

            case "reportedMessages":
                executeThenReply(payload, correlationId, agent.reportedMessages(payload.userId));
                break;

            case "exchangeRates":
                executeThenReply(payload, correlationId, agent.exchangeRates());
                break;

            case "proposeTranslation":
                executeThenReply(
                    payload,
                    correlationId,
                    agent.translationsClient.propose(payload.locale, payload.key, payload.value),
                );
                break;

            case "approveTranslation":
                executeThenReply(
                    payload,
                    correlationId,
                    agent.translationsClient.approve(payload.id),
                );
                break;

            case "rejectTranslation":
                executeThenReply(
                    payload,
                    correlationId,
                    agent.translationsClient.reject(payload.id, payload.reason),
                );
                break;

            case "getProposedTranslations":
                executeThenReply(payload, correlationId, agent.translationsClient.proposed());
                break;

            case "markTranslationsDeployed":
                executeThenReply(payload, correlationId, agent.translationsClient.markDeployed());
                break;

            case "getTranslationsPendingDeployment":
                executeThenReply(
                    payload,
                    correlationId,
                    agent.translationsClient.pendingDeployment(),
                );
                break;

            case "acceptP2PSwap":
                executeThenReply(
                    payload,
                    correlationId,
                    agent.acceptP2PSwap(
                        payload.chatId,
                        payload.threadRootMessageIndex,
                        payload.messageId,
                        payload.pin,
                    ),
                );
                break;

            case "cancelP2PSwap":
                executeThenReply(
                    payload,
                    correlationId,
                    agent.cancelP2PSwap(
                        payload.chatId,
                        payload.threadRootMessageIndex,
                        payload.messageId,
                    ),
                );
                break;

            case "joinVideoCall":
                executeThenReply(
                    payload,
                    correlationId,
                    agent.joinVideoCall(payload.chatId, payload.messageId),
                );
                break;

            case "videoCallParticipants":
                executeThenReply(
                    payload,
                    correlationId,
                    agent.videoCallParticipants(
                        payload.chatId,
                        payload.messageId,
                        payload.updatesSince,
                    ),
                );
                break;

            case "setVideoCallPresence":
                executeThenReply(
                    payload,
                    correlationId,
                    agent.setVideoCallPresence(payload.chatId, payload.messageId, payload.presence),
                );
                break;

            case "getAccessToken":
                executeThenReply(
                    payload,
                    correlationId,
                    agent.getAccessToken(
                        payload.chatId,
                        payload.accessTokenType,
                        payload.localUserIndex,
                    ),
                );
                break;

            case "getLocalUserIndexForUser":
                executeThenReply(
                    payload,
                    correlationId,
                    agent.getLocalUserIndexForUser(payload.userId),
                );
                break;

            case "updateBtcBalance":
                executeThenReply(payload, correlationId, agent.updateBtcBalance(payload.userId));
                break;

            case "generateMagicLink":
                executeThenReply(
                    payload,
                    correlationId,
                    agent.generateMagicLink(payload.email, payload.sessionKey),
                );
                break;

            case "getSignInWithEmailDelegation":
                executeThenReply(
                    payload,
                    correlationId,
                    agent.getSignInWithEmailDelegation(
                        payload.email,
                        payload.sessionKey,
                        payload.expiration,
                    ),
                );
                break;

            case "siwePrepareLogin":
                executeThenReply(payload, correlationId, agent.siwePrepareLogin(payload.address));
                break;

            case "siwsPrepareLogin":
                executeThenReply(payload, correlationId, agent.siwsPrepareLogin(payload.address));
                break;

            case "loginWithWallet":
                executeThenReply(
                    payload,
                    correlationId,
                    agent.loginWithWallet(
                        payload.token,
                        payload.address,
                        payload.signature,
                        payload.sessionKey,
                    ),
                );
                break;

            case "getDelegationWithWallet":
                executeThenReply(
                    payload,
                    correlationId,
                    agent.getDelegationWithWallet(
                        payload.token,
                        payload.address,
                        payload.sessionKey,
                        payload.expiration,
                    ),
                );
                break;

            case "setPinNumber":
                executeThenReply(
                    payload,
                    correlationId,
                    agent.setPinNumber(payload.currentPin, payload.newPin),
                );
                break;

            case "claimDailyChit":
                executeThenReply(payload, correlationId, agent.claimDailyChit(payload.userId));
                break;

            case "chitLeaderboard":
                executeThenReply(payload, correlationId, agent.chitLeaderboard());
                break;

            default:
                logger?.debug("WORKER: unknown message kind received: ", kind);
        }
    } catch (err) {
        logger?.debug("WORKER: unhandled error: ", err);
        sendError(correlationId)(err);
    }
});<|MERGE_RESOLUTION|>--- conflicted
+++ resolved
@@ -16,12 +16,8 @@
     Stream,
     IdentityStorage,
     type GetOpenChatIdentityResponse,
-<<<<<<< HEAD
     type ChallengeAttempt,
     type CreateOpenChatIdentityError,
-=======
-    type GenerateChallengeResponse,
->>>>>>> f81f3cbf
 } from "openchat-shared";
 
 // eslint-disable-next-line @typescript-eslint/ban-ts-comment
@@ -39,7 +35,6 @@
 
 const ocIdentityStorage = new IdentityStorage();
 
-<<<<<<< HEAD
 let initPayload: Init | undefined = undefined;
 let identityAgent: IdentityAgent | undefined = undefined;
 let authPrincipalString: string | undefined = undefined;
@@ -49,12 +44,6 @@
 async function getOpenChatIdentity(
     identityCanister: string,
     icUrl: string,
-=======
-async function getOpenChatIdentity(
-    identityCanister: string,
-    icUrl: string,
-    createIfNotExists: boolean,
->>>>>>> f81f3cbf
 ): Promise<GetOpenChatIdentityResponse> {
     const authProviderIdentity = await authClient.then((a) => a.getIdentity());
     const authPrincipal = authProviderIdentity.getPrincipal();
@@ -62,40 +51,23 @@
         return { kind: "auth_identity_not_found" };
     }
 
-<<<<<<< HEAD
     authPrincipalString = authPrincipal.toString();
-=======
-    const authPrincipalString = authPrincipal.toString();
->>>>>>> f81f3cbf
     const ocIdentity = await ocIdentityStorage.get(authPrincipalString);
     if (ocIdentity !== undefined) {
         return { kind: "success", identity: ocIdentity };
     }
 
-<<<<<<< HEAD
     identityAgent = new IdentityAgent(
-=======
-    const identityAgent = new IdentityAgent(
->>>>>>> f81f3cbf
         authProviderIdentity as SignIdentity,
         identityCanister,
         icUrl,
     );
 
     const ocIdentityExists = await identityAgent.checkOpenChatIdentityExists();
-<<<<<<< HEAD
     if (ocIdentityExists) {
         const sessionKey = await ECDSAKeyIdentity.generate();
 
         const identity = await identityAgent.getOpenChatIdentity(sessionKey);
-=======
-    if (ocIdentityExists || createIfNotExists) {
-        const sessionKey = await ECDSAKeyIdentity.generate();
-
-        const identity = ocIdentityExists
-            ? await identityAgent.getOpenChatIdentity(sessionKey)
-            : await identityAgent.createOpenChatIdentity(sessionKey, undefined);
->>>>>>> f81f3cbf
 
         if (identity !== undefined && typeof identity !== "string") {
             await ocIdentityStorage.set(authPrincipalString, sessionKey, identity.getDelegation());
@@ -106,7 +78,6 @@
     return { kind: "oc_identity_not_found" };
 }
 
-<<<<<<< HEAD
 async function createOpenChatIdentity(
     challengeAttempt: ChallengeAttempt | undefined,
 ): Promise<DelegationIdentity | CreateOpenChatIdentityError> {
@@ -124,23 +95,6 @@
 
     return response;
 }
-=======
-async function generateIdentityChallenge(
-    identityCanister: string,
-    icUrl: string,
-): Promise<GenerateChallengeResponse> {
-    const authProviderIdentity = await authClient.then((a) => a.getIdentity());
-    const identityAgent = new IdentityAgent(
-        authProviderIdentity as SignIdentity,
-        identityCanister,
-        icUrl,
-    );
-    return await identityAgent.generateChallenge();
-}
-
-let initPayload: Init | undefined = undefined;
-let agent: OpenChatAgent | undefined = undefined;
->>>>>>> f81f3cbf
 
 function handleAgentEvent(ev: Event): void {
     if (ev instanceof MessagesReadFromServer) {
@@ -245,30 +199,13 @@
     const correlationId = payload.correlationId;
 
     try {
-<<<<<<< HEAD
         if (kind === "init") {
             initPayload = payload;
+            const init = payload;
             executeThenReply(
                 payload,
                 correlationId,
                 getOpenChatIdentity(payload.identityCanister, payload.icUrl).then((resp) => {
-=======
-        if (kind === "init" || kind === "createOpenChatIdentity") {
-            if (kind === "init") {
-                initPayload = payload;
-            } else if (initPayload === undefined) {
-                throw new Error("Init payload undefined");
-            }
-            const init = initPayload;
-            executeThenReply(
-                payload,
-                correlationId,
-                getOpenChatIdentity(
-                    init.identityCanister,
-                    init.icUrl,
-                    kind === "createOpenChatIdentity",
-                ).then((resp) => {
->>>>>>> f81f3cbf
                     const id = resp.kind === "success" ? resp.identity : new AnonymousIdentity();
                     console.debug(
                         "anon: init worker",
@@ -283,7 +220,6 @@
                     });
                     agent.addEventListener("openchat_event", handleAgentEvent);
                     return resp.kind;
-<<<<<<< HEAD
                 }),
             );
             return;
@@ -317,18 +253,6 @@
                 }),
             );
             return;
-=======
-                }),
-            );
-            return;
-        } else if (payload.kind === "generateIdentityChallenge" && initPayload !== undefined) {
-            executeThenReply(
-                payload,
-                correlationId,
-                generateIdentityChallenge(initPayload.identityCanister, initPayload.icUrl),
-            );
-            return;
->>>>>>> f81f3cbf
         }
 
         if (!agent) {
