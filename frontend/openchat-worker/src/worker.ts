--- conflicted
+++ resolved
@@ -2110,13 +2110,12 @@
                 );
                 break;
 
-<<<<<<< HEAD
             case "reinstateMissedDailyClaims":
                 executeThenReply(
                     payload,
                     correlationId,
                     agent.reinstateMissedDailyClaims(payload.userId, payload.days)
-=======
+
             case "verifyAccountLinkingCode":
                 executeThenReply(
                     payload,
@@ -2136,7 +2135,6 @@
                         payload.publicKey,
                         payload.webAuthnKey,
                     ) ?? Promise.resolve(undefined),
->>>>>>> 7aca9e6a
                 );
                 break;
 
