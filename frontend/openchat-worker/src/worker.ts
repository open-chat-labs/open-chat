--- conflicted
+++ resolved
@@ -1676,11 +1676,6 @@
                     .catch(sendError(correlationId, payload));
                 break;
 
-<<<<<<< HEAD
-            case "setMemberDisplayName":
-                agent
-                    .setMemberDisplayName(payload.communityId, payload.displayName)
-=======
             case "createUserGroup":
                 agent
                     .createUserGroup(payload.communityId, payload.name, payload.userIds)
@@ -1701,7 +1696,17 @@
                         payload.usersToAdd,
                         payload.usersToRemove
                     )
->>>>>>> 2c1e9148
+                    .then((response) =>
+                        sendResponse(correlationId, {
+                            response,
+                        })
+                    )
+                    .catch(sendError(correlationId, payload));
+                break;
+
+            case "setMemberDisplayName":
+                agent
+                    .setMemberDisplayName(payload.communityId, payload.displayName)
                     .then((response) =>
                         sendResponse(correlationId, {
                             response,
