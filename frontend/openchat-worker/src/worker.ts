import type { Identity } from "@dfinity/agent";
import { AuthClient, IdbStorage } from "@dfinity/auth-client";
import { OpenChatAgent } from "openchat-agent";
import {
    type CorrelatedWorkerRequest,
    type Logger,
    MessagesReadFromServer,
    StorageUpdated,
    UsersLoaded,
    type WorkerEvent,
    inititaliseLogger,
    type WorkerResponseInner,
    type WorkerRequest,
    Stream,
} from "openchat-shared";

// eslint-disable-next-line @typescript-eslint/ban-ts-comment
//@ts-ignore
BigInt.prototype.toJSON = function () {
    return this.toString();
};

let logger: Logger | undefined = undefined;

const auth = AuthClient.create({
    idleOptions: {
        disableIdle: true,
    },
    storage: new IdbStorage(),
});

function getIdentity(): Promise<Identity> {
    return auth.then((a) => a.getIdentity());
}

let agent: OpenChatAgent | undefined = undefined;

function handleAgentEvent(ev: Event): void {
    if (ev instanceof MessagesReadFromServer) {
        sendEvent({
            event: {
                subkind: "messages_read_from_server",
                chatId: ev.detail.chatId,
                readByMeUpTo: ev.detail.readByMeUpTo,
                threadsRead: ev.detail.threadsRead,
                dateReadPinned: ev.detail.dateReadPinned,
            },
        });
    }
    if (ev instanceof StorageUpdated) {
        sendEvent({
            event: {
                subkind: "storage_updated",
                status: ev.detail,
            },
        });
    }
    if (ev instanceof UsersLoaded) {
        sendEvent({
            event: {
                subkind: "users_loaded",
                users: ev.detail,
            },
        });
    }
}

const sendError = (correlationId: string, payload?: unknown) => {
    return (error: unknown) => {
        logger?.error("WORKER: sending error: ", error);
        if (payload !== undefined) {
            console.error("WORKER: error caused by payload: ", payload);
        }
        postMessage({
            kind: "worker_error",
            correlationId,
            error: JSON.stringify(error, Object.getOwnPropertyNames(error)),
        });
    };
};

function streamReplies(
    payload: WorkerRequest,
    correlationId: string,
    chain: Stream<WorkerResponseInner>,
) {
    const start = Date.now();
    chain
        .subscribe((value, final) => {
            console.debug(
                `WORKER: sending streamed reply ${Date.now() - start}ms after subscribing`,
                correlationId,
                value,
                Date.now(),
                final,
            );
            sendResponse(correlationId, value, final);
        })
        .catch(sendError(correlationId, payload));
}

function executeThenReply(
    payload: WorkerRequest,
    correlationId: string,
    promise: Promise<WorkerResponseInner>,
) {
    promise
        .then((response) => sendResponse(correlationId, response))
        .catch(sendError(correlationId, payload));
}

function sendResponse(correlationId: string, response: WorkerResponseInner, final = true): void {
    logger?.debug("WORKER: sending response: ", correlationId);
    postMessage({
        kind: "worker_response",
        correlationId,
        response,
        final,
    });
}

function sendEvent(msg: Omit<WorkerEvent, "kind">): void {
    postMessage({
        kind: "worker_event",
        ...msg,
    });
}

self.addEventListener("error", (err: ErrorEvent) => {
    logger?.error("WORKER: unhandled error: ", err);
});

self.addEventListener("unhandledrejection", (err: PromiseRejectionEvent) => {
    logger?.error("WORKER: unhandled promise rejection: ", err);
});

self.addEventListener("message", (msg: MessageEvent<CorrelatedWorkerRequest>) => {
    logger?.debug("WORKER: received ", msg.data.kind, msg.data.correlationId);
    const payload = msg.data;
    const kind = payload.kind;
    const correlationId = payload.correlationId;

    try {
        if (kind === "init") {
            getIdentity().then((id) => {
                console.debug("anon: init worker", id, id?.getPrincipal().isAnonymous());
                logger = inititaliseLogger(
                    payload.rollbarApiKey,
                    payload.websiteVersion,
                    payload.env,
                );
                logger?.debug("WORKER: constructing agent instance");
                agent = new OpenChatAgent(id, {
                    ...payload,
                    logger,
                });
                agent.addEventListener("openchat_event", handleAgentEvent);
                sendResponse(correlationId, undefined);
            });
        }

        if (!agent) {
            logger?.debug("WORKER: agent does not exist: ", msg.data);
            return;
        }

        switch (kind) {
            case "getCurrentUser":
                streamReplies(payload, correlationId, agent.getCurrentUser());
                break;

            case "getDeletedGroupMessage":
                executeThenReply(
                    payload,
                    correlationId,
                    agent.getDeletedGroupMessage(
                        payload.chatId,
                        payload.messageId,
                        payload.threadRootMessageIndex,
                    ),
                );
                break;

            case "getDeletedDirectMessage":
                executeThenReply(
                    payload,
                    correlationId,
                    agent.getDeletedDirectMessage(payload.userId, payload.messageId),
                );
                break;

            case "getUpdates":
                streamReplies(payload, correlationId, agent.getUpdates(payload.initialLoad));
                break;

            case "createUserClient":
                agent.createUserClient(payload.userId);
                sendResponse(correlationId, undefined);
                break;

            case "chatEvents":
                executeThenReply(
                    payload,
                    correlationId,
                    agent.chatEvents(
                        payload.chatId,
                        payload.eventIndexRange,
                        payload.startIndex,
                        payload.ascending,
                        payload.threadRootMessageIndex,
                        payload.latestKnownUpdate,
                    ),
                );
                break;

            case "getUsers":
                executeThenReply(
                    payload,
                    correlationId,
                    agent.getUsers(payload.users, payload.allowStale),
                );
                break;

            case "getAllCachedUsers":
                executeThenReply(payload, correlationId, agent.getAllCachedUsers());
                break;

            case "markMessagesRead":
                executeThenReply(payload, correlationId, agent.markMessagesRead(payload.payload));
                break;

            case "getGroupDetails":
                executeThenReply(
                    payload,
                    correlationId,
                    agent.getGroupDetails(payload.chatId, payload.chatLastUpdated),
                );
                break;

            case "lastOnline":
                executeThenReply(payload, correlationId, agent.lastOnline(payload.userIds));
                break;

            case "markAsOnline":
                executeThenReply(
                    payload,
                    correlationId,
                    agent.markAsOnline().then(() => undefined),
                );
                break;

            case "chatEventsWindow":
                executeThenReply(
                    payload,
                    correlationId,
                    agent.chatEventsWindow(
                        payload.eventIndexRange,
                        payload.chatId,
                        payload.messageIndex,
                        payload.threadRootMessageIndex,
                        payload.latestKnownUpdate,
                    ),
                );
                break;

            case "chatEventsByEventIndex":
                executeThenReply(
                    payload,
                    correlationId,
                    agent.chatEventsByEventIndex(
                        payload.chatId,
                        payload.eventIndexes,
                        payload.threadRootMessageIndex,
                        payload.latestKnownUpdate,
                    ),
                );
                break;

            case "rehydrateMessage":
                executeThenReply(
                    payload,
                    correlationId,
                    agent.rehydrateMessage(
                        payload.chatId,
                        payload.message,
                        payload.threadRootMessageIndex,
                        payload.latestKnownUpdate,
                    ),
                );
                break;

            case "checkUsername":
                executeThenReply(payload, correlationId, agent.checkUsername(payload.username));
                break;

            case "searchUsers":
                executeThenReply(
                    payload,
                    correlationId,
                    agent.searchUsers(payload.searchTerm, payload.maxResults),
                );
                break;

            case "migrateUserPrincipal":
                executeThenReply(
                    payload,
                    correlationId,
                    agent.migrateUserPrincipal(payload.userId),
                );
                break;

            case "initUserPrincipalMigration":
                executeThenReply(
                    payload,
                    correlationId,
                    agent.initUserPrincipalMigration(payload.newPrincipal).then(() => undefined),
                );
                break;

            case "getUserStorageLimits":
                executeThenReply(payload, correlationId, agent.getUserStorageLimits());
                break;

            case "getPublicGroupSummary":
                executeThenReply(
                    payload,
                    correlationId,
                    agent.getPublicGroupSummary(payload.chatId),
                );
                break;

            case "toggleMuteNotifications":
                executeThenReply(
                    payload,
                    correlationId,
                    agent.toggleMuteNotifications(payload.chatId, payload.muted),
                );
                break;

            case "archiveChat":
                executeThenReply(payload, correlationId, agent.archiveChat(payload.chatId));
                break;

            case "unarchiveChat":
                executeThenReply(payload, correlationId, agent.unarchiveChat(payload.chatId));
                break;

            case "pinChat":
                executeThenReply(
                    payload,
                    correlationId,
                    agent.pinChat(payload.chatId, payload.favourite),
                );
                break;

            case "unpinChat":
                executeThenReply(
                    payload,
                    correlationId,
                    agent.unpinChat(payload.chatId, payload.favourite),
                );
                break;

            case "blockUserFromDirectChat":
                executeThenReply(
                    payload,
                    correlationId,
                    agent.blockUserFromDirectChat(payload.userId),
                );
                break;

            case "unblockUserFromDirectChat":
                executeThenReply(
                    payload,
                    correlationId,
                    agent.unblockUserFromDirectChat(payload.userId),
                );
                break;

            case "setUserAvatar":
                executeThenReply(payload, correlationId, agent.setUserAvatar(payload.data));
                break;

            case "deleteGroup":
                executeThenReply(payload, correlationId, agent.deleteGroup(payload.chatId));
                break;

            case "leaveGroup":
                executeThenReply(payload, correlationId, agent.leaveGroup(payload.chatId));
                break;

            case "joinGroup":
                executeThenReply(
                    payload,
                    correlationId,
                    agent.joinGroup(payload.chatId, payload.localUserIndex, payload.credential),
                );
                break;

            case "joinCommunity":
                executeThenReply(
                    payload,
                    correlationId,
                    agent.joinCommunity(payload.id, payload.localUserIndex, payload.credential),
                );
                break;

            case "updateGroup":
                executeThenReply(
                    payload,
                    correlationId,
                    agent.updateGroup(
                        payload.chatId,
                        payload.name,
                        payload.desc,
                        payload.rules,
                        payload.permissions,
                        payload.avatar,
                        payload.eventsTimeToLive,
                        payload.gate,
                        payload.isPublic,
                    ),
                );
                break;

            case "registerPollVote":
                executeThenReply(
                    payload,
                    correlationId,
                    agent.registerPollVote(
                        payload.chatId,
                        payload.messageIdx,
                        payload.answerIdx,
                        payload.voteType,
                        payload.threadRootMessageIndex,
                    ),
                );
                break;

            case "deleteMessage":
                executeThenReply(
                    payload,
                    correlationId,
                    agent.deleteMessage(
                        payload.chatId,
                        payload.messageId,
                        payload.threadRootMessageIndex,
                        payload.asPlatformModerator,
                    ),
                );
                break;

            case "undeleteMessage":
                executeThenReply(
                    payload,
                    correlationId,
                    agent.undeleteMessage(
                        payload.chatId,
                        payload.messageId,
                        payload.threadRootMessageIndex,
                    ),
                );
                break;

            case "addReaction":
                executeThenReply(
                    payload,
                    correlationId,
                    agent.addReaction(
                        payload.chatId,
                        payload.messageId,
                        payload.reaction,
                        payload.username,
                        payload.displayName,
                        payload.threadRootMessageIndex,
                    ),
                );
                break;

            case "removeReaction":
                executeThenReply(
                    payload,
                    correlationId,
                    agent.removeReaction(
                        payload.chatId,
                        payload.messageId,
                        payload.reaction,
                        payload.threadRootMessageIndex,
                    ),
                );
                break;

            case "blockUserFromGroupChat":
                executeThenReply(
                    payload,
                    correlationId,
                    agent.blockUserFromGroupChat(payload.chatId, payload.userId),
                );
                break;

            case "unblockUserFromGroupChat":
                executeThenReply(
                    payload,
                    correlationId,
                    agent.unblockUserFromGroupChat(payload.chatId, payload.userId),
                );
                break;

            case "getProposalVoteDetails":
                executeThenReply(
                    payload,
                    correlationId,
                    agent.getProposalVoteDetails(
                        payload.governanceCanisterId,
                        payload.proposalId,
                        payload.isNns,
                    ),
                );
                break;

            case "listNervousSystemFunctions":
                executeThenReply(
                    payload,
                    correlationId,
                    agent.listNervousSystemFunctions(payload.snsGovernanceCanisterId),
                );
                break;

            case "unpinMessage":
                executeThenReply(
                    payload,
                    correlationId,
                    agent.unpinMessage(payload.chatId, payload.messageIndex),
                );
                break;

            case "pinMessage":
                executeThenReply(
                    payload,
                    correlationId,
                    agent.pinMessage(payload.chatId, payload.messageIndex),
                );
                break;

            case "sendMessage":
                executeThenReply(
                    payload,
                    correlationId,
                    agent.sendMessage(
                        payload.messageContext,
                        payload.user,
                        payload.mentioned,
                        payload.event,
                        payload.rulesAccepted,
                        payload.communityRulesAccepted,
                        payload.messageFilterFailed,
                    ),
                );
                break;

            case "editMessage":
                executeThenReply(
                    payload,
                    correlationId,
                    agent.editMessage(payload.chatId, payload.msg, payload.threadRootMessageIndex),
                );
                break;

            case "registerUser":
                executeThenReply(
                    payload,
                    correlationId,
                    agent.registerUser(payload.username, payload.referralCode),
                );
                break;

            case "subscriptionExists":
                executeThenReply(
                    payload,
                    correlationId,
                    agent.subscriptionExists(payload.p256dh_key),
                );
                break;

            case "pushSubscription":
                executeThenReply(
                    payload,
                    correlationId,
                    agent.pushSubscription(payload.subscription).then(() => undefined),
                );
                break;

            case "removeSubscription":
                executeThenReply(
                    payload,
                    correlationId,
                    agent.removeSubscription(payload.subscription).then(() => undefined),
                );
                break;

            case "inviteUsers":
                executeThenReply(
                    payload,
                    correlationId,
                    agent.inviteUsers(payload.chatId, payload.localUserIndex, payload.userIds),
                );
                break;

            case "inviteUsersToCommunity":
                executeThenReply(
                    payload,
                    correlationId,
                    agent.inviteUsersToCommunity(
                        payload.id,
                        payload.localUserIndex,
                        payload.userIds,
                    ),
                );
                break;

            case "removeMember":
                executeThenReply(
                    payload,
                    correlationId,
                    agent.removeMember(payload.chatId, payload.userId),
                );
                break;

            case "changeRole":
                executeThenReply(
                    payload,
                    correlationId,
                    agent.changeRole(payload.chatId, payload.userId, payload.newRole),
                );
                break;

            case "registerProposalVote":
                executeThenReply(
                    payload,
                    correlationId,
                    agent.registerProposalVote(payload.chatId, payload.messageIndex, payload.adopt),
                );
                break;

            case "getRecommendedGroups":
                executeThenReply(
                    payload,
                    correlationId,
                    agent.getRecommendedGroups(payload.exclusions),
                );
                break;

            case "exploreCommunities":
                executeThenReply(
                    payload,
                    correlationId,
                    agent.exploreCommunities(
                        payload.searchTerm,
                        payload.pageIndex,
                        payload.pageSize,
                        payload.flags,
                        payload.languages,
                    ),
                );
                break;

            case "searchGroups":
                executeThenReply(
                    payload,
                    correlationId,
                    agent.searchGroups(payload.searchTerm, payload.maxResults),
                );
                break;

            case "dismissRecommendation":
                executeThenReply(
                    payload,
                    correlationId,
                    agent.dismissRecommendation(payload.chatId).then(() => undefined),
                );
                break;

            case "communityInvite":
                agent.communityInvite = payload.value;
                sendResponse(correlationId, undefined);
                break;

            case "groupInvite":
                agent.groupInvite = payload.value;
                sendResponse(correlationId, undefined);
                break;

            case "searchGroupChat":
                executeThenReply(
                    payload,
                    correlationId,
                    agent.searchGroupChat(
                        payload.chatId,
                        payload.searchTerm,
                        payload.userIds,
                        payload.maxResults,
                    ),
                );
                break;

            case "searchDirectChat":
                executeThenReply(
                    payload,
                    correlationId,
                    agent.searchDirectChat(payload.chatId, payload.searchTerm, payload.maxResults),
                );
                break;

            case "refreshAccountBalance":
                executeThenReply(
                    payload,
                    correlationId,
                    agent.refreshAccountBalance(payload.ledger, payload.principal),
                );
                break;

            case "getAccountTransactions":
                executeThenReply(
                    payload,
                    correlationId,
                    agent.getAccountTransactions(
                        payload.ledgerIndex,
                        payload.principal,
                        payload.fromId,
                    ),
                );
                break;

            case "threadPreviews":
                executeThenReply(
                    payload,
                    correlationId,
                    agent.threadPreviews(payload.threadsByChat),
                );
                break;

            case "getUser":
                executeThenReply(
                    payload,
                    correlationId,
                    agent.getUser(payload.userId, payload.allowStale),
                );
                break;

            case "getPublicProfile":
                executeThenReply(payload, correlationId, agent.getPublicProfile(payload.userId));
                break;

            case "setUsername":
                executeThenReply(
                    payload,
                    correlationId,
                    agent.setUsername(payload.userId, payload.username),
                );
                break;

            case "setDisplayName":
                executeThenReply(
                    payload,
                    correlationId,
                    agent.setDisplayName(payload.userId, payload.displayName),
                );
                break;

            case "setBio":
                executeThenReply(payload, correlationId, agent.setBio(payload.bio));
                break;

            case "getBio":
                executeThenReply(payload, correlationId, agent.getBio(payload.userId));
                break;

            case "withdrawCryptocurrency":
                executeThenReply(
                    payload,
                    correlationId,
                    agent.withdrawCryptocurrency(payload.domain),
                );
                break;

            case "getGroupMessagesByMessageIndex":
                executeThenReply(
                    payload,
                    correlationId,
                    agent.getGroupMessagesByMessageIndex(
                        payload.chatId,
                        payload.messageIndexes,
                        payload.latestKnownUpdate,
                    ),
                );
                break;

            case "getInviteCode":
                executeThenReply(payload, correlationId, agent.getInviteCode(payload.id));
                break;

            case "enableInviteCode":
                executeThenReply(payload, correlationId, agent.enableInviteCode(payload.id));
                break;

            case "disableInviteCode":
                executeThenReply(payload, correlationId, agent.disableInviteCode(payload.id));
                break;

            case "resetInviteCode":
                executeThenReply(payload, correlationId, agent.resetInviteCode(payload.id));
                break;

            case "createGroupChat":
                executeThenReply(payload, correlationId, agent.createGroupChat(payload.candidate));
                break;

            case "setCachedMessageFromNotification":
                executeThenReply(
                    payload,
                    correlationId,
                    agent
                        .setCachedMessageFromNotification(
                            payload.chatId,
                            payload.threadRootMessageIndex,
                            payload.message,
                        )
                        .then(() => undefined),
                );
                break;

            case "freezeGroup":
                executeThenReply(
                    payload,
                    correlationId,
                    agent.freezeGroup(payload.chatId, payload.reason),
                );
                break;

            case "unfreezeGroup":
                executeThenReply(payload, correlationId, agent.unfreezeGroup(payload.chatId));
                break;

            case "deleteFrozenGroup":
                executeThenReply(payload, correlationId, agent.deleteFrozenGroup(payload.chatId));
                break;

            case "addHotGroupExclusion":
                executeThenReply(
                    payload,
                    correlationId,
                    agent.addHotGroupExclusion(payload.chatId),
                );
                break;

            case "removeHotGroupExclusion":
                executeThenReply(
                    payload,
                    correlationId,
                    agent.removeHotGroupExclusion(payload.chatId),
                );
                break;

            case "addMessageFilter":
                executeThenReply(payload, correlationId, agent.addMessageFilter(payload.regex));
                break;

            case "removeMessageFilter":
                executeThenReply(payload, correlationId, agent.removeMessageFilter(payload.id));
                break;

            case "suspendUser":
                executeThenReply(
                    payload,
                    correlationId,
                    agent.suspendUser(payload.userId, payload.reason),
                );
                break;

            case "unsuspendUser":
                executeThenReply(payload, correlationId, agent.unsuspendUser(payload.userId));
                break;

            case "setCommunityModerationFlags":
                executeThenReply(
                    payload,
                    correlationId,
                    agent.setCommunityModerationFlags(payload.communityId, payload.flags),
                );
                break;

            case "setGroupUpgradeConcurrency":
                executeThenReply(
                    payload,
                    correlationId,
                    agent.setGroupUpgradeConcurrency(payload.value),
                );
                break;

            case "setCommunityUpgradeConcurrency":
                executeThenReply(
                    payload,
                    correlationId,
                    agent.setCommunityUpgradeConcurrency(payload.value),
                );
                break;

            case "setUserUpgradeConcurrency":
                executeThenReply(
                    payload,
                    correlationId,
                    agent.setUserUpgradeConcurrency(payload.value),
                );
                break;

            case "setDiamondMembershipFees":
                executeThenReply(
                    payload,
                    correlationId,
                    agent.setDiamondMembershipFees(payload.fees),
                );
                break;

            case "stakeNeuronForSubmittingProposals":
                executeThenReply(
                    payload,
                    correlationId,
                    agent.stakeNeuronForSubmittingProposals(
                        payload.governanceCanisterId,
                        payload.stake,
                    ),
                );
                break;

            case "loadFailedMessages":
                executeThenReply(payload, correlationId, agent.loadFailedMessages());
                break;

            case "deleteFailedMessage":
                executeThenReply(
                    payload,
                    correlationId,
                    agent
                        .deleteFailedMessage(
                            payload.chatId,
                            payload.messageId,
                            payload.threadRootMessageIndex,
                        )
                        .then(() => undefined),
                );
                break;
            case "claimPrize":
                executeThenReply(
                    payload,
                    correlationId,
                    agent.claimPrize(payload.chatId, payload.messageId),
                );
                break;

            case "payForDiamondMembership":
                executeThenReply(
                    payload,
                    correlationId,
                    agent.payForDiamondMembership(
                        payload.userId,
                        payload.token,
                        payload.duration,
                        payload.recurring,
                        payload.expectedPriceE8s,
                    ),
                );
                break;

            case "updateMarketMakerConfig":
                executeThenReply(payload, correlationId, agent.updateMarketMakerConfig(payload));
                break;

            case "setMessageReminder":
                executeThenReply(
                    payload,
                    correlationId,
                    agent.setMessageReminder(
                        payload.chatId,
                        payload.eventIndex,
                        payload.remindAt,
                        payload.notes,
                        payload.threadRootMessageIndex,
                    ),
                );
                break;

            case "cancelMessageReminder":
                executeThenReply(
                    payload,
                    correlationId,
                    agent.cancelMessageReminder(payload.reminderId),
                );
                break;

            case "getReferralLeaderboard":
                executeThenReply(
                    payload,
                    correlationId,
                    agent.getReferralLeaderboard(payload.args),
                );
                break;

            case "reportMessage":
                executeThenReply(
                    payload,
                    correlationId,
                    agent.reportMessage(
                        payload.chatId,
                        payload.threadRootMessageIndex,
                        payload.messageId,
                        payload.deleteMessage,
                    ),
                );
                break;

            case "approveTransfer":
                executeThenReply(
                    payload,
                    correlationId,
                    agent.approveTransfer(
                        payload.spender,
                        payload.ledger,
                        payload.amount,
                        payload.expiresIn,
                    ),
                );
                break;

            case "declineInvitation":
                executeThenReply(payload, correlationId, agent.declineInvitation(payload.chatId));
                break;

            // Community level functions
            case "addMembersToChannel":
                executeThenReply(
                    payload,
                    correlationId,
                    agent
                        .communityClient(payload.chatId.communityId)
                        .addMembersToChannel(
                            payload.chatId,
                            payload.userIds,
                            payload.username,
                            payload.displayName,
                        ),
                );
                break;

            case "blockCommunityUser":
                executeThenReply(
                    payload,
                    correlationId,
                    agent.communityClient(payload.id.communityId).blockUser(payload.userId),
                );
                break;

            case "changeChannelRole":
                executeThenReply(
                    payload,
                    correlationId,
                    agent
                        .communityClient(payload.chatId.communityId)
                        .changeChannelRole(payload.chatId, payload.userId, payload.newRole),
                );
                break;

            case "changeCommunityRole":
                executeThenReply(
                    payload,
                    correlationId,
                    agent
                        .communityClient(payload.id.communityId)
                        .changeRole(payload.userId, payload.newRole),
                );
                break;

            case "declineChannelInvitation":
                executeThenReply(
                    payload,
                    correlationId,
                    agent
                        .communityClient(payload.chatId.communityId)
                        .declineInvitation(payload.chatId),
                );
                break;

            case "channelMessagesByMessageIndex":
                executeThenReply(
                    payload,
                    correlationId,
                    agent
                        .communityClient(payload.chatId.communityId)
                        .messagesByMessageIndex(
                            payload.chatId,
                            payload.messageIndexes,
                            payload.threadRootMessageIndex,
                            payload.latestKnownUpdate,
                        ),
                );
                break;

            case "removeCommunityMember":
                executeThenReply(
                    payload,
                    correlationId,
                    agent.communityClient(payload.id.communityId).removeMember(payload.userId),
                );
                break;

            case "toggleMuteCommunityNotifications":
                executeThenReply(
                    payload,
                    correlationId,
                    agent
                        .communityClient(payload.communityId)
                        .toggleMuteNotifications(payload.mute),
                );
                break;

            case "unblockCommunityUser":
                executeThenReply(
                    payload,
                    correlationId,
                    agent.communityClient(payload.id.communityId).unblockUser(payload.userId),
                );
                break;

            case "updateCommunity":
                executeThenReply(
                    payload,
                    correlationId,
                    agent
                        .communityClient(payload.communityId)
                        .updateCommunity(
                            payload.name,
                            payload.description,
                            payload.rules,
                            payload.permissions,
                            payload.avatar,
                            payload.banner,
                            payload.gate,
                            payload.isPublic,
                            payload.primaryLanguage,
                        ),
                );
                break;

            case "createCommunity":
                executeThenReply(
                    payload,
                    correlationId,
                    agent.userClient.createCommunity(
                        payload.community,
                        payload.rules,
                        payload.defaultChannels,
                        payload.defaultChannelRules,
                    ),
                );
                break;

            case "getCommunitySummary":
                executeThenReply(
                    payload,
                    correlationId,
                    agent.getCommunitySummary(payload.communityId),
                );
                break;

            case "getChannelSummary":
                executeThenReply(
                    payload,
                    correlationId,
                    agent
                        .communityClient(payload.chatId.communityId)
                        .channelSummary(payload.chatId),
                );
                break;

            case "exploreChannels":
                executeThenReply(
                    payload,
                    correlationId,
                    agent.exploreChannels(
                        payload.id,
                        payload.searchTerm,
                        payload.pageSize,
                        payload.pageIndex,
                    ),
                );
                break;

            case "getCommunityDetails":
                executeThenReply(
                    payload,
                    correlationId,
                    agent
                        .communityClient(payload.id.communityId)
                        .getCommunityDetails(payload.id, payload.communityLastUpdated),
                );
                break;

            case "addToFavourites":
                executeThenReply(
                    payload,
                    correlationId,
                    agent.userClient.addToFavourites(payload.chatId),
                );
                break;

            case "removeFromFavourites":
                executeThenReply(
                    payload,
                    correlationId,
                    agent.userClient.removeFromFavourites(payload.chatId),
                );
                break;

            case "leaveCommunity":
                executeThenReply(
                    payload,
                    correlationId,
                    agent.userClient.leaveCommunity(payload.id),
                );
                break;

            case "deleteCommunity":
                executeThenReply(
                    payload,
                    correlationId,
                    agent.userClient.deleteCommunity(payload.id),
                );
                break;

            case "convertGroupToCommunity":
                executeThenReply(
                    payload,
                    correlationId,
                    agent.convertGroupToCommunity(
                        payload.chatId,
                        payload.historyVisible,
                        payload.rules,
                    ),
                );
                break;

            case "importGroupToCommunity":
                executeThenReply(
                    payload,
                    correlationId,
                    agent
                        .communityClient(payload.communityId.communityId)
                        .importGroup(payload.groupId),
                );
                break;

            case "setModerationFlags":
                executeThenReply(payload, correlationId, agent.setModerationFlags(payload.flags));
                break;

            case "updateRegistry":
                streamReplies(payload, correlationId, agent.getRegistry());
                break;

            case "setCommunityIndexes":
                executeThenReply(
                    payload,
                    correlationId,
                    agent.setCommunityIndexes(payload.indexes),
                );
                break;

            case "createUserGroup":
                executeThenReply(
                    payload,
                    correlationId,
                    agent.createUserGroup(payload.communityId, payload.name, payload.userIds),
                );
                break;

            case "updateUserGroup":
                executeThenReply(
                    payload,
                    correlationId,
                    agent.updateUserGroup(
                        payload.communityId,
                        payload.userGroupId,
                        payload.name,
                        payload.usersToAdd,
                        payload.usersToRemove,
                    ),
                );
                break;

            case "deleteUserGroups":
                executeThenReply(
                    payload,
                    correlationId,
                    agent.deleteUserGroups(payload.communityId, payload.userGroupIds),
                );
                break;

            case "setMemberDisplayName":
                executeThenReply(
                    payload,
                    correlationId,
                    agent.setMemberDisplayName(payload.communityId, payload.displayName),
                );
                break;

            case "followThread":
                executeThenReply(
                    payload,
                    correlationId,
                    agent.followThread(
                        payload.chatId,
                        payload.threadRootMessageIndex,
                        payload.follow,
                    ),
                );
                break;

            case "submitProposal":
                executeThenReply(
                    payload,
                    correlationId,
                    agent.submitProposal(
                        payload.governanceCanisterId,
                        payload.proposal,
                        payload.ledger,
                        payload.token,
                        payload.proposalRejectionFee,
                        payload.transactionFee,
                    ),
                );
                break;

            case "getCachePrimerTimestamps":
                executeThenReply(payload, correlationId, agent.getCachePrimerTimestamps());
                break;

            case "setCachePrimerTimestamp":
                executeThenReply(
                    payload,
                    correlationId,
                    agent
                        .setCachePrimerTimestamp(payload.chatIdentifierString, payload.timestamp)
                        .then(() => undefined),
                );
                break;

            case "tipMessage":
                executeThenReply(
                    payload,
                    correlationId,
                    agent.userClient.tipMessage(
                        payload.messageContext,
                        payload.messageId,
                        payload.transfer,
                        payload.decimals,
                    ),
                );
                break;

            case "loadSavedCryptoAccounts":
                executeThenReply(
                    payload,
                    correlationId,
                    agent.userClient.loadSavedCryptoAccounts(),
                );
                break;

            case "saveCryptoAccount":
                executeThenReply(
                    payload,
                    correlationId,
                    agent.userClient.saveCryptoAccount(payload.namedAccount),
                );
                break;

            case "canSwap":
                executeThenReply(payload, correlationId, agent.canSwap(payload.tokenLedgers));
                break;

            case "getTokenSwaps":
                executeThenReply(
                    payload,
                    correlationId,
                    agent.getTokenSwaps(payload.inputTokenLedger, payload.outputTokenLedgers),
                );
                break;

            case "getTokenSwapQuotes":
                executeThenReply(
                    payload,
                    correlationId,
                    agent.getTokenSwapQuotes(
                        payload.inputTokenLedger,
                        payload.outputTokenLedger,
                        payload.amountIn,
                    ),
                );
                break;

            case "swapTokens":
                executeThenReply(
                    payload,
                    correlationId,
                    agent.swapTokens(
                        payload.swapId,
                        payload.inputTokenDetails,
                        payload.outputTokenDetails,
                        payload.amountIn,
                        payload.minAmountOut,
                        payload.dex,
                    ),
                );
                break;

            case "tokenSwapStatus":
                executeThenReply(payload, correlationId, agent.tokenSwapStatus(payload.swapId));
                break;

            case "deleteDirectChat":
                executeThenReply(
                    payload,
                    correlationId,
                    agent.deleteDirectChat(payload.userId, payload.blockUser),
                );
                break;

            case "diamondMembershipFees":
                executeThenReply(payload, correlationId, agent.diamondMembershipFees());
                break;

            case "exchangeRates":
                executeThenReply(payload, correlationId, agent.exchangeRates());
                break;

<<<<<<< HEAD
            case "acceptP2PTradeOffer":
                executeThenReply(
                    payload,
                    correlationId,
                    agent.acceptP2PTradeOffer(
                        payload.chatId,
                        payload.threadRootMessageIndex,
                        payload.messageIndex,
                    ),
                );
                break;

=======
            case "setTranslationCorrection":
                executeThenReply(
                    payload,
                    correlationId,
                    agent.setTranslationCorrection(payload.correction),
                );
                break;

            case "approveTranslationCorrection":
                executeThenReply(
                    payload,
                    correlationId,
                    agent.approveTranslationCorrection(payload.correction),
                );
                break;

            case "rejectTranslationCorrection":
                executeThenReply(
                    payload,
                    correlationId,
                    agent.rejectTranslationCorrection(payload.correction),
                );
                break;

            case "getTranslationCorrections":
                executeThenReply(payload, correlationId, agent.getTranslationCorrections());
                break;
>>>>>>> 443fca74

            default:
                logger?.debug("WORKER: unknown message kind received: ", kind);
        }
    } catch (err) {
        logger?.debug("WORKER: unhandled error: ", err);
        sendError(correlationId)(err);
    }
});<|MERGE_RESOLUTION|>--- conflicted
+++ resolved
@@ -1441,7 +1441,34 @@
                 executeThenReply(payload, correlationId, agent.exchangeRates());
                 break;
 
-<<<<<<< HEAD
+            case "setTranslationCorrection":
+                executeThenReply(
+                    payload,
+                    correlationId,
+                    agent.setTranslationCorrection(payload.correction),
+                );
+                break;
+
+            case "approveTranslationCorrection":
+                executeThenReply(
+                    payload,
+                    correlationId,
+                    agent.approveTranslationCorrection(payload.correction),
+                );
+                break;
+
+            case "rejectTranslationCorrection":
+                executeThenReply(
+                    payload,
+                    correlationId,
+                    agent.rejectTranslationCorrection(payload.correction),
+                );
+                break;
+
+            case "getTranslationCorrections":
+                executeThenReply(payload, correlationId, agent.getTranslationCorrections());
+                break;
+
             case "acceptP2PTradeOffer":
                 executeThenReply(
                     payload,
@@ -1454,35 +1481,6 @@
                 );
                 break;
 
-=======
-            case "setTranslationCorrection":
-                executeThenReply(
-                    payload,
-                    correlationId,
-                    agent.setTranslationCorrection(payload.correction),
-                );
-                break;
-
-            case "approveTranslationCorrection":
-                executeThenReply(
-                    payload,
-                    correlationId,
-                    agent.approveTranslationCorrection(payload.correction),
-                );
-                break;
-
-            case "rejectTranslationCorrection":
-                executeThenReply(
-                    payload,
-                    correlationId,
-                    agent.rejectTranslationCorrection(payload.correction),
-                );
-                break;
-
-            case "getTranslationCorrections":
-                executeThenReply(payload, correlationId, agent.getTranslationCorrections());
-                break;
->>>>>>> 443fca74
 
             default:
                 logger?.debug("WORKER: unknown message kind received: ", kind);
