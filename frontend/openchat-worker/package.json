--- conflicted
+++ resolved
@@ -14,14 +14,9 @@
     },
     "author": "julian.jelfs@gmail.com",
     "dependencies": {
-<<<<<<< HEAD
-        "@dfinity/agent": "^1.0.1",
-        "@dfinity/auth-client": "^1.0.1",
-        "@dfinity/identity": "^1.0.1",
-=======
         "@dfinity/agent": "^1.2.0",
         "@dfinity/auth-client": "^1.2.0",
->>>>>>> a842dd34
+        "@dfinity/identity": "^1.2.0",
         "openchat-agent": "*",
         "openchat-shared": "*"
     },
