import type { Principal } from '@dfinity/principal';
import type { ActorMethod } from '@dfinity/agent';

export interface Delegation {
  'pubkey' : Uint8Array | number[],
  'expiration' : bigint,
}
export interface EncryptedAwsEmailSenderConfig {
  'region' : string,
  'secret_key_encrypted' : string,
  'target_arn' : string,
  'access_key_encrypted' : string,
}
export type EncryptedEmailSenderConfig = {
    'Aws' : EncryptedAwsEmailSenderConfig
  };
export interface GenerateVerificationCodeArgs { 'email' : string }
export type GenerateVerificationCodeResponse = { 'Blocked' : bigint } |
  { 'EmailInvalid' : null } |
  { 'FailedToSendEmail' : string } |
  { 'Success' : null };
export interface GetDelegationArgs {
  'session_key' : Uint8Array | number[],
  'email' : string,
  'expiration' : bigint,
}
export type GetDelegationResponse = { 'NotFound' : null } |
  { 'Success' : SignedDelegation };
export interface IncorrectCode {
<<<<<<< HEAD
  'blocked_until' : [] | [bigint],
=======
  'blocked_duration' : [] | [bigint],
>>>>>>> 28ac8a26
  'attempts_remaining' : number,
}
export interface InitArgs { 'test_mode' : boolean }
export type InitOrUpgradeArgs = { 'Upgrade' : UpgradeArgs } |
  { 'Init' : InitArgs };
export interface SignedDelegation {
  'signature' : Uint8Array | number[],
  'delegation' : Delegation,
}
export interface SubmitVerificationCodeArgs {
  'session_key' : Uint8Array | number[],
  'code' : string,
  'email' : string,
  'max_time_to_live' : [] | [bigint],
}
export type SubmitVerificationCodeResponse = { 'NotFound' : null } |
  { 'Success' : SubmitVerificationCodeSuccess } |
  { 'IncorrectCode' : IncorrectCode };
export interface SubmitVerificationCodeSuccess {
  'user_key' : Uint8Array | number[],
  'expiration' : bigint,
}
export interface UpgradeArgs {
  'email_sender_config' : [] | [EncryptedEmailSenderConfig],
}
export interface _SERVICE {
  'generate_verification_code' : ActorMethod<
    [GenerateVerificationCodeArgs],
    GenerateVerificationCodeResponse
  >,
  'get_delegation' : ActorMethod<[GetDelegationArgs], GetDelegationResponse>,
  'rsa_public_key' : ActorMethod<[], [] | [string]>,
  'submit_verification_code' : ActorMethod<
    [SubmitVerificationCodeArgs],
    SubmitVerificationCodeResponse
  >,
}<|MERGE_RESOLUTION|>--- conflicted
+++ resolved
@@ -27,11 +27,7 @@
 export type GetDelegationResponse = { 'NotFound' : null } |
   { 'Success' : SignedDelegation };
 export interface IncorrectCode {
-<<<<<<< HEAD
-  'blocked_until' : [] | [bigint],
-=======
   'blocked_duration' : [] | [bigint],
->>>>>>> 28ac8a26
   'attempts_remaining' : number,
 }
 export interface InitArgs { 'test_mode' : boolean }
