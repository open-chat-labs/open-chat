--- conflicted
+++ resolved
@@ -22,11 +22,7 @@
 };
 type GetDelegationResponse = variant { NotFound; Success : SignedDelegation };
 type IncorrectCode = record {
-<<<<<<< HEAD
-  blocked_until : opt nat64;
-=======
   blocked_duration : opt nat64;
->>>>>>> 28ac8a26
   attempts_remaining : nat32;
 };
 type InitArgs = record { test_mode : bool };
