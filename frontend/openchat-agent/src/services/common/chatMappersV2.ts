import {
    bigintToBytes,
    bytesToBigint,
    bytesToHexString,
    hexStringToBytes,
    identity,
    mapOptional,
    principalBytesToString,
    principalStringToBytes,
} from "../../utils/mapping";
import type {
    Message,
    ChatEvent,
    EventsSuccessResult,
    ThreadSummary,
    // StaleMessage,
    MessageContent,
    // User,
    ProposalContent,
    Proposal,
    GiphyContent,
    GiphyImage,
    PollContent,
    PollConfig,
    PollVotes,
    TotalPollVotes,
    DeletedContent,
    CryptocurrencyContent,
    CryptocurrencyTransfer,
    PendingCryptocurrencyTransfer,
    CompletedCryptocurrencyTransfer,
    FailedCryptocurrencyTransfer,
    ImageContent,
    VideoContent,
    AudioContent,
    TextContent,
    FileContent,
    BlobReference,
    ReplyContext,
    Reaction,
    ChatPermissions,
    PermissionRole,
    PendingCryptocurrencyWithdrawal,
    Metrics,
    MemberRole,
    GroupSubtype,
    PrizeContent,
    PrizeWinnerContent,
    AccessGate,
    MessageReminderCreatedContent,
    MessageReminderContent,
    MessageContext,
    ReportedMessageContent,
    GroupChatSummary,
    GateCheckFailedReason,
    CommunityPermissionRole,
    CommunityPermissions,
    ChatIdentifier,
    AddRemoveReactionResponse,
    ChannelSummary,
    CommunitySummary,
    // GroupCanisterThreadDetails,
    Mention,
    EventWrapper,
    UpdateGroupResponse,
    CreateGroupResponse,
    MultiUserChatIdentifier,
    ChannelIdentifier,
    GroupChatIdentifier,
    DeleteGroupResponse,
    PinMessageResponse,
    UnpinMessageResponse,
    GroupChatDetailsResponse,
    Member,
    GroupChatDetailsUpdatesResponse,
    EditMessageResponse,
    DeclineInvitationResponse,
    LeaveGroupResponse,
    DeleteMessageResponse,
    DeletedGroupMessageResponse,
    UndeleteMessageResponse,
    ThreadPreview,
    ThreadPreviewsResponse,
    ChangeRoleResponse,
    RegisterPollVoteResponse,
    JoinGroupResponse,
    SearchGroupChatResponse,
    InviteCodeResponse,
    EnableInviteCodeResponse,
    DisableInviteCodeResponse,
    ThreadSyncDetails,
    RegisterProposalVoteResponse,
    UserGroupSummary,
    TipsReceived,
    PrizeContentInitial,
    ClaimPrizeResponse,
    MessagePermissions,
    ExpiredEventsRange,
    ExpiredMessagesRange,
    P2PSwapContentInitial,
    P2PSwapContent,
    P2PSwapStatus,
    TokenInfo,
    CancelP2PSwapResponse,
    GroupInviteCodeChange,
    VideoCallContent,
    JoinVideoCallResponse,
    VideoCallType,
    VideoCallPresence,
    SetVideoCallPresenceResponse,
    VideoCallParticipantsResponse,
    VideoCallParticipant,
    LeafGate,
    UpdatedEvent,
    User,
    DexId,
    MessageMatch,
    AcceptP2PSwapResponse,
    AccessGateConfig,
    SetPinNumberResponse,
    MessagePermission,
    ExternalBotPermissions,
    BotGroupDetails,
    BotDefinition,
    SlashCommandSchema,
    SlashCommandParamType,
    SlashCommandParam,
    BotMessageContext,
    SlashCommandParamInstance,
} from "openchat-shared";
import {
    ProposalDecisionStatus,
    ProposalRewardStatus,
    UnsupportedValueError,
    CommonResponses,
    chatIdentifiersEqual,
    codeToText,
    emptyChatMetrics,
    isAccountIdentifierValid,
    toBigInt32,
    toBigInt64,
    CHAT_SYMBOL,
    CKBTC_SYMBOL,
    ICP_SYMBOL,
    KINIC_SYMBOL,
    SNS1_SYMBOL,
} from "openchat-shared";
import { pinNumberFailureResponseV2 } from "./pinNumberErrorMapper";
import { toRecord2 } from "../../utils/list";
import { ReplicaNotUpToDateError } from "../error";
import type {
    AccessGate as TAccessGate,
    AccessGateConfig as TAccessGateConfig,
    AccessGateNonComposite as TAccessGateNonComposite,
    AccountICRC1,
    AudioContent as TAudioContent,
    BlobReference as TBlobReference,
    CallParticipant as TCallParticipant,
    Chat as TChat,
    ChatEvent as TChatEvent,
    ChatMetrics as TChatMetrics,
    CommunityAcceptP2pSwapResponse,
    CommunityAddReactionResponse,
    CommunityCancelP2pSwapResponse,
    CommunityCanisterChannelSummary as TCommunityCanisterChannelSummary,
    CommunityCanisterCommunitySummary as TCommunityCanisterCommunitySummary,
    CommunityChangeChannelRoleResponse,
    CommunityClaimPrizeResponse,
    CommunityCreateChannelResponse,
    CommunityDeclineInvitationResponse,
    CommunityDeleteChannelResponse,
    CommunityDeleteMessagesResponse,
    CommunityDeletedMessageResponse,
    CommunityDisableInviteCodeResponse,
    CommunityEditMessageResponse,
    CommunityEnableInviteCodeResponse,
    CommunityInviteCodeResponse,
    CommunityLeaveChannelResponse,
    CommunityPermissionRole as TCommunityPermissionRole,
    CommunityPermissions as TCommunityPermissions,
    CommunityPinMessageResponse,
    CommunityRegisterPollVoteResponse,
    CommunityRegisterProposalVoteResponse,
    CommunityRemoveReactionResponse,
    CommunityRole as TCommunityRole,
    CommunitySearchChannelResponse,
    CommunitySelectedChannelInitialResponse,
    CommunitySelectedChannelUpdatesResponse,
    CommunitySetVideoCallPresenceResponse,
    CommunityThreadPreviewsResponse,
    CommunityUndeleteMessagesResponse,
    CommunityUpdateChannelResponse,
    CommunityVideoCallParticipantsResponse,
    CompletedCryptoTransaction as TCompletedCryptoTransaction,
    CryptoContent as TCryptoContent,
    CryptoTransaction as TCryptoTransaction,
    Cryptocurrency as TCryptocurrency,
    CustomContent as TCustomContent,
    DeletedBy as TDeletedBy,
    EventWrapperChatEvent as TEventWrapperChatEvent,
    EventWrapperMessage as TEventWrapperMessage,
    EventsResponse as TEventsResponse,
    ExchangeId as TExchangeId,
    FailedCryptoTransaction as TFailedCryptoTransaction,
    FileContent as TFileContent,
    GateCheckFailedReason as TGateCheckFailedReason,
    GiphyContent as TGiphyContent,
    GiphyImageVariant as TGiphyImageVariant,
    GroupAcceptP2pSwapResponse,
    GroupAddReactionResponse,
    GroupCancelP2pSwapResponse,
    GroupCanisterGroupChatSummary as TGroupCanisterGroupChatSummary,
    GroupCanisterThreadDetails as TGroupCanisterThreadDetails,
    GroupChangeRoleResponse,
    GroupClaimPrizeResponse,
    GroupDeclineInvitiationResponse,
    GroupDeleteMessagesResponse,
    GroupDeletedMessageResponse,
    GroupDisableInviteCodeResponse,
    GroupEditMessageResponse,
    GroupEnableInviteCodeResponse,
    GroupInviteCodeResponse,
    GroupMember as TGroupMember,
    GroupPermissionRole as TGroupPermissionRole,
    GroupPermissions as TGroupPermissions,
    GroupPinMessageResponse,
    GroupRegisterPollVoteResponse,
    GroupRegisterProposalVoteResponse,
    GroupRemoveReactionResponse,
    GroupRole as TGroupRole,
    GroupSearchMessagesResponse,
    GroupSelectedInitialResponse,
    GroupSelectedUpdatesResponse,
    GroupSetVideoCallPresenceResponse,
    GroupSubtype as TGroupSubtype,
    GroupThreadPreviewsResponse,
    GroupUndeleteMessagesResponse,
    GroupUnpinMessageResponse,
    GroupUpdateGroupResponse,
    GroupVideoCallParticipantsResponse,
    HydratedMention as TMention,
    ImageContent as TImageContent,
    LocalUserIndexJoinGroupResponse,
    Message as TMessage,
    BotMessageContext as TBotMessageContext,
    MessageContent as TMessageContent,
    MessageContentInitial as TMessageContentInitial,
    MessageMatch as TMessageMatch,
    MessagePermissions as TMessagePermissions,
    MessageReminderContent as TMessageReminderContent,
    MessageReminderCreatedContent as TMessageReminderCreatedContent,
    MessagesResponse as TMessagesResponse,
    MultiUserChat as TMultiUserChat,
    P2PSwapContent as TP2PSwapContent,
    P2PSwapContentInitial as TP2PSwapContentInitial,
    P2PSwapStatus as TP2PSwapStatus,
    PendingCryptoTransaction as TPendingCryptoTransaction,
    PollConfig as TPollConfig,
    PollContent as TPollContent,
    PollVotes as TPollVotes,
    PrizeContent as TPrizeContent,
    PrizeContentInitial as TPrizeContentInitial,
    PrizeWinnerContent as TPrizeWinnerContent,
    Proposal as TProposal,
    ProposalContent as TProposalContent,
    ProposalDecisionStatus as TProposalDecisionStatus,
    ProposalRewardStatus as TProposalRewardStatus,
    ReplyContext as TReplyContext,
    ReportedMessage as TReportedMessage,
    SwapStatusError as TSwapStatusError,
    TextContent as TTextContent,
    ThreadPreview as TThreadPreview,
    ThreadSummary as TThreadSummary,
    TokenInfo as TTokenInfo,
    Tokens as TTokens,
    TotalVotes as TTotalVotes,
    User as TUser,
    UserAcceptP2pSwapResponse,
    UserAddReactionResponse,
    UserCancelP2pSwapResponse,
    UserCreateGroupResponse,
    UserDeleteGroupResponse,
    UserEditMessageResponse,
    UserGroupSummary as TUserGroupSummary,
    UserJoinVideoCallResponse,
    UserLeaveGroupResponse,
    UserRemoveReactionResponse,
    UserSetPinNumberResponse,
    UserWithdrawCryptoArgs,
    VideoCallContent as TVideoCallContent,
    VideoCallPresence as TVideoCallPresence,
    VideoCallType as TVideoCallType,
    VideoContent as TVideoContent,
    GroupPermission,
    CommunityPermission,
    MessagePermission as ApiMessagePermission,
<<<<<<< HEAD
    ExternalBotPermissions as ApiExternalBotPermissions,
    CommunityRemoveBotResponse,
    CommunityAddBotResponse,
=======
    SlashCommandPermissions as ApiSlashCommandPermissions,
>>>>>>> 9c2bf757
    CommunityUpdateBotResponse,
    GroupUpdateBotResponse,
    BotGroupDetails as ApiBotGroupDetails,
    SlashCommandSchema as ApiSlashCommandSchema,
    SlashCommandParamType as ApiSlashCommandParamType,
    SlashCommandParam as ApiSlashCommandParam,
    BotCommandArg,
} from "../../typebox";

const E8S_AS_BIGINT = BigInt(100_000_000);

export function eventsSuccessResponse(value: TEventsResponse): EventsSuccessResult<ChatEvent> {
    return {
        events: value.events.map(eventWrapper),
        expiredEventRanges: value.expired_event_ranges.map(expiredEventsRange),
        expiredMessageRanges: value.expired_message_ranges.map(expiredMessagesRange),
        latestEventIndex: value.latest_event_index,
    };
}

export function eventWrapper(value: TEventWrapperChatEvent): EventWrapper<ChatEvent> {
    return {
        event: event(value.event),
        index: value.index,
        timestamp: value.timestamp,
        expiresAt: mapOptional(value.expires_at, Number),
    };
}

export function event(value: TChatEvent): ChatEvent {
    if (value === "Empty" || value === "FailedToDeserialize") {
        return { kind: "empty" };
    }
    if ("Message" in value) {
        return message(value.Message);
    }
    if ("GroupChatCreated" in value) {
        return {
            kind: "group_chat_created",
            name: value.GroupChatCreated.name,
            description: value.GroupChatCreated.description,
            created_by: principalBytesToString(value.GroupChatCreated.created_by),
        };
    }
    if ("DirectChatCreated" in value) {
        return {
            kind: "direct_chat_created",
        };
    }
    if ("ParticipantsAdded" in value) {
        return {
            kind: "members_added",
            userIds: value.ParticipantsAdded.user_ids.map(principalBytesToString),
            addedBy: principalBytesToString(value.ParticipantsAdded.added_by),
        };
    }
    if ("UsersInvited" in value) {
        return {
            kind: "users_invited",
            userIds: value.UsersInvited.user_ids.map(principalBytesToString),
            invitedBy: principalBytesToString(value.UsersInvited.invited_by),
        };
    }
    if ("ParticipantJoined" in value) {
        return {
            kind: "member_joined",
            userId: principalBytesToString(value.ParticipantJoined.user_id),
        };
    }
    if ("ParticipantsRemoved" in value) {
        return {
            kind: "members_removed",
            userIds: value.ParticipantsRemoved.user_ids.map(principalBytesToString),
            removedBy: principalBytesToString(value.ParticipantsRemoved.removed_by),
        };
    }
    if ("ParticipantLeft" in value) {
        return {
            kind: "member_left",
            userId: principalBytesToString(value.ParticipantLeft.user_id),
        };
    }
    if ("GroupNameChanged" in value) {
        return {
            kind: "name_changed",
            changedBy: principalBytesToString(value.GroupNameChanged.changed_by),
        };
    }
    if ("GroupDescriptionChanged" in value) {
        return {
            kind: "desc_changed",
            changedBy: principalBytesToString(value.GroupDescriptionChanged.changed_by),
        };
    }
    if ("GroupRulesChanged" in value) {
        return {
            kind: "rules_changed",
            enabled: value.GroupRulesChanged.enabled,
            enabledPrev: value.GroupRulesChanged.prev_enabled,
            changedBy: principalBytesToString(value.GroupRulesChanged.changed_by),
        };
    }
    if ("AvatarChanged" in value) {
        return {
            kind: "avatar_changed",
            changedBy: principalBytesToString(value.AvatarChanged.changed_by),
        };
    }
    if ("UsersBlocked" in value) {
        return {
            kind: "users_blocked",
            userIds: value.UsersBlocked.user_ids.map(principalBytesToString),
            blockedBy: principalBytesToString(value.UsersBlocked.blocked_by),
        };
    }
    if ("UsersUnblocked" in value) {
        return {
            kind: "users_unblocked",
            userIds: value.UsersUnblocked.user_ids.map(principalBytesToString),
            unblockedBy: principalBytesToString(value.UsersUnblocked.unblocked_by),
        };
    }
    if ("RoleChanged" in value) {
        return {
            kind: "role_changed",
            userIds: value.RoleChanged.user_ids.map(principalBytesToString),
            changedBy: principalBytesToString(value.RoleChanged.changed_by),
            oldRole: memberRole(value.RoleChanged.old_role),
            newRole: memberRole(value.RoleChanged.new_role),
        };
    }
    if ("MessagePinned" in value) {
        return {
            kind: "message_pinned",
            pinnedBy: principalBytesToString(value.MessagePinned.pinned_by),
            messageIndex: value.MessagePinned.message_index,
        };
    }
    if ("MessageUnpinned" in value) {
        return {
            kind: "message_unpinned",
            unpinnedBy: principalBytesToString(value.MessageUnpinned.unpinned_by),
            messageIndex: value.MessageUnpinned.message_index,
        };
    }

    if ("PermissionsChanged" in value) {
        return {
            kind: "permissions_changed",
            oldPermissions: groupPermissions(value.PermissionsChanged.old_permissions_v2),
            newPermissions: groupPermissions(value.PermissionsChanged.new_permissions_v2),
            changedBy: principalBytesToString(value.PermissionsChanged.changed_by),
        };
    }
    if ("GroupVisibilityChanged" in value) {
        return {
            kind: "group_visibility_changed",
            public: mapOptional(value.GroupVisibilityChanged.public, identity),
            messagesVisibleToNonMembers: mapOptional(
                value.GroupVisibilityChanged.messages_visible_to_non_members,
                identity,
            ),
            changedBy: principalBytesToString(value.GroupVisibilityChanged.changed_by),
        };
    }
    if ("GroupInviteCodeChanged" in value) {
        let change: GroupInviteCodeChange = "disabled";
        if (value.GroupInviteCodeChanged.change === "Enabled") {
            change = "enabled";
        } else if (value.GroupInviteCodeChanged.change === "Reset") {
            change = "reset";
        }

        return {
            kind: "group_invite_code_changed",
            change,
            changedBy: principalBytesToString(value.GroupInviteCodeChanged.changed_by),
        };
    }
    if ("ChatFrozen" in value) {
        return {
            kind: "chat_frozen",
            frozenBy: principalBytesToString(value.ChatFrozen.frozen_by),
            reason: mapOptional(value.ChatFrozen.reason, identity),
        };
    }
    if ("ChatUnfrozen" in value) {
        return {
            kind: "chat_unfrozen",
            unfrozenBy: principalBytesToString(value.ChatUnfrozen.unfrozen_by),
        };
    }
    if ("EventsTimeToLiveUpdated" in value) {
        return {
            kind: "events_ttl_updated",
            updatedBy: principalBytesToString(value.EventsTimeToLiveUpdated.updated_by),
            newTimeToLive: mapOptional(value.EventsTimeToLiveUpdated.new_ttl, identity),
        };
    }
    if ("GroupGateUpdated" in value) {
        return {
            kind: "gate_updated",
            updatedBy: principalBytesToString(value.GroupGateUpdated.updated_by),
        };
    }
    if ("MembersAddedToDefaultChannel" in value) {
        return {
            kind: "members_added_to_default_channel",
            count: value.MembersAddedToDefaultChannel.count,
        };
    }

    if ("ExternalUrlUpdated" in value) {
        return {
            kind: "external_url_updated",
            newUrl: mapOptional(value.ExternalUrlUpdated.new_url, identity),
            updatedBy: principalBytesToString(value.ExternalUrlUpdated.updated_by),
        };
    }

    if ("BotAdded" in value) {
        return {
            kind: "bot_added",
            userId: principalBytesToString(value.BotAdded.user_id),
            addedBy: principalBytesToString(value.BotAdded.added_by),
        };
    }

    if ("BotRemoved" in value) {
        return {
            kind: "bot_removed",
            userId: principalBytesToString(value.BotRemoved.user_id),
            removedBy: principalBytesToString(value.BotRemoved.removed_by),
        };
    }

    if ("BotUpdated" in value) {
        return {
            kind: "bot_updated",
            userId: principalBytesToString(value.BotUpdated.user_id),
            updatedBy: principalBytesToString(value.BotUpdated.updated_by),
        };
    }

    throw new UnsupportedValueError("Unexpected ApiEventWrapper type received", value);
}

export function message(value: TMessage): Message {
    const sender = principalBytesToString(value.sender);
    const content = messageContent(value.content, sender);
    return {
        kind: "message",
        content,
        sender,
        repliesTo: mapOptional(value.replies_to, replyContext),
        messageId: toBigInt64(value.message_id),
        messageIndex: value.message_index,
        reactions: reactions(value.reactions),
        tips: tips(value.tips),
        edited: value.edited,
        forwarded: value.forwarded,
        deleted: content.kind === "deleted_content",
        thread: mapOptional(value.thread_summary, threadSummary),
        blockLevelMarkdown: value.block_level_markdown,
        botContext: mapOptional(value.bot_context, botMessageContext),
    };
}

export function botMessageContext(value: TBotMessageContext): BotMessageContext {
    return {
        initiator: principalBytesToString(value.initiator),
        finalised: value.finalised,
        command: {
            name: value.command.name,
            args: value.command.args.map(botCommandArg),
        },
    };
}

export function botCommandArg(api: BotCommandArg): SlashCommandParamInstance {
    const { name, value } = api;
    if ("Boolean" in value) {
        return {
            kind: "boolean",
            name,
            value: value.Boolean,
        };
    } else if ("Integer" in value) {
        return {
            kind: "integer",
            name,
            value: value.Integer,
        };
    } else if ("Decimal" in value) {
        return {
            kind: "decimal",
            name,
            value: value.Decimal,
        };
    } else if ("String" in value) {
        return {
            kind: "string",
            name,
            value: value.String,
        };
    } else if ("User" in value) {
        return {
            kind: "user",
            name,
            userId: principalBytesToString(value.User),
        };
    }
    throw new Error(`Unexpected ApiBotCommandArg type received, ${api}`);
}

export function tips(value: [Uint8Array, [Uint8Array, bigint][]][]): TipsReceived {
    return value.reduce((agg, [ledger, tips]) => {
        agg[principalBytesToString(ledger)] = tips.reduce(
            (userTips, [userId, amount]) => {
                userTips[principalBytesToString(userId)] = amount;
                return userTips;
            },
            {} as Record<string, bigint>,
        );
        return agg;
    }, {} as TipsReceived);
}

export function threadSummary(value: TThreadSummary): ThreadSummary {
    return {
        participantIds: new Set(value.participant_ids.map(principalBytesToString)),
        followedByMe: value.followed_by_me,
        numberOfReplies: Number(value.reply_count),
        latestEventIndex: Number(value.latest_event_index),
        latestEventTimestamp: value.latest_event_timestamp,
    };
}

export function messageContent(value: TMessageContent, sender: string): MessageContent {
    if ("File" in value) {
        return fileContent(value.File);
    }
    if ("Text" in value) {
        return textContent(value.Text);
    }
    if ("Image" in value) {
        return imageContent(value.Image);
    }
    if ("Video" in value) {
        return videoContent(value.Video);
    }
    if ("Audio" in value) {
        return audioContent(value.Audio);
    }
    if ("Deleted" in value) {
        return deletedContent(value.Deleted);
    }
    if ("Crypto" in value) {
        return cryptoContent(value.Crypto, sender);
    }
    if ("Poll" in value) {
        return pollContent(value.Poll);
    }
    if ("Giphy" in value) {
        return giphyContent(value.Giphy);
    }
    if ("GovernanceProposal" in value) {
        return proposalContent(value.GovernanceProposal);
    }
    if ("Prize" in value) {
        return prizeContent(value.Prize);
    }
    if ("PrizeWinner" in value) {
        return prizeWinnerContent(sender, value.PrizeWinner);
    }
    if ("MessageReminderCreated" in value) {
        return messageReminderCreated(value.MessageReminderCreated);
    }
    if ("MessageReminder" in value) {
        return messageReminder(value.MessageReminder);
    }
    if ("Custom" in value) {
        return customContent(value.Custom);
    }
    if ("ReportedMessage" in value) {
        return reportedMessage(value.ReportedMessage);
    }
    if ("P2PSwap" in value) {
        return p2pSwapContent(value.P2PSwap);
    }
    if ("VideoCall" in value) {
        return videoCallContent(value.VideoCall);
    }
    throw new UnsupportedValueError("Unexpected ApiMessageContent type received", value);
}

function reportedMessage(value: TReportedMessage): ReportedMessageContent {
    return {
        kind: "reported_message_content",
        total: value.count,
        reports: value.reports.map((r) => ({
            notes: r.notes,
            reasonCode: r.reason_code,
            timestamp: Number(r.timestamp),
            reportedBy: principalBytesToString(r.reported_by),
        })),
    };
}

function customContent(value: TCustomContent): MessageContent {
    if (value.kind === "meme_fighter") {
        const decoder = new TextDecoder();
        const json = decoder.decode(value.data);
        const decoded = JSON.parse(json) as { url: string; width: number; height: number };
        return {
            kind: "meme_fighter_content",
            ...decoded,
        };
    }
    if (value.kind === "user_referral_card") {
        return {
            kind: "user_referral_card",
        };
    }

    throw new Error(`Unknown custom content kind received: ${value.kind}`);
}

function messageReminderCreated(
    value: TMessageReminderCreatedContent,
): MessageReminderCreatedContent {
    return {
        kind: "message_reminder_created_content",
        notes: value.notes,
        remindAt: Number(value.remind_at),
        reminderId: value.reminder_id,
        hidden: value.hidden,
    };
}

function messageReminder(value: TMessageReminderContent): MessageReminderContent {
    return {
        kind: "message_reminder_content",
        notes: value.notes,
        reminderId: value.reminder_id,
    };
}

function prizeWinnerContent(senderId: string, value: TPrizeWinnerContent): PrizeWinnerContent {
    return {
        kind: "prize_winner_content",
        transaction: completedCryptoTransfer(
            value.transaction,
            senderId,
            principalBytesToString(value.winner),
        ),
        prizeMessageIndex: value.prize_message,
    };
}

function prizeContent(value: TPrizeContent): PrizeContent {
    return {
        kind: "prize_content",
        prizesRemaining: value.prizes_remaining,
        prizesPending: value.prizes_pending,
        diamondOnly: value.diamond_only,
        lifetimeDiamondOnly: value.lifetime_diamond_only,
        uniquePersonOnly: value.unique_person_only,
        streakOnly: value.streak_only,
        winners: value.winners.map(principalBytesToString),
        token: token(value.token),
        endDate: value.end_date,
        caption: value.caption,
    };
}

function videoCallContent(value: TVideoCallContent): VideoCallContent {
    return {
        kind: "video_call_content",
        ended: value.ended,
        participants: value.participants.map(videoCallParticipant),
        callType: videoCallType(value.call_type),
    };
}

function videoCallParticipant(value: TCallParticipant): VideoCallParticipant {
    return {
        userId: principalBytesToString(value.user_id),
        joined: value.joined,
    };
}

function videoCallType(value: TVideoCallType): VideoCallType {
    if (value === "Default") {
        return "default";
    }
    if (value === "Broadcast") {
        return "broadcast";
    }
    throw new UnsupportedValueError("Unexpected ApiVideoCallTypye type received", value);
}

function p2pSwapContent(value: TP2PSwapContent): P2PSwapContent {
    return {
        kind: "p2p_swap_content",
        token0: tokenInfo(value.token0),
        token1: tokenInfo(value.token1),
        token0Amount: value.token0_amount,
        token1Amount: value.token1_amount,
        caption: value.caption,
        expiresAt: value.expires_at,
        status: p2pTradeStatus(value.status),
        swapId: value.swap_id,
        token0TxnIn: value.token0_txn_in,
    };
}

function tokenInfo(value: TTokenInfo): TokenInfo {
    return {
        fee: value.fee,
        decimals: value.decimals,
        symbol: token(value.token),
        ledger: principalBytesToString(value.ledger),
    };
}

function p2pTradeStatus(value: TP2PSwapStatus): P2PSwapStatus {
    if (value === "Open") {
        return { kind: "p2p_swap_open" };
    }
    if ("Reserved" in value) {
        return {
            kind: "p2p_swap_reserved",
            reservedBy: principalBytesToString(value.Reserved.reserved_by),
        };
    }
    if ("Accepted" in value) {
        return {
            kind: "p2p_swap_accepted",
            acceptedBy: principalBytesToString(value.Accepted.accepted_by),
            token1TxnIn: value.Accepted.token1_txn_in,
        };
    }
    if ("Cancelled" in value) {
        return {
            kind: "p2p_swap_cancelled",
            token0TxnOut: value.Cancelled.token0_txn_out,
        };
    }
    if ("Expired" in value) {
        return {
            kind: "p2p_swap_expired",
            token0TxnOut: value.Expired.token0_txn_out,
        };
    }
    if ("Completed" in value) {
        const { accepted_by, token1_txn_in, token0_txn_out, token1_txn_out } = value.Completed;
        return {
            kind: "p2p_swap_completed",
            acceptedBy: principalBytesToString(accepted_by),
            token1TxnIn: token1_txn_in,
            token0TxnOut: token0_txn_out,
            token1TxnOut: token1_txn_out,
        };
    }

    throw new UnsupportedValueError("Unexpected ApiP2PSwapStatus type received", value);
}

export function apiUser(domain: User): TUser {
    return {
        user_id: principalStringToBytes(domain.userId),
        username: domain.username,
    };
}

function proposalContent(value: TProposalContent): ProposalContent {
    return {
        kind: "proposal_content",
        governanceCanisterId: principalBytesToString(value.governance_canister_id),
        proposal: proposal(value.proposal),
        myVote: value.my_vote,
    };
}

function proposal(value: TProposal): Proposal {
    if ("NNS" in value) {
        const p = value.NNS;
        return {
            kind: "nns",
            id: p.id,
            topic: p.topic,
            proposer: p.proposer.toString(),
            title: p.title,
            summary: p.summary,
            url: p.url,
            status: proposalDecisionStatus(p.status),
            rewardStatus: proposalRewardStatus(p.reward_status),
            tally: {
                yes: Number(p.tally.yes / E8S_AS_BIGINT),
                no: Number(p.tally.no / E8S_AS_BIGINT),
                total: Number(p.tally.total / E8S_AS_BIGINT),
                timestamp: p.tally.timestamp,
            },
            lastUpdated: Number(p.last_updated),
            created: Number(p.created),
            deadline: Number(p.deadline),
            payloadTextRendering: p.payload_text_rendering,
            minYesPercentageOfTotal: 3,
            minYesPercentageOfExercised: 50,
        };
    } else if ("SNS" in value) {
        const p = value.SNS;
        return {
            kind: "sns",
            id: p.id,
            action: Number(p.action),
            proposer: bytesToHexString(p.proposer),
            title: p.title,
            summary: p.summary,
            url: p.url,
            status: proposalDecisionStatus(p.status),
            rewardStatus: proposalRewardStatus(p.reward_status),
            tally: {
                yes: Number(p.tally.yes / E8S_AS_BIGINT),
                no: Number(p.tally.no / E8S_AS_BIGINT),
                total: Number(p.tally.total / E8S_AS_BIGINT),
                timestamp: p.tally.timestamp,
            },
            lastUpdated: Number(p.last_updated),
            created: Number(p.created),
            deadline: Number(p.deadline),
            payloadTextRendering: p.payload_text_rendering,
            minYesPercentageOfTotal: p.minimum_yes_proportion_of_total / 100,
            minYesPercentageOfExercised: p.minimum_yes_proportion_of_exercised / 100,
        };
    }
    throw new UnsupportedValueError("Unexpected ApiProposal type received", value);
}

function proposalDecisionStatus(value: TProposalDecisionStatus): ProposalDecisionStatus {
    if (value === "Failed") return ProposalDecisionStatus.Failed;
    if (value === "Open") return ProposalDecisionStatus.Open;
    if (value === "Rejected") return ProposalDecisionStatus.Rejected;
    if (value === "Executed") return ProposalDecisionStatus.Executed;
    if (value === "Adopted") return ProposalDecisionStatus.Adopted;
    return ProposalDecisionStatus.Unspecified;
}

function proposalRewardStatus(value: TProposalRewardStatus): ProposalRewardStatus {
    if (value === "AcceptVotes") return ProposalRewardStatus.AcceptVotes;
    if (value === "ReadyToSettle") return ProposalRewardStatus.ReadyToSettle;
    if (value === "Settled") return ProposalRewardStatus.Settled;
    return ProposalRewardStatus.Unspecified;
}

function giphyContent(value: TGiphyContent): GiphyContent {
    return {
        kind: "giphy_content",
        title: value.title,
        caption: value.caption,
        desktop: giphyImageVariant(value.desktop),
        mobile: giphyImageVariant(value.mobile),
    };
}

function giphyImageVariant(value: TGiphyImageVariant): GiphyImage {
    return {
        width: value.width,
        height: value.height,
        url: value.url,
        mimeType: value.mime_type,
    };
}

function pollContent(value: TPollContent): PollContent {
    return {
        kind: "poll_content",
        votes: pollVotes(value.votes),
        config: pollConfig(value.config),
        ended: value.ended,
    };
}

function pollConfig(value: TPollConfig): PollConfig {
    return {
        allowMultipleVotesPerUser: value.allow_multiple_votes_per_user,
        allowUserToChangeVote: value.allow_user_to_change_vote,
        text: value.text,
        showVotesBeforeEndDate: value.show_votes_before_end_date,
        endDate: value.end_date,
        anonymous: value.anonymous,
        options: value.options,
    };
}

function pollVotes(value: TPollVotes): PollVotes {
    return {
        total: totalPollVotes(value.total),
        user: value.user,
    };
}

function totalPollVotes(value: TTotalVotes): TotalPollVotes {
    if ("Anonymous" in value) {
        return {
            kind: "anonymous_poll_votes",
            votes: Object.entries(value.Anonymous).reduce(
                (agg, [idx, num]) => {
                    agg[Number(idx)] = num;
                    return agg;
                },
                {} as Record<number, number>,
            ),
        };
    }
    if ("Visible" in value) {
        return {
            kind: "visible_poll_votes",
            votes: Object.entries(value.Visible).reduce(
                (agg, [idx, userIds]) => {
                    agg[Number(idx)] = userIds.map(principalBytesToString);
                    return agg;
                },
                {} as Record<number, string[]>,
            ),
        };
    }
    if ("Hidden" in value) {
        return {
            kind: "hidden_poll_votes",
            votes: value.Hidden,
        };
    }
    throw new UnsupportedValueError("Unexpected ApiTotalPollVotes type received", value);
}

function deletedContent(value: TDeletedBy): DeletedContent {
    return {
        kind: "deleted_content",
        deletedBy: principalBytesToString(value.deleted_by),
        timestamp: value.timestamp,
    };
}

function cryptoContent(value: TCryptoContent, sender: string): CryptocurrencyContent {
    return {
        kind: "crypto_content",
        caption: mapOptional(value.caption, identity),
        transfer: cryptoTransfer(value.transfer, sender, principalBytesToString(value.recipient)),
    };
}

export function token(value: TCryptocurrency): string {
    if (value === "InternetComputer") return ICP_SYMBOL;
    if (value === "SNS1") return SNS1_SYMBOL;
    if (value === "CKBTC") return CKBTC_SYMBOL;
    if (value === "CHAT") return CHAT_SYMBOL;
    if (value === "KINIC") return KINIC_SYMBOL;
    if ("Other" in value) return value.Other;
    throw new UnsupportedValueError("Unexpected Cryptocurrency type received", value);
}

export function apiToken(token: string): TCryptocurrency {
    switch (token) {
        case ICP_SYMBOL:
            return "InternetComputer";
        case SNS1_SYMBOL:
            return "SNS1";
        case CKBTC_SYMBOL:
            return "CKBTC";
        case CHAT_SYMBOL:
            return "CHAT";
        case KINIC_SYMBOL:
            return "KINIC";
        default:
            return { Other: token };
    }
}

function cryptoTransfer(
    value: TCryptoTransaction,
    sender: string,
    recipient: string,
): CryptocurrencyTransfer {
    if ("Pending" in value) {
        return pendingCryptoTransfer(value.Pending, recipient);
    }
    if ("Completed" in value) {
        return completedCryptoTransfer(value.Completed, sender, recipient);
    }
    if ("Failed" in value) {
        return failedCryptoTransfer(value.Failed, recipient);
    }
    throw new UnsupportedValueError("Unexpected ApiCryptoTransaction type received", value);
}

function pendingCryptoTransfer(
    value: TPendingCryptoTransaction,
    recipient: string,
): PendingCryptocurrencyTransfer {
    if ("NNS" in value) {
        const trans = value.NNS;
        return {
            kind: "pending",
            ledger: principalBytesToString(trans.ledger),
            token: token(trans.token),
            recipient,
            amountE8s: trans.amount.e8s,
            feeE8s: mapOptional(trans.fee, (f) => f.e8s),
            memo: trans.memo,
            createdAtNanos: trans.created,
        };
    }
    if ("ICRC1" in value) {
        return {
            kind: "pending",
            ledger: principalBytesToString(value.ICRC1.ledger),
            token: token(value.ICRC1.token),
            recipient,
            amountE8s: value.ICRC1.amount,
            feeE8s: value.ICRC1.fee,
            memo: mapOptional(value.ICRC1.memo, bytesToBigint),
            createdAtNanos: value.ICRC1.created,
        };
    }
    if ("ICRC2" in value) {
        throw new Error("ICRC2 is not supported yet");
    }

    throw new UnsupportedValueError("Unexpected ApiPendingCryptoTransaction type received", value);
}

export function completedCryptoTransfer(
    value: TCompletedCryptoTransaction,
    sender: string,
    recipient: string,
): CompletedCryptocurrencyTransfer {
    if ("NNS" in value) {
        const trans = value.NNS;
        return {
            kind: "completed",
            ledger: principalBytesToString(trans.ledger),
            recipient,
            sender,
            amountE8s: trans.amount.e8s,
            feeE8s: trans.fee.e8s,
            memo: trans.memo,
            blockIndex: trans.block_index,
        };
    }

    const trans = "ICRC1" in value ? value.ICRC1 : value.ICRC2;
    return {
        kind: "completed",
        ledger: principalBytesToString(trans.ledger),
        recipient,
        sender,
        amountE8s: trans.amount,
        feeE8s: trans.fee,
        memo: mapOptional(trans.memo, bytesToBigint) ?? BigInt(0),
        blockIndex: trans.block_index,
    };
}

export function failedCryptoTransfer(
    value: TFailedCryptoTransaction,
    recipient: string,
): FailedCryptocurrencyTransfer {
    if ("NNS" in value) {
        const trans = value.NNS;
        return {
            kind: "failed",
            ledger: principalBytesToString(trans.ledger),
            recipient,
            amountE8s: trans.amount.e8s,
            feeE8s: trans.fee.e8s,
            memo: trans.memo,
            errorMessage: trans.error_message,
        };
    }

    const trans = "ICRC1" in value ? value.ICRC1 : value.ICRC2;
    return {
        kind: "failed",
        ledger: principalBytesToString(trans.ledger),
        recipient,
        amountE8s: trans.amount,
        feeE8s: trans.fee,
        memo: mapOptional(trans.memo, bytesToBigint) ?? BigInt(0),
        errorMessage: trans.error_message,
    };
}

function imageContent(value: TImageContent): ImageContent {
    return {
        kind: "image_content",
        height: value.height,
        mimeType: value.mime_type,
        blobReference: mapOptional(value.blob_reference, blobReference),
        thumbnailData: value.thumbnail_data,
        caption: mapOptional(value.caption, identity),
        width: value.width,
    };
}

function videoContent(value: TVideoContent): VideoContent {
    return {
        kind: "video_content",
        height: value.height,
        mimeType: value.mime_type,
        videoData: {
            blobReference: mapOptional(value.video_blob_reference, blobReference),
        },
        imageData: {
            blobReference: mapOptional(value.image_blob_reference, blobReference),
        },
        thumbnailData: value.thumbnail_data,
        caption: mapOptional(value.caption, identity),
        width: value.width,
    };
}

function audioContent(value: TAudioContent): AudioContent {
    return {
        kind: "audio_content",
        mimeType: value.mime_type,
        blobReference: mapOptional(value.blob_reference, blobReference),
        caption: mapOptional(value.caption, identity),
    };
}

function textContent(value: TTextContent): TextContent {
    return {
        kind: "text_content",
        text: value.text,
    };
}

function fileContent(value: TFileContent): FileContent {
    return {
        kind: "file_content",
        name: value.name,
        mimeType: value.mime_type,
        blobReference: mapOptional(value.blob_reference, blobReference),
        caption: mapOptional(value.caption, identity),
        fileSize: value.file_size,
    };
}

function blobReference(value: TBlobReference): BlobReference {
    return {
        blobId: value.blob_id,
        canisterId: principalBytesToString(value.canister_id),
    };
}

function replyContext(value: TReplyContext): ReplyContext {
    return {
        kind: "raw_reply_context",
        eventIndex: value.event_index,
        sourceContext: mapOptional(value.chat_if_other, replySourceContext),
    };
}

function replySourceContext([chatId, maybeThreadRoot]: [TChat, number | null]): MessageContext {
    if ("Direct" in chatId) {
        return {
            chatId: { kind: "direct_chat", userId: principalBytesToString(chatId.Direct) },
            threadRootMessageIndex: undefined,
        };
    }
    if ("Group" in chatId) {
        return {
            chatId: { kind: "group_chat", groupId: principalBytesToString(chatId.Group) },
            threadRootMessageIndex: mapOptional(maybeThreadRoot, identity),
        };
    }
    if ("Channel" in chatId) {
        const [communityId, channelId] = chatId.Channel;
        return {
            chatId: {
                kind: "channel",
                communityId: principalBytesToString(communityId),
                channelId: Number(toBigInt32(channelId)),
            },
            threadRootMessageIndex: mapOptional(maybeThreadRoot, identity),
        };
    }
    throw new UnsupportedValueError("Unexpected ApiMultiUserChat type received", chatId);
}

function reactions(value: [string, Uint8Array[]][]): Reaction[] {
    return value.map(([reaction, userIds]) => ({
        reaction,
        userIds: new Set(userIds.map(principalBytesToString)),
    }));
}

export function groupPermissions(value: TGroupPermissions): ChatPermissions {
    return {
        changeRoles: permissionRole(value.change_roles),
        updateGroup: permissionRole(value.update_group),
        inviteUsers: permissionRole(value.invite_users),
        addMembers: permissionRole(value.add_members),
        removeMembers: permissionRole(value.remove_members),
        deleteMessages: permissionRole(value.delete_messages),
        pinMessages: permissionRole(value.pin_messages),
        reactToMessages: permissionRole(value.react_to_messages),
        mentionAllMembers: permissionRole(value.mention_all_members),
        startVideoCall: permissionRole(value.start_video_call),
        messagePermissions: messagePermissions(value.message_permissions),
        threadPermissions: mapOptional(value.thread_permissions, messagePermissions),
    };
}

function messagePermissions(value: TMessagePermissions): MessagePermissions {
    const mf = value.custom.find((cp) => cp.subtype === "meme_fighter")?.role;
    return {
        default: permissionRole(value.default),
        text: mapOptional(value.text, permissionRole),
        image: mapOptional(value.image, permissionRole),
        video: mapOptional(value.video, permissionRole),
        audio: mapOptional(value.audio, permissionRole),
        file: mapOptional(value.file, permissionRole),
        poll: mapOptional(value.poll, permissionRole),
        crypto: mapOptional(value.crypto, permissionRole),
        giphy: mapOptional(value.giphy, permissionRole),
        prize: mapOptional(value.prize, permissionRole),
        p2pSwap: mapOptional(value.p2p_swap, permissionRole),
        memeFighter: mf !== undefined ? permissionRole(mf) : undefined,
    };
}

export function communityPermissions(value: TCommunityPermissions): CommunityPermissions {
    return {
        changeRoles: communityPermissionRole(value.change_roles),
        updateDetails: communityPermissionRole(value.update_details),
        inviteUsers: communityPermissionRole(value.invite_users),
        removeMembers: communityPermissionRole(value.remove_members),
        createPublicChannel: communityPermissionRole(value.create_public_channel),
        createPrivateChannel: communityPermissionRole(value.create_private_channel),
        manageUserGroups: communityPermissionRole(value.manage_user_groups),
    };
}

export function communityPermissionRole(
    value: TCommunityPermissionRole | TCommunityRole,
): CommunityPermissionRole {
    if (value === "Owners") return "owner";
    if (value === "Admins") return "admin";
    return "member";
}

export function apiCommunityPermissions(permissions: CommunityPermissions): TCommunityPermissions {
    return {
        create_public_channel: apiCommunityPermissionRole(permissions.createPublicChannel),
        update_details: apiCommunityPermissionRole(permissions.updateDetails),
        invite_users: apiCommunityPermissionRole(permissions.inviteUsers),
        remove_members: apiCommunityPermissionRole(permissions.removeMembers),
        change_roles: apiCommunityPermissionRole(permissions.changeRoles),
        create_private_channel: apiCommunityPermissionRole(permissions.createPrivateChannel),
        manage_user_groups: apiCommunityPermissionRole(permissions.manageUserGroups),
    };
}

export function apiCommunityPermissionRole(
    permissionRole: CommunityPermissionRole,
): TCommunityPermissionRole {
    switch (permissionRole) {
        case "owner":
            return "Owners";
        case "admin":
            return "Admins";
        case "member":
            return "Members";
    }
}

export function apiGroupPermissions(permissions: ChatPermissions): TGroupPermissions {
    return {
        change_roles: apiPermissionRole(permissions.changeRoles),
        update_group: apiPermissionRole(permissions.updateGroup),
        invite_users: apiPermissionRole(permissions.inviteUsers),
        add_members: apiPermissionRole(permissions.addMembers),
        remove_members: apiPermissionRole(permissions.removeMembers),
        delete_messages: apiPermissionRole(permissions.deleteMessages),
        pin_messages: apiPermissionRole(permissions.pinMessages),
        react_to_messages: apiPermissionRole(permissions.reactToMessages),
        mention_all_members: apiPermissionRole(permissions.mentionAllMembers),
        start_video_call: apiPermissionRole(permissions.startVideoCall),
        message_permissions: apiMessagePermissions(permissions.messagePermissions),
        thread_permissions: mapOptional(permissions.threadPermissions, apiMessagePermissions),
    };
}

function apiMessagePermissions(permissions: MessagePermissions): TMessagePermissions {
    return {
        default: apiPermissionRole(permissions.default),
        text: mapOptional(permissions.text, apiPermissionRole),
        image: mapOptional(permissions.image, apiPermissionRole),
        video: mapOptional(permissions.video, apiPermissionRole),
        audio: mapOptional(permissions.audio, apiPermissionRole),
        file: mapOptional(permissions.file, apiPermissionRole),
        poll: mapOptional(permissions.poll, apiPermissionRole),
        crypto: mapOptional(permissions.crypto, apiPermissionRole),
        giphy: mapOptional(permissions.giphy, apiPermissionRole),
        prize: mapOptional(permissions.prize, apiPermissionRole),
        p2p_swap: mapOptional(permissions.p2pSwap, apiPermissionRole),
        video_call: mapOptional("none", apiPermissionRole),
        custom:
            permissions.memeFighter !== undefined
                ? [{ subtype: "meme_fighter", role: apiPermissionRole(permissions.memeFighter) }]
                : [],
    };
}

export function apiPermissionRole(permissionRole: PermissionRole): TGroupPermissionRole {
    switch (permissionRole) {
        case "none":
            return "None";
        case "owner":
            return "Owner";
        case "admin":
            return "Admins";
        case "moderator":
            return "Moderators";
        default:
            return "Members";
    }
}

export function permissionRole(value: TGroupPermissionRole): PermissionRole {
    if (value === "None") return "none";
    if (value === "Owner") return "owner";
    if (value === "Admins") return "admin";
    if (value === "Moderators") return "moderator";
    return "member";
}

export function chatMetrics(value: TChatMetrics): Metrics {
    return {
        audioMessages: Number(value.audio_messages),
        edits: Number(value.edits),
        icpMessages: Number(value.icp_messages),
        sns1Messages: Number(value.sns1_messages),
        ckbtcMessages: Number(value.ckbtc_messages),
        giphyMessages: Number(value.giphy_messages),
        deletedMessages: Number(value.deleted_messages),
        fileMessages: Number(value.file_messages),
        pollVotes: Number(value.poll_votes),
        textMessages: Number(value.text_messages),
        imageMessages: Number(value.image_messages),
        replies: Number(value.replies),
        videoMessages: Number(value.video_messages),
        polls: Number(value.polls),
        reactions: Number(value.reactions),
        reportedMessages: Number(value.reported_messages),
    };
}

export function memberRole(value: TGroupRole | TCommunityRole): MemberRole {
    if (value === "Admin") {
        return "admin";
    }
    if (value === "Moderator") {
        return "moderator";
    }
    if (value === "Participant" || value === "Member") {
        return "member";
    }
    if (value === "Owner") {
        return "owner";
    }
    throw new UnsupportedValueError("Unexpected ApiRole type received", value);
}

export function apiMultiUserChat(chatId: ChatIdentifier): TMultiUserChat {
    switch (chatId.kind) {
        case "group_chat":
            return {
                Group: principalStringToBytes(chatId.groupId),
            };
        case "channel":
            return {
                Channel: [principalStringToBytes(chatId.communityId), toBigInt32(chatId.channelId)],
            };
        default:
            throw new Error("Cannot convert a DirectChatIdentifier into an ApiMultiUserChat");
    }
}

export function apiReplyContextArgs(chatId: ChatIdentifier, domain: ReplyContext): TReplyContext {
    if (
        domain.sourceContext !== undefined &&
        !chatIdentifiersEqual(chatId, domain.sourceContext.chatId)
    ) {
        return {
            chat_if_other: [
                apiMultiUserChat(domain.sourceContext.chatId),
                domain.sourceContext.threadRootMessageIndex ?? null,
            ],
            event_index: domain.eventIndex,
        };
    } else {
        return {
            chat_if_other: undefined,
            event_index: domain.eventIndex,
        };
    }
}

export function apiMessageContent(domain: MessageContent): TMessageContentInitial {
    switch (domain.kind) {
        case "text_content":
            return { Text: apiTextContent(domain) };

        case "image_content":
            return { Image: apiImageContent(domain) };

        case "video_content":
            return { Video: apiVideoContent(domain) };

        case "audio_content":
            return { Audio: apiAudioContent(domain) };

        case "file_content":
            return { File: apiFileContent(domain) };

        case "crypto_content":
            return { Crypto: apiPendingCryptoContent(domain) };

        case "poll_content":
            return { Poll: apiPollContent(domain) };

        case "giphy_content":
            return { Giphy: apiGiphyContent(domain) };

        case "prize_content_initial":
            return { Prize: apiPrizeContentInitial(domain) };

        case "p2p_swap_content_initial":
            return { P2PSwap: apiP2PSwapContentInitial(domain) };

        case "meme_fighter_content":
            // eslint-disable-next-line no-case-declarations
            const encoder = new TextEncoder();
            return {
                Custom: {
                    kind: "meme_fighter",
                    data: encoder.encode(
                        JSON.stringify({
                            url: domain.url,
                            width: domain.width,
                            height: domain.height,
                        }),
                    ),
                },
            };

        case "user_referral_card":
            return {
                Custom: {
                    kind: "user_referral_card",
                    data: new Uint8Array(),
                },
            };

        case "video_call_content":
        case "deleted_content":
        case "blocked_content":
        case "prize_content":
        case "prize_winner_content":
        case "placeholder_content":
        case "bot_placeholder_content":
        case "proposal_content":
        case "message_reminder_content":
        case "message_reminder_created_content":
        case "reported_message_content":
        case "p2p_swap_content":
            throw new Error(`Incorrectly attempting to send {domain.kind} content to the server`);
    }
}

function apiGiphyContent(domain: GiphyContent): TGiphyContent {
    return {
        title: domain.title,
        caption: domain.caption,
        desktop: apiGiphyImageVariant(domain.desktop),
        mobile: apiGiphyImageVariant(domain.mobile),
    };
}

function apiGiphyImageVariant(domain: GiphyImage): TGiphyImageVariant {
    return {
        height: domain.height,
        width: domain.width,
        url: domain.url,
        mime_type: domain.mimeType,
    };
}

function apiPollContent(domain: PollContent): TPollContent {
    return {
        votes: apiPollVotes(domain.votes),
        config: apiPollConfig(domain.config),
        ended: domain.ended,
    };
}

function apiPollConfig(domain: PollConfig): TPollConfig {
    return {
        allow_multiple_votes_per_user: domain.allowMultipleVotesPerUser,
        allow_user_to_change_vote: domain.allowUserToChangeVote,
        text: domain.text,
        show_votes_before_end_date: domain.showVotesBeforeEndDate,
        end_date: domain.endDate,
        anonymous: domain.anonymous,
        options: domain.options,
    };
}

function apiPollVotes(domain: PollVotes): TPollVotes {
    return {
        total: apiTotalPollVotes(domain.total),
        user: domain.user,
    };
}

function apiTotalPollVotes(domain: TotalPollVotes): TTotalVotes {
    if (domain.kind === "anonymous_poll_votes") {
        return {
            Anonymous: domain.votes,
        };
    }

    if (domain.kind === "hidden_poll_votes") {
        return {
            Hidden: domain.votes,
        };
    }

    if (domain.kind === "visible_poll_votes") {
        return {
            Visible: toRecord2(
                Object.entries(domain.votes),
                ([idx, _]) => Number(idx),
                ([_, userIds]) => userIds.map(principalStringToBytes),
            ),
        };
    }
    throw new UnsupportedValueError("Unexpected TotalPollVotes type received", domain);
}

function apiImageContent(domain: ImageContent): TImageContent {
    return {
        height: domain.height,
        mime_type: domain.mimeType,
        blob_reference: apiBlobReference(domain.blobReference),
        thumbnail_data: domain.thumbnailData,
        caption: domain.caption,
        width: domain.width,
    };
}

function apiVideoContent(domain: VideoContent): TVideoContent {
    return {
        height: domain.height,
        mime_type: domain.mimeType,
        video_blob_reference: apiBlobReference(domain.videoData.blobReference),
        image_blob_reference: apiBlobReference(domain.imageData.blobReference),
        thumbnail_data: domain.thumbnailData,
        caption: domain.caption,
        width: domain.width,
    };
}

function apiAudioContent(domain: AudioContent): TAudioContent {
    return {
        mime_type: domain.mimeType,
        blob_reference: apiBlobReference(domain.blobReference),
        caption: domain.caption,
    };
}

export function apiMaybeAccessGateConfig(domain: AccessGateConfig): TAccessGateConfig | undefined {
    const gate = apiMaybeAccessGate(domain.gate);
    if (gate === undefined) {
        return undefined;
    }
    return {
        gate,
        expiry: domain.expiry,
    };
}

export function apiMaybeAccessGate(domain: AccessGate): TAccessGate | undefined {
    if (domain.kind === "composite_gate") {
        return {
            Composite: {
                inner: domain.gates.map(apiLeafAccessGate),
                and: domain.operator === "and",
            },
        };
    }
    if (domain.kind === "no_gate") return undefined;
    if (domain.kind === "nft_gate") return undefined; // TODO
    if (domain.kind === "unique_person_gate") return "UniquePerson";
    if (domain.kind === "diamond_gate") return "DiamondMember";
    if (domain.kind === "locked_gate") return "Locked";
    if (domain.kind === "credential_gate") {
        return {
            VerifiedCredential: {
                credential_name: domain.credential.credentialName,
                issuer_canister_id: principalStringToBytes(domain.credential.issuerCanisterId),
                issuer_origin: domain.credential.issuerOrigin,
                credential_type: domain.credential.credentialType,
                credential_arguments: apiCredentialArguments(domain.credential.credentialArguments),
            },
        };
    }
    if (domain.kind === "neuron_gate") {
        return {
            SnsNeuron: {
                governance_canister_id: principalStringToBytes(domain.governanceCanister),
                min_dissolve_delay: mapOptional(domain.minDissolveDelay, BigInt),
                min_stake_e8s: mapOptional(domain.minStakeE8s, BigInt),
            },
        };
    }
    if (domain.kind === "payment_gate") {
        return {
            Payment: {
                ledger_canister_id: principalStringToBytes(domain.ledgerCanister),
                amount: domain.amount,
                fee: domain.fee,
            },
        };
    }
    if (domain.kind === "token_balance_gate") {
        return {
            TokenBalance: {
                ledger_canister_id: principalStringToBytes(domain.ledgerCanister),
                min_balance: domain.minBalance,
            },
        };
    }
    return undefined;
}

export function apiAccessGateConfig(domain: AccessGateConfig): TAccessGateConfig {
    return {
        gate: apiAccessGate(domain.gate),
        expiry: domain.expiry,
    };
}

export function apiAccessGate(domain: AccessGate): TAccessGate {
    if (domain.kind === "composite_gate") {
        return {
            Composite: {
                and: domain.operator === "and",
                inner: domain.gates.map(apiLeafAccessGate),
            },
        };
    }
    return apiLeafAccessGate(domain);
}

function apiLeafAccessGate(domain: AccessGate): TAccessGateNonComposite {
    if (domain.kind === "locked_gate") return "Locked";
    if (domain.kind === "diamond_gate") return "DiamondMember";
    if (domain.kind === "lifetime_diamond_gate") return "LifetimeDiamondMember";
    if (domain.kind === "unique_person_gate") return "UniquePerson";
    if (domain.kind === "credential_gate")
        return {
            VerifiedCredential: {
                credential_name: domain.credential.credentialName,
                issuer_canister_id: principalStringToBytes(domain.credential.issuerCanisterId),
                issuer_origin: domain.credential.issuerOrigin,
                credential_type: domain.credential.credentialType,
                credential_arguments: apiCredentialArguments(domain.credential.credentialArguments),
            },
        };
    if (domain.kind === "neuron_gate") {
        return {
            SnsNeuron: {
                governance_canister_id: principalStringToBytes(domain.governanceCanister),
                min_dissolve_delay: mapOptional(domain.minDissolveDelay, BigInt),
                min_stake_e8s: mapOptional(domain.minStakeE8s, BigInt),
            },
        };
    }
    if (domain.kind === "payment_gate") {
        return {
            Payment: {
                ledger_canister_id: principalStringToBytes(domain.ledgerCanister),
                amount: domain.amount,
                fee: domain.fee,
            },
        };
    }
    if (domain.kind === "token_balance_gate") {
        return {
            TokenBalance: {
                ledger_canister_id: principalStringToBytes(domain.ledgerCanister),
                min_balance: domain.minBalance,
            },
        };
    }

    throw new Error(`Received a domain level group gate that we cannot parse: ${domain}`);
}

export function credentialArguments(
    value: [string, { String: string } | { Int: number }][],
): Record<string, string | number> {
    return toRecord2(
        value,
        ([k, _]) => k,
        ([_, v]) => {
            if ("String" in v) {
                return v.String;
            } else {
                return v.Int;
            }
        },
    );
}

function apiCredentialArguments(
    domain?: Record<string, string | number>,
): Record<string, { String: string } | { Int: number }> {
    return toRecord2(
        Object.entries(domain ?? {}),
        ([k, _]) => k,
        ([_, v]) => {
            if (typeof v === "number") {
                return { Int: v };
            } else {
                return { String: v };
            }
        },
    );
}

export function accessGateConfig(value: TAccessGateConfig): AccessGateConfig {
    return {
        gate: accessGate(value.gate),
        expiry: value.expiry,
    };
}

export function accessGate(value: TAccessGate): AccessGate {
    if (value === "DiamondMember") {
        return {
            kind: "diamond_gate",
        };
    }
    if (value === "LifetimeDiamondMember") {
        return {
            kind: "lifetime_diamond_gate",
        };
    }
    if (value === "UniquePerson") {
        return {
            kind: "unique_person_gate",
        };
    }
    if (value === "Locked") {
        return {
            kind: "locked_gate",
        };
    }
    if (value === "ReferredByMember") {
        return {
            kind: "referred_by_member_gate",
        };
    }
    if ("Composite" in value) {
        return {
            kind: "composite_gate",
            operator: value.Composite.and ? "and" : "or",
            gates: value.Composite.inner.map(accessGate) as LeafGate[],
        };
    }
    if ("SnsNeuron" in value) {
        return {
            kind: "neuron_gate",
            minDissolveDelay: mapOptional(value.SnsNeuron.min_dissolve_delay, Number),
            minStakeE8s: mapOptional(value.SnsNeuron.min_stake_e8s, Number),
            governanceCanister: principalBytesToString(value.SnsNeuron.governance_canister_id),
        };
    }
    if ("VerifiedCredential" in value) {
        const credentialArgs = Object.entries(value.VerifiedCredential.credential_arguments);
        return {
            kind: "credential_gate",
            credential: {
                issuerCanisterId: principalBytesToString(
                    value.VerifiedCredential.issuer_canister_id,
                ),
                issuerOrigin: value.VerifiedCredential.issuer_origin,
                credentialType: value.VerifiedCredential.credential_type,
                credentialName: value.VerifiedCredential.credential_name,
                credentialArguments:
                    credentialArgs.length === 0 ? undefined : credentialArguments(credentialArgs),
            },
        };
    }
    if ("Payment" in value) {
        return {
            kind: "payment_gate",
            ledgerCanister: principalBytesToString(value.Payment.ledger_canister_id),
            amount: value.Payment.amount,
            fee: value.Payment.fee,
        };
    }
    if ("TokenBalance" in value) {
        return {
            kind: "token_balance_gate",
            ledgerCanister: principalBytesToString(value.TokenBalance.ledger_canister_id),
            minBalance: value.TokenBalance.min_balance,
        };
    }

    throw new UnsupportedValueError("Unexpected ApiGroupGate type received", value);
}

function apiBlobReference(domain?: BlobReference): TBlobReference | undefined {
    return mapOptional(domain, (b) => ({
        blob_id: b.blobId,
        canister_id: principalStringToBytes(b.canisterId),
    }));
}

export function apiPrizeContentInitial(domain: PrizeContentInitial): TPrizeContentInitial {
    return {
        caption: domain.caption,
        transfer: apiPendingCryptoTransaction(domain.transfer),
        end_date: domain.endDate,
        diamond_only: domain.diamondOnly,
        lifetime_diamond_only: domain.lifetimeDiamondOnly,
        unique_person_only: domain.uniquePersonOnly,
        streak_only: domain.streakOnly,
        prizes_v2: domain.prizes,
    };
}

export function apiP2PSwapContentInitial(domain: P2PSwapContentInitial): TP2PSwapContentInitial {
    return {
        token0: apiTokenInfo(domain.token0),
        token1: apiTokenInfo(domain.token1),
        token0_amount: domain.token0Amount,
        token1_amount: domain.token1Amount,
        caption: domain.caption,
        expires_in: domain.expiresIn,
    };
}

function apiTokenInfo(domain: TokenInfo): TTokenInfo {
    return {
        fee: domain.fee,
        decimals: domain.decimals,
        token: apiToken(domain.symbol),
        ledger: principalStringToBytes(domain.ledger),
    };
}

export function apiPendingCryptoContent(domain: CryptocurrencyContent): TCryptoContent {
    return {
        recipient: principalStringToBytes(domain.transfer.recipient),
        caption: domain.caption,
        transfer: apiPendingCryptoTransaction(domain.transfer),
    };
}

export function apiPendingCryptoTransaction(domain: CryptocurrencyTransfer): TCryptoTransaction {
    if (domain.kind === "pending") {
        if (domain.token === "ICP") {
            return {
                Pending: {
                    NNS: {
                        ledger: principalStringToBytes(domain.ledger),
                        token: apiToken(domain.token),
                        to: {
                            User: principalStringToBytes(domain.recipient),
                        },
                        amount: apiICP(domain.amountE8s),
                        fee: undefined,
                        memo: domain.memo,
                        created: domain.createdAtNanos,
                    },
                },
            };
        } else {
            return {
                Pending: {
                    ICRC1: {
                        ledger: principalStringToBytes(domain.ledger),
                        token: apiToken(domain.token),
                        to: principalToIcrcAccount(domain.recipient),
                        amount: domain.amountE8s,
                        fee: domain.feeE8s ?? BigInt(0),
                        memo: mapOptional(domain.memo, bigintToBytes),
                        created: domain.createdAtNanos,
                    },
                },
            };
        }
    }
    throw new Error("Transaction is not of type 'Pending': " + JSON.stringify(domain));
}

export function apiPendingCryptocurrencyWithdrawal(
    domain: PendingCryptocurrencyWithdrawal,
    pin: string | undefined,
): UserWithdrawCryptoArgs {
    if (domain.token === ICP_SYMBOL && isAccountIdentifierValid(domain.to)) {
        return {
            withdrawal: {
                NNS: {
                    ledger: principalStringToBytes(domain.ledger),
                    token: apiToken(domain.token),
                    to: {
                        Account: [...hexStringToBytes(domain.to)] as [
                            number,
                            number,
                            number,
                            number,
                            number,
                            number,
                            number,
                            number,
                            number,
                            number,
                            number,
                            number,
                            number,
                            number,
                            number,
                            number,
                            number,
                            number,
                            number,
                            number,
                            number,
                            number,
                            number,
                            number,
                            number,
                            number,
                            number,
                            number,
                            number,
                            number,
                            number,
                            number,
                        ],
                    },
                    amount: apiICP(domain.amountE8s),
                    fee: undefined,
                    memo: domain.memo,
                    created: domain.createdAtNanos,
                },
            },
            pin,
        };
    } else {
        return {
            withdrawal: {
                ICRC1: {
                    ledger: principalStringToBytes(domain.ledger),
                    token: apiToken(domain.token),
                    to: principalToIcrcAccount(domain.to),
                    amount: domain.amountE8s,
                    fee: domain.feeE8s ?? BigInt(0),
                    memo: mapOptional(domain.memo, bigintToBytes),
                    created: domain.createdAtNanos,
                },
            },
            pin,
        };
    }
}

export function proposalVote(vote: number): boolean | undefined {
    if (vote === 1) return true;
    if (vote === 2) return false;
    return undefined;
}

export function apiProposalVote(vote: boolean): number {
    return vote ? 1 : 2;
}

function apiTextContent(domain: TextContent): TTextContent {
    return {
        text: domain.text,
    };
}

function apiFileContent(domain: FileContent): TFileContent {
    return {
        name: domain.name,
        mime_type: domain.mimeType,
        blob_reference: apiBlobReference(domain.blobReference),
        caption: domain.caption,
        file_size: domain.fileSize,
    };
}

function apiICP(amountE8s: bigint): TTokens {
    return {
        e8s: amountE8s,
    };
}

export function groupChatSummary(value: TGroupCanisterGroupChatSummary): GroupChatSummary {
    const groupId = principalBytesToString(value.chat_id);
    const latestMessage = mapOptional(value.latest_message, messageEvent);
    return {
        kind: "group_chat",
        id: { kind: "group_chat", groupId },
        latestMessage,
        name: value.name,
        description: value.description,
        public: value.is_public,
        historyVisible: value.history_visible_to_new_joiners,
        minVisibleEventIndex: value.min_visible_event_index,
        minVisibleMessageIndex: value.min_visible_message_index,
        latestEventIndex: value.latest_event_index,
        latestMessageIndex: value.latest_message_index,
        lastUpdated: value.last_updated,
        blobReference: mapOptional(value.avatar_id, (blobId) => ({
            blobId,
            canisterId: groupId,
        })),
        memberCount: value.participant_count,
        permissions: groupPermissions(value.permissions_v2),
        metrics: chatMetrics(value.metrics),
        subtype: mapOptional(value.subtype, groupSubtype),
        previewed: false,
        frozen: value.frozen !== undefined,
        dateLastPinned: value.date_last_pinned,
        dateReadPinned: undefined,
        gateConfig: mapOptional(value.gate_config, accessGateConfig) ?? {
            gate: { kind: "no_gate" },
            expiry: undefined,
        },
        level: "group",
        eventsTTL: value.events_ttl,
        eventsTtlLastUpdated: value.events_ttl_last_updated,
        membership: {
            joined: value.joined,
            role: memberRole(value.role),
            mentions: [],
            latestThreads: [],
            myMetrics: chatMetrics(value.my_metrics),
            notificationsMuted: value.notifications_muted,
            readByMeUpTo: latestMessage?.event.messageIndex,
            archived: false,
            rulesAccepted: value.rules_accepted,
            lapsed: value.membership?.lapsed ?? false,
        },
        localUserIndex: principalBytesToString(value.local_user_index_canister_id),
        isInvited: false, // this is only applicable when we are not a member
        messagesVisibleToNonMembers: value.messages_visible_to_non_members,
        verified: value.verified,
    };
}

export function communitySummary(value: TCommunityCanisterCommunitySummary): CommunitySummary {
    const communityId = principalBytesToString(value.community_id);
    const localUserIndex = principalBytesToString(value.local_user_index_canister_id);
    return {
        kind: "community",
        id: { kind: "community", communityId },
        name: value.name,
        description: value.description,
        public: value.is_public,
        historyVisible: false,
        latestEventIndex: value.latest_event_index,
        lastUpdated: value.last_updated,
        metrics: chatMetrics(value.metrics),
        avatar: {
            blobReference: mapOptional(value.avatar_id, (blobId) => ({
                blobId,
                canisterId: communityId,
            })),
        },
        banner: {
            blobReference: mapOptional(value.banner_id, (blobId) => ({
                blobId,
                canisterId: communityId,
            })),
        },
        memberCount: value.member_count,
        frozen: value.frozen !== undefined,
        gateConfig: mapOptional(value.gate_config, accessGateConfig) ?? {
            gate: { kind: "no_gate" },
            expiry: undefined,
        },
        level: "community",
        permissions: communityPermissions(value.permissions),
        membership: {
            joined: mapOptional(value.membership, (m) => m.joined) ?? BigInt(0),
            role: mapOptional(value.membership, (m) => memberRole(m.role)) ?? "none",
            archived: false,
            pinned: [],
            index: 0,
            displayName: mapOptional(value.membership, (m) => m.display_name),
            rulesAccepted: mapOptional(value.membership, (m) => m.rules_accepted) ?? false,
            lapsed: mapOptional(value.membership, (m) => m.lapsed) ?? false,
        },
        channels: value.channels.map((c) => communityChannelSummary(c, communityId)),
        primaryLanguage: value.primary_language,
        userGroups: new Map(value.user_groups.map(userGroup)),
        localUserIndex,
        isInvited: value.is_invited ?? false,
        verified: value.verified,
    };
}

export function userGroup(value: TUserGroupSummary): [number, UserGroupSummary] {
    return [
        value.user_group_id,
        {
            kind: "user_group",
            id: value.user_group_id,
            name: value.name,
            memberCount: value.members,
        },
    ];
}

export function communityChannelSummary(
    value: TCommunityCanisterChannelSummary,
    communityId: string,
): ChannelSummary {
    const latestMessage = mapOptional(value.latest_message, messageEvent);
    return {
        kind: "channel",
        id: { kind: "channel", communityId, channelId: Number(toBigInt32(value.channel_id)) },
        latestMessage,
        name: value.name,
        description: value.description,
        public: value.is_public,
        historyVisible: value.history_visible_to_new_joiners,
        minVisibleEventIndex: value.min_visible_event_index,
        minVisibleMessageIndex: value.min_visible_message_index,
        latestEventIndex: value.latest_event_index,
        latestMessageIndex: value.latest_message_index,
        lastUpdated: value.last_updated,
        blobReference: mapOptional(value.avatar_id, (blobId) => ({
            blobId,
            canisterId: communityId,
        })),
        memberCount: value.member_count,
        permissions: groupPermissions(value.permissions_v2),
        metrics: chatMetrics(value.metrics),
        subtype: mapOptional(value.subtype, groupSubtype),
        frozen: false, // TODO - doesn't exist
        dateLastPinned: value.date_last_pinned,
        dateReadPinned: undefined,
        gateConfig: mapOptional(value.gate_config, accessGateConfig) ?? {
            gate: { kind: "no_gate" },
            expiry: undefined,
        },
        level: "channel",
        eventsTTL: value.events_ttl,
        eventsTtlLastUpdated: value.events_ttl_last_updated,
        videoCallInProgress: mapOptional(value.video_call_in_progress, (v) => v.message_index),
        membership: {
            joined: mapOptional(value.membership, (m) => m.joined) ?? BigInt(0),
            notificationsMuted:
                mapOptional(value.membership, (m) => m.notifications_muted) ?? false,
            role: mapOptional(value.membership, (m) => memberRole(m.role)) ?? "none",
            myMetrics:
                mapOptional(value.membership, (m) => chatMetrics(m.my_metrics)) ??
                emptyChatMetrics(),
            readByMeUpTo: latestMessage?.event.messageIndex,
            latestThreads:
                mapOptional(value.membership, (m) => m.latest_threads.map(threadSyncDetails)) ?? [],
            mentions: mapOptional(value.membership, (m) => mentions(m.mentions)) ?? [],
            archived: false,
            rulesAccepted: mapOptional(value.membership, (m) => m.rules_accepted) ?? false,
            lapsed: mapOptional(value.membership, (m) => m.lapsed) ?? false,
        },
        isInvited: value.is_invited ?? false,
        messagesVisibleToNonMembers: value.messages_visible_to_non_members,
        externalUrl: value.external_url,
    };
}

export function threadSyncDetails(value: TGroupCanisterThreadDetails): ThreadSyncDetails {
    return {
        threadRootMessageIndex: value.root_message_index,
        lastUpdated: value.last_updated,
        latestEventIndex: value.latest_event,
        latestMessageIndex: value.latest_message,
    };
}

export function updatedEvent([threadRootMessageIndex, eventIndex, timestamp]: [
    number | null,
    number,
    bigint,
]): UpdatedEvent {
    return {
        eventIndex,
        threadRootMessageIndex: mapOptional(threadRootMessageIndex, identity),
        timestamp,
    };
}

export function gateCheckFailedReason(value: TGateCheckFailedReason): GateCheckFailedReason {
    if (value === "NoUniquePersonProof") {
        return "no_unique_person_proof";
    }
    if (value === "NotLifetimeDiamondMember") {
        return "not_lifetime_diamond";
    }
    if (value === "NotDiamondMember") {
        return "not_diamond";
    }
    if (value === "NoSnsNeuronsFound") {
        return "no_sns_neuron_found";
    }
    if (value === "NoSnsNeuronsWithRequiredDissolveDelayFound") {
        return "dissolve_delay_not_met";
    }
    if (value === "NoSnsNeuronsWithRequiredStakeFound") {
        return "min_stake_not_met";
    }
    if (value === "NotReferredByMember") {
        return "not_referred_by_member";
    }
    if (value === "Locked") {
        return "locked";
    }
    if (typeof value !== "string") {
        if ("PaymentFailed" in value) {
            console.warn("PaymentFailed: ", value);
            return "payment_failed";
        }
        if ("InsufficientBalance" in value) {
            return "insufficient_balance";
        }
        if ("FailedVerifiedCredentialCheck" in value) {
            console.warn("FailedVerifiedCredentialCheck: ", value);
            return "failed_verified_credential_check";
        }
    }
    throw new UnsupportedValueError("Unexpected ApiGateCheckFailedReason type received", value);
}

export function addRemoveReactionResponse(
    value:
        | UserAddReactionResponse
        | UserRemoveReactionResponse
        | GroupAddReactionResponse
        | GroupRemoveReactionResponse
        | CommunityAddReactionResponse
        | CommunityRemoveReactionResponse,
): AddRemoveReactionResponse {
    if (
        value === "Success" ||
        value === "NoChange" ||
        (typeof value === "object" && "SuccessV2" in value)
    ) {
        return CommonResponses.success();
    } else {
        console.warn("AddRemoveReaction failed with: ", value);
        return CommonResponses.failure();
    }
}

export function groupSubtype(subtype: TGroupSubtype): GroupSubtype {
    return {
        kind: "governance_proposals",
        isNns: subtype.GovernanceProposals.is_nns,
        governanceCanisterId: principalBytesToString(
            subtype.GovernanceProposals.governance_canister_id,
        ),
    };
}

export function messagesSuccessResponse(value: TMessagesResponse): EventsSuccessResult<Message> {
    return {
        events: value.messages.map(messageEvent),
        expiredEventRanges: [],
        expiredMessageRanges: [],
        latestEventIndex: value.latest_event_index,
    };
}

export function messageEvent(value: TEventWrapperMessage): EventWrapper<Message> {
    return {
        event: message(value.event),
        index: value.index,
        timestamp: value.timestamp,
        expiresAt: mapOptional(value.expires_at, Number),
    };
}

export function mention(value: TMention): Mention {
    return {
        messageId: toBigInt64(value.message_id),
        messageIndex: value.message_index,
        eventIndex: value.event_index,
    };
}

export function mentions(value: TMention[]): Mention[] {
    return value.filter((m) => m.thread_root_message_index === undefined).map(mention);
}

export function expiredEventsRange([start, end]: [number, number]): ExpiredEventsRange {
    return {
        kind: "expired_events_range",
        start,
        end,
    };
}

export function expiredMessagesRange([start, end]: [number, number]): ExpiredMessagesRange {
    return {
        kind: "expired_messages_range",
        start,
        end,
    };
}

export function updateGroupResponse(
    value: GroupUpdateGroupResponse | CommunityUpdateChannelResponse,
): UpdateGroupResponse {
    if (typeof value === "object") {
        if ("SuccessV2" in value) {
            return {
                kind: "success",
                rulesVersion: value.SuccessV2.rules_version,
            };
        }
        if ("DescriptionTooLong" in value) {
            return { kind: "desc_too_long" };
        }
        if ("NameTooLong" in value) {
            return { kind: "name_too_long" };
        }
        if ("NameTooShort" in value) {
            return { kind: "name_too_short" };
        }
        if ("AvatarTooBig" in value) {
            return { kind: "avatar_too_big" };
        }
        if ("RulesTooLong" in value) {
            return { kind: "rules_too_long" };
        }
        if ("RulesTooShort" in value) {
            return { kind: "rules_too_short" };
        }
    }

    console.log("Failed to update group: ", value);

    if (value === "NameReserved") {
        return { kind: "name_reserved" };
    }
    if (value === "NotAuthorized") {
        return { kind: "not_authorized" };
    }
    if (value === "NameTaken") {
        return { kind: "name_taken" };
    }
    if (value === "CallerNotInGroup") {
        return { kind: "not_in_group" };
    }
    if (value === "UserSuspended") {
        return { kind: "user_suspended" };
    }
    if (value === "UserLapsed") {
        return { kind: "user_lapsed" };
    }
    if (value === "ChatFrozen") {
        return { kind: "chat_frozen" };
    }
    if (value === "AccessGateInvalid") {
        return { kind: "access_gate_invalid" };
    }
    if (
        value === "UserNotInChannel" ||
        value === "ChannelNotFound" ||
        value === "UserNotInCommunity" ||
        value === "CommunityFrozen" ||
        value === "ExternalUrlInvalid"
    ) {
        console.warn("UpdateGroupResponse failed with: ", value);
        return { kind: "failure" };
    }
    if (value === "InternalError") {
        return { kind: "internal_error" };
    }
    throw new UnsupportedValueError("Unexpected ApiUpdateGroupResponse type received", value);
}

export function createGroupResponse(
    value: UserCreateGroupResponse | CommunityCreateChannelResponse,
    id: MultiUserChatIdentifier,
): CreateGroupResponse {
    if (typeof value === "object") {
        if ("Success" in value) {
            if ("channel_id" in value.Success && id.kind === "channel") {
                const canisterId: ChannelIdentifier = {
                    kind: "channel",
                    communityId: id.communityId,
                    channelId: Number(toBigInt32(value.Success.channel_id)),
                };
                return { kind: "success", canisterId };
            }
            if ("chat_id" in value.Success && id.kind === "group_chat") {
                const canisterId: GroupChatIdentifier = {
                    kind: "group_chat",
                    groupId: principalBytesToString(value.Success.chat_id),
                };
                return { kind: "success", canisterId };
            }
            throw new Error("Unexpected CreateGroup success response: " + value.Success);
        }
        if ("NameTooLong" in value) {
            return { kind: "name_too_long" };
        }
        if ("NameTooShort" in value) {
            return { kind: "name_too_short" };
        }
        if ("DescriptionTooLong" in value) {
            return { kind: "description_too_long" };
        }
        if ("InternalError" in value) {
            return { kind: "internal_error" };
        }
        if ("RulesTooLong" in value) {
            return { kind: "rules_too_long" };
        }
        if ("RulesTooShort" in value) {
            return { kind: "rules_too_short" };
        }
        if ("AvatarTooBig" in value) {
            return { kind: "avatar_too_big" };
        }
        if ("MaxGroupsCreated" in value || "MaxChannelsCreated" in value) {
            // todo - make sure we handle this in the UI
            return { kind: "max_groups_created" };
        }
    }

    if (value === "NameTaken") {
        return { kind: "group_name_taken" };
    }
    if (value === "NameReserved") {
        return { kind: "name_reserved" };
    }
    if (value === "Throttled") {
        return { kind: "throttled" };
    }
    if (value === "UserSuspended") {
        return { kind: "user_suspended" };
    }
    if (value === "UserLapsed") {
        return { kind: "user_lapsed" };
    }
    if (value === "UnauthorizedToCreatePublicGroup") {
        return { kind: "unauthorized_to_create_public_group" };
    }
    if (value === "NotAuthorized") {
        return CommonResponses.notAuthorized();
    }
    if (value === "CommunityFrozen") {
        return CommonResponses.communityFrozen();
    }
    if (value === "AccessGateInvalid") {
        return { kind: "access_gate_invalid" };
    }
    if (value === "ExternalUrlInvalid") {
        return { kind: "external_url_invalid" };
    }
    if (value === "InternalError") {
        return { kind: "internal_error" };
    }

    throw new UnsupportedValueError("Unexpected ApiCreateGroupResponse type received", value);
}

export function deleteGroupResponse(
    value: UserDeleteGroupResponse | CommunityDeleteChannelResponse,
): DeleteGroupResponse {
    if (value === "Success") {
        return "success";
    } else {
        console.warn("DeleteGroupResponse failed with: ", value);
        return "failure";
    }
}

export function pinMessageResponse(
    value: GroupPinMessageResponse | CommunityPinMessageResponse,
): PinMessageResponse {
    if (typeof value === "object" && "Success" in value) {
        return {
            kind: "success",
            eventIndex: value.Success.index,
            timestamp: value.Success.timestamp,
        };
    } else if (value === "NoChange") {
        return CommonResponses.noChange();
    } else {
        console.warn("PinMessageResponse failed with: ", value);
        return CommonResponses.failure();
    }
}

export function unpinMessageResponse(
    value: GroupUnpinMessageResponse | CommunityPinMessageResponse,
): UnpinMessageResponse {
    if (typeof value === "object") {
        if ("Success" in value || "SuccessV2" in value) {
            return "success";
        }
    }
    if (value === "NoChange") {
        return "success";
    } else {
        console.warn("UnpinMessageResponse failed with: ", value);
        return "failure";
    }
}

export function groupDetailsResponse(
    value: GroupSelectedInitialResponse | CommunitySelectedChannelInitialResponse,
): GroupChatDetailsResponse {
    if (
        value === "CallerNotInGroup" ||
        value === "PrivateCommunity" ||
        value === "PrivateChannel" ||
        value === "ChannelNotFound" ||
        "UserNotInChannel" in value ||
        "UserNotInCommunity" in value
    ) {
        console.warn("GetGroupDetails failed with ", value);
        return "failure";
    }
    if ("Success" in value) {
        const members = (
            "participants" in value.Success ? value.Success.participants : value.Success.members
        ).map(member);

        const basicMembers = "basic_members" in value.Success ? value.Success.basic_members : [];
        const membersSet = new Set<string>();
        members.forEach((m) => membersSet.add(m.userId));
        for (const id of basicMembers) {
            const userId = principalBytesToString(id);
            if (membersSet.add(userId)) {
                members.push({
                    role: "member",
                    userId,
                    displayName: undefined,
                    lapsed: false,
                });
            }
        }
        const bots = "bots" in value.Success ? value.Success.bots : [];
        return {
            members,
            blockedUsers: new Set(value.Success.blocked_users.map(principalBytesToString)),
            invitedUsers: new Set(value.Success.invited_users.map(principalBytesToString)),
            pinnedMessages: new Set(value.Success.pinned_messages),
            rules: value.Success.chat_rules,
            timestamp: value.Success.timestamp,
            bots: bots.map(botGroupDetails),
        };
    }
    throw new UnsupportedValueError("Unexpected ApiDeleteMessageResponse type received", value);
}

export function groupDetailsUpdatesResponse(
    value: GroupSelectedUpdatesResponse | CommunitySelectedChannelUpdatesResponse,
): GroupChatDetailsUpdatesResponse {
    if (typeof value === "object") {
        if ("Success" in value) {
            return {
                kind: "success",
                membersAddedOrUpdated: value.Success.members_added_or_updated.map(member),
                membersRemoved: new Set(value.Success.members_removed.map(principalBytesToString)),
                blockedUsersAdded: new Set(
                    value.Success.blocked_users_added.map(principalBytesToString),
                ),
                blockedUsersRemoved: new Set(
                    value.Success.blocked_users_removed.map(principalBytesToString),
                ),
                pinnedMessagesAdded: new Set(value.Success.pinned_messages_added),
                pinnedMessagesRemoved: new Set(value.Success.pinned_messages_removed),
                rules: value.Success.chat_rules,
                invitedUsers: mapOptional(
                    value.Success.invited_users,
                    (invited_users) => new Set(invited_users.map(principalBytesToString)),
                ),
                timestamp: value.Success.timestamp,
                botsAddedOrUpdated: value.Success.bots_added_or_updated.map(botGroupDetails),
                botsRemoved: new Set(value.Success.bots_removed.map(principalBytesToString)),
            };
        } else if ("SuccessNoUpdates" in value) {
            return {
                kind: "success_no_updates",
                timestamp: value.SuccessNoUpdates,
            };
        }
    }
    console.warn("Unexpected ApiSelectedUpdatesResponse type received", value);
    return CommonResponses.failure();
}

export function member(value: TGroupMember): Member {
    return {
        role: memberRole(value.role),
        userId: principalBytesToString(value.user_id),
        displayName: undefined,
        lapsed: value.lapsed,
    };
}

export function editMessageResponse(
    value: UserEditMessageResponse | GroupEditMessageResponse | CommunityEditMessageResponse,
): EditMessageResponse {
    if (value === "Success") {
        return "success";
    } else {
        console.warn("EditMessageResponse failed with: ", value);
        return "failure";
    }
}

export function declineInvitationResponse(
    value: GroupDeclineInvitiationResponse | CommunityDeclineInvitationResponse,
): DeclineInvitationResponse {
    if (value === "Success") {
        return "success";
    } else {
        console.warn("DeclineInvitationResponse failed with: ", value);
        return "failure";
    }
}

export function leaveGroupResponse(
    value: UserLeaveGroupResponse | CommunityLeaveChannelResponse,
): LeaveGroupResponse {
    if (
        value === "Success" ||
        value === "GroupNotFound" ||
        value === "CallerNotInGroup" ||
        value === "UserNotInChannel" ||
        value === "ChannelNotFound"
    ) {
        return "success";
    }
    if (value === "LastOwnerCannotLeave") {
        return "owner_cannot_leave";
    }
    return "failure";
}

export function deleteMessageResponse(
    value: GroupDeleteMessagesResponse | CommunityDeleteMessagesResponse,
): DeleteMessageResponse {
    if (value === "Success") {
        return "success";
    } else {
        console.warn("DeleteMessageResponse failed with: ", value);
        return "failure";
    }
}

export function deletedMessageResponse(
    value: GroupDeletedMessageResponse | CommunityDeletedMessageResponse,
): DeletedGroupMessageResponse {
    if (typeof value === "object" && "Success" in value) {
        return {
            kind: "success",
            content: messageContent(value.Success.content, "unknown"),
        };
    } else {
        console.warn("DeletedMessageResponse failed with: ", value);
        return CommonResponses.failure();
    }
}

export function undeleteMessageResponse(
    value: GroupUndeleteMessagesResponse | CommunityUndeleteMessagesResponse,
): UndeleteMessageResponse {
    if (typeof value === "object" && "Success" in value) {
        if (value.Success.messages.length == 0) {
            return CommonResponses.failure();
        } else {
            return {
                kind: "success",
                message: message(value.Success.messages[0]),
            };
        }
    } else {
        console.warn("UndeleteMessageResponse failed with: ", value);
        return CommonResponses.failure();
    }
}

export function threadPreviewsResponse(
    value: GroupThreadPreviewsResponse | CommunityThreadPreviewsResponse,
    chatId: ChatIdentifier,
    latestClientThreadUpdate: bigint | undefined,
): ThreadPreviewsResponse {
    if (typeof value === "object") {
        if ("Success" in value) {
            return {
                kind: "thread_previews_success",
                threads: value.Success.threads.map((t) => threadPreview(chatId, t)),
            };
        }
        if ("ReplicaNotUpToDate" in value) {
            throw ReplicaNotUpToDateError.byTimestamp(
                value.ReplicaNotUpToDate,
                latestClientThreadUpdate ?? BigInt(-1),
                false,
            );
        }
    }
    console.warn("ThreadPreviewsResponse failed with: ", value);
    return CommonResponses.failure();
}

export function threadPreview(chatId: ChatIdentifier, value: TThreadPreview): ThreadPreview {
    return {
        chatId: { ...chatId },
        latestReplies: value.latest_replies.map(messageEvent).sort((e1, e2) => e1.index - e2.index),
        totalReplies: value.total_replies,
        rootMessage: messageEvent(value.root_message),
    };
}

export function changeRoleResponse(
    value: GroupChangeRoleResponse | CommunityChangeChannelRoleResponse,
): ChangeRoleResponse {
    if (value === "Success") {
        return "success";
    } else {
        console.warn("ChangeRoleResponse failed with: ", value);
        return "failure";
    }
}

export function registerPollVoteResponse(
    value: GroupRegisterPollVoteResponse | CommunityRegisterPollVoteResponse,
): RegisterPollVoteResponse {
    if (typeof value === "object" && "Success" in value) {
        return "success";
    } else {
        console.warn("RegisterPollVoteResponse failed with: ", value);
        return "failure";
    }
}

export function apiChatIdentifier(chatId: ChatIdentifier): TChat {
    switch (chatId.kind) {
        case "group_chat":
            return { Group: principalStringToBytes(chatId.groupId) };
        case "direct_chat":
            return { Direct: principalStringToBytes(chatId.userId) };
        case "channel":
            return {
                Channel: [principalStringToBytes(chatId.communityId), toBigInt32(chatId.channelId)],
            };
    }
}

export function joinGroupResponse(value: LocalUserIndexJoinGroupResponse): JoinGroupResponse {
    if (typeof value === "object") {
        if ("Success" in value) {
            return { kind: "success", group: groupChatSummary(value.Success) };
        } else if ("AlreadyInGroupV2" in value) {
            return { kind: "success", group: groupChatSummary(value.AlreadyInGroupV2) };
        } else if ("GateCheckFailed" in value) {
            return {
                kind: "gate_check_failed",
                reason: gateCheckFailedReason(value.GateCheckFailed),
            };
        }
    }
    if (value === "Blocked") {
        return CommonResponses.userBlocked();
    } else {
        console.warn("Join group failed with: ", value);
        return CommonResponses.failure();
    }
}

export function searchGroupChatResponse(
    value: GroupSearchMessagesResponse | CommunitySearchChannelResponse,
    chatId: MultiUserChatIdentifier,
): SearchGroupChatResponse {
    if (typeof value === "object" && "Success" in value) {
        return {
            kind: "success",
            matches: value.Success.matches.map((m) => messageMatch(m, chatId)),
        };
    } else {
        console.warn("SearchChat failed with ", value);
        return CommonResponses.failure();
    }
}

export function messageMatch(value: TMessageMatch, chatId: ChatIdentifier): MessageMatch {
    return {
        chatId,
        messageIndex: value.message_index,
        score: value.score,
    };
}

export function inviteCodeResponse(
    value: GroupInviteCodeResponse | CommunityInviteCodeResponse,
): InviteCodeResponse {
    if (typeof value === "object") {
        if ("Success" in value) {
            return {
                kind: "success",
                code: mapOptional(value.Success.code, codeToText),
            };
        }
    }
    if (value === "NotAuthorized") {
        return {
            kind: "not_authorized",
        };
    } else {
        console.warn("InviteCode failed with ", value);
        return CommonResponses.failure();
    }
}

export function enableOrResetInviteCodeResponse(
    value: GroupEnableInviteCodeResponse | CommunityEnableInviteCodeResponse,
): EnableInviteCodeResponse {
    if (typeof value === "object") {
        if ("Success" in value) {
            return {
                kind: "success",
                code: codeToText(value.Success.code),
            };
        } else if ("NotAuthorized" in value) {
            return {
                kind: "not_authorized",
            };
        }
    }
    console.warn("ResetInviteCode failed with ", value);
    return CommonResponses.failure();
}

export function disableInviteCodeResponse(
    value: GroupDisableInviteCodeResponse | CommunityDisableInviteCodeResponse,
): DisableInviteCodeResponse {
    if (value === "Success") {
        return "success";
    } else if (value === "NotAuthorized") {
        return "not_authorized";
    }
    console.warn("DisableInviteCode failed with ", value);
    return "failure";
}

export function registerProposalVoteResponse(
    value: GroupRegisterProposalVoteResponse | CommunityRegisterProposalVoteResponse,
): RegisterProposalVoteResponse {
    if (typeof value === "object") {
        if ("AlreadyVoted" in value) {
            return "already_voted";
        }
        if ("InternalError" in value) {
            return "internal_error";
        }
    }
    if (value === "Success") {
        return "success";
    }
    if (value === "CallerNotInGroup") {
        return "caller_not_in_group";
    }
    if (value === "UserNotInChannel") {
        return "user_not_in_channel";
    }
    if (value === "ChannelNotFound") {
        return "channel_not_found";
    }
    if (value === "UserNotInCommunity") {
        return "user_not_in_community";
    }
    if (value === "CommunityFrozen") {
        return "community_frozen";
    }
    if (value === "NoEligibleNeurons") {
        return "no_eligible_neurons";
    }
    if (value === "ProposalNotAcceptingVotes") {
        return "proposal_not_accepting_votes";
    }
    if (value === "ProposalNotFound") {
        return "proposal_not_found";
    }
    if (value === "ProposalMessageNotFound") {
        return "proposal_message_not_found";
    }
    if (value === "UserSuspended") {
        return "user_suspended";
    }
    if (value === "UserLapsed") {
        return "user_lapsed";
    }
    if (value === "ChatFrozen") {
        return "chat_frozen";
    }

    throw new UnsupportedValueError(
        "Unexpected ApiRegisterProposalVoteResponse type received",
        value,
    );
}

export function claimPrizeResponse(
    value: GroupClaimPrizeResponse | CommunityClaimPrizeResponse,
): ClaimPrizeResponse {
    if (value === "Success") {
        return CommonResponses.success();
    } else {
        console.warn("ClaimPrize failed with ", value);
        return CommonResponses.failure();
    }
}

export function statusError(
    value: TSwapStatusError,
): AcceptP2PSwapResponse & CancelP2PSwapResponse {
    if ("Reserved" in value) {
        return {
            kind: "already_reserved",
            reservedBy: principalBytesToString(value.Reserved.reserved_by),
        };
    }
    if ("Accepted" in value) {
        return {
            kind: "already_accepted",
            acceptedBy: principalBytesToString(value.Accepted.accepted_by),
            token1TxnIn: value.Accepted.token1_txn_in,
        };
    }
    if ("Completed" in value) {
        const { accepted_by, token1_txn_in, token0_txn_out, token1_txn_out } = value.Completed;
        return {
            kind: "already_completed",
            acceptedBy: principalBytesToString(accepted_by),
            token1TxnIn: token1_txn_in,
            token0TxnOut: token0_txn_out,
            token1TxnOut: token1_txn_out,
        };
    }
    if ("Cancelled" in value) {
        return {
            kind: "swap_cancelled",
            token0TxnOut: value.Cancelled.token0_txn_out,
        };
    }
    if ("Expired" in value) {
        return {
            kind: "swap_expired",
            token0TxnOut: value.Expired.token0_txn_out,
        };
    }

    throw new UnsupportedValueError("Unexpected SwapStatusError type received", value);
}

export function acceptP2PSwapResponse(
    value: UserAcceptP2pSwapResponse | GroupAcceptP2pSwapResponse | CommunityAcceptP2pSwapResponse,
): AcceptP2PSwapResponse {
    if (typeof value === "object") {
        if ("Success" in value) {
            return { kind: "success", token1TxnIn: value.Success.token1_txn_in };
        }
        if ("StatusError" in value) {
            return statusError(value.StatusError);
        }
        if ("InternalError" in value) {
            return { kind: "internal_error", text: value.InternalError };
        }
        if ("PinIncorrect" in value || "TooManyFailedPinAttempts" in value) {
            return pinNumberFailureResponseV2(value);
        }
    }
    if (value === "ChatNotFound") return { kind: "chat_not_found" };
    if (value === "UserNotInGroup") return { kind: "user_not_in_group" };
    if (value === "UserNotInCommunity") return { kind: "user_not_in_community" };
    if (value === "UserNotInChannel") return { kind: "user_not_in_channel" };
    if (value === "ChannelNotFound") return { kind: "channel_not_found" };
    if (value === "SwapNotFound") return { kind: "swap_not_found" };
    if (value === "ChatFrozen") return { kind: "chat_frozen" };
    if (value === "UserSuspended") return { kind: "user_suspended" };
    if (value === "UserLapsed") return { kind: "user_lapsed" };
    if (value === "InsufficientFunds") return { kind: "insufficient_funds" };
    if (value === "PinRequired") return { kind: "pin_required" };

    throw new UnsupportedValueError("Unexpected ApiAcceptP2PSwapResponse type received", value);
}

export function cancelP2PSwapResponse(
    value: UserCancelP2pSwapResponse | GroupCancelP2pSwapResponse | CommunityCancelP2pSwapResponse,
): CancelP2PSwapResponse {
    if (value === "Success") {
        return { kind: "success" };
    }
    if (typeof value === "object" && "StatusError" in value) {
        return statusError(value.StatusError);
    }
    if (value === "ChatNotFound") return { kind: "chat_not_found" };
    if (value === "UserNotInGroup") return { kind: "user_not_in_group" };
    if (value === "UserNotInCommunity") return { kind: "user_not_in_community" };
    if (value === "UserNotInChannel") return { kind: "user_not_in_channel" };
    if (value === "ChannelNotFound") return { kind: "channel_not_found" };
    if (value === "ChatFrozen") return { kind: "chat_frozen" };
    if (value === "SwapNotFound") return { kind: "swap_not_found" };
    if (value === "UserSuspended") return { kind: "user_suspended" };

    throw new UnsupportedValueError("Unexpected ApiCancelP2PSwapResponse type received", value);
}

export function joinVideoCallResponse(
    value:
        | UserJoinVideoCallResponse
        | GroupSetVideoCallPresenceResponse
        | CommunitySetVideoCallPresenceResponse,
): JoinVideoCallResponse {
    if (value === "Success") {
        return "success";
    }
    if (value === "AlreadyEnded") {
        return "ended";
    }
    console.warn("JoinVideoCall failed with ", value);
    return "failure";
}

export function apiVideoCallPresence(domain: VideoCallPresence): TVideoCallPresence {
    switch (domain) {
        case "default":
            return "Default";
        case "hidden":
            return "Hidden";
        case "owner":
            return "Owner";
    }
}

export function setVideoCallPresence(
    value: GroupSetVideoCallPresenceResponse | CommunitySetVideoCallPresenceResponse,
): SetVideoCallPresenceResponse {
    if (typeof value === "object" && "Success" in value) return "success";
    console.warn("SetVideoCallPresence failed with: ", value);
    return "failure";
}

export function videoCallParticipantsResponse(
    value: GroupVideoCallParticipantsResponse | CommunityVideoCallParticipantsResponse,
): VideoCallParticipantsResponse {
    if (typeof value === "object" && "Success" in value) {
        return {
            kind: "success",
            participants: value.Success.participants.map(videoCallParticipant),
            hidden: value.Success.hidden.map(videoCallParticipant),
            lastUpdated: value.Success.last_updated,
        };
    }
    console.warn("VideoCallParticipants failed with: ", value);
    return CommonResponses.failure();
}

export function setPinNumberResponse(value: UserSetPinNumberResponse): SetPinNumberResponse {
    if (value === "Success") {
        return CommonResponses.success();
    }
    if (typeof value === "object") {
        if ("PinIncorrect" in value || "TooManyFailedPinAttempts" in value) {
            return pinNumberFailureResponseV2(value);
        }
        if ("TooShort" in value) {
            return { kind: "too_short", minLength: value.TooShort.min_length };
        }
        if ("TooLong" in value) {
            return { kind: "too_long", maxLength: value.TooLong.max_length };
        }

        if ("MalformedSignature" in value) {
            return { kind: "malformed_signature" };
        }
    }
    if (value === "PinRequired") {
        return { kind: "pin_required" };
    }
    if (value === "DelegationTooOld") {
        return { kind: "delegation_too_old" };
    }

    throw new UnsupportedValueError("Unexpected ApiSetPinNumberResponse type received", value);
}

export function apiDexId(dex: DexId): TExchangeId {
    switch (dex) {
        case "icpswap":
            return "ICPSwap";
        case "kongswap":
            return "KongSwap";
        case "sonic":
            return "Sonic";
    }
}

export function apiChatPermission(perm: keyof ChatPermissions): GroupPermission {
    switch (perm) {
        case "addMembers":
            return "AddMembers";
        case "changeRoles":
            return "ChangeRoles";
        case "deleteMessages":
            return "DeleteMessages";
        case "inviteUsers":
            return "InviteUsers";
        case "mentionAllMembers":
            return "MentionAllMembers";
        case "pinMessages":
            return "PinMessages";
        case "reactToMessages":
            return "ReactToMessages";
        case "removeMembers":
            return "RemoveMembers";
        case "startVideoCall":
            return "StartVideoCall";
        case "updateGroup":
            return "UpdateGroup";
        default:
            throw new Error(`Unexpected ChatPermission (${perm}) received`);
    }
}

export function apiCommunityPermission(perm: keyof CommunityPermissions): CommunityPermission {
    switch (perm) {
        case "changeRoles":
            return "ChangeRoles";
        case "createPrivateChannel":
            return "CreatePrivateChannel";
        case "createPublicChannel":
            return "CreatePublicChannel";
        case "inviteUsers":
            return "InviteUsers";
        case "manageUserGroups":
            return "ManageUserGroups";
        case "removeMembers":
            return "RemoveMembers";
        case "updateDetails":
            return "UpdateDetails";
    }
}

export function apiMessagePermission(perm: MessagePermission): ApiMessagePermission {
    switch (perm) {
        case "audio":
            return "Audio";
        case "crypto":
            return "Crypto";
        case "file":
            return "File";
        case "giphy":
            return "Giphy";
        case "image":
            return "Image";
        case "p2pSwap":
            return "P2pSwap";
        case "poll":
            return "Poll";
        case "prize":
            return "Prize";
        case "text":
            return "Text";
        case "video":
            return "Video";
        default:
            throw new Error(`Unexpect MessagePermission (${perm})`);
    }
}

export function chatPermission(perm: GroupPermission): keyof ChatPermissions {
    switch (perm) {
        case "AddMembers":
            return "addMembers";
        case "ChangeRoles":
            return "changeRoles";
        case "DeleteMessages":
            return "deleteMessages";
        case "InviteUsers":
            return "inviteUsers";
        case "MentionAllMembers":
            return "mentionAllMembers";
        case "PinMessages":
            return "pinMessages";
        case "ReactToMessages":
            return "reactToMessages";
        case "RemoveMembers":
            return "removeMembers";
        case "StartVideoCall":
            return "startVideoCall";
        case "UpdateGroup":
            return "updateGroup";
    }
}

export function communityPermission(perm: CommunityPermission): keyof CommunityPermissions {
    switch (perm) {
        case "ChangeRoles":
            return "changeRoles";
        case "CreatePrivateChannel":
            return "createPrivateChannel";
        case "CreatePublicChannel":
            return "createPublicChannel";
        case "InviteUsers":
            return "inviteUsers";
        case "ManageUserGroups":
            return "manageUserGroups";
        case "RemoveMembers":
            return "removeMembers";
        case "UpdateDetails":
            return "updateDetails";
    }
}

export function messagePermission(perm: ApiMessagePermission): MessagePermission {
    switch (perm) {
        case "Audio":
            return "audio";
        case "Crypto":
            return "crypto";
        case "File":
            return "file";
        case "Giphy":
            return "giphy";
        case "Image":
            return "image";
        case "P2pSwap":
            return "p2pSwap";
        case "Poll":
            return "poll";
        case "Prize":
            return "prize";
        case "Text":
            return "text";
        case "Video":
            return "video";
        case "VideoCall":
            return "text";
    }
}

export function ExternalBotPermissions(value: ApiExternalBotPermissions): ExternalBotPermissions {
    return {
        chatPermissions: value.chat.map(chatPermission),
        communityPermissions: value.community.map(communityPermission),
        messagePermissions: value.message.map(messagePermission),
    };
}

export function updateBotResponse(
    value: CommunityUpdateBotResponse | GroupUpdateBotResponse,
): boolean {
    if (value === "Success") {
        return true;
    }
    console.warn("Community|GroupUpdateBotResponse failed with ", value);
    return false;
}

export function botGroupDetails(value: ApiBotGroupDetails): BotGroupDetails {
    return {
        id: principalBytesToString(value.user_id),
        permissions: ExternalBotPermissions(value.permissions),
    };
}

export function externalBotDefinition(value: {
    description: string;
    commands: ApiSlashCommandSchema[];
}): BotDefinition {
    return {
        kind: "bot_definition",
        description: value.description,
        commands: value.commands.map(externalBotCommand),
        // TODO - fill this in later
        autonomousConfig: {
            permissions: {
                messagePermissions: ["text", "prize", "file", "p2pSwap"],
                chatPermissions: [],
                communityPermissions: [],
            },
        },
    };
}

export function externalBotCommand(command: ApiSlashCommandSchema): SlashCommandSchema {
    return {
        name: command.name,
        description: command.description,
        placeholder: mapOptional(command.placeholder, identity),
        params: command.params.map(externalBotParam),
        permissions: ExternalBotPermissions(command.permissions),
    };
}

export function externalBotParam(param: ApiSlashCommandParam): SlashCommandParam {
    return {
        ...param,
        ...customParamFields(param.param_type),
    };
}

export function customParamFields(paramType: ApiSlashCommandParamType): SlashCommandParamType {
    if (paramType === "UserParam") {
        return {
            kind: "user",
        };
    } else if (paramType === "BooleanParam") {
        return { kind: "boolean" };
    } else if ("StringParam" in paramType) {
        return {
            kind: "string",
            minLength: paramType.StringParam.min_length,
            maxLength: paramType.StringParam.max_length,
            choices: paramType.StringParam.choices,
        };
    } else if ("IntegerParam" in paramType) {
        return {
            kind: "integer",
            minValue: paramType.IntegerParam.min_value,
            maxValue: paramType.IntegerParam.max_value,
            choices: paramType.IntegerParam.choices.map((c) => ({
               name: c.name,
               value: c.value,
            })),
        };
    }else if ("DecimalParam" in paramType) {
        return {
            kind: "decimal",
            minValue: paramType.DecimalParam.min_value,
            maxValue: paramType.DecimalParam.max_value,
            choices: paramType.DecimalParam.choices,
        };
    }
    throw new UnsupportedValueError("Unexpected ApiSlashCommandParamType value", paramType);
}

export function principalToIcrcAccount(principal: string): AccountICRC1 {
    return {
        owner: principalStringToBytes(principal),
        subaccount: undefined,
    };
}<|MERGE_RESOLUTION|>--- conflicted
+++ resolved
@@ -294,13 +294,7 @@
     GroupPermission,
     CommunityPermission,
     MessagePermission as ApiMessagePermission,
-<<<<<<< HEAD
-    ExternalBotPermissions as ApiExternalBotPermissions,
-    CommunityRemoveBotResponse,
-    CommunityAddBotResponse,
-=======
-    SlashCommandPermissions as ApiSlashCommandPermissions,
->>>>>>> 9c2bf757
+    SlashCommandPermissions as ApiExternalBotPermissions,
     CommunityUpdateBotResponse,
     GroupUpdateBotResponse,
     BotGroupDetails as ApiBotGroupDetails,
@@ -3456,11 +3450,11 @@
             minValue: paramType.IntegerParam.min_value,
             maxValue: paramType.IntegerParam.max_value,
             choices: paramType.IntegerParam.choices.map((c) => ({
-               name: c.name,
-               value: c.value,
+                name: c.name,
+                value: c.value,
             })),
         };
-    }else if ("DecimalParam" in paramType) {
+    } else if ("DecimalParam" in paramType) {
         return {
             kind: "decimal",
             minValue: paramType.DecimalParam.min_value,
