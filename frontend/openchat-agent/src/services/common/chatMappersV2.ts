import {
    bigintToBytes,
    bytesToBigint,
    bytesToHexString,
    identity,
    mapOptional,
    principalBytesToString,
    principalStringToBytes,
} from "../../utils/mapping";
import type {
    Message,
    ChatEvent,
    EventsSuccessResult,
    ThreadSummary,
    // StaleMessage,
    MessageContent,
    // User,
    ProposalContent,
    Proposal,
    GiphyContent,
    GiphyImage,
    PollContent,
    PollConfig,
    PollVotes,
    TotalPollVotes,
    DeletedContent,
    CryptocurrencyContent,
    CryptocurrencyTransfer,
    PendingCryptocurrencyTransfer,
    CompletedCryptocurrencyTransfer,
    FailedCryptocurrencyTransfer,
    ImageContent,
    VideoContent,
    AudioContent,
    TextContent,
    FileContent,
    BlobReference,
    ReplyContext,
    Reaction,
    ChatPermissions,
    PermissionRole,
    // PendingCryptocurrencyWithdrawal,
    Metrics,
    MemberRole,
    GroupSubtype,
    PrizeContent,
    PrizeWinnerContent,
    AccessGate,
    MessageReminderCreatedContent,
    MessageReminderContent,
    MessageContext,
    ReportedMessageContent,
    GroupChatSummary,
    GateCheckFailedReason,
    CommunityPermissionRole,
    CommunityPermissions,
    // ChatIdentifier,
    AddRemoveReactionResponse,
    ChannelSummary,
    CommunitySummary,
    // GroupCanisterThreadDetails,
    Mention,
    EventWrapper,
    UpdateGroupResponse,
    CreateGroupResponse,
    MultiUserChatIdentifier,
    ChannelIdentifier,
    GroupChatIdentifier,
    DeleteGroupResponse,
    PinMessageResponse,
    UnpinMessageResponse,
    GroupChatDetailsResponse,
    Member,
    GroupChatDetailsUpdatesResponse,
    EditMessageResponse,
    DeclineInvitationResponse,
    LeaveGroupResponse,
    DeleteMessageResponse,
    DeletedGroupMessageResponse,
    UndeleteMessageResponse,
    ThreadPreview,
    ThreadPreviewsResponse,
    ChangeRoleResponse,
    RegisterPollVoteResponse,
    JoinGroupResponse,
    SearchGroupChatResponse,
    InviteCodeResponse,
    EnableInviteCodeResponse,
    DisableInviteCodeResponse,
    ThreadSyncDetails,
    RegisterProposalVoteResponse,
    UserGroupSummary,
    TipsReceived,
    PrizeContentInitial,
    ClaimPrizeResponse,
    MessagePermissions,
    ExpiredEventsRange,
    ExpiredMessagesRange,
    P2PSwapContentInitial,
    P2PSwapContent,
    P2PSwapStatus,
    TokenInfo,
    CancelP2PSwapResponse,
    GroupInviteCodeChange,
    VideoCallContent,
    JoinVideoCallResponse,
    VideoCallType,
    VideoCallPresence,
    SetVideoCallPresenceResponse,
    VideoCallParticipantsResponse,
    VideoCallParticipant,
    LeafGate,
    ChatIdentifier,
    UpdatedEvent,
    User,
    AccessGateConfig,
    DexId,
    MessageMatch,
    AcceptP2PSwapResponse,
    AccessGateConfig,
} from "openchat-shared";
import {
    ProposalDecisionStatus,
    ProposalRewardStatus,
    UnsupportedValueError,
    CommonResponses,
    chatIdentifiersEqual,
    emptyChatMetrics,
    codeToText,
    CHAT_SYMBOL,
    CKBTC_SYMBOL,
    ICP_SYMBOL,
    KINIC_SYMBOL,
    SNS1_SYMBOL,
} from "openchat-shared";
// import type { SetPinNumberResponse } from "openchat-shared";
import { pinNumberFailureResponseV2 } from "./pinNumberErrorMapper";
import { toRecord2 } from "../../utils/list";
import { ReplicaNotUpToDateError } from "../error";
import type {
    AccessGate as TAccessGate,
    AccessGateConfig as TAccessGateConfig,
<<<<<<< HEAD
=======
    AccessGateNonComposite as TAccessGateNonComposite,
>>>>>>> f72b51d1
    AudioContent as TAudioContent,
    BlobReference as TBlobReference,
    CallParticipant as TCallParticipant,
    Chat as TChat,
    ChatEvent as TChatEvent,
    ChatMetrics as TChatMetrics,
    CommunityCanisterChannelSummary as TCommunityCanisterChannelSummary,
    CommunityCanisterCommunitySummary as TCommunityCanisterCommunitySummary,
    CommunityClaimPrizeResponse,
    CommunityPermissionRole as TCommunityPermissionRole,
    CommunityPermissions as TCommunityPermissions,
    CommunityRole as TCommunityRole,
    CompletedCryptoTransaction as TCompletedCryptoTransaction,
    Cryptocurrency as TCryptocurrency,
    CryptoContent as TCryptoContent,
    CryptoTransaction as TCryptoTransaction,
    CustomContent as TCustomContent,
    DeletedBy as TDeletedBy,
    EventsResponse as TEventsResponse,
    EventWrapperChatEvent as TEventWrapperChatEvent,
    EventWrapperMessage as TEventWrapperMessage,
    ExchangeId as TExchangeId,
    FailedCryptoTransaction as TFailedCryptoTransaction,
    FileContent as TFileContent,
    GateCheckFailedReason as TGateCheckFailedReason,
    GiphyContent as TGiphyContent,
    GiphyImageVariant as TGiphyImageVariant,
    GroupCanisterGroupChatSummary as TGroupCanisterGroupChatSummary,
    GroupCanisterThreadDetails as TGroupCanisterThreadDetails,
    GroupClaimPrizeResponse,
    GroupPermissionRole as TGroupPermissionRole,
    GroupPermissions as TGroupPermissions,
    GroupRole as TGroupRole,
    GroupSubtype as TGroupSubtype,
    ImageContent as TImageContent,
    HydratedMention as TMention,
    Message as TMessage,
    MessageContent as TMessageContent,
    MessageContentInitial as TMessageContentInitial,
    MessageMatch as TMessageMatch,
    MessagePermissions as TMessagePermissions,
    MessageReminderContent as TMessageReminderContent,
    MessageReminderCreatedContent as TMessageReminderCreatedContent,
    MessagesResponse as TMessagesResponse,
    MultiUserChat as TMultiUserChat,
    P2PSwapContent as TP2PSwapContent,
    P2PSwapContentInitial as TP2PSwapContentInitial,
    P2PSwapStatus as TP2PSwapStatus,
    PendingCryptoTransaction as TPendingCryptoTransaction,
    PollConfig as TPollConfig,
    PollContent as TPollContent,
    PollVotes as TPollVotes,
    PrizeContent as TPrizeContent,
    PrizeContentInitial as TPrizeContentInitial,
    PrizeWinnerContent as TPrizeWinnerContent,
    Proposal as TProposal,
    ProposalContent as TProposalContent,
    ProposalDecisionStatus as TProposalDecisionStatus,
    ProposalRewardStatus as TProposalRewardStatus,
    ReplyContext as TReplyContext,
    ReportedMessage as TReportedMessage,
    TextContent as TTextContent,
    ThreadPreview as TThreadPreview,
    ThreadSummary as TThreadSummary,
    TokenInfo as TTokenInfo,
    Tokens as TTokens,
    TotalVotes as TTotalVotes,
    User as TUser,
    UserGroupSummary as TUserGroupSummary,
    VideoContent as TVideoContent,
    VideoCallContent as TVideoCallContent,
    VideoCallPresence as TVideoCallPresence,
    VideoCallType as TVideoCallType,
    LocalUserIndexJoinGroupResponse,
    UserAddReactionResponse,
    UserRemoveReactionResponse,
    GroupAddReactionResponse,
    GroupRemoveReactionResponse,
    CommunityAddReactionResponse,
    CommunityRemoveReactionResponse,
    GroupChangeRoleResponse,
    CommunityChangeChannelRoleResponse,
    UserCreateGroupResponse,
    CommunityCreateChannelResponse,
    GroupDeclineInvitiationResponse,
    CommunityDeclineInvitationResponse,
    UserDeleteGroupResponse,
    CommunityDeleteChannelResponse,
    GroupDeletedMessageResponse,
    CommunityDeletedMessageResponse,
    GroupDeleteMessagesResponse,
    CommunityDeleteMessagesResponse,
    GroupDisableInviteCodeResponse,
    CommunityDisableInviteCodeResponse,
    GroupEnableInviteCodeResponse,
    CommunityEnableInviteCodeResponse,
    UserEditMessageResponse,
    GroupEditMessageResponse,
    CommunityEditMessageResponse,
    GroupInviteCodeResponse,
    CommunityInviteCodeResponse,
    UserLeaveGroupResponse,
    CommunityLeaveChannelResponse,
    GroupUnpinMessageResponse,
    CommunityPinMessageResponse,
    GroupPinMessageResponse,
    GroupSearchMessagesResponse,
    CommunitySearchChannelResponse,
    GroupSelectedInitialResponse,
    CommunitySelectedChannelInitialResponse,
    GroupMember as TGroupMember,
    GroupSelectedUpdatesResponse,
    CommunitySelectedChannelUpdatesResponse,
    GroupRegisterPollVoteResponse,
    CommunityRegisterPollVoteResponse,
    GroupVideoCallParticipantsResponse,
    CommunityVideoCallParticipantsResponse,
    CommunitySetVideoCallPresenceResponse,
    GroupSetVideoCallPresenceResponse,
    UserJoinVideoCallResponse,
    UserCancelP2pSwapResponse,
    GroupCancelP2pSwapResponse,
    CommunityCancelP2pSwapResponse,
    SwapStatusError as TSwapStatusError,
    GroupUndeleteMessagesResponse,
    CommunityUndeleteMessagesResponse,
    GroupThreadPreviewsResponse,
    CommunityThreadPreviewsResponse,
    GroupRegisterProposalVoteResponse,
    CommunityRegisterProposalVoteResponse,
    UserAcceptP2pSwapResponse,
    GroupAcceptP2pSwapResponse,
    CommunityAcceptP2pSwapResponse,
    GroupUpdateGroupResponse,
    CommunityUpdateChannelResponse,
} from "../../typebox";

const E8S_AS_BIGINT = BigInt(100_000_000);

export function eventsSuccessResponse(value: TEventsResponse): EventsSuccessResult<ChatEvent> {
    return {
        events: value.events.map(eventWrapper),
        expiredEventRanges: value.expired_event_ranges.map(expiredEventsRange),
        expiredMessageRanges: value.expired_message_ranges.map(expiredMessagesRange),
        latestEventIndex: value.latest_event_index,
    };
}

export function eventWrapper(value: TEventWrapperChatEvent): EventWrapper<ChatEvent> {
    return {
        event: event(value.event),
        index: value.index,
        timestamp: value.timestamp,
        expiresAt: mapOptional(value.expires_at, Number),
    };
}

export function event(value: TChatEvent): ChatEvent {
    if (value === "Empty") {
        return { kind: "empty" };
    }
    if ("Message" in value) {
        return message(value.Message);
    }
    if ("GroupChatCreated" in value) {
        return {
            kind: "group_chat_created",
            name: value.GroupChatCreated.name,
            description: value.GroupChatCreated.description,
            created_by: principalBytesToString(value.GroupChatCreated.created_by),
        };
    }
    if ("DirectChatCreated" in value) {
        return {
            kind: "direct_chat_created",
        };
    }
    if ("ParticipantsAdded" in value) {
        return {
            kind: "members_added",
            userIds: value.ParticipantsAdded.user_ids.map(principalBytesToString),
            addedBy: principalBytesToString(value.ParticipantsAdded.added_by),
        };
    }
    if ("UsersInvited" in value) {
        return {
            kind: "users_invited",
            userIds: value.UsersInvited.user_ids.map(principalBytesToString),
            invitedBy: principalBytesToString(value.UsersInvited.invited_by),
        };
    }
    if ("ParticipantJoined" in value) {
        return {
            kind: "member_joined",
            userId: principalBytesToString(value.ParticipantJoined.user_id),
        };
    }
    if ("ParticipantsRemoved" in value) {
        return {
            kind: "members_removed",
            userIds: value.ParticipantsRemoved.user_ids.map(principalBytesToString),
            removedBy: principalBytesToString(value.ParticipantsRemoved.removed_by),
        };
    }
    if ("ParticipantLeft" in value) {
        return {
            kind: "member_left",
            userId: principalBytesToString(value.ParticipantLeft.user_id),
        };
    }
    if ("GroupNameChanged" in value) {
        return {
            kind: "name_changed",
            changedBy: principalBytesToString(value.GroupNameChanged.changed_by),
        };
    }
    if ("GroupDescriptionChanged" in value) {
        return {
            kind: "desc_changed",
            changedBy: principalBytesToString(value.GroupDescriptionChanged.changed_by),
        };
    }
    if ("GroupRulesChanged" in value) {
        return {
            kind: "rules_changed",
            enabled: value.GroupRulesChanged.enabled,
            enabledPrev: value.GroupRulesChanged.prev_enabled,
            changedBy: principalBytesToString(value.GroupRulesChanged.changed_by),
        };
    }
    if ("AvatarChanged" in value) {
        return {
            kind: "avatar_changed",
            changedBy: principalBytesToString(value.AvatarChanged.changed_by),
        };
    }
    if ("UsersBlocked" in value) {
        return {
            kind: "users_blocked",
            userIds: value.UsersBlocked.user_ids.map(principalBytesToString),
            blockedBy: principalBytesToString(value.UsersBlocked.blocked_by),
        };
    }
    if ("UsersUnblocked" in value) {
        return {
            kind: "users_unblocked",
            userIds: value.UsersUnblocked.user_ids.map(principalBytesToString),
            unblockedBy: principalBytesToString(value.UsersUnblocked.unblocked_by),
        };
    }
    if ("RoleChanged" in value) {
        return {
            kind: "role_changed",
            userIds: value.RoleChanged.user_ids.map(principalBytesToString),
            changedBy: principalBytesToString(value.RoleChanged.changed_by),
            oldRole: memberRole(value.RoleChanged.old_role),
            newRole: memberRole(value.RoleChanged.new_role),
        };
    }
    if ("MessagePinned" in value) {
        return {
            kind: "message_pinned",
            pinnedBy: principalBytesToString(value.MessagePinned.pinned_by),
            messageIndex: value.MessagePinned.message_index,
        };
    }
    if ("MessageUnpinned" in value) {
        return {
            kind: "message_unpinned",
            unpinnedBy: principalBytesToString(value.MessageUnpinned.unpinned_by),
            messageIndex: value.MessageUnpinned.message_index,
        };
    }

    if ("PermissionsChanged" in value) {
        return {
            kind: "permissions_changed",
            oldPermissions: groupPermissions(value.PermissionsChanged.old_permissions_v2),
            newPermissions: groupPermissions(value.PermissionsChanged.new_permissions_v2),
            changedBy: principalBytesToString(value.PermissionsChanged.changed_by),
        };
    }
    if ("GroupVisibilityChanged" in value) {
        return {
            kind: "group_visibility_changed",
            public: mapOptional(value.GroupVisibilityChanged.public, identity),
            messagesVisibleToNonMembers: mapOptional(
                value.GroupVisibilityChanged.messages_visible_to_non_members,
                identity,
            ),
            changedBy: principalBytesToString(value.GroupVisibilityChanged.changed_by),
        };
    }
    if ("GroupInviteCodeChanged" in value) {
        let change: GroupInviteCodeChange = "disabled";
        if (value.GroupInviteCodeChanged.change === "Enabled") {
            change = "enabled";
        } else if (value.GroupInviteCodeChanged.change === "Reset") {
            change = "reset";
        }

        return {
            kind: "group_invite_code_changed",
            change,
            changedBy: principalBytesToString(value.GroupInviteCodeChanged.changed_by),
        };
    }
    if ("ChatFrozen" in value) {
        return {
            kind: "chat_frozen",
            frozenBy: principalBytesToString(value.ChatFrozen.frozen_by),
            reason: mapOptional(value.ChatFrozen.reason, identity),
        };
    }
    if ("ChatUnfrozen" in value) {
        return {
            kind: "chat_unfrozen",
            unfrozenBy: principalBytesToString(value.ChatUnfrozen.unfrozen_by),
        };
    }
    if ("EventsTimeToLiveUpdated" in value) {
        return {
            kind: "events_ttl_updated",
            updatedBy: principalBytesToString(value.EventsTimeToLiveUpdated.updated_by),
            newTimeToLive: mapOptional(value.EventsTimeToLiveUpdated.new_ttl, identity),
        };
    }
    if ("GroupGateUpdated" in value) {
        return {
            kind: "gate_updated",
            updatedBy: principalBytesToString(value.GroupGateUpdated.updated_by),
        };
    }
    if ("MembersAddedToDefaultChannel" in value) {
        return {
            kind: "members_added_to_default_channel",
            count: value.MembersAddedToDefaultChannel.count,
        };
    }

    if ("ExternalUrlUpdated" in value) {
        return {
            kind: "external_url_updated",
            newUrl: mapOptional(value.ExternalUrlUpdated.new_url, identity),
            updatedBy: principalBytesToString(value.ExternalUrlUpdated.updated_by),
        };
    }

    throw new UnsupportedValueError("Unexpected ApiEventWrapper type received", value);
}

export function message(value: TMessage): Message {
    const sender = principalBytesToString(value.sender);
    const content = messageContent(value.content, sender);
    return {
        kind: "message",
        content,
        sender,
        repliesTo: mapOptional(value.replies_to, replyContext),
        messageId: value.message_id,
        messageIndex: value.message_index,
        reactions: reactions(value.reactions),
        tips: tips(value.tips),
        edited: value.edited,
        forwarded: value.forwarded,
        deleted: content.kind === "deleted_content",
        thread: mapOptional(value.thread_summary, threadSummary),
        blockLevelMarkdown: value.block_level_markdown,
    };
}

export function tips(value: [Uint8Array, [Uint8Array, bigint][]][]): TipsReceived {
    return value.reduce((agg, [ledger, tips]) => {
        agg[principalBytesToString(ledger)] = tips.reduce(
            (userTips, [userId, amount]) => {
                userTips[principalBytesToString(userId)] = amount;
                return userTips;
            },
            {} as Record<string, bigint>,
        );
        return agg;
    }, {} as TipsReceived);
}

export function threadSummary(value: TThreadSummary): ThreadSummary {
    return {
        participantIds: new Set(value.participant_ids.map(principalBytesToString)),
        followedByMe: value.followed_by_me,
        numberOfReplies: Number(value.reply_count),
        latestEventIndex: Number(value.latest_event_index),
        latestEventTimestamp: value.latest_event_timestamp,
    };
}

// export function updatedMessage(value: TUpdatedMessage): StaleMessage {
//     return {
//         updatedBy: principalBytesToString(value.updated_by),
//         messageId: value.message_id,
//         eventIndex: value.event_index,
//     };
// }

export function messageContent(value: TMessageContent, sender: string): MessageContent {
    if ("File" in value) {
        return fileContent(value.File);
    }
    if ("Text" in value) {
        return textContent(value.Text);
    }
    if ("Image" in value) {
        return imageContent(value.Image);
    }
    if ("Video" in value) {
        return videoContent(value.Video);
    }
    if ("Audio" in value) {
        return audioContent(value.Audio);
    }
    if ("Deleted" in value) {
        return deletedContent(value.Deleted);
    }
    if ("Crypto" in value) {
        return cryptoContent(value.Crypto, sender);
    }
    if ("Poll" in value) {
        return pollContent(value.Poll);
    }
    if ("Giphy" in value) {
        return giphyContent(value.Giphy);
    }
    if ("GovernanceProposal" in value) {
        return proposalContent(value.GovernanceProposal);
    }
    if ("Prize" in value) {
        return prizeContent(value.Prize);
    }
    if ("PrizeWinner" in value) {
        return prizeWinnerContent(sender, value.PrizeWinner);
    }
    if ("MessageReminderCreated" in value) {
        return messageReminderCreated(value.MessageReminderCreated);
    }
    if ("MessageReminder" in value) {
        return messageReminder(value.MessageReminder);
    }
    if ("Custom" in value) {
        return customContent(value.Custom);
    }
    if ("ReportedMessage" in value) {
        return reportedMessage(value.ReportedMessage);
    }
    if ("P2PSwap" in value) {
        return p2pSwapContent(value.P2PSwap);
    }
    if ("VideoCall" in value) {
        return videoCallContent(value.VideoCall);
    }
    throw new UnsupportedValueError("Unexpected ApiMessageContent type received", value);
}

function reportedMessage(value: TReportedMessage): ReportedMessageContent {
    return {
        kind: "reported_message_content",
        total: value.count,
        reports: value.reports.map((r) => ({
            notes: r.notes,
            reasonCode: r.reason_code,
            timestamp: Number(r.timestamp),
            reportedBy: principalBytesToString(r.reported_by),
        })),
    };
}

function customContent(value: TCustomContent): MessageContent {
    if (value.kind === "meme_fighter") {
        const decoder = new TextDecoder();
        const json = decoder.decode(value.data);
        const decoded = JSON.parse(json) as { url: string; width: number; height: number };
        return {
            kind: "meme_fighter_content",
            ...decoded,
        };
    }
    if (value.kind === "user_referral_card") {
        return {
            kind: "user_referral_card",
        };
    }

    throw new Error(`Unknown custom content kind received: ${value.kind}`);
}

function messageReminderCreated(
    value: TMessageReminderCreatedContent,
): MessageReminderCreatedContent {
    return {
        kind: "message_reminder_created_content",
        notes: value.notes,
        remindAt: Number(value.remind_at),
        reminderId: value.reminder_id,
        hidden: value.hidden,
    };
}

function messageReminder(value: TMessageReminderContent): MessageReminderContent {
    return {
        kind: "message_reminder_content",
        notes: value.notes,
        reminderId: value.reminder_id,
    };
}

function prizeWinnerContent(senderId: string, value: TPrizeWinnerContent): PrizeWinnerContent {
    return {
        kind: "prize_winner_content",
        transaction: completedCryptoTransfer(
            value.transaction,
            senderId,
            principalBytesToString(value.winner),
        ),
        prizeMessageIndex: value.prize_message,
    };
}

function prizeContent(value: TPrizeContent): PrizeContent {
    return {
        kind: "prize_content",
        prizesRemaining: value.prizes_remaining,
        prizesPending: value.prizes_pending,
        diamondOnly: value.diamond_only,
        winners: value.winners.map(principalBytesToString),
        token: token(value.token),
        endDate: value.end_date,
        caption: value.caption,
    };
}

function videoCallContent(value: TVideoCallContent): VideoCallContent {
    return {
        kind: "video_call_content",
        ended: value.ended,
        participants: value.participants.map(videoCallParticipant),
        callType: videoCallType(value.call_type),
    };
}

function videoCallParticipant(value: TCallParticipant): VideoCallParticipant {
    return {
        userId: principalBytesToString(value.user_id),
        joined: value.joined,
    };
}

function videoCallType(value: TVideoCallType): VideoCallType {
    if (value === "Default") {
        return "default";
    }
    if (value === "Broadcast") {
        return "broadcast";
    }
    throw new UnsupportedValueError("Unexpected ApiVideoCallTypye type received", value);
}

function p2pSwapContent(value: TP2PSwapContent): P2PSwapContent {
    return {
        kind: "p2p_swap_content",
        token0: tokenInfo(value.token0),
        token1: tokenInfo(value.token1),
        token0Amount: value.token0_amount,
        token1Amount: value.token1_amount,
        caption: value.caption,
        expiresAt: value.expires_at,
        status: p2pTradeStatus(value.status),
        swapId: value.swap_id,
        token0TxnIn: value.token0_txn_in,
    };
}

function tokenInfo(value: TTokenInfo): TokenInfo {
    return {
        fee: value.fee,
        decimals: value.decimals,
        symbol: token(value.token),
        ledger: principalBytesToString(value.ledger),
    };
}

function p2pTradeStatus(value: TP2PSwapStatus): P2PSwapStatus {
    if (value === "Open") {
        return { kind: "p2p_swap_open" };
    }
    if ("Reserved" in value) {
        return {
            kind: "p2p_swap_reserved",
            reservedBy: principalBytesToString(value.Reserved.reserved_by),
        };
    }
    if ("Accepted" in value) {
        return {
            kind: "p2p_swap_accepted",
            acceptedBy: principalBytesToString(value.Accepted.accepted_by),
            token1TxnIn: value.Accepted.token1_txn_in,
        };
    }
    if ("Cancelled" in value) {
        return {
            kind: "p2p_swap_cancelled",
            token0TxnOut: value.Cancelled.token0_txn_out,
        };
    }
    if ("Expired" in value) {
        return {
            kind: "p2p_swap_expired",
            token0TxnOut: value.Expired.token0_txn_out,
        };
    }
    if ("Completed" in value) {
        const { accepted_by, token1_txn_in, token0_txn_out, token1_txn_out } = value.Completed;
        return {
            kind: "p2p_swap_completed",
            acceptedBy: principalBytesToString(accepted_by),
            token1TxnIn: token1_txn_in,
            token0TxnOut: token0_txn_out,
            token1TxnOut: token1_txn_out,
        };
    }

    throw new UnsupportedValueError("Unexpected ApiP2PSwapStatus type received", value);
}

export function apiUser(domain: User): TUser {
    return {
        user_id: principalStringToBytes(domain.userId),
        username: domain.username,
    };
}

function proposalContent(value: TProposalContent): ProposalContent {
    return {
        kind: "proposal_content",
        governanceCanisterId: principalBytesToString(value.governance_canister_id),
        proposal: proposal(value.proposal),
        myVote: value.my_vote,
    };
}

function proposal(value: TProposal): Proposal {
    if ("NNS" in value) {
        const p = value.NNS;
        return {
            kind: "nns",
            id: p.id,
            topic: p.topic,
            proposer: p.proposer.toString(),
            title: p.title,
            summary: p.summary,
            url: p.url,
            status: proposalDecisionStatus(p.status),
            rewardStatus: proposalRewardStatus(p.reward_status),
            tally: {
                yes: Number(p.tally.yes / E8S_AS_BIGINT),
                no: Number(p.tally.no / E8S_AS_BIGINT),
                total: Number(p.tally.total / E8S_AS_BIGINT),
                timestamp: p.tally.timestamp,
            },
            lastUpdated: Number(p.last_updated),
            created: Number(p.created),
            deadline: Number(p.deadline),
            payloadTextRendering: p.payload_text_rendering,
            minYesPercentageOfTotal: 3,
            minYesPercentageOfExercised: 50,
        };
    } else if ("SNS" in value) {
        const p = value.SNS;
        return {
            kind: "sns",
            id: p.id,
            action: Number(p.action),
            proposer: bytesToHexString(p.proposer),
            title: p.title,
            summary: p.summary,
            url: p.url,
            status: proposalDecisionStatus(p.status),
            rewardStatus: proposalRewardStatus(p.reward_status),
            tally: {
                yes: Number(p.tally.yes / E8S_AS_BIGINT),
                no: Number(p.tally.no / E8S_AS_BIGINT),
                total: Number(p.tally.total / E8S_AS_BIGINT),
                timestamp: p.tally.timestamp,
            },
            lastUpdated: Number(p.last_updated),
            created: Number(p.created),
            deadline: Number(p.deadline),
            payloadTextRendering: p.payload_text_rendering,
            minYesPercentageOfTotal: p.minimum_yes_proportion_of_total / 100,
            minYesPercentageOfExercised: p.minimum_yes_proportion_of_exercised / 100,
        };
    }
    throw new UnsupportedValueError("Unexpected ApiProposal type received", value);
}

function proposalDecisionStatus(value: TProposalDecisionStatus): ProposalDecisionStatus {
    if (value === "Failed") return ProposalDecisionStatus.Failed;
    if (value === "Open") return ProposalDecisionStatus.Open;
    if (value === "Rejected") return ProposalDecisionStatus.Rejected;
    if (value === "Executed") return ProposalDecisionStatus.Executed;
    if (value === "Adopted") return ProposalDecisionStatus.Adopted;
    return ProposalDecisionStatus.Unspecified;
}

function proposalRewardStatus(value: TProposalRewardStatus): ProposalRewardStatus {
    if (value === "AcceptVotes") return ProposalRewardStatus.AcceptVotes;
    if (value === "ReadyToSettle") return ProposalRewardStatus.ReadyToSettle;
    if (value === "Settled") return ProposalRewardStatus.Settled;
    return ProposalRewardStatus.Unspecified;
}

function giphyContent(value: TGiphyContent): GiphyContent {
    return {
        kind: "giphy_content",
        title: value.title,
        caption: value.caption,
        desktop: giphyImageVariant(value.desktop),
        mobile: giphyImageVariant(value.mobile),
    };
}

function giphyImageVariant(value: TGiphyImageVariant): GiphyImage {
    return {
        width: value.width,
        height: value.height,
        url: value.url,
        mimeType: value.mime_type,
    };
}

function pollContent(value: TPollContent): PollContent {
    return {
        kind: "poll_content",
        votes: pollVotes(value.votes),
        config: pollConfig(value.config),
        ended: value.ended,
    };
}

function pollConfig(value: TPollConfig): PollConfig {
    return {
        allowMultipleVotesPerUser: value.allow_multiple_votes_per_user,
        allowUserToChangeVote: value.allow_user_to_change_vote,
        text: value.text,
        showVotesBeforeEndDate: value.show_votes_before_end_date,
        endDate: value.end_date,
        anonymous: value.anonymous,
        options: value.options,
    };
}

function pollVotes(value: TPollVotes): PollVotes {
    return {
        total: totalPollVotes(value.total),
        user: value.user,
    };
}

function totalPollVotes(value: TTotalVotes): TotalPollVotes {
    if ("Anonymous" in value) {
        return {
            kind: "anonymous_poll_votes",
            votes: Object.entries(value.Anonymous).reduce(
                (agg, [idx, num]) => {
                    agg[Number(idx)] = num;
                    return agg;
                },
                {} as Record<number, number>,
            ),
        };
    }
    if ("Visible" in value) {
        return {
            kind: "visible_poll_votes",
            votes: Object.entries(value.Visible).reduce(
                (agg, [idx, userIds]) => {
                    agg[Number(idx)] = userIds.map(principalBytesToString);
                    return agg;
                },
                {} as Record<number, string[]>,
            ),
        };
    }
    if ("Hidden" in value) {
        return {
            kind: "hidden_poll_votes",
            votes: value.Hidden,
        };
    }
    throw new UnsupportedValueError("Unexpected ApiTotalPollVotes type received", value);
}

function deletedContent(value: TDeletedBy): DeletedContent {
    return {
        kind: "deleted_content",
        deletedBy: principalBytesToString(value.deleted_by),
        timestamp: value.timestamp,
    };
}

function cryptoContent(value: TCryptoContent, sender: string): CryptocurrencyContent {
    return {
        kind: "crypto_content",
        caption: mapOptional(value.caption, identity),
        transfer: cryptoTransfer(value.transfer, sender, principalBytesToString(value.recipient)),
    };
}

export function token(value: TCryptocurrency): string {
    if (value === "InternetComputer") return ICP_SYMBOL;
    if (value === "SNS1") return SNS1_SYMBOL;
    if (value === "CKBTC") return CKBTC_SYMBOL;
    if (value === "CHAT") return CHAT_SYMBOL;
    if (value === "KINIC") return KINIC_SYMBOL;
    if ("Other" in value) return value.Other;
    throw new UnsupportedValueError("Unexpected Cryptocurrency type received", value);
}

export function apiToken(token: string): TCryptocurrency {
    switch (token) {
        case ICP_SYMBOL:
            return "InternetComputer";
        case SNS1_SYMBOL:
            return "SNS1";
        case CKBTC_SYMBOL:
            return "CKBTC";
        case CHAT_SYMBOL:
            return "CHAT";
        case KINIC_SYMBOL:
            return "KINIC";
        default:
            return { Other: token };
    }
}

function cryptoTransfer(
    value: TCryptoTransaction,
    sender: string,
    recipient: string,
): CryptocurrencyTransfer {
    if ("Pending" in value) {
        return pendingCryptoTransfer(value.Pending, recipient);
    }
    if ("Completed" in value) {
        return completedCryptoTransfer(value.Completed, sender, recipient);
    }
    if ("Failed" in value) {
        return failedCryptoTransfer(value.Failed, recipient);
    }
    throw new UnsupportedValueError("Unexpected ApiCryptoTransaction type received", value);
}

function pendingCryptoTransfer(
    value: TPendingCryptoTransaction,
    recipient: string,
): PendingCryptocurrencyTransfer {
    if ("NNS" in value) {
        const trans = value.NNS;
        return {
            kind: "pending",
            ledger: principalBytesToString(trans.ledger),
            token: token(trans.token),
            recipient,
            amountE8s: trans.amount.e8s,
            feeE8s: mapOptional(trans.fee, (f) => f.e8s),
            memo: trans.memo,
            createdAtNanos: trans.created,
        };
    }
    if ("ICRC1" in value) {
        return {
            kind: "pending",
            ledger: principalBytesToString(value.ICRC1.ledger),
            token: token(value.ICRC1.token),
            recipient,
            amountE8s: value.ICRC1.amount,
            feeE8s: value.ICRC1.fee,
            memo: mapOptional(value.ICRC1.memo, bytesToBigint),
            createdAtNanos: value.ICRC1.created,
        };
    }
    if ("ICRC2" in value) {
        throw new Error("ICRC2 is not supported yet");
    }

    throw new UnsupportedValueError("Unexpected ApiPendingCryptoTransaction type received", value);
}

export function completedCryptoTransfer(
    value: TCompletedCryptoTransaction,
    sender: string,
    recipient: string,
): CompletedCryptocurrencyTransfer {
    if ("NNS" in value) {
        const trans = value.NNS;
        return {
            kind: "completed",
            ledger: principalBytesToString(trans.ledger),
            recipient,
            sender,
            amountE8s: trans.amount.e8s,
            feeE8s: trans.fee.e8s,
            memo: trans.memo,
            blockIndex: trans.block_index,
        };
    }

    const trans = "ICRC1" in value ? value.ICRC1 : value.ICRC2;
    return {
        kind: "completed",
        ledger: principalBytesToString(trans.ledger),
        recipient,
        sender,
        amountE8s: trans.amount,
        feeE8s: trans.fee,
        memo: mapOptional(trans.memo, bytesToBigint) ?? BigInt(0),
        blockIndex: trans.block_index,
    };
}

export function failedCryptoTransfer(
    value: TFailedCryptoTransaction,
    recipient: string,
): FailedCryptocurrencyTransfer {
    if ("NNS" in value) {
        const trans = value.NNS;
        return {
            kind: "failed",
            ledger: principalBytesToString(trans.ledger),
            recipient,
            amountE8s: trans.amount.e8s,
            feeE8s: trans.fee.e8s,
            memo: trans.memo,
            errorMessage: trans.error_message,
        };
    }

    const trans = "ICRC1" in value ? value.ICRC1 : value.ICRC2;
    return {
        kind: "failed",
        ledger: principalBytesToString(trans.ledger),
        recipient,
        amountE8s: trans.amount,
        feeE8s: trans.fee,
        memo: mapOptional(trans.memo, bytesToBigint) ?? BigInt(0),
        errorMessage: trans.error_message,
    };
}

function imageContent(value: TImageContent): ImageContent {
    return {
        kind: "image_content",
        height: value.height,
        mimeType: value.mime_type,
        blobReference: mapOptional(value.blob_reference, blobReference),
        thumbnailData: value.thumbnail_data,
        caption: mapOptional(value.caption, identity),
        width: value.width,
    };
}

function videoContent(value: TVideoContent): VideoContent {
    return {
        kind: "video_content",
        height: value.height,
        mimeType: value.mime_type,
        videoData: {
            blobReference: mapOptional(value.video_blob_reference, blobReference),
        },
        imageData: {
            blobReference: mapOptional(value.image_blob_reference, blobReference),
        },
        thumbnailData: value.thumbnail_data,
        caption: mapOptional(value.caption, identity),
        width: value.width,
    };
}

function audioContent(value: TAudioContent): AudioContent {
    return {
        kind: "audio_content",
        mimeType: value.mime_type,
        blobReference: mapOptional(value.blob_reference, blobReference),
        caption: mapOptional(value.caption, identity),
    };
}

function textContent(value: TTextContent): TextContent {
    return {
        kind: "text_content",
        text: value.text,
    };
}

function fileContent(value: TFileContent): FileContent {
    return {
        kind: "file_content",
        name: value.name,
        mimeType: value.mime_type,
        blobReference: mapOptional(value.blob_reference, blobReference),
        caption: mapOptional(value.caption, identity),
        fileSize: value.file_size,
    };
}

function blobReference(value: TBlobReference): BlobReference {
    return {
        blobId: value.blob_id,
        canisterId: principalBytesToString(value.canister_id),
    };
}

function replyContext(value: TReplyContext): ReplyContext {
    return {
        kind: "raw_reply_context",
        eventIndex: value.event_index,
        sourceContext: mapOptional(value.chat_if_other, replySourceContext),
    };
}

function replySourceContext([chatId, maybeThreadRoot]: [TChat, number | null]): MessageContext {
    if ("Direct" in chatId) {
        return {
            chatId: { kind: "direct_chat", userId: principalBytesToString(chatId.Direct) },
            threadRootMessageIndex: undefined,
        };
    }
    if ("Group" in chatId) {
        return {
            chatId: { kind: "group_chat", groupId: principalBytesToString(chatId.Group) },
            threadRootMessageIndex: mapOptional(maybeThreadRoot, identity),
        };
    }
    if ("Channel" in chatId) {
        const [communityId, channelId] = chatId.Channel;
        return {
            chatId: {
                kind: "channel",
                communityId: principalBytesToString(communityId),
                channelId: channelId.toString(),
            },
            threadRootMessageIndex: mapOptional(maybeThreadRoot, identity),
        };
    }
    throw new UnsupportedValueError("Unexpected ApiMultiUserChat type received", chatId);
}

function reactions(value: [string, Uint8Array[]][]): Reaction[] {
    return value.map(([reaction, userIds]) => ({
        reaction,
        userIds: new Set(userIds.map(principalBytesToString)),
    }));
}

export function groupPermissions(value: TGroupPermissions): ChatPermissions {
    return {
        changeRoles: permissionRole(value.change_roles),
        updateGroup: permissionRole(value.update_group),
        inviteUsers: permissionRole(value.invite_users),
        addMembers: permissionRole(value.add_members),
        removeMembers: permissionRole(value.remove_members),
        deleteMessages: permissionRole(value.delete_messages),
        pinMessages: permissionRole(value.pin_messages),
        reactToMessages: permissionRole(value.react_to_messages),
        mentionAllMembers: permissionRole(value.mention_all_members),
        startVideoCall: permissionRole(value.start_video_call),
        messagePermissions: messagePermissions(value.message_permissions),
        threadPermissions: mapOptional(value.thread_permissions, messagePermissions),
    };
}

function messagePermissions(value: TMessagePermissions): MessagePermissions {
    const mf = value.custom.find((cp) => cp.subtype === "meme_fighter")?.role;
    return {
        default: permissionRole(value.default),
        text: mapOptional(value.text, permissionRole),
        image: mapOptional(value.image, permissionRole),
        video: mapOptional(value.video, permissionRole),
        audio: mapOptional(value.audio, permissionRole),
        file: mapOptional(value.file, permissionRole),
        poll: mapOptional(value.poll, permissionRole),
        crypto: mapOptional(value.crypto, permissionRole),
        giphy: mapOptional(value.giphy, permissionRole),
        prize: mapOptional(value.prize, permissionRole),
        p2pSwap: mapOptional(value.p2p_swap, permissionRole),
        memeFighter: mf !== undefined ? permissionRole(mf) : undefined,
    };
}

export function communityPermissions(value: TCommunityPermissions): CommunityPermissions {
    return {
        changeRoles: communityPermissionRole(value.change_roles),
        updateDetails: communityPermissionRole(value.update_details),
        inviteUsers: communityPermissionRole(value.invite_users),
        removeMembers: communityPermissionRole(value.remove_members),
        createPublicChannel: communityPermissionRole(value.create_public_channel),
        createPrivateChannel: communityPermissionRole(value.create_private_channel),
        manageUserGroups: communityPermissionRole(value.manage_user_groups),
    };
}

export function communityPermissionRole(
    value: TCommunityPermissionRole | TCommunityRole,
): CommunityPermissionRole {
    if (value === "Owners") return "owner";
    if (value === "Admins") return "admin";
    return "member";
}

// export function apiCommunityPermissions(
//     permissions: CommunityPermissions,
// ): ApiCommunityPermissions {
//     return {
//         create_public_channel: apiCommunityPermissionRole(permissions.createPublicChannel),
//         update_details: apiCommunityPermissionRole(permissions.updateDetails),
//         invite_users: apiCommunityPermissionRole(permissions.inviteUsers),
//         remove_members: apiCommunityPermissionRole(permissions.removeMembers),
//         change_roles: apiCommunityPermissionRole(permissions.changeRoles),
//         create_private_channel: apiCommunityPermissionRole(permissions.createPrivateChannel),
//         manage_user_groups: apiCommunityPermissionRole(permissions.manageUserGroups),
//     };
// }

export function apiCommunityPermissionRole(
    permissionRole: CommunityPermissionRole,
): TCommunityPermissionRole {
    switch (permissionRole) {
        case "owner":
            return "Owners";
        case "admin":
            return "Admins";
        case "member":
            return "Members";
    }
}

export function apiGroupPermissions(permissions: ChatPermissions): TGroupPermissions {
    return {
        change_roles: apiPermissionRole(permissions.changeRoles),
        update_group: apiPermissionRole(permissions.updateGroup),
        invite_users: apiPermissionRole(permissions.inviteUsers),
        add_members: apiPermissionRole(permissions.addMembers),
        remove_members: apiPermissionRole(permissions.removeMembers),
        delete_messages: apiPermissionRole(permissions.deleteMessages),
        pin_messages: apiPermissionRole(permissions.pinMessages),
        react_to_messages: apiPermissionRole(permissions.reactToMessages),
        mention_all_members: apiPermissionRole(permissions.mentionAllMembers),
        start_video_call: apiPermissionRole(permissions.startVideoCall),
        message_permissions: apiMessagePermissions(permissions.messagePermissions),
        thread_permissions: mapOptional(permissions.threadPermissions, apiMessagePermissions),
    };
}

function apiMessagePermissions(permissions: MessagePermissions): TMessagePermissions {
    return {
        default: apiPermissionRole(permissions.default),
        text: mapOptional(permissions.text, apiPermissionRole),
        image: mapOptional(permissions.image, apiPermissionRole),
        video: mapOptional(permissions.video, apiPermissionRole),
        audio: mapOptional(permissions.audio, apiPermissionRole),
        file: mapOptional(permissions.file, apiPermissionRole),
        poll: mapOptional(permissions.poll, apiPermissionRole),
        crypto: mapOptional(permissions.crypto, apiPermissionRole),
        giphy: mapOptional(permissions.giphy, apiPermissionRole),
        prize: mapOptional(permissions.prize, apiPermissionRole),
        p2p_swap: mapOptional(permissions.p2pSwap, apiPermissionRole),
        video_call: mapOptional("none", apiPermissionRole),
        custom:
            permissions.memeFighter !== undefined
                ? [{ subtype: "meme_fighter", role: apiPermissionRole(permissions.memeFighter) }]
                : [],
    };
}

export function apiPermissionRole(permissionRole: PermissionRole): TGroupPermissionRole {
    switch (permissionRole) {
        case "none":
            return "None";
        case "owner":
            return "Owner";
        case "admin":
            return "Admins";
        case "moderator":
            return "Moderators";
        default:
            return "Members";
    }
}

export function permissionRole(value: TGroupPermissionRole): PermissionRole {
    if (value === "None") return "none";
    if (value === "Owner") return "owner";
    if (value === "Admins") return "admin";
    if (value === "Moderators") return "moderator";
    return "member";
}

export function chatMetrics(value: TChatMetrics): Metrics {
    return {
        audioMessages: Number(value.audio_messages),
        edits: Number(value.edits),
        icpMessages: Number(value.icp_messages),
        sns1Messages: Number(value.sns1_messages),
        ckbtcMessages: Number(value.ckbtc_messages),
        giphyMessages: Number(value.giphy_messages),
        deletedMessages: Number(value.deleted_messages),
        fileMessages: Number(value.file_messages),
        pollVotes: Number(value.poll_votes),
        textMessages: Number(value.text_messages),
        imageMessages: Number(value.image_messages),
        replies: Number(value.replies),
        videoMessages: Number(value.video_messages),
        polls: Number(value.polls),
        reactions: Number(value.reactions),
        reportedMessages: Number(value.reported_messages),
    };
}

export function memberRole(value: TGroupRole | TCommunityRole): MemberRole {
    if (value === "Admin") {
        return "admin";
    }
    if (value === "Moderator") {
        return "moderator";
    }
    if (value === "Participant" || value === "Member") {
        return "member";
    }
    if (value === "Owner") {
        return "owner";
    }
    throw new UnsupportedValueError("Unexpected ApiRole type received", value);
}

export function apiMultiUserChat(chatId: ChatIdentifier): TMultiUserChat {
    switch (chatId.kind) {
        case "group_chat":
            return {
                Group: principalStringToBytes(chatId.groupId),
            };
        case "channel":
            return {
                Channel: [principalStringToBytes(chatId.communityId), BigInt(chatId.channelId)],
            };
        default:
            throw new Error("Cannot convert a DirectChatIdentifier into an ApiMultiUserChat");
    }
}

export function apiReplyContextArgs(chatId: ChatIdentifier, domain: ReplyContext): TReplyContext {
    if (
        domain.sourceContext !== undefined &&
        !chatIdentifiersEqual(chatId, domain.sourceContext.chatId)
    ) {
        return {
            chat_if_other: [
                apiMultiUserChat(domain.sourceContext.chatId),
                domain.sourceContext.threadRootMessageIndex ?? null,
            ],
            event_index: domain.eventIndex,
        };
    } else {
        return {
            chat_if_other: undefined,
            event_index: domain.eventIndex,
        };
    }
}

export function apiMessageContent(domain: MessageContent): TMessageContentInitial {
    switch (domain.kind) {
        case "text_content":
            return { Text: apiTextContent(domain) };

        case "image_content":
            return { Image: apiImageContent(domain) };

        case "video_content":
            return { Video: apiVideoContent(domain) };

        case "audio_content":
            return { Audio: apiAudioContent(domain) };

        case "file_content":
            return { File: apiFileContent(domain) };

        case "crypto_content":
            return { Crypto: apiPendingCryptoContent(domain) };

        case "poll_content":
            return { Poll: apiPollContent(domain) };

        case "giphy_content":
            return { Giphy: apiGiphyContent(domain) };

        case "prize_content_initial":
            return { Prize: apiPrizeContentInitial(domain) };

        case "p2p_swap_content_initial":
            return { P2PSwap: apiP2PSwapContentInitial(domain) };

        case "meme_fighter_content":
            // eslint-disable-next-line no-case-declarations
            const encoder = new TextEncoder();
            return {
                Custom: {
                    kind: "meme_fighter",
                    data: encoder.encode(
                        JSON.stringify({
                            url: domain.url,
                            width: domain.width,
                            height: domain.height,
                        }),
                    ),
                },
            };

        case "user_referral_card":
            return {
                Custom: {
                    kind: "user_referral_card",
                    data: new Uint8Array(),
                },
            };

        case "video_call_content":
        case "deleted_content":
        case "blocked_content":
        case "prize_content":
        case "prize_winner_content":
        case "placeholder_content":
        case "proposal_content":
        case "message_reminder_content":
        case "message_reminder_created_content":
        case "reported_message_content":
        case "p2p_swap_content":
            throw new Error(`Incorrectly attempting to send {domain.kind} content to the server`);
    }
}

function apiGiphyContent(domain: GiphyContent): TGiphyContent {
    return {
        title: domain.title,
        caption: domain.caption,
        desktop: apiGiphyImageVariant(domain.desktop),
        mobile: apiGiphyImageVariant(domain.mobile),
    };
}

function apiGiphyImageVariant(domain: GiphyImage): TGiphyImageVariant {
    return {
        height: domain.height,
        width: domain.width,
        url: domain.url,
        mime_type: domain.mimeType,
    };
}

function apiPollContent(domain: PollContent): TPollContent {
    return {
        votes: apiPollVotes(domain.votes),
        config: apiPollConfig(domain.config),
        ended: domain.ended,
    };
}

function apiPollConfig(domain: PollConfig): TPollConfig {
    return {
        allow_multiple_votes_per_user: domain.allowMultipleVotesPerUser,
        allow_user_to_change_vote: domain.allowUserToChangeVote,
        text: domain.text,
        show_votes_before_end_date: domain.showVotesBeforeEndDate,
        end_date: domain.endDate,
        anonymous: domain.anonymous,
        options: domain.options,
    };
}

function apiPollVotes(domain: PollVotes): TPollVotes {
    return {
        total: apiTotalPollVotes(domain.total),
        user: domain.user,
    };
}

function apiTotalPollVotes(domain: TotalPollVotes): TTotalVotes {
    if (domain.kind === "anonymous_poll_votes") {
        return {
            Anonymous: domain.votes,
        };
    }

    if (domain.kind === "hidden_poll_votes") {
        return {
            Hidden: domain.votes,
        };
    }

    if (domain.kind === "visible_poll_votes") {
        return {
            Visible: toRecord2(
                Object.entries(domain.votes),
                ([idx, _]) => Number(idx),
                ([_, userIds]) => userIds.map(principalStringToBytes),
            ),
        };
    }
    throw new UnsupportedValueError("Unexpected TotalPollVotes type received", domain);
}

function apiImageContent(domain: ImageContent): TImageContent {
    return {
        height: domain.height,
        mime_type: domain.mimeType,
        blob_reference: apiBlobReference(domain.blobReference),
        thumbnail_data: domain.thumbnailData,
        caption: domain.caption,
        width: domain.width,
    };
}

function apiVideoContent(domain: VideoContent): TVideoContent {
    return {
        height: domain.height,
        mime_type: domain.mimeType,
        video_blob_reference: apiBlobReference(domain.videoData.blobReference),
        image_blob_reference: apiBlobReference(domain.imageData.blobReference),
        thumbnail_data: domain.thumbnailData,
        caption: domain.caption,
        width: domain.width,
    };
}

function apiAudioContent(domain: AudioContent): TAudioContent {
    return {
        mime_type: domain.mimeType,
        blob_reference: apiBlobReference(domain.blobReference),
        caption: domain.caption,
    };
}

export function apiMaybeAccessGate(domain: AccessGate): TAccessGate | undefined {
    if (domain.kind === "composite_gate") {
        return {
            Composite: {
                inner: domain.gates.map(apiLeafAccessGate),
                and: domain.operator === "and",
            },
        };
    }
    if (domain.kind === "no_gate") return undefined;
    if (domain.kind === "nft_gate") return undefined; // TODO
    if (domain.kind === "unique_person_gate") return "UniquePerson";
    if (domain.kind === "diamond_gate") return "DiamondMember";
    if (domain.kind === "locked_gate") return "Locked";
    if (domain.kind === "credential_gate") {
        return {
            VerifiedCredential: {
                credential_name: domain.credential.credentialName,
                issuer_canister_id: principalStringToBytes(domain.credential.issuerCanisterId),
                issuer_origin: domain.credential.issuerOrigin,
                credential_type: domain.credential.credentialType,
                credential_arguments: apiCredentialArguments(domain.credential.credentialArguments),
            },
        };
    }
    if (domain.kind === "neuron_gate") {
        return {
            SnsNeuron: {
                governance_canister_id: principalStringToBytes(domain.governanceCanister),
                min_dissolve_delay: mapOptional(domain.minDissolveDelay, BigInt),
                min_stake_e8s: mapOptional(domain.minStakeE8s, BigInt),
            },
        };
    }
    if (domain.kind === "payment_gate") {
        return {
            Payment: {
                ledger_canister_id: principalStringToBytes(domain.ledgerCanister),
                amount: domain.amount,
                fee: domain.fee,
            },
        };
    }
    if (domain.kind === "token_balance_gate") {
        return {
            TokenBalance: {
                ledger_canister_id: principalStringToBytes(domain.ledgerCanister),
                min_balance: domain.minBalance,
            },
        };
    }
    return undefined;
}

export function apiAccessGateConfig(domain: AccessGateConfig): TAccessGateConfig {
    return {
        gate: apiAccessGate(domain.gate),
        expiry: domain.expiry,
    };
}

export function apiAccessGate(domain: AccessGate): TAccessGate {
    if (domain.kind === "composite_gate") {
        return {
            Composite: {
                and: domain.operator === "and",
                inner: domain.gates.map(apiLeafAccessGate),
            },
        };
    }
    return apiLeafAccessGate(domain);
}

function apiLeafAccessGate(domain: AccessGate): TAccessGateNonComposite {
    if (domain.kind === "locked_gate") return "Locked";
    if (domain.kind === "diamond_gate") return "DiamondMember";
    if (domain.kind === "lifetime_diamond_gate") return "LifetimeDiamondMember";
    if (domain.kind === "unique_person_gate") return "UniquePerson";
    if (domain.kind === "credential_gate")
        return {
            VerifiedCredential: {
                credential_name: domain.credential.credentialName,
                issuer_canister_id: principalStringToBytes(domain.credential.issuerCanisterId),
                issuer_origin: domain.credential.issuerOrigin,
                credential_type: domain.credential.credentialType,
                credential_arguments: apiCredentialArguments(domain.credential.credentialArguments),
            },
        };
    if (domain.kind === "neuron_gate") {
        return {
            SnsNeuron: {
                governance_canister_id: principalStringToBytes(domain.governanceCanister),
                min_dissolve_delay: mapOptional(domain.minDissolveDelay, BigInt),
                min_stake_e8s: mapOptional(domain.minStakeE8s, BigInt),
            },
        };
    }
    if (domain.kind === "payment_gate") {
        return {
            Payment: {
                ledger_canister_id: principalStringToBytes(domain.ledgerCanister),
                amount: domain.amount,
                fee: domain.fee,
            },
        };
    }
    if (domain.kind === "token_balance_gate") {
        return {
            TokenBalance: {
                ledger_canister_id: principalStringToBytes(domain.ledgerCanister),
                min_balance: domain.minBalance,
            },
        };
    }

    throw new Error(`Received a domain level group gate that we cannot parse: ${domain}`);
}

export function credentialArguments(
    value: [string, { String: string } | { Int: number }][],
): Record<string, string | number> {
    return toRecord2(
        value,
        ([k, _]) => k,
        ([_, v]) => {
            if ("String" in v) {
                return v.String;
            } else {
                return v.Int;
            }
        },
    );
}

function apiCredentialArguments(
    domain?: Record<string, string | number>,
): Record<string, { String: string } | { Int: number }> {
    return toRecord2(
        Object.entries(domain ?? {}),
        ([k, _]) => k,
        ([_, v]) => {
            if (typeof v === "number") {
                return { Int: v };
            } else {
                return { String: v };
            }
        },
    );
}

export function accessGateConfig(value: TAccessGateConfig): AccessGateConfig {
    return {
        gate: accessGate(value.gate),
        expiry: value.expiry,
    };
}

export function accessGate(value: TAccessGate): AccessGate {
    if (value === "DiamondMember") {
        return {
            kind: "diamond_gate",
        };
    }
    if (value === "LifetimeDiamondMember") {
        return {
            kind: "lifetime_diamond_gate",
        };
    }
    if (value === "UniquePerson") {
        return {
            kind: "unique_person_gate",
        };
    }
    if (value === "Locked") {
        return {
            kind: "locked_gate",
        };
    }
    if (value === "ReferredByMember") {
        return {
            kind: "referred_by_member_gate",
        };
    }
    if ("Composite" in value) {
        return {
            kind: "composite_gate",
            operator: value.Composite.and ? "and" : "or",
            gates: value.Composite.inner.map(accessGate) as LeafGate[],
        };
    }
    if ("SnsNeuron" in value) {
        return {
            kind: "neuron_gate",
            minDissolveDelay: mapOptional(value.SnsNeuron.min_dissolve_delay, Number),
            minStakeE8s: mapOptional(value.SnsNeuron.min_stake_e8s, Number),
            governanceCanister: principalBytesToString(value.SnsNeuron.governance_canister_id),
        };
    }
    if ("VerifiedCredential" in value) {
        const credentialArgs = Object.entries(value.VerifiedCredential.credential_arguments);
        return {
            kind: "credential_gate",
            credential: {
                issuerCanisterId: principalBytesToString(
                    value.VerifiedCredential.issuer_canister_id,
                ),
                issuerOrigin: value.VerifiedCredential.issuer_origin,
                credentialType: value.VerifiedCredential.credential_type,
                credentialName: value.VerifiedCredential.credential_name,
                credentialArguments:
                    credentialArgs.length === 0 ? undefined : credentialArguments(credentialArgs),
            },
        };
    }
    if ("Payment" in value) {
        return {
            kind: "payment_gate",
            ledgerCanister: principalBytesToString(value.Payment.ledger_canister_id),
            amount: value.Payment.amount,
            fee: value.Payment.fee,
        };
    }
    if ("TokenBalance" in value) {
        return {
            kind: "token_balance_gate",
            ledgerCanister: principalBytesToString(value.TokenBalance.ledger_canister_id),
            minBalance: value.TokenBalance.min_balance,
        };
    }

    throw new UnsupportedValueError("Unexpected ApiGroupGate type received", value);
}

function apiBlobReference(domain?: BlobReference): TBlobReference | undefined {
    return mapOptional(domain, (b) => ({
        blob_id: b.blobId,
        canister_id: principalStringToBytes(b.canisterId),
    }));
}

export function apiPrizeContentInitial(domain: PrizeContentInitial): TPrizeContentInitial {
    return {
        caption: domain.caption,
        transfer: apiPendingCryptoTransaction(domain.transfer),
        end_date: domain.endDate,
        diamond_only: domain.diamondOnly,
        prizes_v2: domain.prizes,
    };
}

export function apiP2PSwapContentInitial(domain: P2PSwapContentInitial): TP2PSwapContentInitial {
    return {
        token0: apiTokenInfo(domain.token0),
        token1: apiTokenInfo(domain.token1),
        token0_amount: domain.token0Amount,
        token1_amount: domain.token1Amount,
        caption: domain.caption,
        expires_in: domain.expiresIn,
    };
}

function apiTokenInfo(domain: TokenInfo): TTokenInfo {
    return {
        fee: domain.fee,
        decimals: domain.decimals,
        token: apiToken(domain.symbol),
        ledger: principalStringToBytes(domain.ledger),
    };
}

export function apiPendingCryptoContent(domain: CryptocurrencyContent): TCryptoContent {
    return {
        recipient: principalStringToBytes(domain.transfer.recipient),
        caption: domain.caption,
        transfer: apiPendingCryptoTransaction(domain.transfer),
    };
}

export function apiPendingCryptoTransaction(domain: CryptocurrencyTransfer): TCryptoTransaction {
    if (domain.kind === "pending") {
        if (domain.token === "ICP") {
            return {
                Pending: {
                    NNS: {
                        ledger: principalStringToBytes(domain.ledger),
                        token: apiToken(domain.token),
                        to: {
                            User: principalStringToBytes(domain.recipient),
                        },
                        amount: apiICP(domain.amountE8s),
                        fee: undefined,
                        memo: domain.memo,
                        created: domain.createdAtNanos,
                    },
                },
            };
        } else {
            return {
                Pending: {
                    ICRC1: {
                        ledger: principalStringToBytes(domain.ledger),
                        token: apiToken(domain.token),
                        to: {
                            owner: principalStringToBytes(domain.recipient),
                            subaccount: undefined,
                        },
                        amount: domain.amountE8s,
                        fee: domain.feeE8s ?? BigInt(0),
                        memo: mapOptional(domain.memo, bigintToBytes),
                        created: domain.createdAtNanos,
                    },
                },
            };
        }
    }
    throw new Error("Transaction is not of type 'Pending': " + JSON.stringify(domain));
}

// export function apiPendingCryptocurrencyWithdrawal(
//     domain: PendingCryptocurrencyWithdrawal,
//     pin: string | undefined,
// ): WithdrawCryptoArgs {
//     if (domain.token === ICP_SYMBOL && isAccountIdentifierValid(domain.to)) {
//         return {
//             withdrawal: {
//                 NNS: {
//                     ledger: principalStringToBytes(domain.ledger),
//                     token: apiToken(domain.token),
//                     to: { Account: hexStringToBytes(domain.to) },
//                     amount: apiICP(domain.amountE8s),
//                     fee: [],
//                     memo: apiOptional(identity, domain.memo),
//                     created: domain.createdAtNanos,
//                 },
//             },
//             pin: apiOptional(identity, pin),
//         };
//     } else {
//         return {
//             withdrawal: {
//                 ICRC1: {
//                     ledger: principalStringToBytes(domain.ledger),
//                     token: apiToken(domain.token),
//                     to: { owner: principalStringToBytes(domain.to), subaccount: [] },
//                     amount: domain.amountE8s,
//                     fee: domain.feeE8s ?? BigInt(0),
//                     memo: apiOptional(bigintToBytes, domain.memo),
//                     created: domain.createdAtNanos,
//                 },
//             },
//             pin: apiOptional(identity, pin),
//         };
//     }
// }

export function proposalVote(vote: number): boolean | undefined {
    if (vote === 1) return true;
    if (vote === 2) return false;
    return undefined;
}

export function apiProposalVote(vote: boolean): number {
    return vote ? 1 : 2;
}

function apiTextContent(domain: TextContent): TTextContent {
    return {
        text: domain.text,
    };
}

function apiFileContent(domain: FileContent): TFileContent {
    return {
        name: domain.name,
        mime_type: domain.mimeType,
        blob_reference: apiBlobReference(domain.blobReference),
        caption: domain.caption,
        file_size: domain.fileSize,
    };
}

function apiICP(amountE8s: bigint): TTokens {
    return {
        e8s: amountE8s,
    };
}

export function groupChatSummary(value: TGroupCanisterGroupChatSummary): GroupChatSummary {
    const groupId = principalBytesToString(value.chat_id);
    const latestMessage = mapOptional(value.latest_message, messageEvent);
    return {
        kind: "group_chat",
        id: { kind: "group_chat", groupId },
        latestMessage,
        name: value.name,
        description: value.description,
        public: value.is_public,
        historyVisible: value.history_visible_to_new_joiners,
        minVisibleEventIndex: value.min_visible_event_index,
        minVisibleMessageIndex: value.min_visible_message_index,
        latestEventIndex: value.latest_event_index,
        latestMessageIndex: value.latest_message_index,
        lastUpdated: value.last_updated,
        blobReference: mapOptional(value.avatar_id, (blobId) => ({
            blobId,
            canisterId: groupId,
        })),
        memberCount: value.participant_count,
        permissions: groupPermissions(value.permissions_v2),
        metrics: chatMetrics(value.metrics),
        subtype: mapOptional(value.subtype, groupSubtype),
        previewed: false,
        frozen: value.frozen !== undefined,
        dateLastPinned: value.date_last_pinned,
        dateReadPinned: undefined,
        gateConfig: mapOptional(value.gate_config, accessGateConfig) ?? {
            gate: { kind: "no_gate" },
            expiry: undefined,
        },
        level: "group",
        eventsTTL: value.events_ttl,
        eventsTtlLastUpdated: value.events_ttl_last_updated,
        membership: {
            joined: value.joined,
            role: memberRole(value.role),
            mentions: [],
            latestThreads: [],
            myMetrics: chatMetrics(value.my_metrics),
            notificationsMuted: value.notifications_muted,
            readByMeUpTo: latestMessage?.event.messageIndex,
            archived: false,
            rulesAccepted: value.rules_accepted,
            lapsed: value.membership?.lapsed ?? false,
        },
        localUserIndex: principalBytesToString(value.local_user_index_canister_id),
        isInvited: false, // this is only applicable when we are not a member
        messagesVisibleToNonMembers: value.messages_visible_to_non_members,
    };
}

export function communitySummary(value: TCommunityCanisterCommunitySummary): CommunitySummary {
    const communityId = principalBytesToString(value.community_id);
    const localUserIndex = principalBytesToString(value.local_user_index_canister_id);
    return {
        kind: "community",
        id: { kind: "community", communityId },
        name: value.name,
        description: value.description,
        public: value.is_public,
        historyVisible: false,
        latestEventIndex: value.latest_event_index,
        lastUpdated: value.last_updated,
        metrics: chatMetrics(value.metrics),
        avatar: {
            blobReference: mapOptional(value.avatar_id, (blobId) => ({
                blobId,
                canisterId: communityId,
            })),
        },
        banner: {
            blobReference: mapOptional(value.banner_id, (blobId) => ({
                blobId,
                canisterId: communityId,
            })),
        },
        memberCount: value.member_count,
        frozen: value.frozen !== undefined,
        gateConfig: mapOptional(value.gate_config, accessGateConfig) ?? {
            gate: { kind: "no_gate" },
            expiry: undefined,
        },
        level: "community",
        permissions: communityPermissions(value.permissions),
        membership: {
            joined: mapOptional(value.membership, (m) => m.joined) ?? BigInt(0),
            role: mapOptional(value.membership, (m) => memberRole(m.role)) ?? "none",
            archived: false,
            pinned: [],
            index: 0,
            displayName: mapOptional(value.membership, (m) => m.display_name),
            rulesAccepted: mapOptional(value.membership, (m) => m.rules_accepted) ?? false,
            lapsed: mapOptional(value.membership, (m) => m.lapsed) ?? false,
        },
        channels: value.channels.map((c) => communityChannelSummary(c, communityId)),
        primaryLanguage: value.primary_language,
        userGroups: new Map(value.user_groups.map(userGroup)),
        localUserIndex,
        isInvited: value.is_invited ?? false,
    };
}

export function userGroup(value: TUserGroupSummary): [number, UserGroupSummary] {
    return [
        value.user_group_id,
        {
            kind: "user_group",
            id: value.user_group_id,
            name: value.name,
            memberCount: value.members,
        },
    ];
}

export function communityChannelSummary(
    value: TCommunityCanisterChannelSummary,
    communityId: string,
): ChannelSummary {
    const latestMessage = mapOptional(value.latest_message, messageEvent);
    return {
        kind: "channel",
        id: { kind: "channel", communityId, channelId: value.channel_id.toString() },
        latestMessage,
        name: value.name,
        description: value.description,
        public: value.is_public,
        historyVisible: value.history_visible_to_new_joiners,
        minVisibleEventIndex: value.min_visible_event_index,
        minVisibleMessageIndex: value.min_visible_message_index,
        latestEventIndex: value.latest_event_index,
        latestMessageIndex: value.latest_message_index,
        lastUpdated: value.last_updated,
        blobReference: mapOptional(value.avatar_id, (blobId) => ({
            blobId,
            canisterId: communityId,
        })),
        memberCount: value.member_count,
        permissions: groupPermissions(value.permissions_v2),
        metrics: chatMetrics(value.metrics),
        subtype: mapOptional(value.subtype, groupSubtype),
        frozen: false, // TODO - doesn't exist
        dateLastPinned: value.date_last_pinned,
        dateReadPinned: undefined,
        gateConfig: mapOptional(value.gate_config, accessGateConfig) ?? {
            gate: { kind: "no_gate" },
            expiry: undefined,
        },
        level: "channel",
        eventsTTL: value.events_ttl,
        eventsTtlLastUpdated: value.events_ttl_last_updated,
        videoCallInProgress: mapOptional(value.video_call_in_progress, (v) => v.message_index),
        membership: {
            joined: mapOptional(value.membership, (m) => m.joined) ?? BigInt(0),
            notificationsMuted:
                mapOptional(value.membership, (m) => m.notifications_muted) ?? false,
            role: mapOptional(value.membership, (m) => memberRole(m.role)) ?? "none",
            myMetrics:
                mapOptional(value.membership, (m) => chatMetrics(m.my_metrics)) ??
                emptyChatMetrics(),
            readByMeUpTo: latestMessage?.event.messageIndex,
            latestThreads:
                mapOptional(value.membership, (m) => m.latest_threads.map(threadSyncDetails)) ?? [],
            mentions: [],
            archived: false,
            rulesAccepted: mapOptional(value.membership, (m) => m.rules_accepted) ?? false,
            lapsed: mapOptional(value.membership, (m) => m.lapsed) ?? false,
        },
        isInvited: value.is_invited ?? false,
        messagesVisibleToNonMembers: value.messages_visible_to_non_members,
        externalUrl: value.external_url,
    };
}

export function threadSyncDetails(value: TGroupCanisterThreadDetails): ThreadSyncDetails {
    return {
        threadRootMessageIndex: value.root_message_index,
        lastUpdated: value.last_updated,
        latestEventIndex: value.latest_event,
        latestMessageIndex: value.latest_message,
    };
}

export function updatedEvent([threadRootMessageIndex, eventIndex, timestamp]: [
    number | null,
    number,
    bigint,
]): UpdatedEvent {
    return {
        eventIndex,
        threadRootMessageIndex: mapOptional(threadRootMessageIndex, identity),
        timestamp,
    };
}

export function gateCheckFailedReason(value: TGateCheckFailedReason): GateCheckFailedReason {
    if (value === "NoUniquePersonProof") {
        return "no_unique_person_proof";
    }
    if (value === "NotLifetimeDiamondMember") {
        return "not_lifetime_diamond";
    }
    if (value === "NotDiamondMember") {
        return "not_diamond";
    }
    if (value === "NoSnsNeuronsFound") {
        return "no_sns_neuron_found";
    }
    if (value === "NoSnsNeuronsWithRequiredDissolveDelayFound") {
        return "dissolve_delay_not_met";
    }
    if (value === "NoSnsNeuronsWithRequiredStakeFound") {
        return "min_stake_not_met";
    }
    if (value === "NotReferredByMember") {
        return "not_referred_by_member";
    }
    if (value === "Locked") {
        return "locked";
    }
    if (value === "Unknown") {
        return "unknown";
    }

    if (typeof value !== "string") {
        if ("PaymentFailed" in value) {
            console.warn("PaymentFailed: ", value);
            return "payment_failed";
        }
        if ("InsufficientBalance" in value) {
            return "insufficient_balance";
        }
        if ("FailedVerifiedCredentialCheck" in value) {
            console.warn("FailedVerifiedCredentialCheck: ", value);
            return "failed_verified_credential_check";
        }
    }
    throw new UnsupportedValueError("Unexpected ApiGateCheckFailedReason type received", value);
}

export function addRemoveReactionResponse(
    value:
        | UserAddReactionResponse
        | UserRemoveReactionResponse
        | GroupAddReactionResponse
        | GroupRemoveReactionResponse
        | CommunityAddReactionResponse
        | CommunityRemoveReactionResponse,
): AddRemoveReactionResponse {
    if (
        value === "Success" ||
        value === "NoChange" ||
        (typeof value === "object" && "SuccessV2" in value)
    ) {
        return CommonResponses.success();
    } else {
        console.warn("AddRemoveReaction failed with: ", value);
        return CommonResponses.failure();
    }
}

export function groupSubtype(subtype: TGroupSubtype): GroupSubtype {
    return {
        kind: "governance_proposals",
        isNns: subtype.GovernanceProposals.is_nns,
        governanceCanisterId: principalBytesToString(
            subtype.GovernanceProposals.governance_canister_id,
        ),
    };
}

export function messagesSuccessResponse(value: TMessagesResponse): EventsSuccessResult<Message> {
    return {
        events: value.messages.map(messageEvent),
        expiredEventRanges: [],
        expiredMessageRanges: [],
        latestEventIndex: value.latest_event_index,
    };
}

export function messageEvent(value: TEventWrapperMessage): EventWrapper<Message> {
    return {
        event: message(value.event),
        index: value.index,
        timestamp: value.timestamp,
        expiresAt: mapOptional(value.expires_at, Number),
    };
}

export function mention(value: TMention): Mention {
    return {
        messageId: value.message_id,
        messageIndex: value.message_index,
        eventIndex: value.event_index,
        mentionedBy: principalBytesToString(value.mentioned_by),
    };
}

export function expiredEventsRange([start, end]: [number, number]): ExpiredEventsRange {
    return {
        kind: "expired_events_range",
        start,
        end,
    };
}

export function expiredMessagesRange([start, end]: [number, number]): ExpiredMessagesRange {
    return {
        kind: "expired_messages_range",
        start,
        end,
    };
}

export function updateGroupResponse(
    value: GroupUpdateGroupResponse | CommunityUpdateChannelResponse,
): UpdateGroupResponse {
    if (typeof value === "object") {
        if ("SuccessV2" in value) {
            return {
                kind: "success",
                rulesVersion: value.SuccessV2.rules_version,
            };
        }
        if ("DescriptionTooLong" in value) {
            return { kind: "desc_too_long" };
        }
        if ("NameTooLong" in value) {
            return { kind: "name_too_long" };
        }
        if ("NameTooShort" in value) {
            return { kind: "name_too_short" };
        }
        if ("AvatarTooBig" in value) {
            return { kind: "avatar_too_big" };
        }
        if ("RulesTooLong" in value) {
            return { kind: "rules_too_long" };
        }
        if ("RulesTooShort" in value) {
            return { kind: "rules_too_short" };
        }
    }

    console.log("Failed to update group: ", value);

    if (value === "NameReserved") {
        return { kind: "name_reserved" };
    }
    if (value === "NotAuthorized") {
        return { kind: "not_authorized" };
    }
    if (value === "NameTaken") {
        return { kind: "name_taken" };
    }
    if (value === "CallerNotInGroup") {
        return { kind: "not_in_group" };
    }
    if (value === "UserSuspended") {
        return { kind: "user_suspended" };
    }
    if (value === "UserLapsed") {
        return { kind: "user_lapsed" };
    }
    if (value === "ChatFrozen") {
        return { kind: "chat_frozen" };
    }
    if (value === "AccessGateInvalid") {
        return { kind: "access_gate_invalid" };
    }
    if (
        value === "UserNotInChannel" ||
        value === "ChannelNotFound" ||
        value === "UserNotInCommunity" ||
        value === "CommunityFrozen" ||
        value === "ExternalUrlInvalid"
    ) {
        console.warn("UpdateGroupResponse failed with: ", value);
        return { kind: "failure" };
    }
    if (value === "InternalError") {
        return { kind: "internal_error" };
    }
    throw new UnsupportedValueError("Unexpected ApiUpdateGroupResponse type received", value);
}

export function createGroupResponse(
    value: UserCreateGroupResponse | CommunityCreateChannelResponse,
    id: MultiUserChatIdentifier,
): CreateGroupResponse {
    if (typeof value === "object") {
        if ("Success" in value) {
            if ("channel_id" in value.Success && id.kind === "channel") {
                const canisterId: ChannelIdentifier = {
                    kind: "channel",
                    communityId: id.communityId,
                    channelId: value.Success.channel_id.toString(),
                };
                return { kind: "success", canisterId };
            }
            if ("chat_id" in value.Success && id.kind === "group_chat") {
                const canisterId: GroupChatIdentifier = {
                    kind: "group_chat",
                    groupId: principalBytesToString(value.Success.chat_id),
                };
                return { kind: "success", canisterId };
            }
            throw new Error("Unexpected CreateGroup success response: " + value.Success);
        }
        if ("NameTooLong" in value) {
            return { kind: "name_too_long" };
        }
        if ("NameTooShort" in value) {
            return { kind: "name_too_short" };
        }
        if ("DescriptionTooLong" in value) {
            return { kind: "description_too_long" };
        }
        if ("InternalError" in value) {
            return { kind: "internal_error" };
        }
        if ("RulesTooLong" in value) {
            return { kind: "rules_too_long" };
        }
        if ("RulesTooShort" in value) {
            return { kind: "rules_too_short" };
        }
        if ("AvatarTooBig" in value) {
            return { kind: "avatar_too_big" };
        }
        if ("MaxGroupsCreated" in value || "MaxChannelsCreated" in value) {
            // todo - make sure we handle this in the UI
            return { kind: "max_groups_created" };
        }
    }

    if (value === "NameTaken") {
        return { kind: "group_name_taken" };
    }
    if (value === "NameReserved") {
        return { kind: "name_reserved" };
    }
    if (value === "Throttled") {
        return { kind: "throttled" };
    }
    if (value === "UserSuspended") {
        return { kind: "user_suspended" };
    }
    if (value === "UserLapsed") {
        return { kind: "user_lapsed" };
    }
    if (value === "UnauthorizedToCreatePublicGroup") {
        return { kind: "unauthorized_to_create_public_group" };
    }
    if (value === "NotAuthorized") {
        return CommonResponses.notAuthorized();
    }
    if (value === "CommunityFrozen") {
        return CommonResponses.communityFrozen();
    }
    if (value === "AccessGateInvalid") {
        return { kind: "access_gate_invalid" };
    }
    if (value === "ExternalUrlInvalid") {
        return { kind: "external_url_invalid" };
    }
    if (value === "InternalError") {
        return { kind: "internal_error" };
    }

    throw new UnsupportedValueError("Unexpected ApiCreateGroupResponse type received", value);
}

export function deleteGroupResponse(
    value: UserDeleteGroupResponse | CommunityDeleteChannelResponse,
): DeleteGroupResponse {
    if (value === "Success") {
        return "success";
    } else {
        console.warn("DeleteGroupResponse failed with: ", value);
        return "failure";
    }
}

export function pinMessageResponse(
    value: GroupPinMessageResponse | CommunityPinMessageResponse,
): PinMessageResponse {
    if (typeof value === "object" && "Success" in value) {
        return {
            kind: "success",
            eventIndex: value.Success.index,
            timestamp: value.Success.timestamp,
        };
    } else if (value === "NoChange") {
        return CommonResponses.noChange();
    } else {
        console.warn("PinMessageResponse failed with: ", value);
        return CommonResponses.failure();
    }
}

export function unpinMessageResponse(
    value: GroupUnpinMessageResponse | CommunityPinMessageResponse,
): UnpinMessageResponse {
    if (typeof value === "object") {
        if ("Success" in value || "SuccessV2" in value) {
            return "success";
        }
    }
    if (value === "NoChange") {
        return "success";
    } else {
        console.warn("UnpinMessageResponse failed with: ", value);
        return "failure";
    }
}

export function groupDetailsResponse(
    value: GroupSelectedInitialResponse | CommunitySelectedChannelInitialResponse,
): GroupChatDetailsResponse {
    if (
        value === "CallerNotInGroup" ||
        value === "PrivateCommunity" ||
        value === "PrivateChannel" ||
        value === "ChannelNotFound" ||
        "UserNotInChannel" in value ||
        "UserNotInCommunity" in value
    ) {
        console.warn("GetGroupDetails failed with ", value);
        return "failure";
    }
    if ("Success" in value) {
        const members =
            "participants" in value.Success ? value.Success.participants : value.Success.members;
        return {
            members: members.map(member),
            blockedUsers: new Set(value.Success.blocked_users.map(principalBytesToString)),
            invitedUsers: new Set(value.Success.invited_users.map(principalBytesToString)),
            pinnedMessages: new Set(value.Success.pinned_messages),
            rules: value.Success.chat_rules,
            timestamp: value.Success.timestamp,
        };
    }
    throw new UnsupportedValueError("Unexpected ApiDeleteMessageResponse type received", value);
}

export function groupDetailsUpdatesResponse(
    value: GroupSelectedUpdatesResponse | CommunitySelectedChannelUpdatesResponse,
): GroupChatDetailsUpdatesResponse {
    if (typeof value === "object") {
        if ("Success" in value) {
            return {
                kind: "success",
                membersAddedOrUpdated: value.Success.members_added_or_updated.map(member),
                membersRemoved: new Set(value.Success.members_removed.map(principalBytesToString)),
                blockedUsersAdded: new Set(
                    value.Success.blocked_users_added.map(principalBytesToString),
                ),
                blockedUsersRemoved: new Set(
                    value.Success.blocked_users_removed.map(principalBytesToString),
                ),
                pinnedMessagesAdded: new Set(value.Success.pinned_messages_added),
                pinnedMessagesRemoved: new Set(value.Success.pinned_messages_removed),
                rules: value.Success.chat_rules,
                invitedUsers: mapOptional(
                    value.Success.invited_users,
                    (invited_users) => new Set(invited_users.map(principalBytesToString)),
                ),
                timestamp: value.Success.timestamp,
            };
        } else if ("SuccessNoUpdates" in value) {
            return {
                kind: "success_no_updates",
                timestamp: value.SuccessNoUpdates,
            };
        }
    }
    console.warn("Unexpected ApiSelectedUpdatesResponse type received", value);
    return CommonResponses.failure();
}

export function member(value: TGroupMember): Member {
    return {
        role: memberRole(value.role),
        userId: principalBytesToString(value.user_id),
        displayName: undefined,
    };
}

export function editMessageResponse(
    value: UserEditMessageResponse | GroupEditMessageResponse | CommunityEditMessageResponse,
): EditMessageResponse {
    if (value === "Success") {
        return "success";
    } else {
        console.warn("EditMessageResponse failed with: ", value);
        return "failure";
    }
}

export function declineInvitationResponse(
    value: GroupDeclineInvitiationResponse | CommunityDeclineInvitationResponse,
): DeclineInvitationResponse {
    if (value === "Success") {
        return "success";
    } else {
        console.warn("DeclineInvitationResponse failed with: ", value);
        return "failure";
    }
}

export function leaveGroupResponse(
    value: UserLeaveGroupResponse | CommunityLeaveChannelResponse,
): LeaveGroupResponse {
    if (
        value === "Success" ||
        value === "GroupNotFound" ||
        value === "CallerNotInGroup" ||
        value === "UserNotInChannel" ||
        value === "ChannelNotFound"
    ) {
        return "success";
    }
    if (value === "LastOwnerCannotLeave") {
        return "owner_cannot_leave";
    }
    return "failure";
}

export function deleteMessageResponse(
    value: GroupDeleteMessagesResponse | CommunityDeleteMessagesResponse,
): DeleteMessageResponse {
    if (typeof value === "object" && "Success" in value) {
        return "success";
    } else {
        console.warn("DeleteMessageResponse failed with: ", value);
        return "failure";
    }
}

export function deletedMessageResponse(
    value: GroupDeletedMessageResponse | CommunityDeletedMessageResponse,
): DeletedGroupMessageResponse {
    if (typeof value === "object" && "Success" in value) {
        return {
            kind: "success",
            content: messageContent(value.Success.content, "unknown"),
        };
    } else {
        console.warn("DeletedMessageResponse failed with: ", value);
        return CommonResponses.failure();
    }
}

export function undeleteMessageResponse(
    value: GroupUndeleteMessagesResponse | CommunityUndeleteMessagesResponse,
): UndeleteMessageResponse {
    if (typeof value === "object" && "Success" in value) {
        if (value.Success.messages.length == 0) {
            return CommonResponses.failure();
        } else {
            return {
                kind: "success",
                message: message(value.Success.messages[0]),
            };
        }
    } else {
        console.warn("UndeleteMessageResponse failed with: ", value);
        return CommonResponses.failure();
    }
}

export function threadPreviewsResponse(
    value: GroupThreadPreviewsResponse | CommunityThreadPreviewsResponse,
    chatId: ChatIdentifier,
    latestClientThreadUpdate: bigint | undefined,
): ThreadPreviewsResponse {
    if (typeof value === "object") {
        if ("Success" in value) {
            return {
                kind: "thread_previews_success",
                threads: value.Success.threads.map((t) => threadPreview(chatId, t)),
            };
        }
        if ("ReplicaNotUpToDate" in value) {
            throw ReplicaNotUpToDateError.byTimestamp(
                value.ReplicaNotUpToDate,
                latestClientThreadUpdate ?? BigInt(-1),
                false,
            );
        }
    }
    console.warn("ThreadPreviewsResponse failed with: ", value);
    return CommonResponses.failure();
}

export function threadPreview(chatId: ChatIdentifier, value: TThreadPreview): ThreadPreview {
    return {
        chatId: { ...chatId },
        latestReplies: value.latest_replies.map(messageEvent).sort((e1, e2) => e1.index - e2.index),
        totalReplies: value.total_replies,
        rootMessage: messageEvent(value.root_message),
    };
}

export function changeRoleResponse(
    value: GroupChangeRoleResponse | CommunityChangeChannelRoleResponse,
): ChangeRoleResponse {
    if (value === "Success") {
        return "success";
    } else {
        console.warn("ChangeRoleResponse failed with: ", value);
        return "failure";
    }
}

export function registerPollVoteResponse(
    value: GroupRegisterPollVoteResponse | CommunityRegisterPollVoteResponse,
): RegisterPollVoteResponse {
    if (typeof value === "object" && "Success" in value) {
        return "success";
    } else {
        console.warn("RegisterPollVoteResponse failed with: ", value);
        return "failure";
    }
}

export function apiChatIdentifier(chatId: ChatIdentifier): TChat {
    switch (chatId.kind) {
        case "group_chat":
            return { Group: principalStringToBytes(chatId.groupId) };
        case "direct_chat":
            return { Direct: principalStringToBytes(chatId.userId) };
        case "channel":
            return {
                Channel: [principalStringToBytes(chatId.communityId), BigInt(chatId.channelId)],
            };
    }
}

export function joinGroupResponse(value: LocalUserIndexJoinGroupResponse): JoinGroupResponse {
    if (typeof value === "object") {
        if ("Success" in value) {
            return { kind: "success", group: groupChatSummary(value.Success) };
        } else if ("AlreadyInGroupV2" in value) {
            return { kind: "success", group: groupChatSummary(value.AlreadyInGroupV2) };
        } else if ("GateCheckFailed" in value) {
            return {
                kind: "gate_check_failed",
                reason: gateCheckFailedReason(value.GateCheckFailed),
            };
        }
    }
    if (value === "Blocked") {
        return CommonResponses.userBlocked();
    } else {
        console.warn("Join group failed with: ", value);
        return CommonResponses.failure();
    }
}

export function searchGroupChatResponse(
    value: GroupSearchMessagesResponse | CommunitySearchChannelResponse,
    chatId: MultiUserChatIdentifier,
): SearchGroupChatResponse {
    if (typeof value === "object" && "Success" in value) {
        return {
            kind: "success",
            matches: value.Success.matches.map((m) => messageMatch(m, chatId)),
        };
    } else {
        console.warn("SearchChat failed with ", value);
        return CommonResponses.failure();
    }
}

export function messageMatch(value: TMessageMatch, chatId: ChatIdentifier): MessageMatch {
    const sender = principalBytesToString(value.sender);
    return {
        chatId,
        messageIndex: value.message_index,
        content: messageContent(value.content, sender),
        sender,
        score: value.score,
    };
}

export function inviteCodeResponse(
    value: GroupInviteCodeResponse | CommunityInviteCodeResponse,
): InviteCodeResponse {
    if (typeof value === "object") {
        if ("Success" in value) {
            return {
                kind: "success",
                code: mapOptional(value.Success.code, codeToText),
            };
        }
    }
    if (value === "NotAuthorized") {
        return {
            kind: "not_authorized",
        };
    } else {
        console.warn("InviteCode failed with ", value);
        return CommonResponses.failure();
    }
}

export function enableOrResetInviteCodeResponse(
    value: GroupEnableInviteCodeResponse | CommunityEnableInviteCodeResponse,
): EnableInviteCodeResponse {
    if (typeof value === "object") {
        if ("Success" in value) {
            return {
                kind: "success",
                code: codeToText(value.Success.code),
            };
        } else if ("NotAuthorized" in value) {
            return {
                kind: "not_authorized",
            };
        }
    }
    console.warn("ResetInviteCode failed with ", value);
    return CommonResponses.failure();
}

export function disableInviteCodeResponse(
    value: GroupDisableInviteCodeResponse | CommunityDisableInviteCodeResponse,
): DisableInviteCodeResponse {
    if (typeof value === "object") {
        if ("Success" in value) {
            return "success";
        } else if ("NotAuthorized" in value) {
            return "not_authorized";
        }
    }
    console.warn("DisableInviteCode failed with ", value);
    return "failure";
}

export function registerProposalVoteResponse(
    value: GroupRegisterProposalVoteResponse | CommunityRegisterProposalVoteResponse,
): RegisterProposalVoteResponse {
    if (typeof value === "object") {
        if ("AlreadyVoted" in value) {
            return "already_voted";
        }
        if ("InternalError" in value) {
            return "internal_error";
        }
    }
    if (value === "Success") {
        return "success";
    }
    if (value === "CallerNotInGroup") {
        return "caller_not_in_group";
    }
    if (value === "UserNotInChannel") {
        return "user_not_in_channel";
    }
    if (value === "ChannelNotFound") {
        return "channel_not_found";
    }
    if (value === "UserNotInCommunity") {
        return "user_not_in_community";
    }
    if (value === "CommunityFrozen") {
        return "community_frozen";
    }
    if (value === "NoEligibleNeurons") {
        return "no_eligible_neurons";
    }
    if (value === "ProposalNotAcceptingVotes") {
        return "proposal_not_accepting_votes";
    }
    if (value === "ProposalNotFound") {
        return "proposal_not_found";
    }
    if (value === "ProposalMessageNotFound") {
        return "proposal_message_not_found";
    }
    if (value === "UserSuspended") {
        return "user_suspended";
    }
    if (value === "UserLapsed") {
        return "user_lapsed";
    }
    if (value === "ChatFrozen") {
        return "chat_frozen";
    }

    throw new UnsupportedValueError(
        "Unexpected ApiRegisterProposalVoteResponse type received",
        value,
    );
}

export function claimPrizeResponse(
    value: GroupClaimPrizeResponse | CommunityClaimPrizeResponse,
): ClaimPrizeResponse {
    if (value === "Success") {
        return CommonResponses.success();
    } else {
        console.warn("ClaimPrize failed with ", value);
        return CommonResponses.failure();
    }
}

export function statusError(
    value: TSwapStatusError,
): AcceptP2PSwapResponse & CancelP2PSwapResponse {
    if ("Reserved" in value) {
        return {
            kind: "already_reserved",
            reservedBy: principalBytesToString(value.Reserved.reserved_by),
        };
    }
    if ("Accepted" in value) {
        return {
            kind: "already_accepted",
            acceptedBy: principalBytesToString(value.Accepted.accepted_by),
            token1TxnIn: value.Accepted.token1_txn_in,
        };
    }
    if ("Completed" in value) {
        const { accepted_by, token1_txn_in, token0_txn_out, token1_txn_out } = value.Completed;
        return {
            kind: "already_completed",
            acceptedBy: principalBytesToString(accepted_by),
            token1TxnIn: token1_txn_in,
            token0TxnOut: token0_txn_out,
            token1TxnOut: token1_txn_out,
        };
    }
    if ("Cancelled" in value) {
        return {
            kind: "swap_cancelled",
            token0TxnOut: value.Cancelled.token0_txn_out,
        };
    }
    if ("Expired" in value) {
        return {
            kind: "swap_expired",
            token0TxnOut: value.Expired.token0_txn_out,
        };
    }

    throw new UnsupportedValueError("Unexpected SwapStatusError type received", value);
}

export function acceptP2PSwapResponse(
    value: UserAcceptP2pSwapResponse | GroupAcceptP2pSwapResponse | CommunityAcceptP2pSwapResponse,
): AcceptP2PSwapResponse {
    if (typeof value === "object") {
        if ("Success" in value) {
            return { kind: "success", token1TxnIn: value.Success.token1_txn_in };
        }
        if ("StatusError" in value) {
            return statusError(value.StatusError);
        }
        if ("InternalError" in value) {
            return { kind: "internal_error", text: value.InternalError };
        }
        if ("PinIncorrect" in value || "TooManyFailedPinAttempts" in value) {
            return pinNumberFailureResponseV2(value);
        }
    }
    if (value === "ChatNotFound") return { kind: "chat_not_found" };
    if (value === "UserNotInGroup") return { kind: "user_not_in_group" };
    if (value === "UserNotInCommunity") return { kind: "user_not_in_community" };
    if (value === "UserNotInChannel") return { kind: "user_not_in_channel" };
    if (value === "ChannelNotFound") return { kind: "channel_not_found" };
    if (value === "SwapNotFound") return { kind: "swap_not_found" };
    if (value === "ChatFrozen") return { kind: "chat_frozen" };
    if (value === "UserSuspended") return { kind: "user_suspended" };
    if (value === "UserLapsed") return { kind: "user_lapsed" };
    if (value === "InsufficientFunds") return { kind: "insufficient_funds" };
    if (value === "PinRequired") return { kind: "pin_required" };

    throw new UnsupportedValueError("Unexpected ApiAcceptP2PSwapResponse type received", value);
}

export function cancelP2PSwapResponse(
    value: UserCancelP2pSwapResponse | GroupCancelP2pSwapResponse | CommunityCancelP2pSwapResponse,
): CancelP2PSwapResponse {
    if (value === "Success") {
        return { kind: "success" };
    }
    if (typeof value === "object" && "StatusError" in value) {
        return statusError(value.StatusError);
    }
    if (value === "ChatNotFound") return { kind: "chat_not_found" };
    if (value === "UserNotInGroup") return { kind: "user_not_in_group" };
    if (value === "UserNotInCommunity") return { kind: "user_not_in_community" };
    if (value === "UserNotInChannel") return { kind: "user_not_in_channel" };
    if (value === "ChannelNotFound") return { kind: "channel_not_found" };
    if (value === "ChatFrozen") return { kind: "chat_frozen" };
    if (value === "SwapNotFound") return { kind: "swap_not_found" };
    if (value === "UserSuspended") return { kind: "user_suspended" };

    throw new UnsupportedValueError("Unexpected ApiCancelP2PSwapResponse type received", value);
}

export function joinVideoCallResponse(
    value:
        | UserJoinVideoCallResponse
        | GroupSetVideoCallPresenceResponse
        | CommunitySetVideoCallPresenceResponse,
): JoinVideoCallResponse {
    if (typeof value === "object" && "Success") {
        return "success";
    }
    if (value === "AlreadyEnded") {
        return "ended";
    }
    console.warn("JoinVideoCall failed with ", value);
    return "failure";
}

export function apiVideoCallPresence(domain: VideoCallPresence): TVideoCallPresence {
    switch (domain) {
        case "default":
            return "Default";
        case "hidden":
            return "Hidden";
        case "owner":
            return "Owner";
    }
}

export function setVideoCallPresence(
    value: GroupSetVideoCallPresenceResponse | CommunitySetVideoCallPresenceResponse,
): SetVideoCallPresenceResponse {
    if (typeof value === "object" && "Success" in value) return "success";
    console.warn("SetVideoCallPresence failed with: ", value);
    return "failure";
}

export function videoCallParticipantsResponse(
    value: GroupVideoCallParticipantsResponse | CommunityVideoCallParticipantsResponse,
): VideoCallParticipantsResponse {
    if (typeof value === "object" && "Success" in value) {
        return {
            kind: "success",
            participants: value.Success.participants.map(videoCallParticipant),
            hidden: value.Success.hidden.map(videoCallParticipant),
            lastUpdated: value.Success.last_updated,
        };
    }
    console.warn("VideoCallParticipants failed with: ", value);
    return CommonResponses.failure();
}

// export function setPinNumberResponse(candid: ApiSetPinNumberResponse): SetPinNumberResponse {
//     if ("Success" in candid) {
//         return CommonResponses.success();
//     }
//     if (
//         "PinRequired" in candid ||
//         "PinIncorrect" in candid ||
//         "TooManyFailedPinAttempts" in candid
//     ) {
//         return pinNumberFailureResponse(candid);
//     }
//     if ("TooShort" in candid) {
//         return { kind: "too_short", minLength: candid.TooShort.min_length };
//     }
//     if ("TooLong" in candid) {
//         return { kind: "too_long", maxLength: candid.TooLong.max_length };
//     }
//
//     throw new UnsupportedValueError("Unexpected ApiSetPinNumberResponse type received", candid);
// }

export function apiDexId(dex: DexId): TExchangeId {
    switch (dex) {
        case "icpswap":
            return "ICPSwap";
        case "kongswap":
            return "KongSwap";
        case "sonic":
            return "Sonic";
    }
}<|MERGE_RESOLUTION|>--- conflicted
+++ resolved
@@ -113,7 +113,6 @@
     ChatIdentifier,
     UpdatedEvent,
     User,
-    AccessGateConfig,
     DexId,
     MessageMatch,
     AcceptP2PSwapResponse,
@@ -140,10 +139,7 @@
 import type {
     AccessGate as TAccessGate,
     AccessGateConfig as TAccessGateConfig,
-<<<<<<< HEAD
-=======
     AccessGateNonComposite as TAccessGateNonComposite,
->>>>>>> f72b51d1
     AudioContent as TAudioContent,
     BlobReference as TBlobReference,
     CallParticipant as TCallParticipant,
@@ -1591,6 +1587,17 @@
     };
 }
 
+export function apiMaybeAccessGateConfig(domain: AccessGateConfig): TAccessGateConfig | undefined {
+    const gate = apiMaybeAccessGate(domain.gate);
+    if (gate === undefined) {
+        return undefined;
+    }
+    return {
+        gate,
+        expiry: domain.expiry,
+    };
+}
+
 export function apiMaybeAccessGate(domain: AccessGate): TAccessGate | undefined {
     if (domain.kind === "composite_gate") {
         return {
@@ -2199,10 +2206,6 @@
     if (value === "Locked") {
         return "locked";
     }
-    if (value === "Unknown") {
-        return "unknown";
-    }
-
     if (typeof value !== "string") {
         if ("PaymentFailed" in value) {
             console.warn("PaymentFailed: ", value);
@@ -2565,6 +2568,7 @@
         role: memberRole(value.role),
         userId: principalBytesToString(value.user_id),
         displayName: undefined,
+        lapsed: value.lapsed,
     };
 }
 
