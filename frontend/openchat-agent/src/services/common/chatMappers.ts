import { Principal } from "@dfinity/principal";
import {
    bigintToBytes,
    bytesToBigint,
    bytesToHexString,
    hexStringToBytes,
    identity,
    optional,
} from "../../utils/mapping";
import type {
    ApiBlobReference,
    ApiFileContent,
    ApiImageContent,
    ApiAudioContent,
    ApiVideoContent,
    ApiMessageContent,
    ApiMessageContentInitial,
    ApiMessage,
    ApiTextContent,
    ApiReplyContext,
    ApiPrizeContent,
    ApiUpdatedMessage,
    ApiDeletedContent,
    ApiCryptoContent,
    ApiCryptoTransaction,
    ApiUser,
    ApiICP,
    ApiPollContent,
    ApiPollVotes,
    ApiTotalPollVotes,
    ApiPollConfig,
    ApiGroupPermissions,
    ApiPermissionRole,
    ApiGiphyContent,
    ApiGiphyImageVariant,
    ApiCryptocurrency,
    ApiThreadSummary,
    ApiProposalContent,
    ApiProposal,
    ApiProposalDecisionStatus,
    ApiProposalRewardStatus,
    ApiChatMetrics,
    ApiGroupSubtype,
    ApiPrizeWinnerContent,
    ApiAccessGate,
    ApiMessageReminderCreated,
    ApiMessageReminder,
    ApiCustomMessageContent,
    ApiReportedMessage,
    ApiGroupRole,
    ApiCommunityPermissions,
    ApiAddReactionResponse as ApiAddDirectReactionResponse,
    ApiRemoveReactionResponse as ApiRemoveDirectReactionResponse,
    ApiMention,
    ApiCreateGroupResponse,
    ApiDeleteGroupResponse,
    ApiCompletedCryptoTransaction,
    ApiPendingCryptoTransaction,
    ApiFailedCryptoTransaction,
    ApiMultiUserChat,
    ApiEditMessageResponse as ApiEditDirectMessageResponse,
    ApiLeaveGroupResponse,
    ApiChat,
} from "../user/candid/idl";
import type {
    Message,
    ThreadSummary,
    StaleMessage,
    MessageContent,
    User,
    ProposalContent,
    Proposal,
    GiphyContent,
    GiphyImage,
    PollContent,
    PollConfig,
    PollVotes,
    TotalPollVotes,
    DeletedContent,
    CryptocurrencyContent,
    CryptocurrencyTransfer,
    PendingCryptocurrencyTransfer,
    CompletedCryptocurrencyTransfer,
    FailedCryptocurrencyTransfer,
    ImageContent,
    VideoContent,
    AudioContent,
    TextContent,
    FileContent,
    BlobReference,
    ReplyContext,
    Reaction,
    ChatPermissions,
    PermissionRole,
    PendingCryptocurrencyWithdrawal,
    Metrics,
    MemberRole,
    GroupSubtype,
    PrizeContent,
    PrizeWinnerContent,
    AccessGate,
    MessageReminderCreatedContent,
    MessageReminderContent,
    MessageContext,
    ReportedMessageContent,
    GroupChatSummary,
    GateCheckFailedReason,
    CommunityPermissionRole,
    CommunityPermissions,
    ChatIdentifier,
    AddRemoveReactionResponse,
    ChannelSummary,
    CommunitySummary,
    GroupCanisterThreadDetails,
    Mention,
    EventWrapper,
    UpdateGroupResponse,
    CreateGroupResponse,
    MultiUserChatIdentifier,
    ChannelIdentifier,
    GroupChatIdentifier,
    DeleteGroupResponse,
    PinMessageResponse,
    UnpinMessageResponse,
    GroupChatDetailsResponse,
    Member,
    AccessRules,
    GroupChatDetailsUpdatesResponse,
    EditMessageResponse,
    DeclineInvitationResponse,
    LeaveGroupResponse,
    DeleteMessageResponse,
    DeletedGroupMessageResponse,
    UndeleteMessageResponse,
    ThreadPreview,
    ThreadPreviewsResponse,
    ChangeRoleResponse,
    RegisterPollVoteResponse,
    JoinGroupResponse,
    SearchGroupChatResponse,
    InviteCodeResponse,
    EnableInviteCodeResponse,
    DisableInviteCodeResponse,
    ResetInviteCodeResponse,
    ThreadSyncDetails,
    RegisterProposalVoteResponse,
} from "openchat-shared";
import {
    ProposalDecisionStatus,
    ProposalRewardStatus,
    UnsupportedValueError,
    OpenChatGovernanceCanisterId,
    Sns1GovernanceCanisterId,
    chatIdentifiersEqual,
    CommonResponses,
    emptyChatMetrics,
    codeToText,
    KinicGovernanceCanisterId,
    HotOrNotGovernanceCanisterId,
    CHAT_SYMBOL,
    CKBTC_SYMBOL,
    ICP_SYMBOL,
    KINIC_SYMBOL,
    SNS1_SYMBOL,
} from "openchat-shared";
import type { WithdrawCryptoArgs } from "../user/candid/types";
import type {
    ApiGroupCanisterGroupChatSummary,
    ApiAddReactionResponse as ApiAddGroupReactionResponse,
    ApiRemoveReactionResponse as ApiRemoveGroupReactionResponse,
    ApiGroupCanisterThreadDetails,
    ApiMessageEventWrapper,
    ApiUpdateGroupResponse,
    ApiUnpinMessageResponse,
    ApiPinMessageResponse,
    ApiSelectedInitialResponse,
    ApiParticipant,
    ApiGroupRules,
    ApiSelectedUpdatesResponse,
    ApiEditMessageResponse,
    ApiDeclineInvitationResponse,
    ApiDeleteMessageResponse,
    ApiDeletedGroupMessageResponse,
    ApiUndeleteMessageResponse,
    ApiThreadPreviewsResponse,
    ApiThreadPreview,
    ApiChangeRoleResponse,
    ApiRegisterPollVoteResponse,
    ApiSearchGroupChatResponse,
    ApiInviteCodeResponse,
    ApiEnableInviteCodeResponse,
    ApiDisableInviteCodeResponse,
    ApiResetInviteCodeResponse,
    ApiRegisterProposalVoteResponse as ApiGroupRegisterProposalVoteResponse,
} from "../group/candid/idl";
import type {
    ApiGateCheckFailedReason,
    ApiCommunityCanisterCommunitySummary,
    ApiJoinGroupResponse,
} from "../localUserIndex/candid/idl";
import type {
    ApiCommunityPermissionRole,
    ApiCommunityRole,
    ApiAddReactionResponse as ApiAddChannelReactionResponse,
    ApiRemoveReactionResponse as ApiRemoveChannelReactionResponse,
    ApiCommunityCanisterChannelSummary,
    ApiUpdateChannelResponse,
    ApiCreateChannelResponse,
    ApiDeleteChannelResponse,
    ApiPinChannelMessageResponse,
    ApiSelectedChannelInitialResponse,
    ApiSelectedChannelUpdatesResponse,
    ApiEditMessageResponse as ApiEditChannelMessageResponse,
    ApiDeclineInvitationResponse as ApiDeclineChannelInvitationResponse,
    ApiDeleteMessagesResponse as ApiDeleteChannelMessageResponse,
    ApiLeaveChannelResponse,
    ApiDeletedMessageResponse as ApiDeletedChannelMessageResponse,
    ApiUndeleteMessagesResponse as ApiUndeleteChannelMessageResponse,
    ApiThreadPreviewsResponse as ApiChannelThreadPreviewsResponse,
    ApiRegisterPollVoteResponse as ApiRegisterChannelPollVoteResponse,
    ApiChangeChannelRoleResponse,
    ApiSearchChannelResponse,
    ApiInviteCodeResponse as ApiCommunityInviteCodeResponse,
    ApiDisableInviteCodeResponse as ApiCommunityDisableInviteCodeResponse,
    ApiEnableInviteCodeResponse as ApiCommunityEnableInviteCodeResponse,
    ApiRegisterProposalVoteResponse as ApiCommunityRegisterProposalVoteResponse,
} from "../community/candid/idl";
import { ReplicaNotUpToDateError } from "../error";
import { messageMatch } from "../user/mappers";

const E8S_AS_BIGINT = BigInt(100_000_000);

export function message(candid: ApiMessage): Message {
    const sender = candid.sender.toString();
    const content = messageContent(candid.content, sender);
    return {
        kind: "message",
        content,
        sender,
        repliesTo: optional(candid.replies_to, replyContext),
        messageId: candid.message_id,
        messageIndex: candid.message_index,
        reactions: reactions(candid.reactions),
        edited: candid.edited,
        forwarded: candid.forwarded,
        deleted: content.kind === "deleted_content",
        thread: optional(candid.thread_summary, threadSummary),
    };
}

export function threadSummary(candid: ApiThreadSummary): ThreadSummary {
    return {
        participantIds: new Set(candid.participant_ids.map((p) => p.toString())),
        numberOfReplies: Number(candid.reply_count),
        latestEventIndex: Number(candid.latest_event_index),
        latestEventTimestamp: candid.latest_event_timestamp,
    };
}

export function updatedMessage(candid: ApiUpdatedMessage): StaleMessage {
    return {
        updatedBy: candid.updated_by.toString(),
        messageId: candid.message_id,
        eventIndex: candid.event_index,
    };
}

export function messageContent(candid: ApiMessageContent, sender: string): MessageContent {
    if ("File" in candid) {
        return fileContent(candid.File);
    }
    if ("Text" in candid) {
        return textContent(candid.Text);
    }
    if ("Image" in candid) {
        return imageContent(candid.Image);
    }
    if ("Video" in candid) {
        return videoContent(candid.Video);
    }
    if ("Audio" in candid) {
        return audioContent(candid.Audio);
    }
    if ("Deleted" in candid) {
        return deletedContent(candid.Deleted);
    }
    if ("Crypto" in candid) {
        return cryptoContent(candid.Crypto, sender);
    }
    if ("Poll" in candid) {
        return pollContent(candid.Poll);
    }
    if ("Giphy" in candid) {
        return giphyContent(candid.Giphy);
    }
    if ("GovernanceProposal" in candid) {
        return proposalContent(candid.GovernanceProposal);
    }
    if ("Prize" in candid) {
        return prizeContent(candid.Prize);
    }
    if ("PrizeWinner" in candid) {
        return prizeWinnerContent(sender, candid.PrizeWinner);
    }
    if ("MessageReminderCreated" in candid) {
        return messageReminderCreated(candid.MessageReminderCreated);
    }
    if ("MessageReminder" in candid) {
        return messageReminder(candid.MessageReminder);
    }
    if ("Custom" in candid) {
        return customContent(candid.Custom);
    }
    if ("ReportedMessage" in candid) {
        return reportedMessage(candid.ReportedMessage);
    }
    throw new UnsupportedValueError("Unexpected ApiMessageContent type received", candid);
}

function reportedMessage(candid: ApiReportedMessage): ReportedMessageContent {
    return {
        kind: "reported_message_content",
        total: candid.count,
        reports: candid.reports.map((r) => ({
            notes: optional(r.notes, identity),
            reasonCode: r.reason_code,
            timestamp: Number(r.timestamp),
            reportedBy: r.reported_by.toString(),
        })),
    };
}

function customContent(candid: ApiCustomMessageContent): MessageContent {
    if (candid.kind === "meme_fighter") {
        const data = candid.data as Uint8Array;
        const decoder = new TextDecoder();
        const json = decoder.decode(data);
        const decoded = JSON.parse(json) as { url: string; width: number; height: number };
        return {
            kind: "meme_fighter_content",
            ...decoded,
        };
    }
    if (candid.kind === "user_referral_card") {
        return {
            kind: "user_referral_card",
        };
    }

    throw new Error(`Unknown custom content kind received: ${candid.kind}`);
}

function messageReminderCreated(candid: ApiMessageReminderCreated): MessageReminderCreatedContent {
    return {
        kind: "message_reminder_created_content",
        notes: optional(candid.notes, identity),
        remindAt: Number(candid.remind_at),
        reminderId: candid.reminder_id,
        hidden: candid.hidden,
    };
}

function messageReminder(candid: ApiMessageReminder): MessageReminderContent {
    return {
        kind: "message_reminder_content",
        notes: optional(candid.notes, identity),
        reminderId: candid.reminder_id,
    };
}

function prizeWinnerContent(senderId: string, candid: ApiPrizeWinnerContent): PrizeWinnerContent {
    return {
        kind: "prize_winner_content",
        transaction: completedCryptoTransfer(
            candid.transaction,
            senderId,
            candid.winner.toString(),
        ),
        prizeMessageIndex: candid.prize_message,
    };
}

function prizeContent(candid: ApiPrizeContent): PrizeContent {
    return {
        kind: "prize_content",
        prizesRemaining: candid.prizes_remaining,
        prizesPending: candid.prizes_pending,
        winners: candid.winners.map((u) => u.toString()),
        token: token(candid.token),
        endDate: candid.end_date,
        caption: optional(candid.caption, identity),
    };
}

export function apiUser(domain: User): ApiUser {
    return {
        user_id: Principal.fromText(domain.userId),
        username: domain.username,
    };
}

function proposalContent(candid: ApiProposalContent): ProposalContent {
    return {
        kind: "proposal_content",
        governanceCanisterId: candid.governance_canister_id.toString(),
        proposal: proposal(candid.proposal),
        myVote: optional(candid.my_vote, identity),
    };
}

function proposal(candid: ApiProposal): Proposal {
    if ("NNS" in candid) {
        const p = candid.NNS;
        return {
            kind: "nns",
            id: p.id,
            topic: p.topic,
            proposer: p.proposer.toString(),
            title: p.title,
            summary: p.summary,
            url: p.url,
            status: proposalDecisionStatus(p.status),
            rewardStatus: proposalRewardStatus(p.reward_status),
            tally: {
                yes: Number(p.tally.yes / E8S_AS_BIGINT),
                no: Number(p.tally.no / E8S_AS_BIGINT),
                total: Number(p.tally.total / E8S_AS_BIGINT),
                timestamp: p.tally.timestamp,
            },
            lastUpdated: Number(p.last_updated),
            created: Number(p.created),
            deadline: Number(p.deadline),
        };
    } else if ("SNS" in candid) {
        const p = candid.SNS;
        return {
            kind: "sns",
            id: p.id,
            action: Number(p.action),
            proposer: bytesToHexString(p.proposer),
            title: p.title,
            summary: p.summary,
            url: p.url,
            status: proposalDecisionStatus(p.status),
            rewardStatus: proposalRewardStatus(p.reward_status),
            tally: {
                yes: Number(p.tally.yes / E8S_AS_BIGINT),
                no: Number(p.tally.no / E8S_AS_BIGINT),
                total: Number(p.tally.total / E8S_AS_BIGINT),
                timestamp: p.tally.timestamp,
            },
            lastUpdated: Number(p.last_updated),
            created: Number(p.created),
            deadline: Number(p.deadline),
            payloadTextRendering: optional(p.payload_text_rendering, identity),
        };
    }
    throw new UnsupportedValueError("Unexpected ApiProposal type received", candid);
}

function proposalDecisionStatus(candid: ApiProposalDecisionStatus): ProposalDecisionStatus {
    if ("Failed" in candid) return ProposalDecisionStatus.Failed;
    if ("Open" in candid) return ProposalDecisionStatus.Open;
    if ("Rejected" in candid) return ProposalDecisionStatus.Rejected;
    if ("Executed" in candid) return ProposalDecisionStatus.Executed;
    if ("Adopted" in candid) return ProposalDecisionStatus.Adopted;
    return ProposalDecisionStatus.Unspecified;
}

function proposalRewardStatus(candid: ApiProposalRewardStatus): ProposalRewardStatus {
    if ("AcceptVotes" in candid) return ProposalRewardStatus.AcceptVotes;
    if ("ReadyToSettle" in candid) return ProposalRewardStatus.ReadyToSettle;
    if ("Settled" in candid) return ProposalRewardStatus.Settled;
    return ProposalRewardStatus.Unspecified;
}

function giphyContent(candid: ApiGiphyContent): GiphyContent {
    return {
        kind: "giphy_content",
        title: candid.title,
        caption: optional(candid.caption, identity),
        desktop: giphyImageVariant(candid.desktop),
        mobile: giphyImageVariant(candid.mobile),
    };
}

function giphyImageVariant(candid: ApiGiphyImageVariant): GiphyImage {
    return {
        width: candid.width,
        height: candid.height,
        url: candid.url,
        mimeType: candid.mime_type,
    };
}

function pollContent(candid: ApiPollContent): PollContent {
    return {
        kind: "poll_content",
        votes: pollVotes(candid.votes),
        config: pollConfig(candid.config),
        ended: candid.ended,
    };
}

function pollConfig(candid: ApiPollConfig): PollConfig {
    return {
        allowMultipleVotesPerUser: candid.allow_multiple_votes_per_user,
        text: optional(candid.text, identity),
        showVotesBeforeEndDate: candid.show_votes_before_end_date,
        endDate: optional(candid.end_date, identity),
        anonymous: candid.anonymous,
        options: candid.options,
    };
}

function pollVotes(candid: ApiPollVotes): PollVotes {
    return {
        total: totalPollVotes(candid.total),
        user: [...candid.user],
    };
}

function totalPollVotes(candid: ApiTotalPollVotes): TotalPollVotes {
    if ("Anonymous" in candid) {
        return {
            kind: "anonymous_poll_votes",
            votes: candid.Anonymous.reduce(
                (agg, [idx, num]) => {
                    agg[idx] = num;
                    return agg;
                },
                {} as Record<number, number>,
            ),
        };
    }
    if ("Visible" in candid) {
        return {
            kind: "visible_poll_votes",
            votes: candid.Visible.reduce(
                (agg, [idx, userIds]) => {
                    agg[idx] = userIds.map((p) => p.toString());
                    return agg;
                },
                {} as Record<number, string[]>,
            ),
        };
    }
    if ("Hidden" in candid) {
        return {
            kind: "hidden_poll_votes",
            votes: candid.Hidden,
        };
    }
    throw new UnsupportedValueError("Unexpected ApiTotalPollVotes type received", candid);
}

function deletedContent(candid: ApiDeletedContent): DeletedContent {
    return {
        kind: "deleted_content",
        deletedBy: candid.deleted_by.toString(),
        timestamp: candid.timestamp,
    };
}

function cryptoContent(candid: ApiCryptoContent, sender: string): CryptocurrencyContent {
    return {
        kind: "crypto_content",
        caption: optional(candid.caption, identity),
        transfer: cryptoTransfer(candid.transfer, sender, candid.recipient.toString()),
    };
}

export function token(candid: ApiCryptocurrency): string {
    if ("InternetComputer" in candid) return ICP_SYMBOL;
    if ("SNS1" in candid) return SNS1_SYMBOL;
    if ("CKBTC" in candid) return CKBTC_SYMBOL;
    if ("CHAT" in candid) return CHAT_SYMBOL;
    if ("KINIC" in candid) return KINIC_SYMBOL;
    if ("Other" in candid) return candid.Other;
    throw new UnsupportedValueError("Unexpected ApiCryptocurrency type received", candid);
}

export function apiToken(token: string): ApiCryptocurrency {
    switch (token) {
        case ICP_SYMBOL:
            return { InternetComputer: null };
        case SNS1_SYMBOL:
            return { SNS1: null };
        case CKBTC_SYMBOL:
            return { CKBTC: null };
        case CHAT_SYMBOL:
            return { CHAT: null };
        case KINIC_SYMBOL:
            return { KINIC: null };
        default:
            return { Other: token };
    }
}

function cryptoTransfer(
    candid: ApiCryptoTransaction,
    sender: string,
    recipient: string,
): CryptocurrencyTransfer {
    if ("Pending" in candid) {
        return pendingCryptoTransfer(candid.Pending, recipient);
    }
    if ("Completed" in candid) {
        return completedCryptoTransfer(candid.Completed, sender, recipient);
    }
    if ("Failed" in candid) {
        return failedCryptoTransfer(candid.Failed, recipient);
    }
    throw new UnsupportedValueError("Unexpected ApiCryptoTransaction type received", candid);
}

function pendingCryptoTransfer(
    candid: ApiPendingCryptoTransaction,
    recipient: string,
): PendingCryptocurrencyTransfer {
    if ("NNS" in candid) {
        const trans = candid.NNS;
        return {
            kind: "pending",
            ledger: trans.ledger.toString(),
            token: token(trans.token),
            recipient,
            amountE8s: trans.amount.e8s,
            feeE8s: optional(trans.fee, (f) => f.e8s),
            memo: optional(trans.memo, identity),
            createdAtNanos: trans.created,
        };
    }
    if ("ICRC1" in candid) {
        return {
            kind: "pending",
            ledger: candid.ICRC1.ledger.toString(),
            token: token(candid.ICRC1.token),
            recipient,
            amountE8s: candid.ICRC1.amount,
            feeE8s: candid.ICRC1.fee,
            memo: optional(candid.ICRC1.memo, bytesToBigint),
            createdAtNanos: candid.ICRC1.created,
        };
    }

    throw new UnsupportedValueError("Unexpected ApiPendingCryptoTransaction type received", candid);
}

export function completedCryptoTransfer(
    candid: ApiCompletedCryptoTransaction,
    sender: string,
    recipient: string,
): CompletedCryptocurrencyTransfer {
    if ("NNS" in candid) {
        const trans = candid.NNS;
        return {
            kind: "completed",
            ledger: trans.ledger.toString(),
            recipient,
            sender,
            amountE8s: trans.amount.e8s,
            feeE8s: trans.fee.e8s,
            memo: trans.memo,
            blockIndex: trans.block_index,
            transactionHash: bytesToHexString(trans.transaction_hash),
        };
    }
    if ("ICRC1" in candid) {
        return {
            kind: "completed",
            ledger: candid.ICRC1.ledger.toString(),
            recipient,
            sender,
            amountE8s: candid.ICRC1.amount,
            feeE8s: candid.ICRC1.fee,
            memo: optional(candid.ICRC1.memo, bytesToBigint) ?? BigInt(0),
            blockIndex: candid.ICRC1.block_index,
            transactionHash: undefined,
        };
    }
    throw new UnsupportedValueError(
        "Unexpected ApiCompletedCryptoTransaction type received",
        candid,
    );
}

export function failedCryptoTransfer(
    candid: ApiFailedCryptoTransaction,
    recipient: string,
): FailedCryptocurrencyTransfer {
    if ("NNS" in candid) {
        const trans = candid.NNS;
        return {
            kind: "failed",
            ledger: trans.ledger.toString(),
            recipient,
            amountE8s: trans.amount.e8s,
            feeE8s: trans.fee.e8s,
            memo: trans.memo,
            errorMessage: trans.error_message,
        };
    }
    if ("ICRC1" in candid) {
        return {
            kind: "failed",
            ledger: candid.ICRC1.ledger.toString(),
            recipient,
            amountE8s: candid.ICRC1.amount,
            feeE8s: candid.ICRC1.fee,
            memo: optional(candid.ICRC1.memo, bytesToBigint) ?? BigInt(0),
            errorMessage: candid.ICRC1.error_message,
        };
    }

    throw new UnsupportedValueError("Unexpected ApiFailedCryptoTransaction type received", candid);
}

function imageContent(candid: ApiImageContent): ImageContent {
    return {
        kind: "image_content",
        height: candid.height,
        mimeType: candid.mime_type,
        blobReference: optional(candid.blob_reference, blobReference),
        thumbnailData: candid.thumbnail_data,
        caption: optional(candid.caption, identity),
        width: candid.width,
    };
}

function videoContent(candid: ApiVideoContent): VideoContent {
    return {
        kind: "video_content",
        height: candid.height,
        mimeType: candid.mime_type,
        videoData: {
            blobReference: optional(candid.video_blob_reference, blobReference),
        },
        imageData: {
            blobReference: optional(candid.image_blob_reference, blobReference),
        },
        thumbnailData: candid.thumbnail_data,
        caption: optional(candid.caption, identity),
        width: candid.width,
    };
}

function audioContent(candid: ApiAudioContent): AudioContent {
    return {
        kind: "audio_content",
        mimeType: candid.mime_type,
        blobReference: optional(candid.blob_reference, blobReference),
        caption: optional(candid.caption, identity),
    };
}

function textContent(candid: ApiTextContent): TextContent {
    return {
        kind: "text_content",
        text: candid.text,
    };
}

function fileContent(candid: ApiFileContent): FileContent {
    return {
        kind: "file_content",
        name: candid.name,
        mimeType: candid.mime_type,
        blobReference: optional(candid.blob_reference, blobReference),
        caption: optional(candid.caption, identity),
        fileSize: candid.file_size,
    };
}

function blobReference(candid: ApiBlobReference): BlobReference {
    return {
        blobId: candid.blob_id,
        canisterId: candid.canister_id.toString(),
    };
}

function replyContext(candid: ApiReplyContext): ReplyContext {
    return {
        kind: "raw_reply_context",
        eventIndex: candid.event_index,
        sourceContext: optional(candid.chat_if_other, replySourceContext),
    };
}

function replySourceContext([chatId, maybeThreadRoot]: [ApiChat, [] | [number]]): MessageContext {
    if ("Direct" in chatId) {
        return {
            chatId: { kind: "direct_chat", userId: chatId.Direct.toString() },
            threadRootMessageIndex: undefined,
        };
    }
    if ("Group" in chatId) {
        return {
            chatId: { kind: "group_chat", groupId: chatId.Group.toString() },
            threadRootMessageIndex: optional(maybeThreadRoot, identity),
        };
    }
    if ("Channel" in chatId) {
        const [communityId, channelId] = chatId.Channel;
        return {
            chatId: {
                kind: "channel",
                communityId: communityId.toString(),
                channelId: channelId.toString(),
            },
            threadRootMessageIndex: optional(maybeThreadRoot, identity),
        };
    }
    throw new UnsupportedValueError("Unexpected ApiMultiUserChat type received", chatId);
}

function reactions(candid: [string, Principal[]][]): Reaction[] {
    return candid.map(([reaction, userIds]) => ({
        reaction,
        userIds: new Set(userIds.map((u) => u.toString())),
    }));
}

export function groupPermissions(candid: ApiGroupPermissions): ChatPermissions {
    return {
        changeRoles: permissionRole(candid.change_roles),
        updateGroup: permissionRole(candid.update_group),
        inviteUsers: permissionRole(candid.invite_users),
        removeMembers: permissionRole(candid.remove_members),
        deleteMessages: permissionRole(candid.delete_messages),
        pinMessages: permissionRole(candid.pin_messages),
        createPolls: permissionRole(candid.create_polls),
        sendMessages: permissionRole(candid.send_messages),
        reactToMessages: permissionRole(candid.react_to_messages),
        replyInThread: permissionRole(candid.reply_in_thread),
    };
}

export function communityPermissions(candid: ApiCommunityPermissions): CommunityPermissions {
    return {
        changeRoles: communityPermissionRole(candid.change_roles),
        updateDetails: communityPermissionRole(candid.update_details),
        inviteUsers: communityPermissionRole(candid.invite_users),
        removeMembers: communityPermissionRole(candid.remove_members),
        createPublicChannel: communityPermissionRole(candid.create_public_channel),
        createPrivateChannel: communityPermissionRole(candid.create_private_channel),
    };
}

export function communityPermissionRole(
    candid: ApiCommunityPermissionRole | ApiCommunityRole,
): CommunityPermissionRole {
    if ("Owners" in candid) return "owner";
    if ("Admins" in candid) return "admin";
    return "member";
}

export function apiCommunityPermissions(
    permissions: CommunityPermissions,
): ApiCommunityPermissions {
    return {
        create_public_channel: apiCommunityPermissionRole(permissions.createPublicChannel),
        update_details: apiCommunityPermissionRole(permissions.updateDetails),
        invite_users: apiCommunityPermissionRole(permissions.inviteUsers),
        remove_members: apiCommunityPermissionRole(permissions.removeMembers),
        change_roles: apiCommunityPermissionRole(permissions.changeRoles),
        create_private_channel: apiCommunityPermissionRole(permissions.createPrivateChannel),
    };
}

export function apiCommunityPermissionRole(
    permissionRole: CommunityPermissionRole,
): ApiCommunityPermissionRole {
    switch (permissionRole) {
        case "owner":
            return { Owners: null };
        case "admin":
            return { Admins: null };
        case "member":
            return { Members: null };
    }
}

export function apiGroupPermissions(permissions: ChatPermissions): ApiGroupPermissions {
    return {
        change_permissions: apiPermissionRole("owner"), // TODO remove this
        change_roles: apiPermissionRole(permissions.changeRoles),
        update_group: apiPermissionRole(permissions.updateGroup),
        invite_users: apiPermissionRole(permissions.inviteUsers),
        remove_members: apiPermissionRole(permissions.removeMembers),
        block_users: apiPermissionRole("owner"), // TODO remove this
        delete_messages: apiPermissionRole(permissions.deleteMessages),
        pin_messages: apiPermissionRole(permissions.pinMessages),
        create_polls: apiPermissionRole(permissions.createPolls),
        send_messages: apiPermissionRole(permissions.sendMessages),
        react_to_messages: apiPermissionRole(permissions.reactToMessages),
        reply_in_thread: apiPermissionRole(permissions.replyInThread),
        add_members: apiPermissionRole("owner"), // TODO remove this
    };
}

export function apiPermissionRole(permissionRole: PermissionRole): ApiPermissionRole {
    switch (permissionRole) {
        case "owner":
            return { Owner: null };
        case "admin":
            return { Admins: null };
        case "moderator":
            return { Moderators: null };
        case "member":
            return { Members: null };

        default:
            return { Members: null };
    }
}

export function permissionRole(candid: ApiPermissionRole): PermissionRole {
    if ("Owner" in candid) return "owner";
    if ("Admins" in candid) return "admin";
    if ("Moderators" in candid) return "moderator";
    return "member";
}

export function chatMetrics(candid: ApiChatMetrics): Metrics {
    return {
        audioMessages: Number(candid.audio_messages),
        edits: Number(candid.edits),
        icpMessages: Number(candid.icp_messages),
        sns1Messages: Number(candid.sns1_messages),
        ckbtcMessages: Number(candid.ckbtc_messages),
        giphyMessages: Number(candid.giphy_messages),
        deletedMessages: Number(candid.deleted_messages),
        fileMessages: Number(candid.file_messages),
        pollVotes: Number(candid.poll_votes),
        textMessages: Number(candid.text_messages),
        imageMessages: Number(candid.image_messages),
        replies: Number(candid.replies),
        videoMessages: Number(candid.video_messages),
        polls: Number(candid.polls),
        reactions: Number(candid.reactions),
        reportedMessages: Number(candid.reported_messages),
    };
}

export function memberRole(candid: ApiGroupRole | ApiCommunityRole): MemberRole {
    if ("Admin" in candid) {
        return "admin";
    }
    if ("Moderator" in candid) {
        return "moderator";
    }
    if ("Participant" in candid || "Member" in candid) {
        return "member";
    }
    if ("Owner" in candid) {
        return "owner";
    }
    throw new UnsupportedValueError("Unexpected ApiRole type received", candid);
}

export function apiGroupSubtype(subtype: ApiGroupSubtype): GroupSubtype {
    return {
        kind: "governance_proposals",
        isNns: subtype.GovernanceProposals.is_nns,
        governanceCanisterId: subtype.GovernanceProposals.governance_canister_id.toText(),
    };
}

export function apiMultiUserChat(chatId: ChatIdentifier): ApiMultiUserChat {
    switch (chatId.kind) {
        case "group_chat":
            return {
                Group: Principal.fromText(chatId.groupId),
            };
        case "channel":
            return {
                Channel: [Principal.fromText(chatId.communityId), BigInt(chatId.channelId)],
            };
        default:
            throw new Error("Cannot convert a DirectChatIdentifier into an ApiMultiUserChat");
    }
}

export function apiReplyContextArgs(chatId: ChatIdentifier, domain: ReplyContext): ApiReplyContext {
    if (
        domain.sourceContext !== undefined &&
        !chatIdentifiersEqual(chatId, domain.sourceContext.chatId)
    ) {
        return {
            chat_if_other: [
                [
                    apiMultiUserChat(domain.sourceContext.chatId),
                    apiOptional(identity, domain.sourceContext.threadRootMessageIndex),
                ],
            ],
            event_index: domain.eventIndex,
        };
    } else {
        return {
            chat_if_other: [],
            event_index: domain.eventIndex,
        };
    }
}

export function apiMessageContent(domain: MessageContent): ApiMessageContentInitial {
    switch (domain.kind) {
        case "text_content":
            return { Text: apiTextContent(domain) };

        case "image_content":
            return { Image: apiImageContent(domain) };

        case "video_content":
            return { Video: apiVideoContent(domain) };

        case "audio_content":
            return { Audio: apiAudioContent(domain) };

        case "file_content":
            return { File: apiFileContent(domain) };

        case "crypto_content":
            return { Crypto: apiPendingCryptoContent(domain) };

        case "deleted_content":
            return { Deleted: apiDeletedContent(domain) };

        case "poll_content":
            return { Poll: apiPollContent(domain) };

        case "giphy_content":
            return { Giphy: apiGiphyContent(domain) };

        case "proposal_content":
            return { GovernanceProposal: apiProposalContent(domain) };

        case "prize_content":
            throw new Error("Incorrectly attempting to send prize content to the server");

        case "prize_winner_content":
            throw new Error("Incorrectly attempting to send prize winner content to the server");

        case "placeholder_content":
            throw new Error("Incorrectly attempting to send placeholder content to the server");

        case "message_reminder_content":
            throw new Error(
                "Incorrectly attempting to send message reminder content to the server",
            );

        case "message_reminder_created_content":
            throw new Error(
                "Incorrectly attempting to send message reminder created content to the server",
            );

        case "reported_message_content":
            throw new Error(
                "Incorrectly attempting to send reported message content to the server",
            );

        case "meme_fighter_content":
            // eslint-disable-next-line no-case-declarations
            const encoder = new TextEncoder();
            return {
                Custom: {
                    kind: "meme_fighter",
                    data: encoder.encode(
                        JSON.stringify({
                            url: domain.url,
                            width: domain.width,
                            height: domain.height,
                        }),
                    ),
                },
            };

        case "user_referral_card":
            return {
                Custom: {
                    kind: "user_referral_card",
                    data: [],
                },
            };
    }
}

function apiProposalContent(_: ProposalContent): ApiProposalContent {
    throw new Error("Sending messages of type 'GovernanceProposal' is not currently supported");
}

function apiGiphyContent(domain: GiphyContent): ApiGiphyContent {
    return {
        title: domain.title,
        caption: apiOptional(identity, domain.caption),
        desktop: apiGiphyImageVariant(domain.desktop),
        mobile: apiGiphyImageVariant(domain.mobile),
    };
}

function apiGiphyImageVariant(domain: GiphyImage): ApiGiphyImageVariant {
    return {
        height: domain.height,
        width: domain.width,
        url: domain.url,
        mime_type: domain.mimeType,
    };
}

function apiPollContent(domain: PollContent): ApiPollContent {
    return {
        votes: apiPollVotes(domain.votes),
        config: apiPollConfig(domain.config),
        ended: domain.ended,
    };
}

function apiPollConfig(domain: PollConfig): ApiPollConfig {
    return {
        allow_multiple_votes_per_user: domain.allowMultipleVotesPerUser,
        text: apiOptional(identity, domain.text),
        show_votes_before_end_date: domain.showVotesBeforeEndDate,
        end_date: apiOptional(identity, domain.endDate),
        anonymous: domain.anonymous,
        options: domain.options,
    };
}

function apiPollVotes(domain: PollVotes): ApiPollVotes {
    return {
        total: apiTotalPollVotes(domain.total),
        user: new Uint32Array(domain.user),
    };
}

function apiTotalPollVotes(domain: TotalPollVotes): ApiTotalPollVotes {
    if (domain.kind === "anonymous_poll_votes") {
        return {
            Anonymous: Object.entries(domain.votes).map(([idx, votes]) => [Number(idx), votes]),
        };
    }

    if (domain.kind === "hidden_poll_votes") {
        return {
            Hidden: domain.votes,
        };
    }

    if (domain.kind === "visible_poll_votes") {
        return {
            Visible: Object.entries(domain.votes).map(([idx, userIds]) => [
                Number(idx),
                [...userIds].map((u) => Principal.fromText(u)),
            ]),
        };
    }
    throw new UnsupportedValueError("Unexpected TotalPollVotes type received", domain);
}

function apiImageContent(domain: ImageContent): ApiImageContent {
    return {
        height: domain.height,
        mime_type: domain.mimeType,
        blob_reference: apiBlobReference(domain.blobReference),
        thumbnail_data: domain.thumbnailData,
        caption: apiOptional(identity, domain.caption),
        width: domain.width,
    };
}

function apiVideoContent(domain: VideoContent): ApiVideoContent {
    return {
        height: domain.height,
        mime_type: domain.mimeType,
        video_blob_reference: apiBlobReference(domain.videoData.blobReference),
        image_blob_reference: apiBlobReference(domain.imageData.blobReference),
        thumbnail_data: domain.thumbnailData,
        caption: apiOptional(identity, domain.caption),
        width: domain.width,
    };
}

function apiAudioContent(domain: AudioContent): ApiAudioContent {
    return {
        mime_type: domain.mimeType,
        blob_reference: apiBlobReference(domain.blobReference),
        caption: apiOptional(identity, domain.caption),
    };
}

export function apiOptional<D, A>(mapper: (d: D) => A, domain: D | undefined): [] | [A] {
    return domain !== undefined ? [mapper(domain)] : [];
}

export function apiMaybeAccessGate(domain: AccessGate): [] | [ApiAccessGate] {
    if (domain.kind === "no_gate") return [];
    if (domain.kind === "nft_gate") return []; // TODO
    if (domain.kind === "nns_gate") return []; // TODO
    if (domain.kind === "diamond_gate") return [{ DiamondMember: null }];
    if (domain.kind === "openchat_gate")
        return [
            {
                SnsNeuron: {
                    governance_canister_id: Principal.fromText(OpenChatGovernanceCanisterId),
                    min_dissolve_delay: apiOptional(BigInt, domain.minDissolveDelay),
                    min_stake_e8s: apiOptional(BigInt, domain.minStakeE8s),
                },
            },
        ];
    if (domain.kind === "sns1_gate")
        return [
            {
                SnsNeuron: {
                    governance_canister_id: Principal.fromText(Sns1GovernanceCanisterId),
                    min_dissolve_delay: apiOptional(BigInt, domain.minDissolveDelay),
                    min_stake_e8s: apiOptional(BigInt, domain.minStakeE8s),
                },
            },
        ];
    if (domain.kind === "kinic_gate")
        return [
            {
                SnsNeuron: {
                    governance_canister_id: Principal.fromText(KinicGovernanceCanisterId),
                    min_dissolve_delay: apiOptional(BigInt, domain.minDissolveDelay),
                    min_stake_e8s: apiOptional(BigInt, domain.minStakeE8s),
                },
            },
        ];
    if (domain.kind === "hotornot_gate")
        return [
            {
                SnsNeuron: {
                    governance_canister_id: Principal.fromText(HotOrNotGovernanceCanisterId),
                    min_dissolve_delay: apiOptional(BigInt, domain.minDissolveDelay),
                    min_stake_e8s: apiOptional(BigInt, domain.minStakeE8s),
                },
            },
        ];
    return [];
}

export function apiAccessGate(domain: AccessGate): ApiAccessGate {
    if (domain.kind === "diamond_gate") return { DiamondMember: null };
    if (domain.kind === "openchat_gate")
        return {
            SnsNeuron: {
                governance_canister_id: Principal.fromText(OpenChatGovernanceCanisterId),
                min_dissolve_delay: apiOptional(BigInt, domain.minDissolveDelay),
                min_stake_e8s: apiOptional(BigInt, domain.minStakeE8s),
            },
        };
    if (domain.kind === "sns1_gate")
        return {
            SnsNeuron: {
                governance_canister_id: Principal.fromText(Sns1GovernanceCanisterId),
                min_dissolve_delay: apiOptional(BigInt, domain.minDissolveDelay),
                min_stake_e8s: apiOptional(BigInt, domain.minStakeE8s),
            },
        };
    if (domain.kind === "kinic_gate")
        return {
            SnsNeuron: {
                governance_canister_id: Principal.fromText(KinicGovernanceCanisterId),
                min_dissolve_delay: apiOptional(BigInt, domain.minDissolveDelay),
                min_stake_e8s: apiOptional(BigInt, domain.minStakeE8s),
            },
        };
    if (domain.kind === "hotornot_gate")
        return {
            SnsNeuron: {
                governance_canister_id: Principal.fromText(HotOrNotGovernanceCanisterId),
                min_dissolve_delay: apiOptional(BigInt, domain.minDissolveDelay),
                min_stake_e8s: apiOptional(BigInt, domain.minStakeE8s),
            },
        };
    throw new Error(`Received a domain level group gate that we cannot parse: ${domain}`);
}

export function accessGate(candid: ApiAccessGate): AccessGate {
    if ("SnsNeuron" in candid) {
        const criteria = {
            minDissolveDelay: optional(candid.SnsNeuron.min_dissolve_delay, Number),
            minStakeE8s: optional(candid.SnsNeuron.min_stake_e8s, Number),
        };
        const canisterId = candid.SnsNeuron.governance_canister_id.toString();
        if (canisterId === OpenChatGovernanceCanisterId) {
            return {
                kind: "openchat_gate",
                ...criteria,
            };
        }
        if (canisterId === Sns1GovernanceCanisterId) {
            return {
                kind: "sns1_gate",
                ...criteria,
            };
        }
        if (canisterId === KinicGovernanceCanisterId) {
            return {
                kind: "kinic_gate",
                ...criteria,
            };
        }
        if (canisterId === HotOrNotGovernanceCanisterId) {
            return {
                kind: "hotornot_gate",
                ...criteria,
            };
        }
        throw new Error(
            `An SnsNeuron gate was received with an unexpected governance canister id: ${candid.SnsNeuron.governance_canister_id}`,
        );
    }
    if ("DiamondMember" in candid) {
        return {
            kind: "diamond_gate",
        };
    }
    throw new UnsupportedValueError("Unexpected ApiGroupGate type received", candid);
}

function apiBlobReference(domain?: BlobReference): [] | [ApiBlobReference] {
    return apiOptional(
        (b) => ({
            blob_id: b.blobId,
            canister_id: Principal.fromText(b.canisterId),
        }),
        domain,
    );
}

function apiDeletedContent(domain: DeletedContent): ApiDeletedContent {
    return {
        deleted_by: Principal.fromText(domain.deletedBy),
        timestamp: domain.timestamp,
    };
}

export function apiPendingCryptoContent(domain: CryptocurrencyContent): ApiCryptoContent {
    return {
        recipient: Principal.fromText(domain.transfer.recipient),
        caption: apiOptional(identity, domain.caption),
        transfer: apiPendingCryptoTransaction(domain.transfer),
    };
}

function apiPendingCryptoTransaction(domain: CryptocurrencyTransfer): ApiCryptoTransaction {
    if (domain.kind === "pending") {
        if (domain.token === "ICP") {
            return {
                Pending: {
                    NNS: {
                        ledger: Principal.fromText(domain.ledger),
                        token: apiToken(domain.token),
                        to: {
                            User: Principal.fromText(domain.recipient),
                        },
                        amount: apiICP(domain.amountE8s),
                        fee: [],
                        memo: apiOptional(identity, domain.memo),
                        created: domain.createdAtNanos,
                    },
                },
            };
        } else {
            return {
                Pending: {
                    ICRC1: {
                        ledger: Principal.fromText(domain.ledger),
                        token: apiToken(domain.token),
                        to: {
                            owner: Principal.fromText(domain.recipient),
                            subaccount: [],
                        },
                        amount: domain.amountE8s,
                        fee: domain.feeE8s ?? BigInt(0),
                        memo: apiOptional(bigintToBytes, domain.memo),
                        created: domain.createdAtNanos,
                    },
                },
            };
        }
    }
    throw new Error("Transaction is not of type 'Pending': " + JSON.stringify(domain));
}

export function apiPendingCryptocurrencyWithdrawal(
    domain: PendingCryptocurrencyWithdrawal,
): WithdrawCryptoArgs {
    if (domain.token === ICP_SYMBOL) {
        return {
            withdrawal: {
                NNS: {
                    ledger: Principal.fromText(domain.ledger),
                    token: apiToken(domain.token),
                    to: { Account: hexStringToBytes(domain.to) },
                    amount: apiICP(domain.amountE8s),
                    fee: [],
                    memo: apiOptional(identity, domain.memo),
                    created: domain.createdAtNanos,
                },
            },
        };
    } else {
        return {
            withdrawal: {
                ICRC1: {
                    ledger: Principal.fromText(domain.ledger),
                    token: apiToken(domain.token),
                    to: { owner: Principal.fromText(domain.to), subaccount: [] },
                    amount: domain.amountE8s,
                    fee: domain.feeE8s ?? BigInt(0),
                    memo: apiOptional(bigintToBytes, domain.memo),
                    created: domain.createdAtNanos,
                },
            },
        };
    }
}

export function proposalVote(vote: number): boolean | undefined {
    if (vote === 1) return true;
    if (vote === 2) return false;
    return undefined;
}

export function apiProposalVote(vote: boolean): number {
    return vote ? 1 : 2;
}

function apiTextContent(domain: TextContent): ApiTextContent {
    return {
        text: domain.text,
    };
}

function apiFileContent(domain: FileContent): ApiFileContent {
    return {
        name: domain.name,
        mime_type: domain.mimeType,
        blob_reference: apiBlobReference(domain.blobReference),
        caption: apiOptional(identity, domain.caption),
        file_size: domain.fileSize,
    };
}

function apiICP(amountE8s: bigint): ApiICP {
    return {
        e8s: amountE8s,
    };
}

export function groupChatSummary(candid: ApiGroupCanisterGroupChatSummary): GroupChatSummary {
    const latestMessage = optional(candid.latest_message, (ev) => ({
        index: ev.index,
        timestamp: ev.timestamp,
        event: message(ev.event),
    }));
    return {
        kind: "group_chat",
        id: { kind: "group_chat", groupId: candid.chat_id.toString() },
        latestMessage,
        name: candid.name,
        description: candid.description,
        public: candid.is_public,
        historyVisible: candid.history_visible_to_new_joiners,
        minVisibleEventIndex: candid.min_visible_event_index,
        minVisibleMessageIndex: candid.min_visible_message_index,
        latestEventIndex: candid.latest_event_index,
        lastUpdated: candid.last_updated,
        blobReference: optional(candid.avatar_id, (blobId) => ({
            blobId,
            canisterId: candid.chat_id.toString(),
        })),
        memberCount: candid.participant_count,
        permissions: groupPermissions(candid.permissions),
        metrics: chatMetrics(candid.metrics),
        subtype: optional(candid.subtype, apiGroupSubtype),
        previewed: false,
        frozen: candid.frozen.length > 0,
        dateLastPinned: optional(candid.date_last_pinned, identity),
        dateReadPinned: undefined,
        gate: optional(candid.gate, accessGate) ?? { kind: "no_gate" },
        level: "group",
        membership: {
            joined: candid.joined,
            role: memberRole(candid.role),
            mentions: [],
            latestThreads: [],
            myMetrics: chatMetrics(candid.my_metrics),
            notificationsMuted: candid.notifications_muted,
            readByMeUpTo: latestMessage?.event.messageIndex,
            archived: false,
        },
    };
}

export function communitySummary(candid: ApiCommunityCanisterCommunitySummary): CommunitySummary {
    const communityId = candid.community_id.toString();
    return {
        id: { kind: "community", communityId },
        name: candid.name,
        description: candid.description,
        public: candid.is_public,
        historyVisible: false,
        latestEventIndex: candid.latest_event_index,
        lastUpdated: candid.last_updated,
        metrics: chatMetrics(candid.metrics),
        avatar: {
            blobReference: optional(candid.avatar_id, (blobId) => ({
                blobId,
                canisterId: candid.community_id.toString(),
            })),
        },
        banner: {
            blobReference: optional(candid.banner_id, (blobId) => ({
                blobId,
                canisterId: candid.community_id.toString(),
            })),
        },
        memberCount: candid.member_count,
        frozen: candid.frozen.length > 0,
        gate: optional(candid.gate, accessGate) ?? { kind: "no_gate" },
        level: "community",
        permissions: communityPermissions(candid.permissions),
        membership: {
            joined: optional(candid.membership, (m) => m.joined) ?? BigInt(0),
            role: optional(candid.membership, (m) => memberRole(m.role)) ?? "none",
            archived: false,
            pinned: [],
            index: 0,
        },
        channels: candid.channels.map((c) => communityChannelSummary(c, communityId)),
        primaryLanguage: candid.primary_language,
    };
}

export function communityChannelSummary(
    candid: ApiCommunityCanisterChannelSummary,
    communityId: string,
): ChannelSummary {
    const latestMessage = optional(candid.latest_message, (ev) => ({
        index: ev.index,
        timestamp: ev.timestamp,
        event: message(ev.event),
    }));
    return {
        kind: "channel",
        id: { kind: "channel", communityId, channelId: candid.channel_id.toString() },
        latestMessage,
        name: candid.name,
        description: candid.description,
        public: candid.is_public,
        historyVisible: candid.history_visible_to_new_joiners,
        minVisibleEventIndex: candid.min_visible_event_index,
        minVisibleMessageIndex: candid.min_visible_message_index,
        latestEventIndex: candid.latest_event_index,
        lastUpdated: candid.last_updated,
        blobReference: optional(candid.avatar_id, (blobId) => ({
            blobId,
            canisterId: communityId,
        })),
        memberCount: candid.member_count,
        permissions: groupPermissions(candid.permissions),
        metrics: chatMetrics(candid.metrics),
        subtype: optional(candid.subtype, apiGroupSubtype),
        frozen: false, // TODO - doesn't exist
        dateLastPinned: optional(candid.date_last_pinned, identity),
        dateReadPinned: undefined,
        gate: optional(candid.gate, accessGate) ?? { kind: "no_gate" },
        level: "channel",
        membership: {
            joined: optional(candid.membership, (m) => m.joined) ?? BigInt(0),
            notificationsMuted: optional(candid.membership, (m) => m.notifications_muted) ?? false,
            role: optional(candid.membership, (m) => memberRole(m.role)) ?? "none",
            myMetrics:
                optional(candid.membership, (m) => chatMetrics(m.my_metrics)) ?? emptyChatMetrics(),
            readByMeUpTo: latestMessage?.event.messageIndex,
            latestThreads:
                optional(candid.membership, (m) => m.latest_threads.map(threadSyncDetails)) ?? [],
            mentions: [],
            archived: false,
        },
    };
}

export function threadSyncDetails(candid: ApiGroupCanisterThreadDetails): ThreadSyncDetails {
    return {
        threadRootMessageIndex: candid.root_message_index,
        lastUpdated: candid.last_updated,
        latestEventIndex: candid.latest_event,
        latestMessageIndex: candid.latest_message,
    };
}

export function gateCheckFailedReason(candid: ApiGateCheckFailedReason): GateCheckFailedReason {
    if ("NotDiamondMember" in candid) {
        return "not_diamond";
    }
    if ("NoSnsNeuronsFound" in candid) {
        return "no_sns_neuron_found";
    }
    if ("NoSnsNeuronsWithRequiredDissolveDelayFound" in candid) {
        return "dissolve_delay_not_met";
    }
    if ("NoSnsNeuronsWithRequiredStakeFound" in candid) {
        return "min_stake_not_met";
    }
    throw new UnsupportedValueError("Unexpected ApiGateCheckFailedReason type received", candid);
}

export function addRemoveReactionResponse(
    candid:
        | ApiAddDirectReactionResponse
        | ApiRemoveDirectReactionResponse
        | ApiAddGroupReactionResponse
        | ApiRemoveGroupReactionResponse
        | ApiAddChannelReactionResponse
        | ApiRemoveChannelReactionResponse,
): AddRemoveReactionResponse {
    if ("Success" in candid || "SuccessV2" in candid) {
        return CommonResponses.success();
    } else if ("NoChange" in candid) {
        return CommonResponses.success();
    } else {
        console.warn("AddRemoveReaction failed with: ", candid);
        return CommonResponses.failure();
    }
}

export function groupSubtype(subtype: ApiGroupSubtype): GroupSubtype {
    return {
        kind: "governance_proposals",
        isNns: subtype.GovernanceProposals.is_nns,
        governanceCanisterId: subtype.GovernanceProposals.governance_canister_id.toString(),
    };
}

export function messageEvent(candid: ApiMessageEventWrapper): EventWrapper<Message> {
    return {
        event: message(candid.event),
        index: candid.index,
        timestamp: candid.timestamp,
    };
}

export function threadDetails(candid: ApiGroupCanisterThreadDetails): GroupCanisterThreadDetails {
    return {
        threadRootMessageIndex: candid.root_message_index,
        lastUpdated: candid.last_updated,
        latestEventIndex: candid.latest_event,
        latestMessageIndex: candid.latest_message,
    };
}

export function mention(candid: ApiMention): Mention {
    return {
        messageId: candid.message_id,
        messageIndex: candid.message_index,
        eventIndex: candid.event_index,
        mentionedBy: candid.mentioned_by.toString(),
    };
}

export function updateGroupResponse(
    candid: ApiUpdateGroupResponse | ApiUpdateChannelResponse,
): UpdateGroupResponse {
    if ("Success" in candid) {
        return "success";
    }
    if ("DescriptionTooLong" in candid) {
        return "desc_too_long";
    }
    if ("NameTooLong" in candid) {
        return "name_too_long";
    }
    if ("NameTooShort" in candid) {
        return "name_too_short";
    }
    if ("NameReserved" in candid) {
        return "name_reserved";
    }
    if ("Unchanged" in candid) {
        return "unchanged";
    }
    if ("NotAuthorized" in candid) {
        return "not_authorized";
    }
    if ("NameTaken" in candid) {
        return "name_taken";
    }
    if ("InternalError" in candid) {
        return "internal_error";
    }
    if ("CallerNotInGroup" in candid) {
        return "not_in_group";
    }
    if ("AvatarTooBig" in candid) {
        return "avatar_too_big";
    }
    if ("RulesTooLong" in candid) {
        return "rules_too_long";
    }
    if ("RulesTooShort" in candid) {
        return "rules_too_short";
    }
    if ("UserSuspended" in candid) {
        return "user_suspended";
    }
    if ("ChatFrozen" in candid) {
        return "chat_frozen";
    }
    if (
        "UserNotInChannel" in candid ||
        "ChannelNotFound" in candid ||
        "UserNotInCommunity" in candid ||
        "CommunityFrozen" in candid ||
        "CannotMakeChannelPublic" in candid ||
        "CannotMakeGroupPublic" in candid ||
        "CannotMakeDefaultChannelPrivate" in candid
    ) {
        console.warn("UpdateGroupResponse failed with: ", candid);
        return "failure";
    }
    throw new UnsupportedValueError("Unexpected ApiUpdateGroupResponse type received", candid);
}

export function createGroupResponse(
    candid: ApiCreateGroupResponse | ApiCreateChannelResponse,
    id: MultiUserChatIdentifier,
): CreateGroupResponse {
    if ("Success" in candid) {
        if ("channel_id" in candid.Success && id.kind === "channel") {
            const canisterId: ChannelIdentifier = {
                kind: "channel",
                communityId: id.communityId,
                channelId: candid.Success.channel_id.toString(),
            };
            return { kind: "success", canisterId };
        }
        if ("chat_id" in candid.Success && id.kind === "group_chat") {
            const canisterId: GroupChatIdentifier = {
                kind: "group_chat",
                groupId: candid.Success.chat_id.toString(),
            };
            return { kind: "success", canisterId };
        }
        throw new Error("Unexpected CreateGroup success response: " + candid.Success);
    }

    if ("NameTaken" in candid) {
        return { kind: "group_name_taken" };
    }

    if ("NameTooLong" in candid) {
        return { kind: "name_too_long" };
    }

    if ("NameTooShort" in candid) {
        return { kind: "name_too_short" };
    }

    if ("NameReserved" in candid) {
        return { kind: "name_reserved" };
    }

    if ("DescriptionTooLong" in candid) {
        return { kind: "description_too_long" };
    }

    if ("Throttled" in candid) {
        return { kind: "throttled" };
    }

    if ("InternalError" in candid) {
        return { kind: "internal_error" };
    }

    if ("AvatarTooBig" in candid) {
        return { kind: "avatar_too_big" };
    }

    if ("MaxGroupsCreated" in candid || "MaxChannelsCreated" in candid) {
        // todo - make sure we handle this in the UI
        return { kind: "max_groups_created" };
    }

    if ("RulesTooLong" in candid) {
        return { kind: "rules_too_long" };
    }

    if ("RulesTooShort" in candid) {
        return { kind: "rules_too_short" };
    }

    if ("UserSuspended" in candid) {
        return { kind: "user_suspended" };
    }

    if ("UnauthorizedToCreatePublicGroup" in candid) {
        return { kind: "unauthorized_to_create_public_group" };
    }

    if ("NotAuthorized" in candid) {
        return CommonResponses.notAuthorized();
    }

    if ("CommunityFrozen" in candid) {
        return CommonResponses.communityFrozen();
    }

    if ("DefaultMustBePublic" in candid) {
        return { kind: "default_must_be_public" };
    }

    throw new UnsupportedValueError("Unexpected ApiCreateGroupResponse type received", candid);
}

export function deleteGroupResponse(
    candid: ApiDeleteGroupResponse | ApiDeleteChannelResponse,
): DeleteGroupResponse {
    if ("Success" in candid) {
        return "success";
    } else {
        console.warn("DeleteGroupResponse failed with: ", candid);
        return "failure";
    }
}

export function pinMessageResponse(
    candid: ApiPinMessageResponse | ApiPinChannelMessageResponse,
): PinMessageResponse {
    if ("Success" in candid) {
        return {
            kind: "success",
            eventIndex: candid.Success.index,
            timestamp: candid.Success.timestamp,
        };
    } else if ("NoChange" in candid) {
        return CommonResponses.noChange();
    } else {
        console.warn("PinMessageResponse failed with: ", candid);
        return CommonResponses.failure();
    }
}

export function unpinMessageResponse(
    candid: ApiUnpinMessageResponse | ApiPinChannelMessageResponse,
): UnpinMessageResponse {
    if ("Success" in candid || "SuccessV2" in candid || "NoChange" in candid) {
        return "success";
    } else {
        console.warn("UnpinMessageResponse failed with: ", candid);
        return "failure";
    }
}

export function groupDetailsResponse(
    candid: ApiSelectedInitialResponse | ApiSelectedChannelInitialResponse,
): GroupChatDetailsResponse {
    if (
        "CallerNotInGroup" in candid ||
        "UserNotInChannel" in candid ||
        "UserNotInCommunity" in candid ||
        "PrivateCommunity" in candid ||
        "PrivateChannel" in candid ||
        "ChannelNotFound" in candid
    ) {
        console.warn("GetGroupDetails failed with ", candid);
        return "failure";
    }
    if ("Success" in candid) {
        const members =
            "participants" in candid.Success ? candid.Success.participants : candid.Success.members;
        return {
            members: members.map(member),
            blockedUsers: new Set(candid.Success.blocked_users.map((u) => u.toString())),
            invitedUsers: new Set(candid.Success.invited_users.map((u) => u.toString())),
            pinnedMessages: new Set(candid.Success.pinned_messages),
            rules: groupRules(candid.Success.rules),
            timestamp: candid.Success.timestamp,
        };
    }
    throw new UnsupportedValueError("Unexpected ApiDeleteMessageResponse type received", candid);
}

export function groupDetailsUpdatesResponse(
    candid: ApiSelectedUpdatesResponse | ApiSelectedChannelUpdatesResponse,
): GroupChatDetailsUpdatesResponse {
    if ("Success" in candid) {
        return {
            kind: "success",
            membersAddedOrUpdated: candid.Success.members_added_or_updated.map(member),
            membersRemoved: new Set(candid.Success.members_removed.map((u) => u.toString())),
            blockedUsersAdded: new Set(candid.Success.blocked_users_added.map((u) => u.toString())),
            blockedUsersRemoved: new Set(
                candid.Success.blocked_users_removed.map((u) => u.toString()),
            ),
            pinnedMessagesAdded: new Set(candid.Success.pinned_messages_added),
            pinnedMessagesRemoved: new Set(candid.Success.pinned_messages_removed),
            rules: optional(candid.Success.rules, groupRules),
            invitedUsers: optional(
                candid.Success.invited_users,
                (invited_users) => new Set(invited_users.map((u) => u.toString())),
            ),
            timestamp: candid.Success.timestamp,
        };
    } else if ("SuccessNoUpdates" in candid) {
        return {
            kind: "success_no_updates",
            timestamp: candid.SuccessNoUpdates || BigInt(Date.now()),
        };
    } else {
        console.warn("Unexpected ApiSelectedUpdatesResponse type received", candid);
        return CommonResponses.failure();
    }
}

export function member(candid: ApiParticipant): Member {
    return {
        role: memberRole(candid.role),
        userId: candid.user_id.toString(),
    };
}

export function groupRules(candid: ApiGroupRules): AccessRules {
    return {
        text: candid.text,
        enabled: candid.enabled,
    };
}

export function editMessageResponse(
    candid: ApiEditMessageResponse | ApiEditChannelMessageResponse | ApiEditDirectMessageResponse,
): EditMessageResponse {
    if ("Success" in candid) {
        return "success";
    } else {
        console.warn("EditMessageResponse failed with: ", candid);
        return "failure";
    }
}

export function declineInvitationResponse(
    candid: ApiDeclineInvitationResponse | ApiDeclineChannelInvitationResponse,
): DeclineInvitationResponse {
    if ("Success" in candid) {
        return "success";
    } else {
        console.warn("DeclineInvitationResponse failed with: ", candid);
        return "failure";
    }
}

export function leaveGroupResponse(
    candid: ApiLeaveGroupResponse | ApiLeaveChannelResponse,
): LeaveGroupResponse {
    if (
        "Success" in candid ||
        "GroupNotFound" in candid ||
        "CallerNotInGroup" in candid ||
        "UserNotInChannel" in candid ||
        "ChannelNotFound" in candid
    ) {
        return "success";
    }
    if ("OwnerCannotLeave" in candid || "LastOwnerCannotLeave" in candid) {
        return "owner_cannot_leave";
    }
    return "failure";
}

export function deleteMessageResponse(
    candid: ApiDeleteMessageResponse | ApiDeleteChannelMessageResponse,
): DeleteMessageResponse {
    if ("Success" in candid) {
        return "success";
    } else {
        console.warn("DeleteMessageResponse failed with: ", candid);
        return "failure";
    }
}

export function deletedMessageResponse(
    candid: ApiDeletedGroupMessageResponse | ApiDeletedChannelMessageResponse,
): DeletedGroupMessageResponse {
    if ("Success" in candid) {
        return {
            kind: "success",
            content: messageContent(candid.Success.content, "unknown"),
        };
    } else {
        console.warn("DeletedMessageResponse failed with: ", candid);
        return CommonResponses.failure();
    }
}

export function undeleteMessageResponse(
    candid: ApiUndeleteMessageResponse | ApiUndeleteChannelMessageResponse,
): UndeleteMessageResponse {
    if ("Success" in candid) {
        if (candid.Success.messages.length == 0) {
            return CommonResponses.failure();
        } else {
            return {
                kind: "success",
                message: message(candid.Success.messages[0]),
            };
        }
    } else {
        console.warn("UndeleteMessageResponse failed with: ", candid);
        return CommonResponses.failure();
    }
}

export function threadPreviewsResponse(
    candid: ApiThreadPreviewsResponse | ApiChannelThreadPreviewsResponse,
    chatId: ChatIdentifier,
    latestClientThreadUpdate: bigint | undefined,
): ThreadPreviewsResponse {
    if ("Success" in candid) {
        return {
            kind: "thread_previews_success",
            threads: candid.Success.threads.map((t) => threadPreview(chatId, t)),
        };
    }
    if ("ReplicaNotUpToDate" in candid) {
        throw ReplicaNotUpToDateError.byTimestamp(
            candid.ReplicaNotUpToDate,
            latestClientThreadUpdate ?? BigInt(-1),
        );
    }
    console.warn("ThreadPreviewsResponse failed with: ", candid);
    return CommonResponses.failure();
}

export function threadPreview(chatId: ChatIdentifier, candid: ApiThreadPreview): ThreadPreview {
    return {
        chatId: { ...chatId },
        latestReplies: candid.latest_replies
            .map(messageEvent)
            .sort((e1, e2) => e1.index - e2.index),
        totalReplies: candid.total_replies,
        rootMessage: messageEvent(candid.root_message),
    };
}

export function changeRoleResponse(
    candid: ApiChangeRoleResponse | ApiChangeChannelRoleResponse,
): ChangeRoleResponse {
    if ("Success" in candid) {
        return "success";
    } else {
        console.warn("ChangeRoleResponse failed with: ", candid);
        return "failure";
    }
}

export function registerPollVoteResponse(
    candid: ApiRegisterPollVoteResponse | ApiRegisterChannelPollVoteResponse,
): RegisterPollVoteResponse {
    if ("Success" in candid) {
        return "success";
    } else {
        console.warn("RegisterPollVoteResponse failed with: ", candid);
        return "failure";
    }
}

export function apiChatIdentifier(chatId: ChatIdentifier): ApiChat {
    switch (chatId.kind) {
        case "group_chat":
            return { Group: Principal.fromText(chatId.groupId) };
        case "direct_chat":
            return { Direct: Principal.fromText(chatId.userId) };
        case "channel":
            return { Channel: [Principal.fromText(chatId.communityId), BigInt(chatId.channelId)] };
    }
}

export function joinGroupResponse(candid: ApiJoinGroupResponse): JoinGroupResponse {
    if ("Success" in candid) {
        return { kind: "success", group: groupChatSummary(candid.Success) };
    } else if ("AlreadyInGroupV2" in candid) {
        return { kind: "success", group: groupChatSummary(candid.AlreadyInGroupV2) };
    } else if ("Blocked" in candid) {
        return CommonResponses.userBlocked();
    } else if ("GateCheckFailed" in candid) {
        return { kind: "gate_check_failed", reason: gateCheckFailedReason(candid.GateCheckFailed) };
    } else {
        console.warn("Join group failed with: ", candid);
        return CommonResponses.failure();
    }
}

export function searchGroupChatResponse(
    candid: ApiSearchGroupChatResponse | ApiSearchChannelResponse,
    chatId: MultiUserChatIdentifier,
): SearchGroupChatResponse {
    if ("Success" in candid) {
        return {
            kind: "success",
            matches: candid.Success.matches.map((m) => messageMatch(m, chatId)),
        };
    } else {
        console.warn("SearchChat failed with ", candid);
        return CommonResponses.failure();
    }
}

export function inviteCodeResponse(
    candid: ApiInviteCodeResponse | ApiCommunityInviteCodeResponse,
): InviteCodeResponse {
    if ("Success" in candid) {
        return {
            kind: "success",
            code: optional(candid.Success.code, codeToText),
        };
    } else if ("NotAuthorized" in candid) {
        return {
            kind: "not_authorized",
        };
    } else {
        console.warn("InviteCode failed with ", candid);
        return CommonResponses.failure();
    }
}

export function enableInviteCodeResponse(
    candid: ApiEnableInviteCodeResponse | ApiCommunityEnableInviteCodeResponse,
): EnableInviteCodeResponse {
    if ("Success" in candid) {
        return {
            kind: "success",
            code: codeToText(candid.Success.code),
        };
    } else if ("NotAuthorized" in candid) {
        return {
            kind: "not_authorized",
        };
    } else {
        console.warn("EnableInviteCode failed with");
        return CommonResponses.failure();
    }
}

export function disableInviteCodeResponse(
    candid: ApiDisableInviteCodeResponse | ApiCommunityDisableInviteCodeResponse,
): DisableInviteCodeResponse {
    if ("Success" in candid) {
        return "success";
    } else if ("NotAuthorized" in candid) {
        return "not_authorized";
    } else {
        console.warn("DisableInviteCode failed with ", candid);
        return "failure";
    }
}

export function resetInviteCodeResponse(
    candid: ApiResetInviteCodeResponse | ApiCommunityEnableInviteCodeResponse,
): ResetInviteCodeResponse {
    if ("Success" in candid) {
        return {
            kind: "success",
            code: codeToText(candid.Success.code),
        };
    } else if ("NotAuthorized" in candid) {
        return {
            kind: "not_authorized",
        };
    } else {
        console.warn("ResetInviteCode failed with ", candid);
        return CommonResponses.failure();
    }
}

export function registerProposalVoteResponse(
    candid: ApiGroupRegisterProposalVoteResponse | ApiCommunityRegisterProposalVoteResponse,
): RegisterProposalVoteResponse {
    if ("Success" in candid) {
        return "success";
    }
    if ("AlreadyVoted" in candid) {
        return "already_voted";
    }
    if ("CallerNotInGroup" in candid) {
        return "caller_not_in_group";
    }
    if ("UserNotInChannel" in candid) {
        return "user_not_in_channel";
    }
    if ("ChannelNotFound" in candid) {
        return "channel_not_found";
    }
    if ("UserNotInCommunity" in candid) {
        return "user_not_in_community";
    }
    if ("CommunityFrozen" in candid) {
        return "community_frozen";
    }
    if ("NoEligibleNeurons" in candid) {
        return "no_eligible_neurons";
    }
    if ("ProposalNotAcceptingVotes" in candid) {
        return "proposal_not_accepting_votes";
    }
    if ("ProposalNotFound" in candid) {
        return "proposal_not_found";
    }
    if ("ProposalMessageNotFound" in candid) {
        return "proposal_message_not_found";
    }
    if ("UserSuspended" in candid) {
        return "user_suspended";
    }
    if ("ChatFrozen" in candid) {
        return "chat_frozen";
    }
    if ("InternalError" in candid) {
        return "internal_error";
    }
    throw new UnsupportedValueError(
        "Unexpected ApiRegisterProposalVoteResponse type received",
<<<<<<< HEAD
        candid
=======
        candid,
>>>>>>> 85284db7
    );
}<|MERGE_RESOLUTION|>--- conflicted
+++ resolved
@@ -2224,10 +2224,6 @@
     }
     throw new UnsupportedValueError(
         "Unexpected ApiRegisterProposalVoteResponse type received",
-<<<<<<< HEAD
-        candid
-=======
         candid,
->>>>>>> 85284db7
     );
 }