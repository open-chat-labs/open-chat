import { Principal } from "@dfinity/principal";
import {
    bigintToBytes,
    bytesToBigint,
    bytesToHexString,
    hexStringToBytes,
    identity,
    optional,
} from "../../utils/mapping";
import type {
    ApiChatEvent,
    ApiChatEventWrapper,
    ApiEventsSuccessResult,
    ApiBlobReference,
    ApiFileContent,
    ApiImageContent,
    ApiAudioContent,
    ApiVideoContent,
    ApiMessageContent,
    ApiMessageContentInitial,
    ApiMessage,
    ApiTextContent,
    ApiReplyContext,
    ApiPrizeContent,
    ApiUpdatedMessage,
    ApiDeletedContent,
    ApiCryptoContent,
    ApiCryptoTransaction,
    ApiUser,
    ApiICP,
    ApiPollContent,
    ApiPollVotes,
    ApiTotalPollVotes,
    ApiPollConfig,
    ApiGroupPermissions,
    ApiPermissionRole,
    ApiGiphyContent,
    ApiGiphyImageVariant,
    ApiCryptocurrency,
    ApiThreadSummary,
    ApiProposalContent,
    ApiProposal,
    ApiProposalDecisionStatus,
    ApiProposalRewardStatus,
    ApiChatMetrics,
    ApiGroupSubtype,
    ApiPrizeWinnerContent,
    ApiAccessGate,
    ApiMessageReminderCreated,
    ApiMessageReminder,
    ApiCustomMessageContent,
    ApiReportedMessage,
    ApiGroupRole,
    ApiCommunityPermissions,
    ApiAddReactionResponse as ApiAddDirectReactionResponse,
    ApiRemoveReactionResponse as ApiRemoveDirectReactionResponse,
    ApiMention,
    ApiCreateGroupResponse,
    ApiDeleteGroupResponse,
    ApiCompletedCryptoTransaction,
    ApiPendingCryptoTransaction,
    ApiFailedCryptoTransaction,
    ApiMultiUserChat,
    ApiEditMessageResponse as ApiEditDirectMessageResponse,
    ApiLeaveGroupResponse,
    ApiChat,
    ApiPrizeCotentInitial,
    ApiMessagePermissions,
    ApiP2PSwapContentInitial,
    ApiTokenInfo,
    ApiP2PSwapContent,
    ApiP2PSwapStatus,
    ApiCancelP2PSwapResponse as ApiUserCancelP2PSwapResponse,
    ApiAcceptP2PSwapResponse as ApiUserAcceptP2PSwapResponse,
    ApiVideoCallContent,
    ApiJoinVideoCallResponse as ApiJoinDirectVideoCallResponse,
    ApiVideoCallType,
    ApiVideoCallPresence,
    ApiSetVideoCallPresenceResponse,
    ApiCallParticipant,
    ApiSetPinNumberResponse,
} from "../user/candid/idl";
import type {
    Message,
    ChatEvent,
    EventsSuccessResult,
    ThreadSummary,
    StaleMessage,
    MessageContent,
    User,
    ProposalContent,
    Proposal,
    GiphyContent,
    GiphyImage,
    PollContent,
    PollConfig,
    PollVotes,
    TotalPollVotes,
    DeletedContent,
    CryptocurrencyContent,
    CryptocurrencyTransfer,
    PendingCryptocurrencyTransfer,
    CompletedCryptocurrencyTransfer,
    FailedCryptocurrencyTransfer,
    ImageContent,
    VideoContent,
    AudioContent,
    TextContent,
    FileContent,
    BlobReference,
    ReplyContext,
    Reaction,
    ChatPermissions,
    PermissionRole,
    PendingCryptocurrencyWithdrawal,
    Metrics,
    MemberRole,
    GroupSubtype,
    PrizeContent,
    PrizeWinnerContent,
    AccessGate,
    MessageReminderCreatedContent,
    MessageReminderContent,
    MessageContext,
    ReportedMessageContent,
    GroupChatSummary,
    GateCheckFailedReason,
    CommunityPermissionRole,
    CommunityPermissions,
    ChatIdentifier,
    AddRemoveReactionResponse,
    ChannelSummary,
    CommunitySummary,
    GroupCanisterThreadDetails,
    Mention,
    EventWrapper,
    UpdateGroupResponse,
    CreateGroupResponse,
    MultiUserChatIdentifier,
    ChannelIdentifier,
    GroupChatIdentifier,
    DeleteGroupResponse,
    PinMessageResponse,
    UnpinMessageResponse,
    GroupChatDetailsResponse,
    Member,
    GroupChatDetailsUpdatesResponse,
    EditMessageResponse,
    DeclineInvitationResponse,
    LeaveGroupResponse,
    DeleteMessageResponse,
    DeletedGroupMessageResponse,
    UndeleteMessageResponse,
    ThreadPreview,
    ThreadPreviewsResponse,
    ChangeRoleResponse,
    RegisterPollVoteResponse,
    JoinGroupResponse,
    SearchGroupChatResponse,
    InviteCodeResponse,
    EnableInviteCodeResponse,
    DisableInviteCodeResponse,
    ResetInviteCodeResponse,
    ThreadSyncDetails,
    RegisterProposalVoteResponse,
    UserGroupSummary,
    TipsReceived,
    PrizeContentInitial,
    ClaimPrizeResponse,
    MessagePermissions,
    ExpiredEventsRange,
    ExpiredMessagesRange,
    P2PSwapContentInitial,
    P2PSwapContent,
    P2PSwapStatus,
    TokenInfo,
    CancelP2PSwapResponse,
    GroupInviteCodeChange,
    VideoCallContent,
    JoinVideoCallResponse,
    VideoCallType,
    VideoCallPresence,
    SetVideoCallPresenceResponse,
    VideoCallParticipantsResponse,
    VideoCallParticipant,
    LeafGate,
} from "openchat-shared";
import {
    ProposalDecisionStatus,
    ProposalRewardStatus,
    UnsupportedValueError,
    chatIdentifiersEqual,
    CommonResponses,
    emptyChatMetrics,
    codeToText,
    CHAT_SYMBOL,
    CKBTC_SYMBOL,
    ICP_SYMBOL,
    KINIC_SYMBOL,
    SNS1_SYMBOL,
    isAccountIdentifierValid,
} from "openchat-shared";
import type { SwapStatusError, WithdrawCryptoArgs } from "../user/candid/types";
import type {
    ApiGroupCanisterGroupChatSummary,
    ApiAddReactionResponse as ApiAddGroupReactionResponse,
    ApiRemoveReactionResponse as ApiRemoveGroupReactionResponse,
    ApiGroupCanisterThreadDetails,
    ApiMessageEventWrapper,
    ApiMessagesSuccessResult,
    ApiUpdateGroupResponse,
    ApiUnpinMessageResponse,
    ApiPinMessageResponse,
    ApiSelectedInitialResponse,
    ApiParticipant,
    ApiSelectedUpdatesResponse,
    ApiEditMessageResponse,
    ApiDeclineInvitationResponse,
    ApiDeleteMessageResponse,
    ApiDeletedGroupMessageResponse,
    ApiUndeleteMessageResponse,
    ApiThreadPreviewsResponse,
    ApiThreadPreview,
    ApiChangeRoleResponse,
    ApiRegisterPollVoteResponse,
    ApiSearchGroupChatResponse,
    ApiInviteCodeResponse,
    ApiEnableInviteCodeResponse,
    ApiDisableInviteCodeResponse,
    ApiResetInviteCodeResponse,
    ApiRegisterProposalVoteResponse as ApiGroupRegisterProposalVoteResponse,
    ApiClaimPrizeResponse as ApiClaimGroupPrizeResponse,
    ApiAcceptP2PSwapResponse as ApiGroupAcceptP2PSwapResponse,
    ApiCancelP2PSwapResponse as ApiGroupCancelP2PSwapResponse,
    ApiJoinVideoCallResponse as ApiJoinGroupVideoCallResponse,
    ApiVideoCallParticipantsResponse as ApiGroupVideoCallParticipantsResponse,
} from "../group/candid/idl";
import type {
    ApiGateCheckFailedReason,
    ApiCommunityCanisterCommunitySummary,
    ApiJoinGroupResponse,
    ApiUserGroup,
} from "../localUserIndex/candid/idl";
import type {
    ApiCommunityPermissionRole,
    ApiCommunityRole,
    ApiAddReactionResponse as ApiAddChannelReactionResponse,
    ApiRemoveReactionResponse as ApiRemoveChannelReactionResponse,
    ApiCommunityCanisterChannelSummary,
    ApiUpdateChannelResponse,
    ApiCreateChannelResponse,
    ApiDeleteChannelResponse,
    ApiPinChannelMessageResponse,
    ApiSelectedChannelInitialResponse,
    ApiSelectedChannelUpdatesResponse,
    ApiEditMessageResponse as ApiEditChannelMessageResponse,
    ApiDeclineInvitationResponse as ApiDeclineChannelInvitationResponse,
    ApiDeleteMessagesResponse as ApiDeleteChannelMessageResponse,
    ApiLeaveChannelResponse,
    ApiDeletedMessageResponse as ApiDeletedChannelMessageResponse,
    ApiUndeleteMessagesResponse as ApiUndeleteChannelMessageResponse,
    ApiThreadPreviewsResponse as ApiChannelThreadPreviewsResponse,
    ApiRegisterPollVoteResponse as ApiRegisterChannelPollVoteResponse,
    ApiChangeChannelRoleResponse,
    ApiSearchChannelResponse,
    ApiInviteCodeResponse as ApiCommunityInviteCodeResponse,
    ApiDisableInviteCodeResponse as ApiCommunityDisableInviteCodeResponse,
    ApiEnableInviteCodeResponse as ApiCommunityEnableInviteCodeResponse,
    ApiRegisterProposalVoteResponse as ApiCommunityRegisterProposalVoteResponse,
    ApiClaimPrizeResponse as ApiClaimChannelPrizeResponse,
    ApiAcceptP2PSwapResponse as ApiCommunityAcceptP2PSwapResponse,
    ApiCancelP2PSwapResponse as ApiCommunityCancelP2PSwapResponse,
    ApiJoinVideoCallResponse as ApiJoinChannelVideoCallResponse,
    ApiVideoCallParticipantsResponse as ApiChannelVideoCallParticipantsResponse,
} from "../community/candid/idl";
import { ReplicaNotUpToDateError } from "../error";
import { messageMatch } from "../user/mappers";
import type { AcceptP2PSwapResponse } from "openchat-shared";
import type { SetPinNumberResponse } from "openchat-shared";
import { pinNumberFailureResponse } from "./pinNumberErrorMapper";
import { toRecord2 } from "../../utils/list";

const E8S_AS_BIGINT = BigInt(100_000_000);

export function eventsSuccessResponse(
    candid: ApiEventsSuccessResult,
): EventsSuccessResult<ChatEvent> {
    return {
        events: candid.events.map(eventWrapper),
        expiredEventRanges: candid.expired_event_ranges.map(expiredEventsRange),
        expiredMessageRanges: candid.expired_message_ranges.map(expiredMessagesRange),
        latestEventIndex: candid.latest_event_index,
    };
}

export function eventWrapper(candid: ApiChatEventWrapper): EventWrapper<ChatEvent> {
    return {
        event: event(candid.event),
        index: candid.index,
        timestamp: candid.timestamp,
        expiresAt: optional(candid.expires_at, Number),
    };
}

export function event(candid: ApiChatEvent): ChatEvent {
    if ("Message" in candid) {
        return message(candid.Message);
    }
    if ("GroupChatCreated" in candid) {
        return {
            kind: "group_chat_created",
            name: candid.GroupChatCreated.name,
            description: candid.GroupChatCreated.description,
            created_by: candid.GroupChatCreated.created_by.toString(),
        };
    }
    if ("DirectChatCreated" in candid) {
        return {
            kind: "direct_chat_created",
        };
    }
    if ("ParticipantsAdded" in candid) {
        return {
            kind: "members_added",
            userIds: candid.ParticipantsAdded.user_ids.map((p) => p.toString()),
            addedBy: candid.ParticipantsAdded.added_by.toString(),
        };
    }
    if ("UsersInvited" in candid) {
        return {
            kind: "users_invited",
            userIds: candid.UsersInvited.user_ids.map((p) => p.toString()),
            invitedBy: candid.UsersInvited.invited_by.toString(),
        };
    }
    if ("ParticipantJoined" in candid) {
        return {
            kind: "member_joined",
            userId: candid.ParticipantJoined.user_id.toString(),
        };
    }
    if ("ParticipantsRemoved" in candid) {
        return {
            kind: "members_removed",
            userIds: candid.ParticipantsRemoved.user_ids.map((p) => p.toString()),
            removedBy: candid.ParticipantsRemoved.removed_by.toString(),
        };
    }
    if ("ParticipantLeft" in candid) {
        return {
            kind: "member_left",
            userId: candid.ParticipantLeft.user_id.toString(),
        };
    }
    if ("GroupNameChanged" in candid) {
        return {
            kind: "name_changed",
            changedBy: candid.GroupNameChanged.changed_by.toString(),
        };
    }
    if ("GroupDescriptionChanged" in candid) {
        return {
            kind: "desc_changed",
            changedBy: candid.GroupDescriptionChanged.changed_by.toString(),
        };
    }
    if ("GroupRulesChanged" in candid) {
        return {
            kind: "rules_changed",
            enabled: candid.GroupRulesChanged.enabled,
            enabledPrev: candid.GroupRulesChanged.prev_enabled,
            changedBy: candid.GroupRulesChanged.changed_by.toString(),
        };
    }
    if ("AvatarChanged" in candid) {
        return {
            kind: "avatar_changed",
            changedBy: candid.AvatarChanged.changed_by.toString(),
        };
    }
    if ("UsersBlocked" in candid) {
        return {
            kind: "users_blocked",
            userIds: candid.UsersBlocked.user_ids.map((p) => p.toString()),
            blockedBy: candid.UsersBlocked.blocked_by.toString(),
        };
    }
    if ("UsersUnblocked" in candid) {
        return {
            kind: "users_unblocked",
            userIds: candid.UsersUnblocked.user_ids.map((p) => p.toString()),
            unblockedBy: candid.UsersUnblocked.unblocked_by.toString(),
        };
    }
    if ("RoleChanged" in candid) {
        return {
            kind: "role_changed",
            userIds: candid.RoleChanged.user_ids.map((p) => p.toString()),
            changedBy: candid.RoleChanged.changed_by.toString(),
            oldRole: memberRole(candid.RoleChanged.old_role),
            newRole: memberRole(candid.RoleChanged.new_role),
        };
    }
    if ("MessagePinned" in candid) {
        return {
            kind: "message_pinned",
            pinnedBy: candid.MessagePinned.pinned_by.toString(),
            messageIndex: candid.MessagePinned.message_index,
        };
    }
    if ("MessageUnpinned" in candid) {
        return {
            kind: "message_unpinned",
            unpinnedBy: candid.MessageUnpinned.unpinned_by.toString(),
            messageIndex: candid.MessageUnpinned.message_index,
        };
    }

    if ("PermissionsChanged" in candid) {
        return {
            kind: "permissions_changed",
            oldPermissions: groupPermissions(candid.PermissionsChanged.old_permissions_v2),
            newPermissions: groupPermissions(candid.PermissionsChanged.new_permissions_v2),
            changedBy: candid.PermissionsChanged.changed_by.toString(),
        };
    }
    if ("GroupVisibilityChanged" in candid) {
        return {
            kind: "group_visibility_changed",
            nowPublic: candid.GroupVisibilityChanged.now_public,
            changedBy: candid.GroupVisibilityChanged.changed_by.toString(),
        };
    }
    if ("GroupInviteCodeChanged" in candid) {
        let change: GroupInviteCodeChange = "disabled";
        if ("Enabled" in candid.GroupInviteCodeChanged.change) {
            change = "enabled";
        } else if ("Reset" in candid.GroupInviteCodeChanged.change) {
            change = "reset";
        }

        return {
            kind: "group_invite_code_changed",
            change,
            changedBy: candid.GroupInviteCodeChanged.changed_by.toString(),
        };
    }
    if ("ChatFrozen" in candid) {
        return {
            kind: "chat_frozen",
            frozenBy: candid.ChatFrozen.frozen_by.toString(),
            reason: optional(candid.ChatFrozen.reason, identity),
        };
    }
    if ("ChatUnfrozen" in candid) {
        return {
            kind: "chat_unfrozen",
            unfrozenBy: candid.ChatUnfrozen.unfrozen_by.toString(),
        };
    }
    if ("EventsTimeToLiveUpdated" in candid) {
        return {
            kind: "events_ttl_updated",
            updatedBy: candid.EventsTimeToLiveUpdated.updated_by.toString(),
            newTimeToLive: optional(candid.EventsTimeToLiveUpdated.new_ttl, identity),
        };
    }
    if ("GroupGateUpdated" in candid) {
        return {
            kind: "gate_updated",
            updatedBy: candid.GroupGateUpdated.updated_by.toString(),
        };
    }
    if ("MembersAddedToDefaultChannel" in candid) {
        return {
            kind: "members_added_to_default_channel",
            count: candid.MembersAddedToDefaultChannel.count,
        };
    }
    if ("Empty" in candid) {
        return { kind: "empty" };
    }

    throw new UnsupportedValueError("Unexpected ApiEventWrapper type received", candid);
}

export function message(candid: ApiMessage): Message {
    const sender = candid.sender.toString();
    const content = messageContent(candid.content, sender);
    return {
        kind: "message",
        content,
        sender,
        repliesTo: optional(candid.replies_to, replyContext),
        messageId: candid.message_id,
        messageIndex: candid.message_index,
        reactions: reactions(candid.reactions),
        tips: tips(candid.tips),
        edited: candid.edited,
        forwarded: candid.forwarded,
        deleted: content.kind === "deleted_content",
        thread: optional(candid.thread_summary, threadSummary),
        blockLevelMarkdown: candid.block_level_markdown,
    };
}

export function tips(candid: [Principal, [Principal, bigint][]][]): TipsReceived {
    return candid.reduce((agg, [ledger, tips]) => {
        agg[ledger.toString()] = tips.reduce(
            (userTips, [userId, amount]) => {
                userTips[userId.toString()] = amount;
                return userTips;
            },
            {} as Record<string, bigint>,
        );
        return agg;
    }, {} as TipsReceived);
}

export function threadSummary(candid: ApiThreadSummary): ThreadSummary {
    return {
        participantIds: new Set(candid.participant_ids.map((p) => p.toString())),
        followedByMe: candid.followed_by_me,
        numberOfReplies: Number(candid.reply_count),
        latestEventIndex: Number(candid.latest_event_index),
        latestEventTimestamp: candid.latest_event_timestamp,
    };
}

export function updatedMessage(candid: ApiUpdatedMessage): StaleMessage {
    return {
        updatedBy: candid.updated_by.toString(),
        messageId: candid.message_id,
        eventIndex: candid.event_index,
    };
}

export function messageContent(candid: ApiMessageContent, sender: string): MessageContent {
    if ("File" in candid) {
        return fileContent(candid.File);
    }
    if ("Text" in candid) {
        return textContent(candid.Text);
    }
    if ("Image" in candid) {
        return imageContent(candid.Image);
    }
    if ("Video" in candid) {
        return videoContent(candid.Video);
    }
    if ("Audio" in candid) {
        return audioContent(candid.Audio);
    }
    if ("Deleted" in candid) {
        return deletedContent(candid.Deleted);
    }
    if ("Crypto" in candid) {
        return cryptoContent(candid.Crypto, sender);
    }
    if ("Poll" in candid) {
        return pollContent(candid.Poll);
    }
    if ("Giphy" in candid) {
        return giphyContent(candid.Giphy);
    }
    if ("GovernanceProposal" in candid) {
        return proposalContent(candid.GovernanceProposal);
    }
    if ("Prize" in candid) {
        return prizeContent(candid.Prize);
    }
    if ("PrizeWinner" in candid) {
        return prizeWinnerContent(sender, candid.PrizeWinner);
    }
    if ("MessageReminderCreated" in candid) {
        return messageReminderCreated(candid.MessageReminderCreated);
    }
    if ("MessageReminder" in candid) {
        return messageReminder(candid.MessageReminder);
    }
    if ("Custom" in candid) {
        return customContent(candid.Custom);
    }
    if ("ReportedMessage" in candid) {
        return reportedMessage(candid.ReportedMessage);
    }
    if ("P2PSwap" in candid) {
        return p2pSwapContent(candid.P2PSwap);
    }
    if ("VideoCall" in candid) {
        return videoCallContent(candid.VideoCall);
    }
    throw new UnsupportedValueError("Unexpected ApiMessageContent type received", candid);
}

function reportedMessage(candid: ApiReportedMessage): ReportedMessageContent {
    return {
        kind: "reported_message_content",
        total: candid.count,
        reports: candid.reports.map((r) => ({
            notes: optional(r.notes, identity),
            reasonCode: r.reason_code,
            timestamp: Number(r.timestamp),
            reportedBy: r.reported_by.toString(),
        })),
    };
}

function customContent(candid: ApiCustomMessageContent): MessageContent {
    if (candid.kind === "meme_fighter") {
        const data = candid.data as Uint8Array;
        const decoder = new TextDecoder();
        const json = decoder.decode(data);
        const decoded = JSON.parse(json) as { url: string; width: number; height: number };
        return {
            kind: "meme_fighter_content",
            ...decoded,
        };
    }
    if (candid.kind === "user_referral_card") {
        return {
            kind: "user_referral_card",
        };
    }

    throw new Error(`Unknown custom content kind received: ${candid.kind}`);
}

function messageReminderCreated(candid: ApiMessageReminderCreated): MessageReminderCreatedContent {
    return {
        kind: "message_reminder_created_content",
        notes: optional(candid.notes, identity),
        remindAt: Number(candid.remind_at),
        reminderId: candid.reminder_id,
        hidden: candid.hidden,
    };
}

function messageReminder(candid: ApiMessageReminder): MessageReminderContent {
    return {
        kind: "message_reminder_content",
        notes: optional(candid.notes, identity),
        reminderId: candid.reminder_id,
    };
}

function prizeWinnerContent(senderId: string, candid: ApiPrizeWinnerContent): PrizeWinnerContent {
    return {
        kind: "prize_winner_content",
        transaction: completedCryptoTransfer(
            candid.transaction,
            senderId,
            candid.winner.toString(),
        ),
        prizeMessageIndex: candid.prize_message,
    };
}

function prizeContent(candid: ApiPrizeContent): PrizeContent {
    return {
        kind: "prize_content",
        prizesRemaining: candid.prizes_remaining,
        prizesPending: candid.prizes_pending,
        diamondOnly: candid.diamond_only,
        winners: candid.winners.map((u) => u.toString()),
        token: token(candid.token),
        endDate: candid.end_date,
        caption: optional(candid.caption, identity),
    };
}

function videoCallContent(candid: ApiVideoCallContent): VideoCallContent {
    return {
        kind: "video_call_content",
        ended: optional(candid.ended, identity),
        participants: candid.participants.map(videoCallParticipant),
        callType: videoCallType(candid.call_type),
    };
}

function videoCallParticipant(candid: ApiCallParticipant): VideoCallParticipant {
    return {
        userId: candid.user_id.toString(),
        joined: candid.joined,
    };
}

function videoCallType(candid: ApiVideoCallType): VideoCallType {
    if ("Default" in candid) {
        return "default";
    }
    if ("Broadcast" in candid) {
        return "broadcast";
    }
    throw new UnsupportedValueError("Unexpected ApiVideoCallTypye type received", candid);
}

function p2pSwapContent(candid: ApiP2PSwapContent): P2PSwapContent {
    return {
        kind: "p2p_swap_content",
        token0: tokenInfo(candid.token0),
        token1: tokenInfo(candid.token1),
        token0Amount: candid.token0_amount,
        token1Amount: candid.token1_amount,
        caption: optional(candid.caption, identity),
        expiresAt: candid.expires_at,
        status: p2pTradeStatus(candid.status),
        swapId: candid.swap_id,
        token0TxnIn: candid.token0_txn_in,
    };
}

function tokenInfo(candid: ApiTokenInfo): TokenInfo {
    return {
        fee: candid.fee,
        decimals: candid.decimals,
        symbol: token(candid.token),
        ledger: candid.ledger.toString(),
    };
}

function p2pTradeStatus(candid: ApiP2PSwapStatus): P2PSwapStatus {
    if ("Open" in candid) {
        return { kind: "p2p_swap_open" };
    }
    if ("Reserved" in candid) {
        return {
            kind: "p2p_swap_reserved",
            reservedBy: candid.Reserved.reserved_by.toString(),
        };
    }
    if ("Accepted" in candid) {
        return {
            kind: "p2p_swap_accepted",
            acceptedBy: candid.Accepted.accepted_by.toString(),
            token1TxnIn: candid.Accepted.token1_txn_in,
        };
    }
    if ("Cancelled" in candid) {
        return {
            kind: "p2p_swap_cancelled",
            token0TxnOut: optional(candid.Cancelled.token0_txn_out, identity),
        };
    }
    if ("Expired" in candid) {
        return {
            kind: "p2p_swap_expired",
            token0TxnOut: optional(candid.Expired.token0_txn_out, identity),
        };
    }
    if ("Completed" in candid) {
        const { accepted_by, token1_txn_in, token0_txn_out, token1_txn_out } = candid.Completed;
        return {
            kind: "p2p_swap_completed",
            acceptedBy: accepted_by.toString(),
            token1TxnIn: token1_txn_in,
            token0TxnOut: token0_txn_out,
            token1TxnOut: token1_txn_out,
        };
    }

    throw new UnsupportedValueError("Unexpected ApiP2PSwapStatus type received", candid);
}

export function apiUser(domain: User): ApiUser {
    return {
        user_id: Principal.fromText(domain.userId),
        username: domain.username,
    };
}

function proposalContent(candid: ApiProposalContent): ProposalContent {
    return {
        kind: "proposal_content",
        governanceCanisterId: candid.governance_canister_id.toString(),
        proposal: proposal(candid.proposal),
        myVote: optional(candid.my_vote, identity),
    };
}

function proposal(candid: ApiProposal): Proposal {
    if ("NNS" in candid) {
        const p = candid.NNS;
        return {
            kind: "nns",
            id: p.id,
            topic: p.topic,
            proposer: p.proposer.toString(),
            title: p.title,
            summary: p.summary,
            url: p.url,
            status: proposalDecisionStatus(p.status),
            rewardStatus: proposalRewardStatus(p.reward_status),
            tally: {
                yes: Number(p.tally.yes / E8S_AS_BIGINT),
                no: Number(p.tally.no / E8S_AS_BIGINT),
                total: Number(p.tally.total / E8S_AS_BIGINT),
                timestamp: p.tally.timestamp,
            },
            lastUpdated: Number(p.last_updated),
            created: Number(p.created),
            deadline: Number(p.deadline),
            payloadTextRendering: optional(p.payload_text_rendering, identity),
            minYesPercentageOfTotal: 3,
            minYesPercentageOfExercised: 50,
        };
    } else if ("SNS" in candid) {
        const p = candid.SNS;
        return {
            kind: "sns",
            id: p.id,
            action: Number(p.action),
            proposer: bytesToHexString(p.proposer),
            title: p.title,
            summary: p.summary,
            url: p.url,
            status: proposalDecisionStatus(p.status),
            rewardStatus: proposalRewardStatus(p.reward_status),
            tally: {
                yes: Number(p.tally.yes / E8S_AS_BIGINT),
                no: Number(p.tally.no / E8S_AS_BIGINT),
                total: Number(p.tally.total / E8S_AS_BIGINT),
                timestamp: p.tally.timestamp,
            },
            lastUpdated: Number(p.last_updated),
            created: Number(p.created),
            deadline: Number(p.deadline),
            payloadTextRendering: optional(p.payload_text_rendering, identity),
            minYesPercentageOfTotal: p.minimum_yes_proportion_of_total / 100,
            minYesPercentageOfExercised: p.minimum_yes_proportion_of_exercised / 100,
        };
    }
    throw new UnsupportedValueError("Unexpected ApiProposal type received", candid);
}

function proposalDecisionStatus(candid: ApiProposalDecisionStatus): ProposalDecisionStatus {
    if ("Failed" in candid) return ProposalDecisionStatus.Failed;
    if ("Open" in candid) return ProposalDecisionStatus.Open;
    if ("Rejected" in candid) return ProposalDecisionStatus.Rejected;
    if ("Executed" in candid) return ProposalDecisionStatus.Executed;
    if ("Adopted" in candid) return ProposalDecisionStatus.Adopted;
    return ProposalDecisionStatus.Unspecified;
}

function proposalRewardStatus(candid: ApiProposalRewardStatus): ProposalRewardStatus {
    if ("AcceptVotes" in candid) return ProposalRewardStatus.AcceptVotes;
    if ("ReadyToSettle" in candid) return ProposalRewardStatus.ReadyToSettle;
    if ("Settled" in candid) return ProposalRewardStatus.Settled;
    return ProposalRewardStatus.Unspecified;
}

function giphyContent(candid: ApiGiphyContent): GiphyContent {
    return {
        kind: "giphy_content",
        title: candid.title,
        caption: optional(candid.caption, identity),
        desktop: giphyImageVariant(candid.desktop),
        mobile: giphyImageVariant(candid.mobile),
    };
}

function giphyImageVariant(candid: ApiGiphyImageVariant): GiphyImage {
    return {
        width: candid.width,
        height: candid.height,
        url: candid.url,
        mimeType: candid.mime_type,
    };
}

function pollContent(candid: ApiPollContent): PollContent {
    return {
        kind: "poll_content",
        votes: pollVotes(candid.votes),
        config: pollConfig(candid.config),
        ended: candid.ended,
    };
}

function pollConfig(candid: ApiPollConfig): PollConfig {
    return {
        allowMultipleVotesPerUser: candid.allow_multiple_votes_per_user,
        allowUserToChangeVote: candid.allow_user_to_change_vote,
        text: optional(candid.text, identity),
        showVotesBeforeEndDate: candid.show_votes_before_end_date,
        endDate: optional(candid.end_date, identity),
        anonymous: candid.anonymous,
        options: candid.options,
    };
}

function pollVotes(candid: ApiPollVotes): PollVotes {
    return {
        total: totalPollVotes(candid.total),
        user: [...candid.user],
    };
}

function totalPollVotes(candid: ApiTotalPollVotes): TotalPollVotes {
    if ("Anonymous" in candid) {
        return {
            kind: "anonymous_poll_votes",
            votes: candid.Anonymous.reduce(
                (agg, [idx, num]) => {
                    agg[idx] = num;
                    return agg;
                },
                {} as Record<number, number>,
            ),
        };
    }
    if ("Visible" in candid) {
        return {
            kind: "visible_poll_votes",
            votes: candid.Visible.reduce(
                (agg, [idx, userIds]) => {
                    agg[idx] = userIds.map((p) => p.toString());
                    return agg;
                },
                {} as Record<number, string[]>,
            ),
        };
    }
    if ("Hidden" in candid) {
        return {
            kind: "hidden_poll_votes",
            votes: candid.Hidden,
        };
    }
    throw new UnsupportedValueError("Unexpected ApiTotalPollVotes type received", candid);
}

function deletedContent(candid: ApiDeletedContent): DeletedContent {
    return {
        kind: "deleted_content",
        deletedBy: candid.deleted_by.toString(),
        timestamp: candid.timestamp,
    };
}

function cryptoContent(candid: ApiCryptoContent, sender: string): CryptocurrencyContent {
    return {
        kind: "crypto_content",
        caption: optional(candid.caption, identity),
        transfer: cryptoTransfer(candid.transfer, sender, candid.recipient.toString()),
    };
}

export function token(candid: ApiCryptocurrency): string {
    if ("InternetComputer" in candid) return ICP_SYMBOL;
    if ("SNS1" in candid) return SNS1_SYMBOL;
    if ("CKBTC" in candid) return CKBTC_SYMBOL;
    if ("CHAT" in candid) return CHAT_SYMBOL;
    if ("KINIC" in candid) return KINIC_SYMBOL;
    if ("Other" in candid) return candid.Other;
    throw new UnsupportedValueError("Unexpected ApiCryptocurrency type received", candid);
}

export function apiToken(token: string): ApiCryptocurrency {
    switch (token) {
        case ICP_SYMBOL:
            return { InternetComputer: null };
        case SNS1_SYMBOL:
            return { SNS1: null };
        case CKBTC_SYMBOL:
            return { CKBTC: null };
        case CHAT_SYMBOL:
            return { CHAT: null };
        case KINIC_SYMBOL:
            return { KINIC: null };
        default:
            return { Other: token };
    }
}

function cryptoTransfer(
    candid: ApiCryptoTransaction,
    sender: string,
    recipient: string,
): CryptocurrencyTransfer {
    if ("Pending" in candid) {
        return pendingCryptoTransfer(candid.Pending, recipient);
    }
    if ("Completed" in candid) {
        return completedCryptoTransfer(candid.Completed, sender, recipient);
    }
    if ("Failed" in candid) {
        return failedCryptoTransfer(candid.Failed, recipient);
    }
    throw new UnsupportedValueError("Unexpected ApiCryptoTransaction type received", candid);
}

function pendingCryptoTransfer(
    candid: ApiPendingCryptoTransaction,
    recipient: string,
): PendingCryptocurrencyTransfer {
    if ("NNS" in candid) {
        const trans = candid.NNS;
        return {
            kind: "pending",
            ledger: trans.ledger.toString(),
            token: token(trans.token),
            recipient,
            amountE8s: trans.amount.e8s,
            feeE8s: optional(trans.fee, (f) => f.e8s),
            memo: optional(trans.memo, identity),
            createdAtNanos: trans.created,
        };
    }
    if ("ICRC1" in candid) {
        return {
            kind: "pending",
            ledger: candid.ICRC1.ledger.toString(),
            token: token(candid.ICRC1.token),
            recipient,
            amountE8s: candid.ICRC1.amount,
            feeE8s: candid.ICRC1.fee,
            memo: optional(candid.ICRC1.memo, bytesToBigint),
            createdAtNanos: candid.ICRC1.created,
        };
    }
    if ("ICRC2" in candid) {
        throw new Error("ICRC2 is not supported yet");
    }

    throw new UnsupportedValueError("Unexpected ApiPendingCryptoTransaction type received", candid);
}

export function completedCryptoTransfer(
    candid: ApiCompletedCryptoTransaction,
    sender: string,
    recipient: string,
): CompletedCryptocurrencyTransfer {
    if ("NNS" in candid) {
        const trans = candid.NNS;
        return {
            kind: "completed",
            ledger: trans.ledger.toString(),
            recipient,
            sender,
            amountE8s: trans.amount.e8s,
            feeE8s: trans.fee.e8s,
            memo: trans.memo,
            blockIndex: trans.block_index,
        };
    }

    const trans = "ICRC1" in candid ? candid.ICRC1 : candid.ICRC2;
    return {
        kind: "completed",
        ledger: trans.ledger.toString(),
        recipient,
        sender,
        amountE8s: trans.amount,
        feeE8s: trans.fee,
        memo: optional(trans.memo, bytesToBigint) ?? BigInt(0),
        blockIndex: trans.block_index,
    };
}

export function failedCryptoTransfer(
    candid: ApiFailedCryptoTransaction,
    recipient: string,
): FailedCryptocurrencyTransfer {
    if ("NNS" in candid) {
        const trans = candid.NNS;
        return {
            kind: "failed",
            ledger: trans.ledger.toString(),
            recipient,
            amountE8s: trans.amount.e8s,
            feeE8s: trans.fee.e8s,
            memo: trans.memo,
            errorMessage: trans.error_message,
        };
    }

    const trans = "ICRC1" in candid ? candid.ICRC1 : candid.ICRC2;
    return {
        kind: "failed",
        ledger: trans.ledger.toString(),
        recipient,
        amountE8s: trans.amount,
        feeE8s: trans.fee,
        memo: optional(trans.memo, bytesToBigint) ?? BigInt(0),
        errorMessage: trans.error_message,
    };
}

function imageContent(candid: ApiImageContent): ImageContent {
    return {
        kind: "image_content",
        height: candid.height,
        mimeType: candid.mime_type,
        blobReference: optional(candid.blob_reference, blobReference),
        thumbnailData: candid.thumbnail_data,
        caption: optional(candid.caption, identity),
        width: candid.width,
    };
}

function videoContent(candid: ApiVideoContent): VideoContent {
    return {
        kind: "video_content",
        height: candid.height,
        mimeType: candid.mime_type,
        videoData: {
            blobReference: optional(candid.video_blob_reference, blobReference),
        },
        imageData: {
            blobReference: optional(candid.image_blob_reference, blobReference),
        },
        thumbnailData: candid.thumbnail_data,
        caption: optional(candid.caption, identity),
        width: candid.width,
    };
}

function audioContent(candid: ApiAudioContent): AudioContent {
    return {
        kind: "audio_content",
        mimeType: candid.mime_type,
        blobReference: optional(candid.blob_reference, blobReference),
        caption: optional(candid.caption, identity),
    };
}

function textContent(candid: ApiTextContent): TextContent {
    return {
        kind: "text_content",
        text: candid.text,
    };
}

function fileContent(candid: ApiFileContent): FileContent {
    return {
        kind: "file_content",
        name: candid.name,
        mimeType: candid.mime_type,
        blobReference: optional(candid.blob_reference, blobReference),
        caption: optional(candid.caption, identity),
        fileSize: candid.file_size,
    };
}

function blobReference(candid: ApiBlobReference): BlobReference {
    return {
        blobId: candid.blob_id,
        canisterId: candid.canister_id.toString(),
    };
}

function replyContext(candid: ApiReplyContext): ReplyContext {
    return {
        kind: "raw_reply_context",
        eventIndex: candid.event_index,
        sourceContext: optional(candid.chat_if_other, replySourceContext),
    };
}

function replySourceContext([chatId, maybeThreadRoot]: [ApiChat, [] | [number]]): MessageContext {
    if ("Direct" in chatId) {
        return {
            chatId: { kind: "direct_chat", userId: chatId.Direct.toString() },
            threadRootMessageIndex: undefined,
        };
    }
    if ("Group" in chatId) {
        return {
            chatId: { kind: "group_chat", groupId: chatId.Group.toString() },
            threadRootMessageIndex: optional(maybeThreadRoot, identity),
        };
    }
    if ("Channel" in chatId) {
        const [communityId, channelId] = chatId.Channel;
        return {
            chatId: {
                kind: "channel",
                communityId: communityId.toString(),
                channelId: channelId.toString(),
            },
            threadRootMessageIndex: optional(maybeThreadRoot, identity),
        };
    }
    throw new UnsupportedValueError("Unexpected ApiMultiUserChat type received", chatId);
}

function reactions(candid: [string, Principal[]][]): Reaction[] {
    return candid.map(([reaction, userIds]) => ({
        reaction,
        userIds: new Set(userIds.map((u) => u.toString())),
    }));
}

export function groupPermissions(candid: ApiGroupPermissions): ChatPermissions {
    return {
        changeRoles: permissionRole(candid.change_roles),
        updateGroup: permissionRole(candid.update_group),
        inviteUsers: permissionRole(candid.invite_users),
        removeMembers: permissionRole(candid.remove_members),
        deleteMessages: permissionRole(candid.delete_messages),
        pinMessages: permissionRole(candid.pin_messages),
        reactToMessages: permissionRole(candid.react_to_messages),
        mentionAllMembers: permissionRole(candid.mention_all_members),
        startVideoCall: permissionRole(candid.start_video_call),
        messagePermissions: messagePermissions(candid.message_permissions),
        threadPermissions: optional(candid.thread_permissions, messagePermissions),
    };
}

function messagePermissions(candid: ApiMessagePermissions): MessagePermissions {
    const mf = candid.custom.find((cp) => cp.subtype === "meme_fighter")?.role;
    return {
        default: permissionRole(candid.default),
        text: optional(candid.text, permissionRole),
        image: optional(candid.image, permissionRole),
        video: optional(candid.video, permissionRole),
        audio: optional(candid.audio, permissionRole),
        file: optional(candid.file, permissionRole),
        poll: optional(candid.poll, permissionRole),
        crypto: optional(candid.crypto, permissionRole),
        giphy: optional(candid.giphy, permissionRole),
        prize: optional(candid.prize, permissionRole),
        p2pSwap: optional(candid.p2p_swap, permissionRole),
        memeFighter: mf !== undefined ? permissionRole(mf) : undefined,
    };
}

export function communityPermissions(candid: ApiCommunityPermissions): CommunityPermissions {
    return {
        changeRoles: communityPermissionRole(candid.change_roles),
        updateDetails: communityPermissionRole(candid.update_details),
        inviteUsers: communityPermissionRole(candid.invite_users),
        removeMembers: communityPermissionRole(candid.remove_members),
        createPublicChannel: communityPermissionRole(candid.create_public_channel),
        createPrivateChannel: communityPermissionRole(candid.create_private_channel),
        manageUserGroups: communityPermissionRole(candid.manage_user_groups),
    };
}

export function communityPermissionRole(
    candid: ApiCommunityPermissionRole | ApiCommunityRole,
): CommunityPermissionRole {
    if ("Owners" in candid) return "owner";
    if ("Admins" in candid) return "admin";
    return "member";
}

export function apiCommunityPermissions(
    permissions: CommunityPermissions,
): ApiCommunityPermissions {
    return {
        create_public_channel: apiCommunityPermissionRole(permissions.createPublicChannel),
        update_details: apiCommunityPermissionRole(permissions.updateDetails),
        invite_users: apiCommunityPermissionRole(permissions.inviteUsers),
        remove_members: apiCommunityPermissionRole(permissions.removeMembers),
        change_roles: apiCommunityPermissionRole(permissions.changeRoles),
        create_private_channel: apiCommunityPermissionRole(permissions.createPrivateChannel),
        manage_user_groups: apiCommunityPermissionRole(permissions.manageUserGroups),
    };
}

export function apiCommunityPermissionRole(
    permissionRole: CommunityPermissionRole,
): ApiCommunityPermissionRole {
    switch (permissionRole) {
        case "owner":
            return { Owners: null };
        case "admin":
            return { Admins: null };
        case "member":
            return { Members: null };
    }
}

export function apiGroupPermissions(permissions: ChatPermissions): ApiGroupPermissions {
    return {
        change_roles: apiPermissionRole(permissions.changeRoles),
        update_group: apiPermissionRole(permissions.updateGroup),
        invite_users: apiPermissionRole(permissions.inviteUsers),
        remove_members: apiPermissionRole(permissions.removeMembers),
        delete_messages: apiPermissionRole(permissions.deleteMessages),
        pin_messages: apiPermissionRole(permissions.pinMessages),
        react_to_messages: apiPermissionRole(permissions.reactToMessages),
        add_members: apiPermissionRole("owner"),
        mention_all_members: apiPermissionRole(permissions.mentionAllMembers),
        start_video_call: apiPermissionRole(permissions.startVideoCall),
        message_permissions: apiMessagePermissions(permissions.messagePermissions),
        thread_permissions: apiOptional(apiMessagePermissions, permissions.threadPermissions),
    };
}

function apiMessagePermissions(permissions: MessagePermissions): ApiMessagePermissions {
    return {
        default: apiPermissionRole(permissions.default),
        text: apiOptional(apiPermissionRole, permissions.text),
        image: apiOptional(apiPermissionRole, permissions.image),
        video: apiOptional(apiPermissionRole, permissions.video),
        audio: apiOptional(apiPermissionRole, permissions.audio),
        file: apiOptional(apiPermissionRole, permissions.file),
        poll: apiOptional(apiPermissionRole, permissions.poll),
        crypto: apiOptional(apiPermissionRole, permissions.crypto),
        giphy: apiOptional(apiPermissionRole, permissions.giphy),
        prize: apiOptional(apiPermissionRole, permissions.prize),
        p2p_swap: apiOptional(apiPermissionRole, permissions.p2pSwap),
        video_call: apiOptional(apiPermissionRole, "none"),
        custom:
            permissions.memeFighter !== undefined
                ? [{ subtype: "meme_fighter", role: apiPermissionRole(permissions.memeFighter) }]
                : [],
    };
}

export function apiPermissionRole(permissionRole: PermissionRole): ApiPermissionRole {
    switch (permissionRole) {
        case "none":
            return { None: null };
        case "owner":
            return { Owner: null };
        case "admin":
            return { Admins: null };
        case "moderator":
            return { Moderators: null };
        case "member":
            return { Members: null };

        default:
            return { Members: null };
    }
}

export function permissionRole(candid: ApiPermissionRole): PermissionRole {
    if ("None" in candid) return "none";
    if ("Owner" in candid) return "owner";
    if ("Admins" in candid) return "admin";
    if ("Moderators" in candid) return "moderator";
    return "member";
}

export function chatMetrics(candid: ApiChatMetrics): Metrics {
    return {
        audioMessages: Number(candid.audio_messages),
        edits: Number(candid.edits),
        icpMessages: Number(candid.icp_messages),
        sns1Messages: Number(candid.sns1_messages),
        ckbtcMessages: Number(candid.ckbtc_messages),
        giphyMessages: Number(candid.giphy_messages),
        deletedMessages: Number(candid.deleted_messages),
        fileMessages: Number(candid.file_messages),
        pollVotes: Number(candid.poll_votes),
        textMessages: Number(candid.text_messages),
        imageMessages: Number(candid.image_messages),
        replies: Number(candid.replies),
        videoMessages: Number(candid.video_messages),
        polls: Number(candid.polls),
        reactions: Number(candid.reactions),
        reportedMessages: Number(candid.reported_messages),
    };
}

export function memberRole(candid: ApiGroupRole | ApiCommunityRole): MemberRole {
    if ("Admin" in candid) {
        return "admin";
    }
    if ("Moderator" in candid) {
        return "moderator";
    }
    if ("Participant" in candid || "Member" in candid) {
        return "member";
    }
    if ("Owner" in candid) {
        return "owner";
    }
    throw new UnsupportedValueError("Unexpected ApiRole type received", candid);
}

export function apiGroupSubtype(subtype: ApiGroupSubtype): GroupSubtype {
    return {
        kind: "governance_proposals",
        isNns: subtype.GovernanceProposals.is_nns,
        governanceCanisterId: subtype.GovernanceProposals.governance_canister_id.toText(),
    };
}

export function apiMultiUserChat(chatId: ChatIdentifier): ApiMultiUserChat {
    switch (chatId.kind) {
        case "group_chat":
            return {
                Group: Principal.fromText(chatId.groupId),
            };
        case "channel":
            return {
                Channel: [Principal.fromText(chatId.communityId), BigInt(chatId.channelId)],
            };
        default:
            throw new Error("Cannot convert a DirectChatIdentifier into an ApiMultiUserChat");
    }
}

export function apiReplyContextArgs(chatId: ChatIdentifier, domain: ReplyContext): ApiReplyContext {
    if (
        domain.sourceContext !== undefined &&
        !chatIdentifiersEqual(chatId, domain.sourceContext.chatId)
    ) {
        return {
            chat_if_other: [
                [
                    apiMultiUserChat(domain.sourceContext.chatId),
                    apiOptional(identity, domain.sourceContext.threadRootMessageIndex),
                ],
            ],
            event_index: domain.eventIndex,
        };
    } else {
        return {
            chat_if_other: [],
            event_index: domain.eventIndex,
        };
    }
}

export function apiMessageContent(domain: MessageContent): ApiMessageContentInitial {
    switch (domain.kind) {
        case "text_content":
            return { Text: apiTextContent(domain) };

        case "image_content":
            return { Image: apiImageContent(domain) };

        case "video_content":
            return { Video: apiVideoContent(domain) };

        case "audio_content":
            return { Audio: apiAudioContent(domain) };

        case "file_content":
            return { File: apiFileContent(domain) };

        case "crypto_content":
            return { Crypto: apiPendingCryptoContent(domain) };

        case "poll_content":
            return { Poll: apiPollContent(domain) };

        case "giphy_content":
            return { Giphy: apiGiphyContent(domain) };

        case "proposal_content":
            return { GovernanceProposal: apiProposalContent(domain) };

        case "prize_content_initial":
            return { Prize: apiPrizeContentInitial(domain) };

        case "p2p_swap_content_initial":
            return { P2PSwap: apiP2PSwapContentInitial(domain) };

        case "meme_fighter_content":
            // eslint-disable-next-line no-case-declarations
            const encoder = new TextEncoder();
            return {
                Custom: {
                    kind: "meme_fighter",
                    data: encoder.encode(
                        JSON.stringify({
                            url: domain.url,
                            width: domain.width,
                            height: domain.height,
                        }),
                    ),
                },
            };

        case "user_referral_card":
            return {
                Custom: {
                    kind: "user_referral_card",
                    data: [],
                },
            };

        case "video_call_content":
        case "deleted_content":
        case "blocked_content":
        case "prize_content":
        case "prize_winner_content":
        case "placeholder_content":
        case "message_reminder_content":
        case "message_reminder_created_content":
        case "reported_message_content":
        case "p2p_swap_content":
            throw new Error(`Incorrectly attempting to send {domain.kind} content to the server`);
    }
}

function apiProposalContent(_: ProposalContent): ApiProposalContent {
    throw new Error("Sending messages of type 'GovernanceProposal' is not currently supported");
}

function apiGiphyContent(domain: GiphyContent): ApiGiphyContent {
    return {
        title: domain.title,
        caption: apiOptional(identity, domain.caption),
        desktop: apiGiphyImageVariant(domain.desktop),
        mobile: apiGiphyImageVariant(domain.mobile),
    };
}

function apiGiphyImageVariant(domain: GiphyImage): ApiGiphyImageVariant {
    return {
        height: domain.height,
        width: domain.width,
        url: domain.url,
        mime_type: domain.mimeType,
    };
}

function apiPollContent(domain: PollContent): ApiPollContent {
    return {
        votes: apiPollVotes(domain.votes),
        config: apiPollConfig(domain.config),
        ended: domain.ended,
    };
}

function apiPollConfig(domain: PollConfig): ApiPollConfig {
    return {
        allow_multiple_votes_per_user: domain.allowMultipleVotesPerUser,
        allow_user_to_change_vote: domain.allowUserToChangeVote,
        text: apiOptional(identity, domain.text),
        show_votes_before_end_date: domain.showVotesBeforeEndDate,
        end_date: apiOptional(identity, domain.endDate),
        anonymous: domain.anonymous,
        options: domain.options,
    };
}

function apiPollVotes(domain: PollVotes): ApiPollVotes {
    return {
        total: apiTotalPollVotes(domain.total),
        user: new Uint32Array(domain.user),
    };
}

function apiTotalPollVotes(domain: TotalPollVotes): ApiTotalPollVotes {
    if (domain.kind === "anonymous_poll_votes") {
        return {
            Anonymous: Object.entries(domain.votes).map(([idx, votes]) => [Number(idx), votes]),
        };
    }

    if (domain.kind === "hidden_poll_votes") {
        return {
            Hidden: domain.votes,
        };
    }

    if (domain.kind === "visible_poll_votes") {
        return {
            Visible: Object.entries(domain.votes).map(([idx, userIds]) => [
                Number(idx),
                [...userIds].map((u) => Principal.fromText(u)),
            ]),
        };
    }
    throw new UnsupportedValueError("Unexpected TotalPollVotes type received", domain);
}

function apiImageContent(domain: ImageContent): ApiImageContent {
    return {
        height: domain.height,
        mime_type: domain.mimeType,
        blob_reference: apiBlobReference(domain.blobReference),
        thumbnail_data: domain.thumbnailData,
        caption: apiOptional(identity, domain.caption),
        width: domain.width,
    };
}

function apiVideoContent(domain: VideoContent): ApiVideoContent {
    return {
        height: domain.height,
        mime_type: domain.mimeType,
        video_blob_reference: apiBlobReference(domain.videoData.blobReference),
        image_blob_reference: apiBlobReference(domain.imageData.blobReference),
        thumbnail_data: domain.thumbnailData,
        caption: apiOptional(identity, domain.caption),
        width: domain.width,
    };
}

function apiAudioContent(domain: AudioContent): ApiAudioContent {
    return {
        mime_type: domain.mimeType,
        blob_reference: apiBlobReference(domain.blobReference),
        caption: apiOptional(identity, domain.caption),
    };
}

export function apiOptional<D, A>(mapper: (d: D) => A, domain: D | undefined): [] | [A] {
    return domain !== undefined ? [mapper(domain)] : [];
}

export function apiMaybeAccessGate(domain: AccessGate): [] | [ApiAccessGate] {
    if (domain.kind === "composite_gate") {
        return [
            {
                Composite: {
                    inner: domain.gates.map(apiAccessGate),
                    and: domain.operator === "and",
                },
            },
        ];
    }
    if (domain.kind === "no_gate") return [];
    if (domain.kind === "nft_gate") return []; // TODO
    if (domain.kind === "diamond_gate") return [{ DiamondMember: null }];
    if (domain.kind === "credential_gate")
        return [
            {
                VerifiedCredential: {
                    credential_name: domain.credential.credentialName,
                    issuer_canister_id: Principal.fromText(domain.credential.issuerCanisterId),
                    issuer_origin: domain.credential.issuerOrigin,
                    credential_type: domain.credential.credentialType,
                    credential_arguments: apiCredentialArguments(
                        domain.credential.credentialArguments,
                    ),
                },
            },
        ];
    if (domain.kind === "neuron_gate") {
        return [
            {
                SnsNeuron: {
                    governance_canister_id: Principal.fromText(domain.governanceCanister),
                    min_dissolve_delay: apiOptional(BigInt, domain.minDissolveDelay),
                    min_stake_e8s: apiOptional(BigInt, domain.minStakeE8s),
                },
            },
        ];
    }
    if (domain.kind === "payment_gate") {
        return [
            {
                Payment: {
                    ledger_canister_id: Principal.fromText(domain.ledgerCanister),
                    amount: domain.amount,
                    fee: domain.fee,
                },
            },
        ];
    }
    if (domain.kind === "token_balance_gate") {
        return [
            {
                TokenBalance: {
                    ledger_canister_id: Principal.fromText(domain.ledgerCanister),
                    min_balance: domain.minBalance,
                },
            },
        ];
    }
    return [];
}

export function apiAccessGate(domain: AccessGate): ApiAccessGate {
    if (domain.kind === "diamond_gate") return { DiamondMember: null };
    if (domain.kind === "lifetime_diamond_gate") return { LifetimeDiamondMember: null };
    if (domain.kind === "unique_person_gate") return { UniquePerson: null };
    if (domain.kind === "credential_gate")
        return {
            VerifiedCredential: {
                credential_name: domain.credential.credentialName,
                issuer_canister_id: Principal.fromText(domain.credential.issuerCanisterId),
                issuer_origin: domain.credential.issuerOrigin,
                credential_type: domain.credential.credentialType,
                credential_arguments: apiCredentialArguments(domain.credential.credentialArguments),
            },
        };
    if (domain.kind === "neuron_gate") {
        return {
            SnsNeuron: {
                governance_canister_id: Principal.fromText(domain.governanceCanister),
                min_dissolve_delay: apiOptional(BigInt, domain.minDissolveDelay),
                min_stake_e8s: apiOptional(BigInt, domain.minStakeE8s),
            },
        };
    }
    if (domain.kind === "payment_gate") {
        return {
            Payment: {
                ledger_canister_id: Principal.fromText(domain.ledgerCanister),
                amount: domain.amount,
                fee: domain.fee,
            },
        };
    }
    if (domain.kind === "token_balance_gate") {
        return {
            TokenBalance: {
                ledger_canister_id: Principal.fromText(domain.ledgerCanister),
                min_balance: domain.minBalance,
            },
        };
    }
    if (domain.kind === "composite_gate") {
        return {
            Composite: {
                and: domain.operator === "and",
                inner: domain.gates.map(apiAccessGate),
            },
        };
    }
    throw new Error(`Received a domain level group gate that we cannot parse: ${domain}`);
}

export function credentialArguments(
    candid: [string, { String: string } | { Int: number }][],
): Record<string, string | number> {
    return toRecord2(
        candid,
        ([k, _]) => k,
        ([_, v]) => {
            if ("String" in v) {
                return v.String;
            } else {
                return v.Int;
            }
        },
    );
}

function apiCredentialArguments(
    domain?: Record<string, string | number>,
): [string, { String: string } | { Int: number }][] {
    return Object.entries(domain ?? {}).map(([k, v]) => {
        if (typeof v === "number") {
            return [k, { Int: v }];
        } else {
            return [k, { String: v }];
        }
    });
}

export function accessGate(candid: ApiAccessGate): AccessGate {
    if ("Composite" in candid) {
        return {
            kind: "composite_gate",
            operator: candid.Composite.and ? "and" : "or",
            gates: candid.Composite.inner.map(accessGate) as LeafGate[],
        };
    }
    if ("SnsNeuron" in candid) {
        return {
            kind: "neuron_gate",
            minDissolveDelay: optional(candid.SnsNeuron.min_dissolve_delay, Number),
            minStakeE8s: optional(candid.SnsNeuron.min_stake_e8s, Number),
            governanceCanister: candid.SnsNeuron.governance_canister_id.toString(),
        };
    }
    if ("DiamondMember" in candid) {
        return {
            kind: "diamond_gate",
        };
    }
    if ("LifetimeDiamondMember" in candid) {
        return {
            kind: "lifetime_diamond_gate",
        };
    }
    if ("UniquePerson" in candid) {
        return {
            kind: "unique_person_gate",
        };
    }
    if ("VerifiedCredential" in candid) {
        return {
            kind: "credential_gate",
            credential: {
                issuerCanisterId: candid.VerifiedCredential.issuer_canister_id.toString(),
                issuerOrigin: candid.VerifiedCredential.issuer_origin,
                credentialType: candid.VerifiedCredential.credential_type,
                credentialName: candid.VerifiedCredential.credential_name,
                credentialArguments:
                    candid.VerifiedCredential.credential_arguments.length === 0
                        ? undefined
                        : credentialArguments(candid.VerifiedCredential.credential_arguments),
            },
        };
    }
    if ("Payment" in candid) {
        return {
            kind: "payment_gate",
            ledgerCanister: candid.Payment.ledger_canister_id.toString(),
            amount: candid.Payment.amount,
            fee: candid.Payment.fee,
        };
    }
    if ("TokenBalance" in candid) {
        return {
            kind: "token_balance_gate",
            ledgerCanister: candid.TokenBalance.ledger_canister_id.toString(),
            minBalance: candid.TokenBalance.min_balance,
        };
    }
    if ("Composite" in candid) {
        return {
            kind: "no_gate",
        };
    }

    throw new UnsupportedValueError("Unexpected ApiGroupGate type received", candid);
}

function apiBlobReference(domain?: BlobReference): [] | [ApiBlobReference] {
    return apiOptional(
        (b) => ({
            blob_id: b.blobId,
            canister_id: Principal.fromText(b.canisterId),
        }),
        domain,
    );
}

export function apiPrizeContentInitial(domain: PrizeContentInitial): ApiPrizeCotentInitial {
    return {
        caption: apiOptional(identity, domain.caption),
        transfer: apiPendingCryptoTransaction(domain.transfer),
        end_date: domain.endDate,
        diamond_only: domain.diamondOnly,
        prizes_v2: domain.prizes,
    };
}

export function apiP2PSwapContentInitial(domain: P2PSwapContentInitial): ApiP2PSwapContentInitial {
    return {
        token0: apiTokenInfo(domain.token0),
        token1: apiTokenInfo(domain.token1),
        token0_amount: domain.token0Amount,
        token1_amount: domain.token1Amount,
        caption: apiOptional(identity, domain.caption),
        expires_in: domain.expiresIn,
    };
}

function apiTokenInfo(domain: TokenInfo): ApiTokenInfo {
    return {
        fee: domain.fee,
        decimals: domain.decimals,
        token: apiToken(domain.symbol),
        ledger: Principal.fromText(domain.ledger),
    };
}

export function apiPendingCryptoContent(domain: CryptocurrencyContent): ApiCryptoContent {
    return {
        recipient: Principal.fromText(domain.transfer.recipient),
        caption: apiOptional(identity, domain.caption),
        transfer: apiPendingCryptoTransaction(domain.transfer),
    };
}

export function apiPendingCryptoTransaction(domain: CryptocurrencyTransfer): ApiCryptoTransaction {
    if (domain.kind === "pending") {
        if (domain.token === "ICP") {
            return {
                Pending: {
                    NNS: {
                        ledger: Principal.fromText(domain.ledger),
                        token: apiToken(domain.token),
                        to: {
                            User: Principal.fromText(domain.recipient),
                        },
                        amount: apiICP(domain.amountE8s),
                        fee: [],
                        memo: apiOptional(identity, domain.memo),
                        created: domain.createdAtNanos,
                    },
                },
            };
        } else {
            return {
                Pending: {
                    ICRC1: {
                        ledger: Principal.fromText(domain.ledger),
                        token: apiToken(domain.token),
                        to: {
                            owner: Principal.fromText(domain.recipient),
                            subaccount: [],
                        },
                        amount: domain.amountE8s,
                        fee: domain.feeE8s ?? BigInt(0),
                        memo: apiOptional(bigintToBytes, domain.memo),
                        created: domain.createdAtNanos,
                    },
                },
            };
        }
    }
    throw new Error("Transaction is not of type 'Pending': " + JSON.stringify(domain));
}

export function apiPendingCryptocurrencyWithdrawal(
    domain: PendingCryptocurrencyWithdrawal,
    pin: string | undefined,
): WithdrawCryptoArgs {
    if (domain.token === ICP_SYMBOL && isAccountIdentifierValid(domain.to)) {
        return {
            withdrawal: {
                NNS: {
                    ledger: Principal.fromText(domain.ledger),
                    token: apiToken(domain.token),
                    to: { Account: hexStringToBytes(domain.to) },
                    amount: apiICP(domain.amountE8s),
                    fee: [],
                    memo: apiOptional(identity, domain.memo),
                    created: domain.createdAtNanos,
                },
            },
            pin: apiOptional(identity, pin),
        };
    } else {
        return {
            withdrawal: {
                ICRC1: {
                    ledger: Principal.fromText(domain.ledger),
                    token: apiToken(domain.token),
                    to: { owner: Principal.fromText(domain.to), subaccount: [] },
                    amount: domain.amountE8s,
                    fee: domain.feeE8s ?? BigInt(0),
                    memo: apiOptional(bigintToBytes, domain.memo),
                    created: domain.createdAtNanos,
                },
            },
            pin: apiOptional(identity, pin),
        };
    }
}

export function proposalVote(vote: number): boolean | undefined {
    if (vote === 1) return true;
    if (vote === 2) return false;
    return undefined;
}

export function apiProposalVote(vote: boolean): number {
    return vote ? 1 : 2;
}

function apiTextContent(domain: TextContent): ApiTextContent {
    return {
        text: domain.text,
    };
}

function apiFileContent(domain: FileContent): ApiFileContent {
    return {
        name: domain.name,
        mime_type: domain.mimeType,
        blob_reference: apiBlobReference(domain.blobReference),
        caption: apiOptional(identity, domain.caption),
        file_size: domain.fileSize,
    };
}

function apiICP(amountE8s: bigint): ApiICP {
    return {
        e8s: amountE8s,
    };
}

export function groupChatSummary(candid: ApiGroupCanisterGroupChatSummary): GroupChatSummary {
    const latestMessage = optional(candid.latest_message, messageEvent);
    return {
        kind: "group_chat",
        id: { kind: "group_chat", groupId: candid.chat_id.toString() },
        latestMessage,
        name: candid.name,
        description: candid.description,
        public: candid.is_public,
        historyVisible: candid.history_visible_to_new_joiners,
        minVisibleEventIndex: candid.min_visible_event_index,
        minVisibleMessageIndex: candid.min_visible_message_index,
        latestEventIndex: candid.latest_event_index,
        latestMessageIndex: optional(candid.latest_message_index, identity),
        lastUpdated: candid.last_updated,
        blobReference: optional(candid.avatar_id, (blobId) => ({
            blobId,
            canisterId: candid.chat_id.toString(),
        })),
        memberCount: candid.participant_count,
        permissions: groupPermissions(candid.permissions_v2),
        metrics: chatMetrics(candid.metrics),
        subtype: optional(candid.subtype, apiGroupSubtype),
        previewed: false,
        frozen: candid.frozen.length > 0,
        dateLastPinned: optional(candid.date_last_pinned, identity),
        dateReadPinned: undefined,
        gate: optional(candid.gate, accessGate) ?? { kind: "no_gate" },
        level: "group",
        eventsTTL: optional(candid.events_ttl, identity),
        eventsTtlLastUpdated: candid.events_ttl_last_updated,
        membership: {
            joined: candid.joined,
            role: memberRole(candid.role),
            mentions: [],
            latestThreads: [],
            myMetrics: chatMetrics(candid.my_metrics),
            notificationsMuted: candid.notifications_muted,
            readByMeUpTo: latestMessage?.event.messageIndex,
            archived: false,
            rulesAccepted: candid.rules_accepted,
        },
        localUserIndex: candid.local_user_index_canister_id.toString(),
    };
}

export function communitySummary(candid: ApiCommunityCanisterCommunitySummary): CommunitySummary {
    const communityId = candid.community_id.toString();
    const localUserIndex = candid.local_user_index_canister_id.toString();
    return {
        kind: "community",
        id: { kind: "community", communityId },
        name: candid.name,
        description: candid.description,
        public: candid.is_public,
        historyVisible: false,
        latestEventIndex: candid.latest_event_index,
        lastUpdated: candid.last_updated,
        metrics: chatMetrics(candid.metrics),
        avatar: {
            blobReference: optional(candid.avatar_id, (blobId) => ({
                blobId,
                canisterId: candid.community_id.toString(),
            })),
        },
        banner: {
            blobReference: optional(candid.banner_id, (blobId) => ({
                blobId,
                canisterId: candid.community_id.toString(),
            })),
        },
        memberCount: candid.member_count,
        frozen: candid.frozen.length > 0,
        gate: optional(candid.gate, accessGate) ?? { kind: "no_gate" },
        level: "community",
        permissions: communityPermissions(candid.permissions),
        membership: {
            joined: optional(candid.membership, (m) => m.joined) ?? BigInt(0),
            role: optional(candid.membership, (m) => memberRole(m.role)) ?? "none",
            archived: false,
            pinned: [],
            index: 0,
            displayName: optional(candid.membership, (m) => optional(m.display_name, identity)),
            rulesAccepted: optional(candid.membership, (m) => m.rules_accepted) ?? false,
        },
        channels: candid.channels.map((c) => communityChannelSummary(c, communityId)),
        primaryLanguage: candid.primary_language,
        userGroups: new Map(candid.user_groups.map(userGroup)),
        localUserIndex,
    };
}

export function userGroup(candid: ApiUserGroup): [number, UserGroupSummary] {
    return [
        candid.user_group_id,
        {
            kind: "user_group",
            id: candid.user_group_id,
            name: candid.name,
            memberCount: candid.members,
        },
    ];
}

export function communityChannelSummary(
    candid: ApiCommunityCanisterChannelSummary,
    communityId: string,
): ChannelSummary {
    const latestMessage = optional(candid.latest_message, messageEvent);
    return {
        kind: "channel",
        id: { kind: "channel", communityId, channelId: candid.channel_id.toString() },
        latestMessage,
        name: candid.name,
        description: candid.description,
        public: candid.is_public,
        historyVisible: candid.history_visible_to_new_joiners,
        minVisibleEventIndex: candid.min_visible_event_index,
        minVisibleMessageIndex: candid.min_visible_message_index,
        latestEventIndex: candid.latest_event_index,
        latestMessageIndex: optional(candid.latest_message_index, identity),
        lastUpdated: candid.last_updated,
        blobReference: optional(candid.avatar_id, (blobId) => ({
            blobId,
            canisterId: communityId,
        })),
        memberCount: candid.member_count,
        permissions: groupPermissions(candid.permissions_v2),
        metrics: chatMetrics(candid.metrics),
        subtype: optional(candid.subtype, apiGroupSubtype),
        frozen: false, // TODO - doesn't exist
        dateLastPinned: optional(candid.date_last_pinned, identity),
        dateReadPinned: undefined,
        gate: optional(candid.gate, accessGate) ?? { kind: "no_gate" },
        level: "channel",
        eventsTTL: optional(candid.events_ttl, identity),
        eventsTtlLastUpdated: candid.events_ttl_last_updated,
        videoCallInProgress: optional(candid.video_call_in_progress, (v) => v.message_index),
        membership: {
            joined: optional(candid.membership, (m) => m.joined) ?? BigInt(0),
            notificationsMuted: optional(candid.membership, (m) => m.notifications_muted) ?? false,
            role: optional(candid.membership, (m) => memberRole(m.role)) ?? "none",
            myMetrics:
                optional(candid.membership, (m) => chatMetrics(m.my_metrics)) ?? emptyChatMetrics(),
            readByMeUpTo: latestMessage?.event.messageIndex,
            latestThreads:
                optional(candid.membership, (m) => m.latest_threads.map(threadSyncDetails)) ?? [],
            mentions: [],
            archived: false,
            rulesAccepted: optional(candid.membership, (m) => m.rules_accepted) ?? false,
        },
    };
}

export function threadSyncDetails(candid: ApiGroupCanisterThreadDetails): ThreadSyncDetails {
    return {
        threadRootMessageIndex: candid.root_message_index,
        lastUpdated: candid.last_updated,
        latestEventIndex: candid.latest_event,
        latestMessageIndex: candid.latest_message,
    };
}

export function gateCheckFailedReason(candid: ApiGateCheckFailedReason): GateCheckFailedReason {
    if ("NoUniquePersonProof" in candid) {
        return "no_unique_person_proof";
    }
    if ("NotLifetimeDiamondMember" in candid) {
        return "not_lifetime_diamond";
    }
    if ("NotDiamondMember" in candid) {
        return "not_diamond";
    }
    if ("NoSnsNeuronsFound" in candid) {
        return "no_sns_neuron_found";
    }
    if ("NoSnsNeuronsWithRequiredDissolveDelayFound" in candid) {
        return "dissolve_delay_not_met";
    }
    if ("NoSnsNeuronsWithRequiredStakeFound" in candid) {
        return "min_stake_not_met";
    }
    if ("PaymentFailed" in candid) {
        console.warn("PaymentFailed: ", candid);
        return "payment_failed";
    }
    if ("InsufficientBalance" in candid) {
        return "insufficient_balance";
    }
    if ("FailedVerifiedCredentialCheck" in candid) {
        console.warn("FailedVerifiedCredentialCheck: ", candid);
        return "failed_verified_credential_check";
    }
    throw new UnsupportedValueError("Unexpected ApiGateCheckFailedReason type received", candid);
}

export function addRemoveReactionResponse(
    candid:
        | ApiAddDirectReactionResponse
        | ApiRemoveDirectReactionResponse
        | ApiAddGroupReactionResponse
        | ApiRemoveGroupReactionResponse
        | ApiAddChannelReactionResponse
        | ApiRemoveChannelReactionResponse,
): AddRemoveReactionResponse {
    if ("Success" in candid || "SuccessV2" in candid) {
        return CommonResponses.success();
    } else if ("NoChange" in candid) {
        return CommonResponses.success();
    } else {
        console.warn("AddRemoveReaction failed with: ", candid);
        return CommonResponses.failure();
    }
}

export function groupSubtype(subtype: ApiGroupSubtype): GroupSubtype {
    return {
        kind: "governance_proposals",
        isNns: subtype.GovernanceProposals.is_nns,
        governanceCanisterId: subtype.GovernanceProposals.governance_canister_id.toString(),
    };
}

export function messagesSuccessResponse(
    candid: ApiMessagesSuccessResult,
): EventsSuccessResult<Message> {
    return {
        events: candid.messages.map(messageEvent),
        expiredEventRanges: [],
        expiredMessageRanges: [],
        latestEventIndex: candid.latest_event_index,
    };
}

export function messageEvent(candid: ApiMessageEventWrapper): EventWrapper<Message> {
    return {
        event: message(candid.event),
        index: candid.index,
        timestamp: candid.timestamp,
        expiresAt: optional(candid.expires_at, Number),
    };
}

export function threadDetails(candid: ApiGroupCanisterThreadDetails): GroupCanisterThreadDetails {
    return {
        threadRootMessageIndex: candid.root_message_index,
        lastUpdated: candid.last_updated,
        latestEventIndex: candid.latest_event,
        latestMessageIndex: candid.latest_message,
    };
}

export function mention(candid: ApiMention): Mention {
    return {
        messageId: candid.message_id,
        messageIndex: candid.message_index,
        eventIndex: candid.event_index,
        mentionedBy: candid.mentioned_by.toString(),
    };
}

export function expiredEventsRange([start, end]: [number, number]): ExpiredEventsRange {
    return {
        kind: "expired_events_range",
        start,
        end,
    };
}

export function expiredMessagesRange([start, end]: [number, number]): ExpiredMessagesRange {
    return {
        kind: "expired_messages_range",
        start,
        end,
    };
}

export function updateGroupResponse(
    candid: ApiUpdateGroupResponse | ApiUpdateChannelResponse,
): UpdateGroupResponse {
    if ("Success" in candid) {
        return { kind: "success", rulesVersion: undefined };
    }
    if ("SuccessV2" in candid) {
        return {
            kind: "success",
            rulesVersion: optional(candid.SuccessV2.rules_version, identity),
        };
    }

    console.log("Failed to update group: ", candid);
    if ("DescriptionTooLong" in candid) {
        return { kind: "desc_too_long" };
    }
    if ("NameTooLong" in candid) {
        return { kind: "name_too_long" };
    }
    if ("NameTooShort" in candid) {
        return { kind: "name_too_short" };
    }
    if ("NameReserved" in candid) {
        return { kind: "name_reserved" };
    }
    if ("Unchanged" in candid) {
        return { kind: "unchanged" };
    }
    if ("NotAuthorized" in candid) {
        return { kind: "not_authorized" };
    }
    if ("NameTaken" in candid) {
        return { kind: "name_taken" };
    }
    if ("InternalError" in candid) {
        return { kind: "internal_error" };
    }
    if ("CallerNotInGroup" in candid) {
        return { kind: "not_in_group" };
    }
    if ("AvatarTooBig" in candid) {
        return { kind: "avatar_too_big" };
    }
    if ("RulesTooLong" in candid) {
        return { kind: "rules_too_long" };
    }
    if ("RulesTooShort" in candid) {
        return { kind: "rules_too_short" };
    }
    if ("UserSuspended" in candid) {
        return { kind: "user_suspended" };
    }
    if ("ChatFrozen" in candid) {
        return { kind: "chat_frozen" };
    }
    if ("AccessGateInvalid" in candid) {
        return { kind: "access_gate_invalid" };
    }
    if (
        "AccessGateInvalid" in candid ||
        "UserNotInChannel" in candid ||
        "ChannelNotFound" in candid ||
        "UserNotInCommunity" in candid ||
        "CommunityFrozen" in candid ||
        "CannotMakeChannelPublic" in candid ||
        "CannotMakeGroupPublic" in candid ||
        "CannotMakeDefaultChannelPrivate" in candid
    ) {
        console.warn("UpdateGroupResponse failed with: ", candid);
        return { kind: "failure" };
    }
    throw new UnsupportedValueError("Unexpected ApiUpdateGroupResponse type received", candid);
}

export function createGroupResponse(
    candid: ApiCreateGroupResponse | ApiCreateChannelResponse,
    id: MultiUserChatIdentifier,
): CreateGroupResponse {
    if ("Success" in candid) {
        if ("channel_id" in candid.Success && id.kind === "channel") {
            const canisterId: ChannelIdentifier = {
                kind: "channel",
                communityId: id.communityId,
                channelId: candid.Success.channel_id.toString(),
            };
            return { kind: "success", canisterId };
        }
        if ("chat_id" in candid.Success && id.kind === "group_chat") {
            const canisterId: GroupChatIdentifier = {
                kind: "group_chat",
                groupId: candid.Success.chat_id.toString(),
            };
            return { kind: "success", canisterId };
        }
        throw new Error("Unexpected CreateGroup success response: " + candid.Success);
    }

    if ("NameTaken" in candid) {
        return { kind: "group_name_taken" };
    }

    if ("NameTooLong" in candid) {
        return { kind: "name_too_long" };
    }

    if ("NameTooShort" in candid) {
        return { kind: "name_too_short" };
    }

    if ("NameReserved" in candid) {
        return { kind: "name_reserved" };
    }

    if ("DescriptionTooLong" in candid) {
        return { kind: "description_too_long" };
    }

    if ("Throttled" in candid) {
        return { kind: "throttled" };
    }

    if ("InternalError" in candid) {
        return { kind: "internal_error" };
    }

    if ("AvatarTooBig" in candid) {
        return { kind: "avatar_too_big" };
    }

    if ("MaxGroupsCreated" in candid || "MaxChannelsCreated" in candid) {
        // todo - make sure we handle this in the UI
        return { kind: "max_groups_created" };
    }

    if ("RulesTooLong" in candid) {
        return { kind: "rules_too_long" };
    }

    if ("RulesTooShort" in candid) {
        return { kind: "rules_too_short" };
    }

    if ("UserSuspended" in candid) {
        return { kind: "user_suspended" };
    }

    if ("UnauthorizedToCreatePublicGroup" in candid) {
        return { kind: "unauthorized_to_create_public_group" };
    }

    if ("NotAuthorized" in candid) {
        return CommonResponses.notAuthorized();
    }

    if ("CommunityFrozen" in candid) {
        return CommonResponses.communityFrozen();
    }

    if ("DefaultMustBePublic" in candid) {
        return { kind: "default_must_be_public" };
    }

    if ("AccessGateInvalid" in candid) {
<<<<<<< HEAD
        return { kind: "access_gate_invalid" };
    }

=======
        return CommonResponses.internalError();
    }
>>>>>>> 55180537
    throw new UnsupportedValueError("Unexpected ApiCreateGroupResponse type received", candid);
}

export function deleteGroupResponse(
    candid: ApiDeleteGroupResponse | ApiDeleteChannelResponse,
): DeleteGroupResponse {
    if ("Success" in candid) {
        return "success";
    } else {
        console.warn("DeleteGroupResponse failed with: ", candid);
        return "failure";
    }
}

export function pinMessageResponse(
    candid: ApiPinMessageResponse | ApiPinChannelMessageResponse,
): PinMessageResponse {
    if ("Success" in candid) {
        return {
            kind: "success",
            eventIndex: candid.Success.index,
            timestamp: candid.Success.timestamp,
        };
    } else if ("NoChange" in candid) {
        return CommonResponses.noChange();
    } else {
        console.warn("PinMessageResponse failed with: ", candid);
        return CommonResponses.failure();
    }
}

export function unpinMessageResponse(
    candid: ApiUnpinMessageResponse | ApiPinChannelMessageResponse,
): UnpinMessageResponse {
    if ("Success" in candid || "SuccessV2" in candid || "NoChange" in candid) {
        return "success";
    } else {
        console.warn("UnpinMessageResponse failed with: ", candid);
        return "failure";
    }
}

export function groupDetailsResponse(
    candid: ApiSelectedInitialResponse | ApiSelectedChannelInitialResponse,
): GroupChatDetailsResponse {
    if (
        "CallerNotInGroup" in candid ||
        "UserNotInChannel" in candid ||
        "UserNotInCommunity" in candid ||
        "PrivateCommunity" in candid ||
        "PrivateChannel" in candid ||
        "ChannelNotFound" in candid
    ) {
        console.warn("GetGroupDetails failed with ", candid);
        return "failure";
    }
    if ("Success" in candid) {
        const members =
            "participants" in candid.Success ? candid.Success.participants : candid.Success.members;
        return {
            members: members.map(member),
            blockedUsers: new Set(candid.Success.blocked_users.map((u) => u.toString())),
            invitedUsers: new Set(candid.Success.invited_users.map((u) => u.toString())),
            pinnedMessages: new Set(candid.Success.pinned_messages),
            rules: candid.Success.chat_rules,
            timestamp: candid.Success.timestamp,
        };
    }
    throw new UnsupportedValueError("Unexpected ApiDeleteMessageResponse type received", candid);
}

export function groupDetailsUpdatesResponse(
    candid: ApiSelectedUpdatesResponse | ApiSelectedChannelUpdatesResponse,
): GroupChatDetailsUpdatesResponse {
    if ("Success" in candid) {
        return {
            kind: "success",
            membersAddedOrUpdated: candid.Success.members_added_or_updated.map(member),
            membersRemoved: new Set(candid.Success.members_removed.map((u) => u.toString())),
            blockedUsersAdded: new Set(candid.Success.blocked_users_added.map((u) => u.toString())),
            blockedUsersRemoved: new Set(
                candid.Success.blocked_users_removed.map((u) => u.toString()),
            ),
            pinnedMessagesAdded: new Set(candid.Success.pinned_messages_added),
            pinnedMessagesRemoved: new Set(candid.Success.pinned_messages_removed),
            rules: optional(candid.Success.chat_rules, identity),
            invitedUsers: optional(
                candid.Success.invited_users,
                (invited_users) => new Set(invited_users.map((u) => u.toString())),
            ),
            timestamp: candid.Success.timestamp,
        };
    } else if ("SuccessNoUpdates" in candid) {
        return {
            kind: "success_no_updates",
            timestamp: candid.SuccessNoUpdates,
        };
    } else {
        console.warn("Unexpected ApiSelectedUpdatesResponse type received", candid);
        return CommonResponses.failure();
    }
}

export function member(candid: ApiParticipant): Member {
    return {
        role: memberRole(candid.role),
        userId: candid.user_id.toString(),
        displayName: undefined,
    };
}

export function editMessageResponse(
    candid: ApiEditMessageResponse | ApiEditChannelMessageResponse | ApiEditDirectMessageResponse,
): EditMessageResponse {
    if ("Success" in candid) {
        return "success";
    } else {
        console.warn("EditMessageResponse failed with: ", candid);
        return "failure";
    }
}

export function declineInvitationResponse(
    candid: ApiDeclineInvitationResponse | ApiDeclineChannelInvitationResponse,
): DeclineInvitationResponse {
    if ("Success" in candid) {
        return "success";
    } else {
        console.warn("DeclineInvitationResponse failed with: ", candid);
        return "failure";
    }
}

export function leaveGroupResponse(
    candid: ApiLeaveGroupResponse | ApiLeaveChannelResponse,
): LeaveGroupResponse {
    if (
        "Success" in candid ||
        "GroupNotFound" in candid ||
        "CallerNotInGroup" in candid ||
        "UserNotInChannel" in candid ||
        "ChannelNotFound" in candid
    ) {
        return "success";
    }
    if ("OwnerCannotLeave" in candid || "LastOwnerCannotLeave" in candid) {
        return "owner_cannot_leave";
    }
    return "failure";
}

export function deleteMessageResponse(
    candid: ApiDeleteMessageResponse | ApiDeleteChannelMessageResponse,
): DeleteMessageResponse {
    if ("Success" in candid) {
        return "success";
    } else {
        console.warn("DeleteMessageResponse failed with: ", candid);
        return "failure";
    }
}

export function deletedMessageResponse(
    candid: ApiDeletedGroupMessageResponse | ApiDeletedChannelMessageResponse,
): DeletedGroupMessageResponse {
    if ("Success" in candid) {
        return {
            kind: "success",
            content: messageContent(candid.Success.content, "unknown"),
        };
    } else {
        console.warn("DeletedMessageResponse failed with: ", candid);
        return CommonResponses.failure();
    }
}

export function undeleteMessageResponse(
    candid: ApiUndeleteMessageResponse | ApiUndeleteChannelMessageResponse,
): UndeleteMessageResponse {
    if ("Success" in candid) {
        if (candid.Success.messages.length == 0) {
            return CommonResponses.failure();
        } else {
            return {
                kind: "success",
                message: message(candid.Success.messages[0]),
            };
        }
    } else {
        console.warn("UndeleteMessageResponse failed with: ", candid);
        return CommonResponses.failure();
    }
}

export function threadPreviewsResponse(
    candid: ApiThreadPreviewsResponse | ApiChannelThreadPreviewsResponse,
    chatId: ChatIdentifier,
    latestClientThreadUpdate: bigint | undefined,
): ThreadPreviewsResponse {
    if ("Success" in candid) {
        return {
            kind: "thread_previews_success",
            threads: candid.Success.threads.map((t) => threadPreview(chatId, t)),
        };
    }
    if ("ReplicaNotUpToDate" in candid) {
        throw ReplicaNotUpToDateError.byTimestamp(
            candid.ReplicaNotUpToDate,
            latestClientThreadUpdate ?? BigInt(-1),
            false,
        );
    }
    console.warn("ThreadPreviewsResponse failed with: ", candid);
    return CommonResponses.failure();
}

export function threadPreview(chatId: ChatIdentifier, candid: ApiThreadPreview): ThreadPreview {
    return {
        chatId: { ...chatId },
        latestReplies: candid.latest_replies
            .map(messageEvent)
            .sort((e1, e2) => e1.index - e2.index),
        totalReplies: candid.total_replies,
        rootMessage: messageEvent(candid.root_message),
    };
}

export function changeRoleResponse(
    candid: ApiChangeRoleResponse | ApiChangeChannelRoleResponse,
): ChangeRoleResponse {
    if ("Success" in candid) {
        return "success";
    } else {
        console.warn("ChangeRoleResponse failed with: ", candid);
        return "failure";
    }
}

export function registerPollVoteResponse(
    candid: ApiRegisterPollVoteResponse | ApiRegisterChannelPollVoteResponse,
): RegisterPollVoteResponse {
    if ("Success" in candid) {
        return "success";
    } else {
        console.warn("RegisterPollVoteResponse failed with: ", candid);
        return "failure";
    }
}

export function apiChatIdentifier(chatId: ChatIdentifier): ApiChat {
    switch (chatId.kind) {
        case "group_chat":
            return { Group: Principal.fromText(chatId.groupId) };
        case "direct_chat":
            return { Direct: Principal.fromText(chatId.userId) };
        case "channel":
            return { Channel: [Principal.fromText(chatId.communityId), BigInt(chatId.channelId)] };
    }
}

export function joinGroupResponse(candid: ApiJoinGroupResponse): JoinGroupResponse {
    if ("Success" in candid) {
        return { kind: "success", group: groupChatSummary(candid.Success) };
    } else if ("AlreadyInGroupV2" in candid) {
        return { kind: "success", group: groupChatSummary(candid.AlreadyInGroupV2) };
    } else if ("Blocked" in candid) {
        return CommonResponses.userBlocked();
    } else if ("GateCheckFailed" in candid) {
        return { kind: "gate_check_failed", reason: gateCheckFailedReason(candid.GateCheckFailed) };
    } else {
        console.warn("Join group failed with: ", candid);
        return CommonResponses.failure();
    }
}

export function searchGroupChatResponse(
    candid: ApiSearchGroupChatResponse | ApiSearchChannelResponse,
    chatId: MultiUserChatIdentifier,
): SearchGroupChatResponse {
    if ("Success" in candid) {
        return {
            kind: "success",
            matches: candid.Success.matches.map((m) => messageMatch(m, chatId)),
        };
    } else {
        console.warn("SearchChat failed with ", candid);
        return CommonResponses.failure();
    }
}

export function inviteCodeResponse(
    candid: ApiInviteCodeResponse | ApiCommunityInviteCodeResponse,
): InviteCodeResponse {
    if ("Success" in candid) {
        return {
            kind: "success",
            code: optional(candid.Success.code, codeToText),
        };
    } else if ("NotAuthorized" in candid) {
        return {
            kind: "not_authorized",
        };
    } else {
        console.warn("InviteCode failed with ", candid);
        return CommonResponses.failure();
    }
}

export function enableInviteCodeResponse(
    candid: ApiEnableInviteCodeResponse | ApiCommunityEnableInviteCodeResponse,
): EnableInviteCodeResponse {
    if ("Success" in candid) {
        return {
            kind: "success",
            code: codeToText(candid.Success.code),
        };
    } else if ("NotAuthorized" in candid) {
        return {
            kind: "not_authorized",
        };
    } else {
        console.warn("EnableInviteCode failed with");
        return CommonResponses.failure();
    }
}

export function disableInviteCodeResponse(
    candid: ApiDisableInviteCodeResponse | ApiCommunityDisableInviteCodeResponse,
): DisableInviteCodeResponse {
    if ("Success" in candid) {
        return "success";
    } else if ("NotAuthorized" in candid) {
        return "not_authorized";
    } else {
        console.warn("DisableInviteCode failed with ", candid);
        return "failure";
    }
}

export function resetInviteCodeResponse(
    candid: ApiResetInviteCodeResponse | ApiCommunityEnableInviteCodeResponse,
): ResetInviteCodeResponse {
    if ("Success" in candid) {
        return {
            kind: "success",
            code: codeToText(candid.Success.code),
        };
    } else if ("NotAuthorized" in candid) {
        return {
            kind: "not_authorized",
        };
    } else {
        console.warn("ResetInviteCode failed with ", candid);
        return CommonResponses.failure();
    }
}

export function registerProposalVoteResponse(
    candid: ApiGroupRegisterProposalVoteResponse | ApiCommunityRegisterProposalVoteResponse,
): RegisterProposalVoteResponse {
    if ("Success" in candid) {
        return "success";
    }
    if ("AlreadyVoted" in candid) {
        return "already_voted";
    }
    if ("CallerNotInGroup" in candid) {
        return "caller_not_in_group";
    }
    if ("UserNotInChannel" in candid) {
        return "user_not_in_channel";
    }
    if ("ChannelNotFound" in candid) {
        return "channel_not_found";
    }
    if ("UserNotInCommunity" in candid) {
        return "user_not_in_community";
    }
    if ("CommunityFrozen" in candid) {
        return "community_frozen";
    }
    if ("NoEligibleNeurons" in candid) {
        return "no_eligible_neurons";
    }
    if ("ProposalNotAcceptingVotes" in candid) {
        return "proposal_not_accepting_votes";
    }
    if ("ProposalNotFound" in candid) {
        return "proposal_not_found";
    }
    if ("ProposalMessageNotFound" in candid) {
        return "proposal_message_not_found";
    }
    if ("UserSuspended" in candid) {
        return "user_suspended";
    }
    if ("ChatFrozen" in candid) {
        return "chat_frozen";
    }
    if ("InternalError" in candid) {
        return "internal_error";
    }
    throw new UnsupportedValueError(
        "Unexpected ApiRegisterProposalVoteResponse type received",
        candid,
    );
}

export function claimPrizeResponse(
    candid: ApiClaimGroupPrizeResponse | ApiClaimChannelPrizeResponse,
): ClaimPrizeResponse {
    if ("Success" in candid) {
        return CommonResponses.success();
    } else {
        console.warn("ClaimPrize failed with ", candid);
        return CommonResponses.failure();
    }
}

export function statusError(
    candid: SwapStatusError,
): AcceptP2PSwapResponse & CancelP2PSwapResponse {
    if ("Reserved" in candid) {
        return {
            kind: "already_reserved",
            reservedBy: candid.Reserved.reserved_by.toString(),
        };
    }
    if ("Accepted" in candid) {
        return {
            kind: "already_accepted",
            acceptedBy: candid.Accepted.accepted_by.toString(),
            token1TxnIn: candid.Accepted.token1_txn_in,
        };
    }
    if ("Completed" in candid) {
        const { accepted_by, token1_txn_in, token0_txn_out, token1_txn_out } = candid.Completed;
        return {
            kind: "already_completed",
            acceptedBy: accepted_by.toString(),
            token1TxnIn: token1_txn_in,
            token0TxnOut: token0_txn_out,
            token1TxnOut: token1_txn_out,
        };
    }
    if ("Cancelled" in candid) {
        return {
            kind: "swap_cancelled",
            token0TxnOut: optional(candid.Cancelled.token0_txn_out, identity),
        };
    }
    if ("Expired" in candid) {
        return {
            kind: "swap_expired",
            token0TxnOut: optional(candid.Expired.token0_txn_out, identity),
        };
    }

    throw new UnsupportedValueError("Unexpected SwapStatusError type received", candid);
}

export function acceptP2PSwapResponse(
    candid:
        | ApiCommunityAcceptP2PSwapResponse
        | ApiGroupAcceptP2PSwapResponse
        | ApiUserAcceptP2PSwapResponse,
): AcceptP2PSwapResponse {
    if ("Success" in candid) {
        return { kind: "success", token1TxnIn: candid.Success.token1_txn_in };
    }
    if ("StatusError" in candid) {
        return statusError(candid.StatusError);
    }
    if (
        "PinRequired" in candid ||
        "PinIncorrect" in candid ||
        "TooManyFailedPinAttempts" in candid
    ) {
        return pinNumberFailureResponse(candid);
    }
    if ("ChatNotFound" in candid) return { kind: "chat_not_found" };
    if ("UserNotInGroup" in candid) return { kind: "user_not_in_group" };
    if ("UserNotInCommunity" in candid) return { kind: "user_not_in_community" };
    if ("UserNotInChannel" in candid) return { kind: "user_not_in_channel" };
    if ("ChannelNotFound" in candid) return { kind: "channel_not_found" };
    if ("SwapNotFound" in candid) return { kind: "swap_not_found" };
    if ("ChatFrozen" in candid) return { kind: "chat_frozen" };
    if ("UserSuspended" in candid) return { kind: "user_suspended" };
    if ("InternalError" in candid) return { kind: "internal_error", text: candid.InternalError };
    if ("InsufficientFunds" in candid) return { kind: "insufficient_funds" };
    if ("InsufficientFunds" in candid) return { kind: "insufficient_funds" };

    throw new UnsupportedValueError("Unexpected ApiAcceptP2PSwapResponse type received", candid);
}

export function cancelP2PSwapResponse(
    candid:
        | ApiCommunityCancelP2PSwapResponse
        | ApiGroupCancelP2PSwapResponse
        | ApiUserCancelP2PSwapResponse,
): CancelP2PSwapResponse {
    if ("Success" in candid) {
        return { kind: "success" };
    }
    if ("StatusError" in candid) {
        return statusError(candid.StatusError);
    }
    if ("ChatNotFound" in candid) return { kind: "chat_not_found" };
    if ("UserNotInGroup" in candid) return { kind: "user_not_in_group" };
    if ("UserNotInCommunity" in candid) return { kind: "user_not_in_community" };
    if ("UserNotInChannel" in candid) return { kind: "user_not_in_channel" };
    if ("ChannelNotFound" in candid) return { kind: "channel_not_found" };
    if ("ChatFrozen" in candid) return { kind: "chat_frozen" };
    if ("SwapNotFound" in candid) return { kind: "swap_not_found" };
    if ("UserSuspended" in candid) return { kind: "user_suspended" };

    throw new UnsupportedValueError("Unexpected ApiCancelP2PSwapResponse type received", candid);
}

export function joinVideoCallResponse(
    candid:
        | ApiJoinDirectVideoCallResponse
        | ApiJoinGroupVideoCallResponse
        | ApiJoinChannelVideoCallResponse,
): JoinVideoCallResponse {
    if ("Success" in candid) {
        return "success";
    }
    if ("AlreadyEnded" in candid) {
        return "ended";
    }
    console.warn("JoinVideoCall failed with ", candid);
    return "failure";
}

export function apiVideoCallPresence(domain: VideoCallPresence): ApiVideoCallPresence {
    switch (domain) {
        case "default":
            return { Default: null };
        case "hidden":
            return { Hidden: null };
        case "owner":
            return { Owner: null };
    }
}

export function setVideoCallPresence(
    candid: ApiSetVideoCallPresenceResponse,
): SetVideoCallPresenceResponse {
    if ("Success" in candid) return "success";
    console.warn("SetVideoCallPresence failed with: ", candid);
    return "failure";
}

export function videoCallParticipantsResponse(
    candid: ApiGroupVideoCallParticipantsResponse | ApiChannelVideoCallParticipantsResponse,
): VideoCallParticipantsResponse {
    if ("Success" in candid) {
        return {
            kind: "success",
            participants: candid.Success.participants.map(videoCallParticipant),
            hidden: candid.Success.hidden.map(videoCallParticipant),
            lastUpdated: candid.Success.last_updated,
        };
    }
    console.warn("VideoCallParticipants failed with: ", candid);
    return CommonResponses.failure();
}

export function setPinNumberResponse(candid: ApiSetPinNumberResponse): SetPinNumberResponse {
    if ("Success" in candid) {
        return CommonResponses.success();
    }
    if (
        "PinRequired" in candid ||
        "PinIncorrect" in candid ||
        "TooManyFailedPinAttempts" in candid
    ) {
        return pinNumberFailureResponse(candid);
    }
    if ("TooShort" in candid) {
        return { kind: "too_short", minLength: candid.TooShort.min_length };
    }
    if ("TooLong" in candid) {
        return { kind: "too_long", maxLength: candid.TooLong.max_length };
    }

    throw new UnsupportedValueError("Unexpected ApiSetPinNumberResponse type received", candid);
}<|MERGE_RESOLUTION|>--- conflicted
+++ resolved
@@ -2410,14 +2410,9 @@
     }
 
     if ("AccessGateInvalid" in candid) {
-<<<<<<< HEAD
         return { kind: "access_gate_invalid" };
     }
 
-=======
-        return CommonResponses.internalError();
-    }
->>>>>>> 55180537
     throw new UnsupportedValueError("Unexpected ApiCreateGroupResponse type received", candid);
 }
 
