--- conflicted
+++ resolved
@@ -1770,19 +1770,9 @@
             achievements = new Updatable(new Set(), true);
             newAchievements = new Updatable([], true);
             processAchievementsResponse(userResponse.achievements);
-<<<<<<< HEAD
-            chitState = new Updatable({
-                canClaim: userResponse.timestamp > userResponse.nextDailyClaim,
-                streakEnds: userResponse.streakEnds,
-                streak: userResponse.streak,
-                maxStreak: userResponse.maxStreak,
-                chitBalance: userResponse.chitBalance,
-                nextDailyChitClaim: userResponse.nextDailyClaim,
-                totalChitEarned: userResponse.totalChitEarned,
-            }, true);
-=======
             chitState = new Updatable(
                 {
+                    canClaim: userResponse.timestamp > userResponse.nextDailyClaim,
                     streakEnds: userResponse.streakEnds,
                     streak: userResponse.streak,
                     maxStreak: userResponse.maxStreak,
@@ -1792,7 +1782,6 @@
                 },
                 true,
             );
->>>>>>> 66ae1585
             referrals = new Updatable(userResponse.referrals, true);
             walletConfig = new Updatable(userResponse.walletConfig, true);
             messageActivitySummary = new Updatable(userResponse.messageActivitySummary, true);
