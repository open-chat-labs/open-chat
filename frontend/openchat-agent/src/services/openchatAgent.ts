--- conflicted
+++ resolved
@@ -2476,7 +2476,6 @@
         usersToAdd: string[],
         usersToRemove: string[],
     ): Promise<UpdateUserGroupResponse> {
-<<<<<<< HEAD
         return this.communityClient(communityId).updateUserGroup(
             userGroupId,
             name,
@@ -2489,12 +2488,6 @@
         communityId: string,
         display_name: string | undefined,
     ): Promise<SetMemberDisplayNameResponse> {
-=======
-        return this.communityClient(communityId).updateUserGroup(userGroupId, name, usersToAdd, usersToRemove);
- 	}
-
-    setMemberDisplayName(communityId: string, display_name: string | undefined): Promise<SetMemberDisplayNameResponse> {
->>>>>>> 37e299df
         return this.communityClient(communityId).setMemberDisplayName(display_name);
     }
 
