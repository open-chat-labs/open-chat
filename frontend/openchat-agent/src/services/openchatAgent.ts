import type { Identity } from "@dfinity/agent";
import type { IUserIndexClient } from "./userIndex/userIndex.client.interface";
import type { IUserClient } from "./user/user.client.interface";
import type { IGroupClient } from "./group/group.client.interface";
import {
    Database,
    getCachedChats,
    initDb,
    loadFailedMessages,
    removeFailedMessage,
    setCachedChats,
    setCachedMessageIfNotExists,
} from "../utils/caching";
import { getAllUsers } from "../utils/userCache";
import { UserIndexClient } from "./userIndex/userIndex.client";
import { UserClient } from "./user/user.client";
import { GroupClient } from "./group/group.client";
import type { ILocalUserIndexClient } from "./localUserIndex/localUserIndex.client.interface";
import { LocalUserIndexClient } from "./localUserIndex/localUserIndex.client";
import type { INotificationsClient } from "./notifications/notifications.client.interface";
import { NotificationsClient } from "./notifications/notifications.client";
import type { IOnlineClient } from "./online/online.client.interface";
import { OnlineClient } from "./online/online.client";
import { DataClient } from "./data/data.client";
import type { ILedgerClient } from "./ledger/ledger.client.interface";
import { LedgerClient } from "./ledger/ledger.client";
import type { IGroupIndexClient } from "./groupIndex/groupIndex.client.interface";
import { GroupIndexClient } from "./groupIndex/groupIndex.client";
import type { IMarketMakerClient } from "./marketMaker/marketMaker.client.interface";
import { MarketMakerClient } from "./marketMaker/marketMaker.client";
import { toRecord } from "../utils/list";
import { measure } from "./common/profiling";
import {
    buildBlobUrl,
    buildUserAvatarUrl,
    getUpdatedEvents,
    isSuccessfulGroupSummaryResponse,
    isSuccessfulGroupSummaryUpdatesResponse,
    mergeDirectChatUpdates,
    mergeGroupChats,
    mergeGroupChatUpdates,
} from "../utils/chat";
import { NnsGovernanceClient } from "./nnsGovernance/nns.governance.client";
import { SnsGovernanceClient } from "./snsGovernance/sns.governance.client";
import type { AgentConfig } from "../config";
import {
    Logger,
    AddMembersResponse,
    AddRemoveReactionResponse,
    ArchiveChatResponse,
    BlobReference,
    BlockUserResponse,
    CandidateGroupChat,
    ChallengeAttempt,
    ChangeRoleResponse,
    ChatEvent,
    CheckUsernameResponse,
    CreateChallengeResponse,
    CreatedUser,
    CreateGroupResponse,
    Cryptocurrency,
    CurrentUserResponse,
    DataContent,
    DeleteFrozenGroupResponse,
    DeleteGroupResponse,
    DeleteMessageResponse,
    DirectChatEvent,
    DisableInviteCodeResponse,
    EditMessageResponse,
    EnableInviteCodeResponse,
    EventsResponse,
    EventWrapper,
    GroupChatDetails,
    GroupChatDetailsResponse,
    GroupChatEvent,
    GroupChatSummary,
    GroupInvite,
    GroupPermissions,
    GroupRules,
    GroupSearchResponse,
    IndexRange,
    InviteCodeResponse,
    JoinGroupResponse,
    LeaveGroupResponse,
    ListNervousSystemFunctionsResponse,
    MakeGroupPrivateResponse,
    MarkReadRequest,
    MarkReadResponse,
    MemberRole,
    Message,
    MessageContent,
    MigrateUserPrincipalResponse,
    PartialUserSummary,
    PendingCryptocurrencyWithdrawal,
    PinChatResponse,
    PinMessageResponse,
    PublicProfile,
    RegisterPollVoteResponse,
    RegisterProposalVoteResponse,
    RegisterUserResponse,
    RemoveMemberResponse,
    ResetInviteCodeResponse,
    SearchDirectChatResponse,
    SearchGroupChatResponse,
    SendMessageResponse,
    SetBioResponse,
    SetUsernameResponse,
    StorageStatus,
    SuspendUserResponse,
    ThreadPreview,
    ThreadPreviewsResponse,
    ThreadSyncDetails,
    ToggleMuteNotificationResponse,
    Tokens,
    UnblockUserResponse,
    UndeleteMessageResponse,
    UnpinChatResponse,
    UnpinMessageResponse,
    UnsupportedValueError,
    UpdateGroupResponse,
    User,
    UserLookup,
    UsersArgs,
    UsersResponse,
    UserSummary,
    WithdrawCryptocurrencyResponse,
    FreezeGroupResponse,
    UnfreezeGroupResponse,
    UnsuspendUserResponse,
    MarkSuspectedBotResponse,
    ChatStateFull,
    ChatSummary,
    UpdatesResult,
    DeletedGroupMessageResponse,
    DeletedDirectMessageResponse,
    ClaimPrizeResponse,
    DiamondMembershipDuration,
    PayForDiamondMembershipResponse,
    AddHotGroupExclusionResponse,
    RemoveHotGroupExclusionResponse,
    SetGroupUpgradeConcurrencyResponse,
    SetUserUpgradeConcurrencyResponse,
    UpdateMarketMakerConfigArgs,
    UpdateMarketMakerConfigResponse,
    SetNeuronControllerResponse,
    EligibleForInitialAirdropResponse,
<<<<<<< HEAD
    ProposalVoteDetails,
=======
    GroupGate,
>>>>>>> 96cabf79
} from "openchat-shared";
import type { Principal } from "@dfinity/principal";
import { applyOptionUpdate } from "../utils/mapping";
import { waitAll } from "../utils/promise";

export const apiKey = Symbol();

export class OpenChatAgent extends EventTarget {
    private _userIndexClient: IUserIndexClient;
    private _onlineClient: IOnlineClient;
    private _groupIndexClient: IGroupIndexClient;
    private _userClient?: IUserClient;
    private _notificationClient: INotificationsClient;
    private _marketMakerClient: IMarketMakerClient;
    private _ledgerClients: Record<Cryptocurrency, ILedgerClient>;
    private _groupClients: Record<string, IGroupClient>;
    private _groupInvite: GroupInvite | undefined;
    private db: Database;
    private _logger: Logger;

    constructor(private identity: Identity, private config: AgentConfig) {
        super();
        this._logger = config.logger;
        this.db = initDb(this.principal);
        this._onlineClient = OnlineClient.create(identity, config);
        this._userIndexClient = UserIndexClient.create(identity, config);
        this._groupIndexClient = GroupIndexClient.create(identity, config);
        this._notificationClient = NotificationsClient.create(identity, config);
        this._marketMakerClient = MarketMakerClient.create(identity, config);
        this._ledgerClients = {
            icp: LedgerClient.create(identity, config, this.config.ledgerCanisterICP),
            sns1: LedgerClient.create(identity, config, this.config.ledgerCanisterSNS1),
            ckbtc: LedgerClient.create(identity, config, this.config.ledgerCanisterBTC),
            chat: LedgerClient.create(identity, config, this.config.ledgerCanisterCHAT),
        };
        this._groupClients = {};
    }

    private get principal(): Principal {
        return this.identity.getPrincipal();
    }

    getAllCachedUsers(): Promise<UserLookup> {
        return measure("getAllUsers", () => getAllUsers()).then((users) => {
            const lookup = toRecord(
                users.map((user) => this.rehydrateUserSummary(user)),
                (u) => u.userId
            );
            return lookup;
        });
    }

    logError(message?: unknown, ...optionalParams: unknown[]): void {
        this._logger.error(message, optionalParams);
    }

    public set groupInvite(value: GroupInvite) {
        this._groupInvite = value;
    }

    createUserClient(userId: string): OpenChatAgent {
        this._userClient = UserClient.create(userId, this.identity, this.config, this.db);
        return this;
    }

    private getGroupClient(chatId: string): IGroupClient {
        if (!this._groupClients[chatId]) {
            const inviteCode = this.getProvidedInviteCode(chatId);
            this._groupClients[chatId] = GroupClient.create(
                chatId,
                this.identity,
                this.config,
                this.db,
                inviteCode
            );
        }
        return this._groupClients[chatId];
    }

    private get userClient(): IUserClient {
        if (this._userClient) {
            return this._userClient;
        }
        throw new Error("Attempted to use the user client before it has been initialised");
    }

    private createLocalUserIndexClient(canisterId: string): ILocalUserIndexClient {
        return LocalUserIndexClient.create(this.identity, this.config, canisterId);
    }

    private getProvidedInviteCode(chatId: string): string | undefined {
        return this._groupInvite?.chatId === chatId ? this._groupInvite.code : undefined;
    }

    editMessage(
        chatType: "direct_chat" | "group_chat",
        chatId: string,
        msg: Message,
        threadRootMessageIndex?: number
    ): Promise<EditMessageResponse> {
        if (chatType === "group_chat") {
            return this.editGroupMessage(chatId, msg, threadRootMessageIndex);
        }
        if (chatType === "direct_chat") {
            return this.editDirectMessage(chatId, msg, threadRootMessageIndex);
        }
        throw new UnsupportedValueError("Unexpect chat type", chatType);
    }

    sendMessage(
        chatType: "direct_chat" | "group_chat",
        chatId: string,
        user: CreatedUser,
        mentioned: User[],
        event: EventWrapper<Message>,
        threadRootMessageIndex?: number
    ): Promise<[SendMessageResponse, Message]> {
        if (chatType === "group_chat") {
            if (event.event.content.kind === "crypto_content") {
                return this.userClient.sendGroupICPTransfer(
                    chatId,
                    event.event.content.transfer.recipient,
                    user,
                    event,
                    threadRootMessageIndex
                );
            }
            return this.sendGroupMessage(
                chatId,
                user.username,
                mentioned,
                event,
                threadRootMessageIndex
            );
        }
        if (chatType === "direct_chat") {
            const replyingToChatId =
                event.event.repliesTo &&
                event.event.repliesTo.kind === "rehydrated_reply_context" &&
                chatId !== event.event.repliesTo.chatId
                    ? event.event.repliesTo.chatId
                    : undefined;
            return this.sendDirectMessage(
                chatId,
                user,
                event,
                replyingToChatId,
                threadRootMessageIndex
            );
        }
        throw new UnsupportedValueError("Unexpect chat type", chatType);
    }

    private sendGroupMessage(
        chatId: string,
        senderName: string,
        mentioned: User[],
        event: EventWrapper<Message>,
        threadRootMessageIndex?: number
    ): Promise<[SendMessageResponse, Message]> {
        return this.getGroupClient(chatId).sendMessage(
            senderName,
            mentioned,
            event,
            threadRootMessageIndex
        );
    }

    private editGroupMessage(
        chatId: string,
        message: Message,
        threadRootMessageIndex?: number
    ): Promise<EditMessageResponse> {
        return this.getGroupClient(chatId).editMessage(message, threadRootMessageIndex);
    }

    private sendDirectMessage(
        recipientId: string,
        sender: CreatedUser,
        event: EventWrapper<Message>,
        replyingToChatId?: string,
        threadRootMessageIndex?: number
    ): Promise<[SendMessageResponse, Message]> {
        return this.userClient.sendMessage(
            recipientId,
            sender,
            event,
            replyingToChatId,
            threadRootMessageIndex
        );
    }

    private editDirectMessage(
        recipientId: string,
        message: Message,
        threadRootMessageIndex?: number
    ): Promise<EditMessageResponse> {
        return this.userClient.editMessage(recipientId, message, threadRootMessageIndex);
    }

    createGroupChat(candidate: CandidateGroupChat): Promise<CreateGroupResponse> {
        return this.userClient.createGroup(candidate);
    }

    updateGroup(
        chatId: string,
        name?: string,
        desc?: string,
        rules?: GroupRules,
        permissions?: Partial<GroupPermissions>,
        avatar?: Uint8Array,
        gate?: GroupGate
    ): Promise<UpdateGroupResponse> {
        return this.getGroupClient(chatId).updateGroup(
            name,
            desc,
            rules,
            permissions,
            avatar,
            undefined,
            gate
        );
    }

    addMembers(
        chatId: string,
        userIds: string[],
        myUsername: string,
        allowBlocked: boolean
    ): Promise<AddMembersResponse> {
        if (!userIds.length) {
            return Promise.resolve<AddMembersResponse>({ kind: "add_members_success" });
        }
        return this.getGroupClient(chatId).addMembers(userIds, myUsername, allowBlocked);
    }

    directChatEventsWindow(
        eventIndexRange: IndexRange,
        theirUserId: string,
        messageIndex: number,
        latestClientMainEventIndex: number | undefined
    ): Promise<EventsResponse<DirectChatEvent>> {
        return this.rehydrateEventResponse(
            "direct_chat",
            theirUserId,
            this.userClient.chatEventsWindow(
                eventIndexRange,
                theirUserId,
                messageIndex,
                latestClientMainEventIndex
            ),
            undefined,
            latestClientMainEventIndex
        );
    }

    chatEvents(
        chatType: "direct_chat" | "group_chat",
        chatId: string,
        eventIndexRange: IndexRange,
        startIndex: number,
        ascending: boolean,
        threadRootMessageIndex: number | undefined,
        // If threadRootMessageIndex is defined, then this should be the latest event index for that thread
        latestClientEventIndex: number | undefined
    ): Promise<EventsResponse<ChatEvent>> {
        return chatType === "group_chat"
            ? this.groupChatEvents(
                  eventIndexRange,
                  chatId,
                  startIndex,
                  ascending,
                  threadRootMessageIndex,
                  latestClientEventIndex
              )
            : this.directChatEvents(
                  eventIndexRange,
                  chatId,
                  startIndex,
                  ascending,
                  threadRootMessageIndex,
                  latestClientEventIndex
              );
    }

    private directChatEvents(
        eventIndexRange: IndexRange,
        theirUserId: string,
        startIndex: number,
        ascending: boolean,
        threadRootMessageIndex: number | undefined,
        latestClientEventIndex: number | undefined
    ): Promise<EventsResponse<DirectChatEvent>> {
        return this.rehydrateEventResponse(
            "direct_chat",
            theirUserId,
            this.userClient.chatEvents(
                eventIndexRange,
                theirUserId,
                startIndex,
                ascending,
                threadRootMessageIndex,
                latestClientEventIndex
            ),
            threadRootMessageIndex,
            latestClientEventIndex
        );
    }

    directChatEventsByEventIndex(
        theirUserId: string,
        eventIndexes: number[],
        threadRootMessageIndex: number | undefined,
        // If threadRootMessageIndex is defined, then this should be the latest event index for that thread
        latestClientEventIndex: number | undefined
    ): Promise<EventsResponse<DirectChatEvent>> {
        return this.rehydrateEventResponse(
            "direct_chat",
            theirUserId,
            this.userClient.chatEventsByIndex(
                eventIndexes,
                theirUserId,
                threadRootMessageIndex,
                latestClientEventIndex
            ),
            threadRootMessageIndex,
            latestClientEventIndex
        );
    }

    groupChatEventsWindow(
        eventIndexRange: IndexRange,
        chatId: string,
        messageIndex: number,
        threadRootMessageIndex: number | undefined,
        latestClientMainEventIndex: number | undefined
    ): Promise<EventsResponse<GroupChatEvent>> {
        return this.rehydrateEventResponse(
            "group_chat",
            chatId,
            this.getGroupClient(chatId).chatEventsWindow(
                eventIndexRange,
                messageIndex,
                threadRootMessageIndex,
                latestClientMainEventIndex
            ),
            undefined,
            latestClientMainEventIndex
        );
    }

    private groupChatEvents(
        eventIndexRange: IndexRange,
        chatId: string,
        startIndex: number,
        ascending: boolean,
        threadRootMessageIndex: number | undefined,
        latestClientEventIndex: number | undefined
    ): Promise<EventsResponse<GroupChatEvent>> {
        return this.rehydrateEventResponse(
            "group_chat",
            chatId,
            this.getGroupClient(chatId).chatEvents(
                eventIndexRange,
                startIndex,
                ascending,
                threadRootMessageIndex,
                latestClientEventIndex
            ),
            threadRootMessageIndex,
            latestClientEventIndex
        );
    }

    groupChatEventsByEventIndex(
        chatId: string,
        eventIndexes: number[],
        threadRootMessageIndex: number | undefined,
        // If threadRootMessageIndex is defined, then this should be the latest event index for that thread
        latestClientEventIndex: number | undefined
    ): Promise<EventsResponse<GroupChatEvent>> {
        return this.rehydrateEventResponse(
            "group_chat",
            chatId,
            this.getGroupClient(chatId).chatEventsByIndex(
                eventIndexes,
                threadRootMessageIndex,
                latestClientEventIndex
            ),
            threadRootMessageIndex,
            latestClientEventIndex
        );
    }

    async getDeletedGroupMessage(
        chatId: string,
        messageId: bigint,
        threadRootMessageIndex?: number
    ): Promise<DeletedGroupMessageResponse> {
        const response = await this.getGroupClient(chatId).getDeletedMessage(
            messageId,
            threadRootMessageIndex
        );
        if (response.kind === "success") {
            response.content = this.rehydrateMessageContent(response.content);
        }
        return response;
    }

    async getDeletedDirectMessage(
        userId: string,
        messageId: bigint
    ): Promise<DeletedDirectMessageResponse> {
        const response = await this.userClient.getDeletedMessage(userId, messageId);
        if (response.kind === "success") {
            response.content = this.rehydrateMessageContent(response.content);
        }
        return response;
    }

    private rehydrateMessageContent(content: MessageContent): MessageContent {
        if (
            (content.kind === "file_content" ||
                content.kind === "image_content" ||
                content.kind === "audio_content") &&
            content.blobReference !== undefined
        ) {
            content = this.rehydrateDataContent(content);
        }
        if (content.kind === "video_content") {
            return {
                ...content,
                videoData: this.rehydrateDataContent(content.videoData),
                imageData: this.rehydrateDataContent(content.imageData),
            };
        }
        return content;
    }

    /**
     * Given a list of events, identify all eventIndexes which we may need to look up
     * In practice this means the event indexes of embedded reply contexts
     */
    private findMissingEventIndexesByChat<T extends ChatEvent>(
        defaultChatId: string,
        events: EventWrapper<T>[]
    ): Record<string, number[]> {
        return events.reduce<Record<string, number[]>>((result, ev) => {
            if (
                ev.event.kind === "message" &&
                ev.event.repliesTo &&
                ev.event.repliesTo.kind === "raw_reply_context"
            ) {
                const chatId = ev.event.repliesTo.chatIdIfOther ?? defaultChatId;
                if (result[chatId] === undefined) {
                    result[chatId] = [];
                }
                result[chatId].push(ev.event.repliesTo.eventIndex);
            }
            return result;
        }, {});
    }

    private messagesFromEventsResponse<T extends ChatEvent>(
        chatId: string,
        resp: EventsResponse<T>
    ): [string, EventWrapper<Message>[]] {
        if (resp !== "events_failed") {
            return [
                chatId,
                resp.events.reduce((msgs, ev) => {
                    if (ev.event.kind === "message") {
                        msgs.push(ev as EventWrapper<Message>);
                    }
                    return msgs;
                }, [] as EventWrapper<Message>[]),
            ];
        } else {
            return [chatId, []];
        }
    }

    private async resolveMissingIndexes<T extends ChatEvent>(
        chatType: "direct_chat" | "group_chat",
        currentChatId: string,
        events: EventWrapper<T>[],
        threadRootMessageIndex: number | undefined,
        latestClientEventIndex: number | undefined
    ): Promise<Record<string, EventWrapper<Message>[]>> {
        const missing = this.findMissingEventIndexesByChat(currentChatId, events);
        const missingMessages: Promise<[string, EventWrapper<Message>[]]>[] = [];

        // this looks horrendous but remember these things will *usually* come straight from the cache
        Object.entries(missing).forEach(([chatId, idxs]) => {
            if (chatId === currentChatId && chatType === "direct_chat") {
                missingMessages.push(
                    this.userClient
                        .chatEventsByIndex(
                            idxs,
                            currentChatId,
                            threadRootMessageIndex,
                            latestClientEventIndex
                        )
                        .then((resp) => this.messagesFromEventsResponse(chatId, resp))
                );
            } else {
                // it must be a group chat
                const client = this.getGroupClient(chatId);
                missingMessages.push(
                    client
                        .chatEventsByIndex(idxs, threadRootMessageIndex, latestClientEventIndex)
                        .then((resp) => this.messagesFromEventsResponse(chatId, resp))
                );
            }
        });

        // use waitAll so that a single failure doesn't derail everything
        const result = await waitAll(missingMessages);
        if (result.errors.length > 0) {
            console.error("Some missing indexes could not be resolved: ", result.errors);
        }
        return result.success.reduce<Record<string, EventWrapper<Message>[]>>(
            (res, [chatId, messages]) => {
                if (!res[chatId]) {
                    res[chatId] = [];
                }
                res[chatId] = res[chatId].concat(messages);
                return res;
            },
            {}
        );
    }

    private rehydrateEvent<T extends ChatEvent>(
        ev: EventWrapper<T>,
        defaultChatId: string,
        missingReplies: Record<string, EventWrapper<Message>[]>
    ): EventWrapper<T> {
        if (ev.event.kind === "message") {
            const originalContent = ev.event.content;
            const rehydratedContent = this.rehydrateMessageContent(originalContent);

            const originalReplyContext = ev.event.repliesTo;
            let rehydratedReplyContext = undefined;
            if (ev.event.repliesTo && ev.event.repliesTo.kind === "raw_reply_context") {
                const chatId = ev.event.repliesTo.chatIdIfOther ?? defaultChatId;
                const messageEvents = missingReplies[chatId] ?? [];
                const idx = ev.event.repliesTo.eventIndex;
                const msg = messageEvents.find((me) => me.index === idx)?.event;
                if (msg) {
                    rehydratedReplyContext = {
                        kind: "rehydrated_reply_context",
                        content: structuredClone(this.rehydrateMessageContent(msg.content)),
                        senderId: msg.sender,
                        messageId: msg.messageId,
                        messageIndex: msg.messageIndex,
                        eventIndex: idx,
                        chatId,
                        edited: msg.edited,
                        isThreadRoot: msg.thread !== undefined,
                    };
                } else {
                    this._logger.error(
                        "Reply context not found, this should only happen if we failed to load the reply context message",
                        defaultChatId,
                        chatId
                    );
                }
            }

            if (originalContent !== rehydratedContent || rehydratedReplyContext !== undefined) {
                return {
                    ...ev,
                    event: {
                        ...ev.event,
                        content: rehydratedContent,
                        repliesTo: rehydratedReplyContext ?? originalReplyContext,
                    },
                };
            }
        }
        return ev;
    }

    private async rehydrateEventResponse<T extends ChatEvent>(
        chatType: "direct_chat" | "group_chat",
        currentChatId: string,
        eventsPromise: Promise<EventsResponse<T>>,
        threadRootMessageIndex: number | undefined,
        latestClientEventIndex: number | undefined
    ): Promise<EventsResponse<T>> {
        const resp = await eventsPromise;

        if (resp === "events_failed") {
            return resp;
        }

        const missing = await this.resolveMissingIndexes(
            chatType,
            currentChatId,
            resp.events,
            threadRootMessageIndex,
            latestClientEventIndex
        );
        resp.events = resp.events.map((e) => this.rehydrateEvent(e, currentChatId, missing));
        return resp;
    }

    rehydrateUserSummary<T extends UserSummary | PartialUserSummary>(userSummary: T): T {
        const ref = userSummary.blobReference;
        return {
            ...userSummary,
            blobData: undefined,
            blobUrl: buildUserAvatarUrl(
                this.config.blobUrlPattern,
                userSummary.userId,
                ref?.blobId ?? undefined
            ),
        };
    }

    private rehydrateDataContent<T extends DataContent>(
        dataContent: T,
        blobType: "blobs" | "avatar" = "blobs"
    ): T {
        const ref = dataContent.blobReference;
        return ref !== undefined
            ? {
                  ...dataContent,
                  blobData: undefined,
                  blobUrl: buildBlobUrl(
                      this.config.blobUrlPattern,
                      ref.canisterId,
                      ref.blobId,
                      blobType
                  ),
              }
            : dataContent;
    }

    async rehydrateMessage(
        chatType: "direct_chat" | "group_chat",
        chatId: string,
        message: EventWrapper<Message>,
        threadRootMessageIndex: number | undefined,
        latestClientEventIndex: number | undefined
    ): Promise<EventWrapper<Message>> {
        const missing = await this.resolveMissingIndexes(
            chatType,
            chatId,
            [message],
            threadRootMessageIndex,
            latestClientEventIndex
        );
        return this.rehydrateEvent(message, chatId, missing);
    }

    searchUsers(searchTerm: string, maxResults = 20): Promise<UserSummary[]> {
        return this._userIndexClient
            .searchUsers(searchTerm, maxResults)
            .then((users) => users.map((u) => this.rehydrateUserSummary(u)));
    }

    searchGroups(searchTerm: string, maxResults = 10): Promise<GroupSearchResponse> {
        return this._groupIndexClient.search(searchTerm, maxResults).then((res) => {
            if (res.kind === "success") {
                return {
                    ...res,
                    matches: res.matches.map((match) => this.rehydrateDataContent(match, "avatar")),
                };
            }
            return res;
        });
    }

    searchGroupChat(
        chatId: string,
        searchTerm: string,
        userIds: string[],
        maxResults = 10
    ): Promise<SearchGroupChatResponse> {
        return this.getGroupClient(chatId).searchGroupChat(searchTerm, userIds, maxResults);
    }

    searchDirectChat(
        userId: string,
        searchTerm: string,
        maxResults = 10
    ): Promise<SearchDirectChatResponse> {
        return this.userClient.searchDirectChat(userId, searchTerm, maxResults);
    }

    async getUser(userId: string, allowStale = false): Promise<PartialUserSummary | undefined> {
        const response = await this.getUsers(
            {
                userGroups: [
                    {
                        users: [userId],
                        updatedSince: BigInt(0),
                    },
                ],
            },
            allowStale
        );

        if (response.users.length == 0) {
            return undefined;
        }

        return response.users[0];
    }

    getUsers(users: UsersArgs, allowStale = false): Promise<UsersResponse> {
        return this._userIndexClient.getUsers(users, allowStale).then((resp) => ({
            ...resp,
            users: resp.users.map((u) => this.rehydrateUserSummary(u)),
        }));
    }

    async getInitialState(): Promise<UpdatesResult> {
        const cached = await getCachedChats(this.db, this.principal);
        if (cached !== undefined) {
            return await this.getUpdates(cached).then((result) => {
                return {
                    ...result,
                    anyUpdates: true,
                };
            });
        }

        let state: ChatStateFull;
        let anyErrors: boolean;
        const userResponse = await this.userClient.getInitialState();
        if (userResponse.cacheTimestamp === undefined) {
            const groupPromises = userResponse.groupChatsAdded.map((g) =>
                this.getGroupClient(g.chatId).summary()
            );

            const groupPromiseResults = await waitAll(groupPromises);
            const groupChats = groupPromiseResults.success.filter(isSuccessfulGroupSummaryResponse);

            state = {
                timestamp: userResponse.timestamp,
                directChats: userResponse.directChats,
                groupChats: mergeGroupChats(userResponse.groupChatsAdded, groupChats),
                avatarId: userResponse.avatarId,
                blockedUsers: userResponse.blockedUsers,
                pinnedChats: userResponse.pinnedChats,
            };
            anyErrors = groupPromiseResults.errors.length > 0;
        } else {
            const groupPromises = userResponse.groupChatsAdded.map((g) =>
                this.getGroupClient(g.chatId).summary()
            );
            const groupUpdatePromises = userResponse.cachedGroupChatSummaries.map((g) =>
                this.getGroupClient(g.chatId).summaryUpdates(g.lastUpdated)
            );

            const groupPromiseResults = await waitAll(groupPromises);
            const groupUpdatePromiseResults = await waitAll(groupUpdatePromises);

            const groups = groupPromiseResults.success.filter(isSuccessfulGroupSummaryResponse);
            const groupUpdates = groupUpdatePromiseResults.success.filter(
                isSuccessfulGroupSummaryUpdatesResponse
            );

            const groupChats = mergeGroupChats(userResponse.groupChatsAdded, groups).concat(
                mergeGroupChatUpdates(userResponse.cachedGroupChatSummaries, [], groupUpdates)
            );

            state = {
                timestamp: userResponse.timestamp,
                directChats: userResponse.directChats,
                groupChats,
                avatarId: userResponse.avatarId,
                blockedUsers: userResponse.blockedUsers,
                pinnedChats: userResponse.pinnedChats,
            };
            anyErrors =
                groupPromiseResults.errors.length > 0 ||
                groupUpdatePromiseResults.errors.length > 0;
        }

        await setCachedChats(this.db, this.principal, state, {});

        return await this.hydrateChatState(state).then((s) => ({
            state: s,
            updatedEvents: {},
            anyUpdates: true,
            anyErrors,
        }));
    }

    async getUpdates(current: ChatStateFull): Promise<UpdatesResult> {
        const userResponse = await this.userClient.getUpdates(current.timestamp);
        const groupChatIds = current.groupChats
            .map((g) => g.chatId)
            .concat(userResponse.groupChatsAdded.map((g) => g.chatId));
        const groupIndexResponse = await this._groupIndexClient.filterGroups(
            groupChatIds,
            current.timestamp
        );

        const activeGroups = new Set(groupIndexResponse.activeGroups);

        const groupPromises = userResponse.groupChatsAdded.map((g) =>
            this.getGroupClient(g.chatId).summary()
        );
        const groupUpdatePromises = current.groupChats
            .filter((g) => activeGroups.has(g.chatId))
            .map((g) => this.getGroupClient(g.chatId).summaryUpdates(g.lastUpdated));

        const groupPromiseResults = await waitAll(groupPromises);
        const groupUpdatePromiseResults = await waitAll(groupUpdatePromises);

        const groups = groupPromiseResults.success.filter(isSuccessfulGroupSummaryResponse);
        const groupUpdates = groupUpdatePromiseResults.success.filter(
            isSuccessfulGroupSummaryUpdatesResponse
        );

        const anyUpdates =
            userResponse.directChatsAdded.length > 0 ||
            userResponse.directChatsUpdated.length > 0 ||
            userResponse.groupChatsAdded.length > 0 ||
            userResponse.groupChatsUpdated.length > 0 ||
            userResponse.chatsRemoved.length > 0 ||
            userResponse.avatarId !== undefined ||
            userResponse.blockedUsers !== undefined ||
            userResponse.pinnedChats !== undefined ||
            groups.length > 0 ||
            groupUpdates.length > 0;

        const anyErrors =
            groupPromiseResults.errors.length > 0 || groupUpdatePromiseResults.errors.length > 0;

        const directChats = userResponse.directChatsAdded.concat(
            mergeDirectChatUpdates(current.directChats, userResponse.directChatsUpdated)
        );

        const chatsRemoved = new Set(
            userResponse.chatsRemoved.concat(groupIndexResponse.deletedGroups.map((g) => g.id))
        );

        const groupChats = mergeGroupChats(userResponse.groupChatsAdded, groups)
            .concat(
                mergeGroupChatUpdates(
                    current.groupChats,
                    userResponse.groupChatsUpdated,
                    groupUpdates
                )
            )
            .filter((g) => !chatsRemoved.has(g.chatId));

        const state = {
            timestamp: userResponse.timestamp,
            directChats,
            groupChats,
            avatarId: applyOptionUpdate(current.avatarId, userResponse.avatarId),
            blockedUsers: userResponse.blockedUsers ?? current.blockedUsers,
            pinnedChats: userResponse.pinnedChats ?? current.pinnedChats,
        };
        const updatedEvents = getUpdatedEvents(userResponse.directChatsUpdated, groupUpdates);

        return await this.hydrateChatState(state).then((s) => {
            if (anyUpdates) {
                setCachedChats(this.db, this.principal, s, updatedEvents);
            }

            return {
                state: s,
                updatedEvents,
                anyUpdates,
                anyErrors,
            };
        });
    }

    async hydrateChatState(state: ChatStateFull): Promise<ChatStateFull> {
        const directChatPromises = state.directChats.map((c) => this.hydrateChatSummary(c));
        const groupChatPromises = state.groupChats.map((c) => this.hydrateChatSummary(c));

        const directChats = await Promise.all(directChatPromises);
        const groupChats = await Promise.all(groupChatPromises);

        return {
            ...state,
            directChats,
            groupChats,
        };
    }

    async hydrateChatSummary<T extends ChatSummary>(chat: T): Promise<T> {
        const latestMessage =
            chat.latestMessage !== undefined
                ? await this.rehydrateMessage(
                      chat.kind,
                      chat.chatId,
                      chat.latestMessage,
                      undefined,
                      chat.latestEventIndex
                  )
                : undefined;

        if (chat.kind === "group_chat") {
            return {
                ...(this.rehydrateDataContent(chat as GroupChatSummary, "avatar") as T),
                latestMessage,
            };
        } else {
            return {
                ...chat,
                latestMessage,
            };
        }
    }

    getCurrentUser(): Promise<CurrentUserResponse> {
        return this._userIndexClient.getCurrentUser();
    }

    checkUsername(username: string): Promise<CheckUsernameResponse> {
        return this._userIndexClient.checkUsername(username);
    }

    setUsername(userId: string, username: string): Promise<SetUsernameResponse> {
        return this._userIndexClient.setUsername(userId, username);
    }

    changeRole(chatId: string, userId: string, newRole: MemberRole): Promise<ChangeRoleResponse> {
        return this.getGroupClient(chatId).changeRole(userId, newRole);
    }

    deleteGroup(chatId: string): Promise<DeleteGroupResponse> {
        return this.userClient.deleteGroup(chatId);
    }

    makeGroupPrivate(chatId: string): Promise<MakeGroupPrivateResponse> {
        return this.getGroupClient(chatId).makeGroupPrivate();
    }

    removeMember(chatId: string, userId: string): Promise<RemoveMemberResponse> {
        return this.getGroupClient(chatId).removeMember(userId);
    }

    blockUserFromDirectChat(userId: string): Promise<BlockUserResponse> {
        return this.userClient.blockUser(userId);
    }

    blockUserFromGroupChat(chatId: string, userId: string): Promise<BlockUserResponse> {
        return this.getGroupClient(chatId).blockUser(userId);
    }

    unblockUserFromGroupChat(chatId: string, userId: string): Promise<UnblockUserResponse> {
        return this.getGroupClient(chatId).unblockUser(userId);
    }

    unblockUserFromDirectChat(userId: string): Promise<UnblockUserResponse> {
        return this.userClient.unblockUser(userId);
    }

    leaveGroup(chatId: string): Promise<LeaveGroupResponse> {
        if (this._groupInvite?.chatId === chatId) {
            this._groupInvite = undefined;
        }

        return this.userClient.leaveGroup(chatId);
    }

    async joinGroup(chatId: string): Promise<JoinGroupResponse> {
        const inviteCode = this.getProvidedInviteCode(chatId);
        const localUserIndex = await this.getGroupClient(chatId).localUserIndex();
        return this.createLocalUserIndexClient(localUserIndex).joinGroup(chatId, inviteCode);
    }

    markMessagesRead(request: MarkReadRequest): Promise<MarkReadResponse> {
        return this.userClient.markMessagesRead(request);
    }

    setUserAvatar(data: Uint8Array): Promise<BlobReference> {
        return this.userClient.setAvatar(data);
    }

    addGroupChatReaction(
        chatId: string,
        messageId: bigint,
        reaction: string,
        username: string,
        threadRootMessageIndex?: number
    ): Promise<AddRemoveReactionResponse> {
        return this.getGroupClient(chatId).addReaction(
            messageId,
            reaction,
            username,
            threadRootMessageIndex
        );
    }

    removeGroupChatReaction(
        chatId: string,
        messageId: bigint,
        reaction: string,
        threadRootMessageIndex?: number
    ): Promise<AddRemoveReactionResponse> {
        return this.getGroupClient(chatId).removeReaction(
            messageId,
            reaction,
            threadRootMessageIndex
        );
    }

    addDirectChatReaction(
        otherUserId: string,
        messageId: bigint,
        reaction: string,
        username: string,
        threadRootMessageIndex?: number
    ): Promise<AddRemoveReactionResponse> {
        return this.userClient.addReaction(
            otherUserId,
            messageId,
            reaction,
            username,
            threadRootMessageIndex
        );
    }

    removeDirectChatReaction(
        otherUserId: string,
        messageId: bigint,
        reaction: string,
        threadRootMessageIndex?: number
    ): Promise<AddRemoveReactionResponse> {
        return this.userClient.removeReaction(
            otherUserId,
            messageId,
            reaction,
            threadRootMessageIndex
        );
    }

    deleteMessage(
        chatType: "direct_chat" | "group_chat",
        chatId: string,
        messageId: bigint,
        threadRootMessageIndex?: number
    ): Promise<DeleteMessageResponse> {
        return chatType === "group_chat"
            ? this.deleteGroupMessage(chatId, messageId, threadRootMessageIndex)
            : this.deleteDirectMessage(chatId, messageId, threadRootMessageIndex);
    }

    private deleteGroupMessage(
        chatId: string,
        messageId: bigint,
        threadRootMessageIndex?: number
    ): Promise<DeleteMessageResponse> {
        return this.getGroupClient(chatId).deleteMessage(messageId, threadRootMessageIndex);
    }

    private deleteDirectMessage(
        otherUserId: string,
        messageId: bigint,
        threadRootMessageIndex?: number
    ): Promise<DeleteMessageResponse> {
        return this.userClient.deleteMessage(otherUserId, messageId, threadRootMessageIndex);
    }

    undeleteMessage(
        chatType: "direct_chat" | "group_chat",
        chatId: string,
        messageId: bigint,
        threadRootMessageIndex?: number
    ): Promise<UndeleteMessageResponse> {
        return chatType === "group_chat"
            ? this.undeleteGroupMessage(chatId, messageId, threadRootMessageIndex)
            : this.undeleteDirectMessage(chatId, messageId, threadRootMessageIndex);
    }

    private undeleteGroupMessage(
        chatId: string,
        messageId: bigint,
        threadRootMessageIndex?: number
    ): Promise<UndeleteMessageResponse> {
        return this.getGroupClient(chatId).undeleteMessage(messageId, threadRootMessageIndex);
    }

    private undeleteDirectMessage(
        otherUserId: string,
        messageId: bigint,
        threadRootMessageIndex?: number
    ): Promise<UndeleteMessageResponse> {
        return this.userClient.undeleteMessage(otherUserId, messageId, threadRootMessageIndex);
    }

    lastOnline(userIds: string[]): Promise<Record<string, number>> {
        return this._onlineClient.lastOnline(userIds);
    }

    markAsOnline(): Promise<void> {
        return this._onlineClient.markAsOnline();
    }

    subscriptionExists(p256dh_key: string): Promise<boolean> {
        return this._notificationClient.subscriptionExists(p256dh_key);
    }

    pushSubscription(subscription: PushSubscriptionJSON): Promise<void> {
        return this._notificationClient.pushSubscription(subscription);
    }

    removeSubscription(subscription: PushSubscriptionJSON): Promise<void> {
        return this._notificationClient.removeSubscription(subscription);
    }

    toggleMuteNotifications(
        chatId: string,
        muted: boolean
    ): Promise<ToggleMuteNotificationResponse> {
        return this.userClient.toggleMuteNotifications(chatId, muted);
    }

    getGroupDetails(chatId: string, latestEventIndex: number): Promise<GroupChatDetailsResponse> {
        return this.getGroupClient(chatId).getGroupDetails(latestEventIndex);
    }

    async getGroupDetailsUpdates(
        chatId: string,
        previous: GroupChatDetails
    ): Promise<GroupChatDetails> {
        return this.getGroupClient(chatId).getGroupDetailsUpdates(previous);
    }

    getPublicGroupSummary(chatId: string): Promise<GroupChatSummary | undefined> {
        return this.getGroupClient(chatId).getPublicSummary();
    }

    getGroupRules(chatId: string): Promise<GroupRules | undefined> {
        return this.getGroupClient(chatId).getRules();
    }

    getRecommendedGroups(exclusions: string[]): Promise<GroupChatSummary[]> {
        return this._groupIndexClient
            .recommendedGroups(exclusions)
            .then((groups) => groups.map((g) => this.rehydrateDataContent(g, "avatar")));
    }

    dismissRecommendation(chatId: string): Promise<void> {
        return this.userClient.dismissRecommendation(chatId);
    }

    getBio(userId?: string): Promise<string> {
        const userClient = userId
            ? UserClient.create(userId, this.identity, this.config, this.db)
            : this.userClient;
        return userClient.getBio();
    }

    getPublicProfile(userId?: string): Promise<PublicProfile> {
        const userClient = userId
            ? UserClient.create(userId, this.identity, this.config, this.db)
            : this.userClient;
        return userClient.getPublicProfile();
    }

    setBio(bio: string): Promise<SetBioResponse> {
        return this.userClient.setBio(bio);
    }

    createChallenge(): Promise<CreateChallengeResponse> {
        return this._userIndexClient.createChallenge();
    }

    registerUser(
        username: string,
        challengeAttempt: ChallengeAttempt,
        referredBy: string | undefined
    ): Promise<RegisterUserResponse> {
        return this._userIndexClient.registerUser(username, challengeAttempt, referredBy);
    }

    getUserStorageLimits(): Promise<StorageStatus> {
        return DataClient.create(this.identity, this.config).storageStatus();
    }

    refreshAccountBalance(crypto: Cryptocurrency, principal: string): Promise<Tokens> {
        return this._ledgerClients[crypto].accountBalance(principal);
    }

    getGroupMessagesByMessageIndex(
        chatId: string,
        messageIndexes: Set<number>,
        latestClientEventIndex: number | undefined
    ): Promise<EventsResponse<Message>> {
        return this.rehydrateEventResponse(
            "group_chat",
            chatId,
            this.getGroupClient(chatId).getMessagesByMessageIndex(
                messageIndexes,
                latestClientEventIndex
            ),
            undefined,
            latestClientEventIndex
        );
    }

    pinMessage(chatId: string, messageIndex: number): Promise<PinMessageResponse> {
        return this.getGroupClient(chatId).pinMessage(messageIndex);
    }

    unpinMessage(chatId: string, messageIndex: number): Promise<UnpinMessageResponse> {
        return this.getGroupClient(chatId).unpinMessage(messageIndex);
    }

    registerPollVote(
        chatId: string,
        messageIdx: number,
        answerIdx: number,
        voteType: "register" | "delete",
        threadRootMessageIndex?: number
    ): Promise<RegisterPollVoteResponse> {
        return this.getGroupClient(chatId).registerPollVote(
            messageIdx,
            answerIdx,
            voteType,
            threadRootMessageIndex
        );
    }

    withdrawCryptocurrency(
        domain: PendingCryptocurrencyWithdrawal
    ): Promise<WithdrawCryptocurrencyResponse> {
        return this.userClient.withdrawCryptocurrency(domain);
    }

    getInviteCode(chatId: string): Promise<InviteCodeResponse> {
        return this.getGroupClient(chatId).getInviteCode();
    }

    enableInviteCode(chatId: string): Promise<EnableInviteCodeResponse> {
        return this.getGroupClient(chatId).enableInviteCode();
    }

    disableInviteCode(chatId: string): Promise<DisableInviteCodeResponse> {
        return this.getGroupClient(chatId).disableInviteCode();
    }

    resetInviteCode(chatId: string): Promise<ResetInviteCodeResponse> {
        return this.getGroupClient(chatId).resetInviteCode();
    }

    pinChat(chatId: string): Promise<PinChatResponse> {
        return this.userClient.pinChat(chatId);
    }

    unpinChat(chatId: string): Promise<UnpinChatResponse> {
        return this.userClient.unpinChat(chatId);
    }

    archiveChat(chatId: string): Promise<ArchiveChatResponse> {
        return this.userClient.archiveChat(chatId);
    }

    unarchiveChat(chatId: string): Promise<ArchiveChatResponse> {
        return this.userClient.unarchiveChat(chatId);
    }

    registerProposalVote(
        chatId: string,
        messageIndex: number,
        adopt: boolean
    ): Promise<RegisterProposalVoteResponse> {
        return this.getGroupClient(chatId).registerProposalVote(messageIndex, adopt);
    }

    initUserPrincipalMigration(newPrincipal: string): Promise<void> {
        return this.userClient.initUserPrincipalMigration(newPrincipal);
    }

    migrateUserPrincipal(userId: string): Promise<MigrateUserPrincipalResponse> {
        const userClient = UserClient.create(userId, this.identity, this.config, this.db);
        return userClient.migrateUserPrincipal();
    }

    getProposalVoteDetails(governanceCanisterId: string, proposalId: bigint, isNns: boolean): Promise<ProposalVoteDetails> {
        if (isNns) {
            return NnsGovernanceClient.create(
                this.identity,
                this.config,
                governanceCanisterId
            ).getProposalVoteDetails(proposalId);
        } else {
            return SnsGovernanceClient.create(
                this.identity,
                this.config,
                governanceCanisterId
            ).getProposalVoteDetails(proposalId);
        }
    }

    listNervousSystemFunctions(
        snsGovernanceCanisterId: string
    ): Promise<ListNervousSystemFunctionsResponse> {
        return SnsGovernanceClient.create(
            this.identity,
            this.config,
            snsGovernanceCanisterId
        ).listNervousSystemFunctions();
    }

    async threadPreviews(
        threadsByChat: Record<string, [ThreadSyncDetails[], number | undefined]>
    ): Promise<ThreadPreview[]> {
        function latestMessageTimestamp(messages: EventWrapper<Message>[]): bigint {
            return messages[messages.length - 1]?.timestamp ?? BigInt(0);
        }

        return Promise.all(
            Object.entries(threadsByChat).map(
                ([chatId, [threadSyncs, latestClientMainEventIndex]]) => {
                    const latestClientThreadUpdate = threadSyncs.reduce(
                        (curr, next) => (next.lastUpdated > curr ? next.lastUpdated : curr),
                        BigInt(0)
                    );

                    return this.getGroupClient(chatId)
                        .threadPreviews(
                            threadSyncs.map((t) => t.threadRootMessageIndex),
                            latestClientThreadUpdate
                        )
                        .then(
                            (response) =>
                                [response, latestClientMainEventIndex] as [
                                    ThreadPreviewsResponse,
                                    number | undefined
                                ]
                        );
                }
            )
        ).then((responses) =>
            Promise.all(
                responses.map(([r, latestClientMainEventIndex]) => {
                    return r.kind === "thread_previews_success"
                        ? Promise.all(
                              r.threads.map((t) =>
                                  this.rehydrateThreadPreview(t, latestClientMainEventIndex)
                              )
                          )
                        : [];
                })
            ).then((threads) =>
                threads
                    .flat()
                    .sort((a, b) =>
                        Number(
                            latestMessageTimestamp(b.latestReplies) -
                                latestMessageTimestamp(a.latestReplies)
                        )
                    )
            )
        );
    }

    private async rehydrateThreadPreview(
        thread: ThreadPreview,
        latestClientMainEventIndex: number | undefined
    ): Promise<ThreadPreview> {
        const threadMissing = await this.resolveMissingIndexes(
            "group_chat",
            thread.chatId,
            thread.latestReplies,
            thread.rootMessage.event.messageIndex,
            thread.rootMessage.event.thread?.latestEventIndex
        );

        const rootMissing = await this.resolveMissingIndexes(
            "group_chat",
            thread.chatId,
            [thread.rootMessage],
            undefined,
            latestClientMainEventIndex
        );

        const latestReplies = thread.latestReplies.map((r) =>
            this.rehydrateEvent(r, thread.chatId, threadMissing)
        );
        const rootMessage = this.rehydrateEvent(thread.rootMessage, thread.chatId, rootMissing);

        return {
            ...thread,
            rootMessage,
            latestReplies,
        };
    }

    setCachedMessageFromNotification(
        chatId: string,
        threadRootMessageIndex: number | undefined,
        message: EventWrapper<Message>
    ): Promise<void> {
        return setCachedMessageIfNotExists(this.db, chatId, message, threadRootMessageIndex);
    }

    freezeGroup(chatId: string, reason: string | undefined): Promise<FreezeGroupResponse> {
        return this._groupIndexClient.freezeGroup(chatId, reason);
    }

    unfreezeGroup(chatId: string): Promise<UnfreezeGroupResponse> {
        return this._groupIndexClient.unfreezeGroup(chatId);
    }

    deleteFrozenGroup(chatId: string): Promise<DeleteFrozenGroupResponse> {
        return this._groupIndexClient.deleteFrozenGroup(chatId);
    }

    addHotGroupExclusion(chatId: string): Promise<AddHotGroupExclusionResponse> {
        return this._groupIndexClient.addHotGroupExclusion(chatId);
    }

    removeHotGroupExclusion(chatId: string): Promise<RemoveHotGroupExclusionResponse> {
        return this._groupIndexClient.removeHotGroupExclusion(chatId);
    }

    suspendUser(userId: string, reason: string): Promise<SuspendUserResponse> {
        return this._userIndexClient.suspendUser(userId, reason);
    }

    unsuspendUser(userId: string): Promise<UnsuspendUserResponse> {
        return this._userIndexClient.unsuspendUser(userId);
    }

    markSuspectedBot(): Promise<MarkSuspectedBotResponse> {
        return this._userIndexClient.markSuspectedBot();
    }

    loadFailedMessages(): Promise<Record<string, Record<number, EventWrapper<Message>>>> {
        return loadFailedMessages(this.db);
    }

    deleteFailedMessage(
        chatId: string,
        messageId: bigint,
        threadRootMessageIndex?: number
    ): Promise<void> {
        return removeFailedMessage(this.db, chatId, messageId, threadRootMessageIndex);
    }

    claimPrize(chatId: string, messageId: bigint): Promise<ClaimPrizeResponse> {
        return this.getGroupClient(chatId).claimPrize(messageId);
    }

    payForDiamondMembership(
        userId: string,
        token: Cryptocurrency,
        duration: DiamondMembershipDuration,
        recurring: boolean,
        expectedPriceE8s: bigint
    ): Promise<PayForDiamondMembershipResponse> {
        return this._userIndexClient.payForDiamondMembership(
            userId,
            token,
            duration,
            recurring,
            expectedPriceE8s
        );
    }

    setGroupUpgradeConcurrency(value: number): Promise<SetGroupUpgradeConcurrencyResponse> {
        return this._groupIndexClient.setGroupUpgradeConcurrency(value);
    }

    setUserUpgradeConcurrency(value: number): Promise<SetUserUpgradeConcurrencyResponse> {
        return this._userIndexClient.setUserUpgradeConcurrency(value);
    }

    updateMarketMakerConfig(
        config: UpdateMarketMakerConfigArgs
    ): Promise<UpdateMarketMakerConfigResponse> {
        return this._marketMakerClient.updateConfig(config);
    }

    isEligibleForInitialAirdrop(): Promise<EligibleForInitialAirdropResponse> {
        return this._userIndexClient.isEligibleForInitialAirdrop();
    }

    setNeuronControllerForInitialAirdrop(principal: string): Promise<SetNeuronControllerResponse> {
        return this._userIndexClient.setNeuronControllerForInitialAirdrop(principal);
    }
}<|MERGE_RESOLUTION|>--- conflicted
+++ resolved
@@ -144,11 +144,8 @@
     UpdateMarketMakerConfigResponse,
     SetNeuronControllerResponse,
     EligibleForInitialAirdropResponse,
-<<<<<<< HEAD
+    GroupGate,
     ProposalVoteDetails,
-=======
-    GroupGate,
->>>>>>> 96cabf79
 } from "openchat-shared";
 import type { Principal } from "@dfinity/principal";
 import { applyOptionUpdate } from "../utils/mapping";
