--- conflicted
+++ resolved
@@ -206,20 +206,15 @@
     VerifiedCredentialArgs,
     ChitEventsRequest,
     ChitEventsResponse,
-    Achievement,
     ChitEarned,
     ChitState,
     SubmitProofOfUniquePersonhoodResponse,
     TopUpNeuronResponse,
     Referral,
     WalletConfig,
-<<<<<<< HEAD
     ExternalAchievement,
     ExternalAchievementsSuccess,
-    CandidateExternalAchievement,
-=======
     ChitLeaderboardResponse,
->>>>>>> 03e80ae5
 } from "openchat-shared";
 import {
     UnsupportedValueError,
@@ -233,7 +228,6 @@
     Stream,
     getOrAdd,
     waitAll,
-    achievements,
 } from "openchat-shared";
 import type { Principal } from "@dfinity/principal";
 import { AsyncMessageContextMap } from "../utils/messageContext";
