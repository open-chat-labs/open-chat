/* eslint-disable no-case-declarations */
import { HttpAgent, type Identity } from "@dfinity/agent";
import {
    type Database,
    getCachedChats,
    getCachePrimerTimestamps,
    initDb,
    loadFailedMessages,
    removeFailedMessage,
    setCachedChats,
    setCachedMessageIfNotExists,
    recordFailedMessage,
    cacheLocalUserIndexForUser,
    getLocalUserIndexForUser,
    clearCache,
    getCachedExternalAchievements,
    setCachedExternalAchievements,
} from "../utils/caching";
import { isMainnet } from "../utils/network";
import { getAllUsers, clearCache as clearUserCache } from "../utils/userCache";
import { getCachedRegistry, setCachedRegistry } from "../utils/registryCache";
import { UserIndexClient } from "./userIndex/userIndex.client";
import { UserClient } from "./user/user.client";
import { GroupClient } from "./group/group.client";
import { LocalUserIndexClient } from "./localUserIndex/localUserIndex.client";
import { NotificationsClient } from "./notifications/notifications.client";
import { ProposalsBotClient } from "./proposalsBot/proposalsBot.client";
import { OnlineClient } from "./online/online.client";
import { DataClient } from "./data/data.client";
import { LedgerClient } from "./ledger/ledger.client";
import { LedgerIndexClient } from "./ledgerIndex/ledgerIndex.client";
import { GroupIndexClient } from "./groupIndex/groupIndex.client";
import { MarketMakerClient } from "./marketMaker/marketMaker.client";
import { RegistryClient } from "./registry/registry.client";
import { DexesAgent } from "./dexes";
import { chunk, distinctBy, toRecord } from "../utils/list";
import { measure } from "./common/profiling";
import {
    buildBlobUrl,
    buildUserAvatarUrl,
    getUpdatedEvents,
    mergeDirectChatUpdates,
    mergeGroupChats,
    mergeGroupChatUpdates,
} from "../utils/chat";
import { NnsGovernanceClient } from "./nnsGovernance/nns.governance.client";
import { SnsGovernanceClient } from "./snsGovernance/sns.governance.client";
import type { AgentConfig } from "../config";
import type {
    Logger,
    AddRemoveReactionResponse,
    ArchiveChatResponse,
    BlobReference,
    BlockUserResponse,
    CandidateGroupChat,
    ChangeRoleResponse,
    ChatEvent,
    CheckUsernameResponse,
    CreatedUser,
    CreateGroupResponse,
    CurrentUserResponse,
    DataContent,
    DeleteFrozenGroupResponse,
    DeleteGroupResponse,
    DeleteMessageResponse,
    DexId,
    DiamondMembershipFees,
    DirectChatSummary,
    DirectChatSummaryUpdates,
    DisableInviteCodeResponse,
    EditMessageResponse,
    EnableInviteCodeResponse,
    EventsResponse,
    EventWrapper,
    ExchangeTokenSwapArgs,
    GroupChatDetailsResponse,
    GroupChatSummary,
    GroupInvite,
    Rules,
    IndexRange,
    InviteCodeResponse,
    JoinGroupResponse,
    LeaveGroupResponse,
    ListNervousSystemFunctionsResponse,
    MarkReadRequest,
    MarkReadResponse,
    MemberRole,
    Message,
    MessageContent,
    OptionUpdate,
    PendingCryptocurrencyWithdrawal,
    PinChatResponse,
    PinMessageResponse,
    PublicProfile,
    RegisterPollVoteResponse,
    RegisterProposalVoteResponse,
    RegisterUserResponse,
    RemoveMemberResponse,
    ResetInviteCodeResponse,
    SearchDirectChatResponse,
    SearchGroupChatResponse,
    SendMessageResponse,
    SetBioResponse,
    SetUsernameResponse,
    StakeNeuronForSubmittingProposalsResponse,
    StorageStatus,
    SuspendUserResponse,
    SwapTokensResponse,
    ThreadPreview,
    ThreadPreviewsResponse,
    ThreadSyncDetails,
    TokenSwapStatusResponse,
    ToggleMuteNotificationResponse,
    UnblockUserResponse,
    UndeleteMessageResponse,
    UnpinChatResponse,
    UnpinMessageResponse,
    UpdateGroupResponse,
    User,
    UserCanisterGroupChatSummary,
    UserCanisterGroupChatSummaryUpdates,
    UserCanisterCommunitySummary,
    UserCanisterCommunitySummaryUpdates,
    UserLookup,
    UsersArgs,
    UsersResponse,
    UserSummary,
    WithdrawCryptocurrencyResponse,
    FreezeGroupResponse,
    UnfreezeGroupResponse,
    UnsuspendUserResponse,
    ChatStateFull,
    ChatSummary,
    UpdatesResult,
    DeletedGroupMessageResponse,
    DeletedDirectMessageResponse,
    ClaimPrizeResponse,
    DiamondMembershipDuration,
    PayForDiamondMembershipResponse,
    AddHotGroupExclusionResponse,
    RemoveHotGroupExclusionResponse,
    SetCommunityModerationFlagsResponse,
    SetGroupUpgradeConcurrencyResponse,
    SetUserUpgradeConcurrencyResponse,
    UpdateMarketMakerConfigArgs,
    UpdateMarketMakerConfigResponse,
    ProposalVoteDetails,
    SetMessageReminderResponse,
    DeclineInvitationResponse,
    AccessGate,
    JoinCommunityResponse,
    GroupSearchResponse,
    ChatIdentifier,
    DirectChatIdentifier,
    GroupChatIdentifier,
    MessageContext,
    CommunitySummary,
    ExploreCommunitiesResponse,
    ChannelIdentifier,
    MultiUserChatIdentifier,
    CommunityIdentifier,
    CommunitySummaryResponse,
    UpdatesSuccessResponse,
    ConvertToCommunityResponse,
    ExploreChannelsResponse,
    CommunityInvite,
    RegistryValue,
    PublicGroupSummaryResponse,
    SetDisplayNameResponse,
    CreateUserGroupResponse,
    UpdateUserGroupResponse,
    DeleteUserGroupsResponse,
    SetMemberDisplayNameResponse,
    UpdatedRules,
    FollowThreadResponse,
    CandidateProposal,
    SubmitProposalResponse,
    AccountTransactionResult,
    OptionalChatPermissions,
    CryptocurrencyDetails,
    ApproveTransferResponse,
    TokenSwapPool,
    TokenExchangeRates,
    GroupAndCommunitySummaryUpdatesArgs,
    GroupAndCommunitySummaryUpdatesResponse,
    GroupCanisterGroupChatSummary,
    GroupCanisterGroupChatSummaryUpdates,
    CommunityCanisterCommunitySummaryUpdates,
    AcceptP2PSwapResponse,
    CancelP2PSwapResponse,
    ChatEventsArgs,
    ChatEventsResponse,
    JoinVideoCallResponse,
    AccessTokenType,
    UpdateBtcBalanceResponse,
    GenerateMagicLinkResponse,
    GetDelegationResponse,
    PrepareDelegationResponse,
    SiwePrepareLoginResponse,
    SiwsPrepareLoginResponse,
    VideoCallPresence,
    SetVideoCallPresenceResponse,
    VideoCallParticipantsResponse,
    AcceptedRules,
    VerifiedCredentialArgs,
    ChitEventsRequest,
    ChitEventsResponse,
    ChitEarned,
    ChitState,
    SubmitProofOfUniquePersonhoodResponse,
    TopUpNeuronResponse,
    Referral,
    WalletConfig,
    ExternalAchievement,
    ExternalAchievementsSuccess,
    ChitLeaderboardResponse,
    Verification,
} from "openchat-shared";
import {
    UnsupportedValueError,
    ChatMap,
    chatIdentifiersEqual,
    DestinationInvalidError,
    CommonResponses,
    applyOptionUpdate,
    ANON_USER_ID,
    offline,
    Stream,
    getOrAdd,
    waitAll,
} from "openchat-shared";
import type { Principal } from "@dfinity/principal";
import { AsyncMessageContextMap } from "../utils/messageContext";
import { CommunityClient } from "./community/community.client";
import {
    isSuccessfulCommunitySummaryResponse,
    mergeCommunities,
    mergeCommunityUpdates,
} from "../utils/community";
import { AnonUserClient } from "./user/anonUser.client";
import { excludeLatestKnownUpdateIfBeforeFix } from "./common/replicaUpToDateChecker";
import { ICPCoinsClient } from "./icpcoins/icpcoins.client";
import { TranslationsClient } from "./translations/translations.client";
import { CkbtcMinterClient } from "./ckbtcMinter/ckbtcMinter";
import { SignInWithEmailClient } from "./signInWithEmail/signInWithEmail.client";
import { SignInWithEthereumClient } from "./signInWithEthereum/signInWithEthereum.client";
import { SignInWithSolanaClient } from "./signInWithSolana/signInWithSolana.client";
import type { SetPinNumberResponse } from "openchat-shared";
import type { PinNumberSettings } from "openchat-shared";
import type { ClaimDailyChitResponse } from "openchat-shared";
import { createHttpAgentSync } from "../utils/httpAgent";
import {
    deleteCommunityReferral,
    clearCache as clearReferralCache,
    getCommunityReferral,
} from "../utils/referralCache";

export class OpenChatAgent extends EventTarget {
    private _agent: HttpAgent;
    private _userIndexClient: UserIndexClient;
    private _onlineClient: OnlineClient;
    private _groupIndexClient: GroupIndexClient;
    private _userClient?: UserClient | AnonUserClient;
    private _notificationClient: NotificationsClient;
    private _proposalsBotClient: ProposalsBotClient;
    private _marketMakerClient: MarketMakerClient;
    private _registryClient: RegistryClient;
    private _dataClient: DataClient;
    private _localUserIndexClients: Record<string, LocalUserIndexClient>;
    private _ledgerClients: Record<string, LedgerClient>;
    private _ledgerIndexClients: Record<string, LedgerIndexClient>;
    private _groupClients: Record<string, GroupClient>;
    private _communityClients: Record<string, CommunityClient>;
    private _icpcoinsClient: ICPCoinsClient;
    private _signInWithEmailClient: SignInWithEmailClient;
    private _signInWithEthereumClient: SignInWithEthereumClient;
    private _signInWithSolanaClient: SignInWithSolanaClient;
    private _dexesAgent: DexesAgent;
    private _groupInvite: GroupInvite | undefined;
    private _communityInvite: CommunityInvite | undefined;
    private db: Database;
    private _logger: Logger;
    public translationsClient: TranslationsClient;

    constructor(
        private identity: Identity,
        private config: AgentConfig,
    ) {
        super();
        this._logger = config.logger;
        this._agent = createHttpAgentSync(identity, config.icUrl);
        this.db = initDb(this.principal);
        this._onlineClient = new OnlineClient(identity, this._agent, config.onlineCanister);
        this._userIndexClient = new UserIndexClient(
            identity,
            this._agent,
            config.userIndexCanister,
        );
        this._groupIndexClient = new GroupIndexClient(
            identity,
            this._agent,
            config.groupIndexCanister,
        );
        this._notificationClient = new NotificationsClient(
            identity,
            this._agent,
            config.notificationsCanister,
        );
        this._proposalsBotClient = new ProposalsBotClient(
            identity,
            this._agent,
            config.proposalBotCanister,
        );
        this._marketMakerClient = new MarketMakerClient(
            identity,
            this._agent,
            config.marketMakerCanister,
        );
        this._registryClient = new RegistryClient(
            identity,
            this._agent,
            config.registryCanister,
            config.blobUrlPattern,
        );
        this._dataClient = new DataClient(identity, this._agent, config);
        this._icpcoinsClient = new ICPCoinsClient(identity, this._agent);
        this.translationsClient = new TranslationsClient(
            identity,
            this._agent,
            config.translationsCanister,
        );
        this._signInWithEmailClient = new SignInWithEmailClient(
            identity,
            this._agent,
            config.signInWithEmailCanister,
        );
        this._signInWithEthereumClient = new SignInWithEthereumClient(
            identity,
            this._agent,
            config.signInWithEthereumCanister,
        );
        this._signInWithSolanaClient = new SignInWithSolanaClient(
            identity,
            this._agent,
            config.signInWithSolanaCanister,
        );
        this._localUserIndexClients = {};
        this._ledgerClients = {};
        this._ledgerIndexClients = {};
        this._groupClients = {};
        this._communityClients = {};
        this._dexesAgent = new DexesAgent(this._agent);
        this._groupInvite = config.groupInvite;
    }

    private get principal(): Principal {
        return this.identity.getPrincipal();
    }

    getAllCachedUsers(): Promise<UserLookup> {
        return measure("getAllUsers", () => getAllUsers()).then((users) => {
            return new Map(users.map((user) => [user.userId, this.rehydrateUserSummary(user)]));
        });
    }

    logError(message?: unknown, ...optionalParams: unknown[]): void {
        this._logger.error(message, optionalParams);
    }

    public set groupInvite(value: GroupInvite) {
        this._groupInvite = value;
    }

    public set communityInvite(value: CommunityInvite) {
        this._communityInvite = value;
    }

    createUserClient(userId: string): OpenChatAgent {
        if (userId === ANON_USER_ID) {
            this._userClient = AnonUserClient.create();
        } else {
            this._userClient = new UserClient(
                userId,
                this.identity,
                this._agent,
                this.config,
                this.db,
            );
        }
        return this;
    }

    communityClient(communityId: string): CommunityClient {
        if (!this._communityClients[communityId]) {
            const inviteCode = this.getProvidedCommunityInviteCode(communityId);
            this._communityClients[communityId] = new CommunityClient(
                this.identity,
                this._agent,
                this.config,
                communityId,
                this.db,
                inviteCode,
            );
        }
        return this._communityClients[communityId];
    }

    getGroupClient(chatId: string): GroupClient {
        if (!this._groupClients[chatId]) {
            const inviteCode = this.getProvidedGroupInviteCode({
                kind: "group_chat",
                groupId: chatId,
            });
            this._groupClients[chatId] = new GroupClient(
                this.identity,
                this._agent,
                this.config,
                { kind: "group_chat", groupId: chatId },
                this.db,
                inviteCode,
            );
        }
        return this._groupClients[chatId];
    }

    get userClient(): UserClient | AnonUserClient {
        if (this._userClient) {
            return this._userClient;
        }
        throw new Error("Attempted to use the user client before it has been initialised");
    }

    getLedgerClient(ledger: string): LedgerClient {
        if (!this._ledgerClients[ledger]) {
            this._ledgerClients[ledger] = new LedgerClient(this.identity, this._agent, ledger);
        }
        return this._ledgerClients[ledger];
    }

    getLedgerIndexClient(ledgerIndex: string): LedgerIndexClient {
        if (!this._ledgerIndexClients[ledgerIndex]) {
            this._ledgerIndexClients[ledgerIndex] = new LedgerIndexClient(
                this.identity,
                this._agent,
                ledgerIndex,
            );
        }
        return this._ledgerIndexClients[ledgerIndex];
    }

    private getLocalUserIndexClient(canisterId: string): LocalUserIndexClient {
        if (!this._localUserIndexClients[canisterId]) {
            this._localUserIndexClients[canisterId] = new LocalUserIndexClient(
                this.identity,
                this._agent,
                canisterId,
                this.db,
            );
        }
        return this._localUserIndexClients[canisterId];
    }

    private getProvidedGroupInviteCode(chatId: MultiUserChatIdentifier): string | undefined {
        if (this._groupInvite === undefined) return undefined;
        return chatIdentifiersEqual(this._groupInvite.chatId, chatId)
            ? this._groupInvite.code
            : undefined;
    }

    private getProvidedCommunityInviteCode(communityId: string): string | undefined {
        if (this._communityInvite === undefined) return undefined;
        return this._communityInvite.id.communityId === communityId
            ? this._communityInvite.code
            : undefined;
    }

    private getCommunityReferral(communityId: string): Promise<string | undefined> {
        return getCommunityReferral(communityId, Date.now());
    }

    editMessage(
        chatId: ChatIdentifier,
        msg: Message,
        threadRootMessageIndex: number | undefined,
        blockLevelMarkdown: boolean | undefined,
        newAchievement: boolean,
    ): Promise<EditMessageResponse> {
        if (offline()) return Promise.resolve("failure");

        switch (chatId.kind) {
            case "direct_chat":
                return this.editDirectMessage(
                    chatId,
                    msg,
                    threadRootMessageIndex,
                    blockLevelMarkdown,
                );
            case "group_chat":
                return this.editGroupMessage(
                    chatId,
                    msg,
                    threadRootMessageIndex,
                    blockLevelMarkdown,
                    newAchievement,
                );
            case "channel":
                return this.editChannelMessage(
                    chatId,
                    msg,
                    threadRootMessageIndex,
                    blockLevelMarkdown,
                    newAchievement,
                );
        }
    }

    sendMessage(
        messageContext: MessageContext,
        user: CreatedUser,
        mentioned: User[],
        event: EventWrapper<Message>,
        acceptedRules: AcceptedRules | undefined,
        messageFilterFailed: bigint | undefined,
        pin: string | undefined,
        newAchievement: boolean,
    ): Stream<"accepted" | [SendMessageResponse, Message]> {
        return new Stream(async (resolve, reject) => {
            const onRequestAccepted = () => resolve("accepted", false);
            const { chatId, threadRootMessageIndex } = messageContext;

            if (offline()) {
                recordFailedMessage(this.db, chatId, event, threadRootMessageIndex);
                return resolve([CommonResponses.offline(), event.event], true);
            }

            if (chatId.kind === "channel") {
                if (
                    event.event.content.kind === "crypto_content" ||
                    event.event.content.kind === "prize_content_initial" ||
                    event.event.content.kind === "p2p_swap_content_initial"
                ) {
                    return resolve(
                        await this.userClient.sendMessageWithTransferToChannel(
                            chatId,
                            event.event.content.kind !== "p2p_swap_content_initial"
                                ? event.event.content.transfer.recipient
                                : undefined,
                            user,
                            event,
                            threadRootMessageIndex,
                            acceptedRules?.community,
                            acceptedRules?.chat,
                            messageFilterFailed,
                            pin,
                        ),
                        true,
                    );
                }
                return resolve(
                    await this.sendChannelMessage(
                        chatId,
                        user.username,
                        user.displayName,
                        mentioned,
                        event,
                        threadRootMessageIndex,
                        acceptedRules?.community,
                        acceptedRules?.chat,
                        messageFilterFailed,
                        newAchievement,
                        onRequestAccepted,
                    ),
                    true,
                );
            }
            if (chatId.kind === "group_chat") {
                if (
                    event.event.content.kind === "crypto_content" ||
                    event.event.content.kind === "prize_content_initial" ||
                    event.event.content.kind === "p2p_swap_content_initial"
                ) {
                    return resolve(
                        await this.userClient.sendMessageWithTransferToGroup(
                            chatId,
                            event.event.content.kind !== "p2p_swap_content_initial"
                                ? event.event.content.transfer.recipient
                                : undefined,
                            user,
                            event,
                            threadRootMessageIndex,
                            acceptedRules?.chat,
                            messageFilterFailed,
                            pin,
                        ),
                        true,
                    );
                }
                return resolve(
                    await this.sendGroupMessage(
                        chatId,
                        user.username,
                        user.displayName,
                        mentioned,
                        event,
                        threadRootMessageIndex,
                        acceptedRules?.chat,
                        messageFilterFailed,
                        newAchievement,
                        onRequestAccepted,
                    ),
                    true,
                );
            }
            if (chatId.kind === "direct_chat") {
                return resolve(
                    await this.sendDirectMessage(
                        chatId,
                        event,
                        messageFilterFailed,
                        threadRootMessageIndex,
                        pin,
                        onRequestAccepted,
                    ),
                    true,
                );
            }
            reject(new UnsupportedValueError("Unexpect chat type", chatId));
        });
    }

    private sendChannelMessage(
        chatId: ChannelIdentifier,
        senderName: string,
        senderDisplayName: string | undefined,
        mentioned: User[],
        event: EventWrapper<Message>,
        threadRootMessageIndex: number | undefined,
        communityRulesAccepted: number | undefined,
        channelRulesAccepted: number | undefined,
        messageFilterFailed: bigint | undefined,
        newAchievement: boolean,
        onRequestAccepted: () => void,
    ): Promise<[SendMessageResponse, Message]> {
        return this.communityClient(chatId.communityId).sendMessage(
            chatId,
            senderName,
            senderDisplayName,
            mentioned,
            event,
            threadRootMessageIndex,
            communityRulesAccepted,
            channelRulesAccepted,
            messageFilterFailed,
            newAchievement,
            onRequestAccepted,
        );
    }

    private sendGroupMessage(
        chatId: GroupChatIdentifier,
        senderName: string,
        senderDisplayName: string | undefined,
        mentioned: User[],
        event: EventWrapper<Message>,
        threadRootMessageIndex: number | undefined,
        rulesAccepted: number | undefined,
        messageFilterFailed: bigint | undefined,
        newAchievement: boolean,
        onRequestAccepted: () => void,
    ): Promise<[SendMessageResponse, Message]> {
        return this.getGroupClient(chatId.groupId).sendMessage(
            senderName,
            senderDisplayName,
            mentioned,
            event,
            threadRootMessageIndex,
            rulesAccepted,
            messageFilterFailed,
            newAchievement,
            onRequestAccepted,
        );
    }

    private editGroupMessage(
        chatId: GroupChatIdentifier,
        message: Message,
        threadRootMessageIndex: number | undefined,
        blockLevelMarkdown: boolean | undefined,
        newAchievement: boolean,
    ): Promise<EditMessageResponse> {
        return this.getGroupClient(chatId.groupId).editMessage(
            message,
            threadRootMessageIndex,
            blockLevelMarkdown,
            newAchievement,
        );
    }

    private editChannelMessage(
        chatId: ChannelIdentifier,
        message: Message,
        threadRootMessageIndex: number | undefined,
        blockLevelMarkdown: boolean | undefined,
        newAchievement: boolean,
    ): Promise<EditMessageResponse> {
        return this.communityClient(chatId.communityId).editMessage(
            chatId,
            message,
            threadRootMessageIndex,
            blockLevelMarkdown,
            newAchievement,
        );
    }

    private sendDirectMessage(
        chatId: DirectChatIdentifier,
        event: EventWrapper<Message>,
        messageFilterFailed: bigint | undefined,
        threadRootMessageIndex: number | undefined,
        pin: string | undefined,
<<<<<<< HEAD
=======
        onRequestAccepted: () => void,
>>>>>>> 2b5d72a5
    ): Promise<[SendMessageResponse, Message]> {
        return this.userClient.sendMessage(
            chatId,
            event,
            messageFilterFailed,
            threadRootMessageIndex,
            pin,
<<<<<<< HEAD
=======
            onRequestAccepted,
>>>>>>> 2b5d72a5
        );
    }

    private editDirectMessage(
        recipientId: DirectChatIdentifier,
        message: Message,
        threadRootMessageIndex?: number,
        blockLevelMarkdown?: boolean,
    ): Promise<EditMessageResponse> {
        return this.userClient.editMessage(
            recipientId.userId,
            message,
            threadRootMessageIndex,
            blockLevelMarkdown,
        );
    }

    createGroupChat(candidate: CandidateGroupChat): Promise<CreateGroupResponse> {
        if (offline()) return Promise.resolve(CommonResponses.offline());

        if (candidate.id.kind === "channel") {
            return this.communityClient(candidate.id.communityId).createChannel(candidate);
        } else {
            return this.userClient.createGroup(candidate);
        }
    }

    updateGroup(
        chatId: MultiUserChatIdentifier,
        name?: string,
        desc?: string,
        rules?: UpdatedRules,
        permissions?: OptionalChatPermissions,
        avatar?: Uint8Array,
        eventsTimeToLive?: OptionUpdate<bigint>,
        gate?: AccessGate,
        isPublic?: boolean,
        messagesVisibleToNonMembers?: boolean,
        externalUrl?: string,
    ): Promise<UpdateGroupResponse> {
        if (offline()) return Promise.resolve(CommonResponses.offline());

        switch (chatId.kind) {
            case "group_chat":
                return this.getGroupClient(chatId.groupId).updateGroup(
                    name,
                    desc,
                    rules,
                    permissions,
                    avatar,
                    eventsTimeToLive,
                    gate,
                    isPublic,
                    messagesVisibleToNonMembers,
                );
            case "channel":
                return this.communityClient(chatId.communityId).updateChannel(
                    chatId,
                    name,
                    desc,
                    rules,
                    permissions,
                    avatar,
                    eventsTimeToLive,
                    gate,
                    isPublic,
                    messagesVisibleToNonMembers,
                    externalUrl,
                );
        }
    }

    async inviteUsers(
        id: MultiUserChatIdentifier | CommunityIdentifier,
        userIds: string[],
        callerUsername: string,
    ): Promise<boolean> {
        if (!userIds.length) {
            return Promise.resolve(true);
        }

        if (offline()) return Promise.resolve(false);

        switch (id.kind) {
            case "community": {
                const localUserIndex = await this.communityClient(id.communityId).localUserIndex();
                const localUserIndexClient = this.getLocalUserIndexClient(localUserIndex);
                return localUserIndexClient.inviteUsersToCommunity(
                    id.communityId,
                    userIds,
                    callerUsername,
                );
            }
            case "group_chat": {
                const localUserIndex = await this.getGroupClient(id.groupId).localUserIndex();
                const localUserIndexClient = this.getLocalUserIndexClient(localUserIndex);
                return localUserIndexClient.inviteUsersToGroup(id.groupId, userIds, callerUsername);
            }
            case "channel": {
                const localUserIndex = await this.communityClient(id.communityId).localUserIndex();
                const localUserIndexClient = this.getLocalUserIndexClient(localUserIndex);
                return localUserIndexClient.inviteUsersToChannel(
                    id.communityId,
                    id.channelId,
                    userIds,
                    callerUsername,
                );
            }
        }
    }

    chatEventsBatch(
        localUserIndex: string,
        requests: ChatEventsArgs[],
        cachePrimer: boolean,
    ): Promise<ChatEventsResponse[]> {
        console.debug("CHAT EVENTS: Getting events batch", {
            localUserIndex,
            requests,
        });

        return this.getLocalUserIndexClient(localUserIndex).chatEvents(requests, cachePrimer);
    }

    chatEventsWindow(
        eventIndexRange: IndexRange,
        chatId: ChatIdentifier,
        messageIndex: number,
        threadRootMessageIndex: number | undefined,
        latestKnownUpdate: bigint | undefined,
    ): Promise<EventsResponse<ChatEvent>> {
        latestKnownUpdate = excludeLatestKnownUpdateIfBeforeFix(latestKnownUpdate);

        console.debug("CHAT EVENTS: Getting events window", {
            chatId,
            threadRootMessageIndex,
            messageIndex,
        });

        switch (chatId.kind) {
            case "direct_chat":
                return this.directChatEventsWindow(
                    eventIndexRange,
                    chatId,
                    messageIndex,
                    latestKnownUpdate,
                );
            case "group_chat":
                return this.groupChatEventsWindow(
                    eventIndexRange,
                    chatId,
                    messageIndex,
                    threadRootMessageIndex,
                    latestKnownUpdate,
                );
            case "channel":
                return this.channelEventsWindow(
                    eventIndexRange,
                    chatId,
                    messageIndex,
                    threadRootMessageIndex,
                    latestKnownUpdate,
                );
        }
    }

    private directChatEventsWindow(
        eventIndexRange: IndexRange,
        chatId: DirectChatIdentifier,
        messageIndex: number,
        latestKnownUpdate: bigint | undefined,
    ): Promise<EventsResponse<ChatEvent>> {
        return this.rehydrateEventResponse(
            chatId,
            this.userClient.chatEventsWindow(
                eventIndexRange,
                chatId,
                messageIndex,
                latestKnownUpdate,
            ),
            undefined,
            latestKnownUpdate,
        );
    }

    chatEvents(
        chatId: ChatIdentifier,
        eventIndexRange: IndexRange,
        startIndex: number,
        ascending: boolean,
        threadRootMessageIndex: number | undefined,
        latestKnownUpdate: bigint | undefined,
    ): Promise<EventsResponse<ChatEvent>> {
        latestKnownUpdate = excludeLatestKnownUpdateIfBeforeFix(latestKnownUpdate);

        console.debug("CHAT EVENTS: Getting chat events", {
            chatId,
            threadRootMessageIndex,
            startIndex,
            ascending,
        });

        if (chatId.kind === "group_chat") {
            return this.groupChatEvents(
                eventIndexRange,
                chatId,
                startIndex,
                ascending,
                threadRootMessageIndex,
                latestKnownUpdate,
            );
        } else if (chatId.kind === "direct_chat") {
            return this.directChatEvents(
                eventIndexRange,
                chatId,
                startIndex,
                ascending,
                threadRootMessageIndex,
                latestKnownUpdate,
            );
        } else if (chatId.kind === "channel") {
            return this.channelEvents(
                eventIndexRange,
                chatId,
                startIndex,
                ascending,
                threadRootMessageIndex,
                latestKnownUpdate,
            );
        }
        throw new UnsupportedValueError("Unexpect chat type", chatId);
    }

    private directChatEvents(
        eventIndexRange: IndexRange,
        chatId: DirectChatIdentifier,
        startIndex: number,
        ascending: boolean,
        threadRootMessageIndex: number | undefined,
        latestKnownUpdate: bigint | undefined,
    ): Promise<EventsResponse<ChatEvent>> {
        return this.rehydrateEventResponse(
            chatId,
            this.userClient.chatEvents(
                eventIndexRange,
                chatId,
                startIndex,
                ascending,
                threadRootMessageIndex,
                latestKnownUpdate,
            ),
            threadRootMessageIndex,
            latestKnownUpdate,
        );
    }

    private directChatEventsByEventIndex(
        chatId: DirectChatIdentifier,
        eventIndexes: number[],
        threadRootMessageIndex: number | undefined,
        // If threadRootMessageIndex is defined, then this should be the latest event index for that thread
        latestKnownUpdate: bigint | undefined,
    ): Promise<EventsResponse<ChatEvent>> {
        return this.rehydrateEventResponse(
            chatId,
            this.userClient.chatEventsByIndex(
                eventIndexes,
                chatId,
                threadRootMessageIndex,
                latestKnownUpdate,
            ),
            threadRootMessageIndex,
            latestKnownUpdate,
        );
    }

    private channelEventsWindow(
        eventIndexRange: IndexRange,
        chatId: ChannelIdentifier,
        messageIndex: number,
        threadRootMessageIndex: number | undefined,
        latestKnownUpdate: bigint | undefined,
    ): Promise<EventsResponse<ChatEvent>> {
        return this.rehydrateEventResponse(
            chatId,
            this.communityClient(chatId.communityId).eventsWindow(
                chatId,
                eventIndexRange,
                messageIndex,
                threadRootMessageIndex,
                latestKnownUpdate,
            ),
            threadRootMessageIndex,
            latestKnownUpdate,
        );
    }

    private groupChatEventsWindow(
        eventIndexRange: IndexRange,
        chatId: GroupChatIdentifier,
        messageIndex: number,
        threadRootMessageIndex: number | undefined,
        latestKnownUpdate: bigint | undefined,
    ): Promise<EventsResponse<ChatEvent>> {
        const rawEvents = this.getGroupClient(chatId.groupId).chatEventsWindow(
            eventIndexRange,
            messageIndex,
            threadRootMessageIndex,
            latestKnownUpdate,
        );
        return this.rehydrateEventResponse(
            chatId,
            rawEvents,
            threadRootMessageIndex,
            latestKnownUpdate,
        );
    }

    private channelEvents(
        eventIndexRange: IndexRange,
        chatId: ChannelIdentifier,
        startIndex: number,
        ascending: boolean,
        threadRootMessageIndex: number | undefined,
        latestKnownUpdate: bigint | undefined,
    ): Promise<EventsResponse<ChatEvent>> {
        return this.rehydrateEventResponse(
            chatId,
            this.communityClient(chatId.communityId).events(
                chatId,
                eventIndexRange,
                startIndex,
                ascending,
                threadRootMessageIndex,
                latestKnownUpdate,
            ),
            threadRootMessageIndex,
            latestKnownUpdate,
        );
    }

    private groupChatEvents(
        eventIndexRange: IndexRange,
        chatId: GroupChatIdentifier,
        startIndex: number,
        ascending: boolean,
        threadRootMessageIndex: number | undefined,
        latestKnownUpdate: bigint | undefined,
    ): Promise<EventsResponse<ChatEvent>> {
        return this.rehydrateEventResponse(
            chatId,
            this.getGroupClient(chatId.groupId).chatEvents(
                eventIndexRange,
                startIndex,
                ascending,
                threadRootMessageIndex,
                latestKnownUpdate,
            ),
            threadRootMessageIndex,
            latestKnownUpdate,
        );
    }

    chatEventsByEventIndex(
        chatId: ChatIdentifier,
        eventIndexes: number[],
        threadRootMessageIndex: number | undefined,
        latestKnownUpdate: bigint | undefined,
    ): Promise<EventsResponse<ChatEvent>> {
        latestKnownUpdate = excludeLatestKnownUpdateIfBeforeFix(latestKnownUpdate);

        console.debug("CHAT EVENTS: Getting chat events by index", {
            chatId,
            threadRootMessageIndex,
            eventIndexes,
        });

        switch (chatId.kind) {
            case "group_chat":
                return this.groupChatEventsByEventIndex(
                    chatId,
                    eventIndexes,
                    threadRootMessageIndex,
                    latestKnownUpdate,
                );
            case "direct_chat":
                return this.directChatEventsByEventIndex(
                    chatId,
                    eventIndexes,
                    threadRootMessageIndex,
                    latestKnownUpdate,
                );
            case "channel":
                return this.channelEventsByEventIndex(
                    chatId,
                    eventIndexes,
                    threadRootMessageIndex,
                    latestKnownUpdate,
                );
        }
    }

    private channelEventsByEventIndex(
        chatId: ChannelIdentifier,
        eventIndexes: number[],
        threadRootMessageIndex: number | undefined,
        latestKnownUpdate: bigint | undefined,
    ): Promise<EventsResponse<ChatEvent>> {
        return this.rehydrateEventResponse(
            chatId,
            this.communityClient(chatId.communityId).eventsByIndex(
                chatId,
                eventIndexes,
                threadRootMessageIndex,
                latestKnownUpdate,
            ),
            threadRootMessageIndex,
            latestKnownUpdate,
        );
    }

    private groupChatEventsByEventIndex(
        chatId: GroupChatIdentifier,
        eventIndexes: number[],
        threadRootMessageIndex: number | undefined,
        // If threadRootMessageIndex is defined, then this should be the latest event index for that thread
        latestKnownUpdate: bigint | undefined,
    ): Promise<EventsResponse<ChatEvent>> {
        return this.rehydrateEventResponse(
            chatId,
            this.getGroupClient(chatId.groupId).chatEventsByIndex(
                eventIndexes,
                threadRootMessageIndex,
                latestKnownUpdate,
            ),
            threadRootMessageIndex,
            latestKnownUpdate,
        );
    }

    async getDeletedGroupMessage(
        chatId: MultiUserChatIdentifier,
        messageId: bigint,
        threadRootMessageIndex?: number,
    ): Promise<DeletedGroupMessageResponse> {
        switch (chatId.kind) {
            case "group_chat":
                const groupResp = await this.getGroupClient(chatId.groupId).getDeletedMessage(
                    messageId,
                    threadRootMessageIndex,
                );
                if (groupResp.kind === "success") {
                    groupResp.content = this.rehydrateMessageContent(groupResp.content);
                }
                return groupResp;
            case "channel":
                const channelResp = await this.communityClient(
                    chatId.communityId,
                ).getDeletedMessage(chatId, messageId, threadRootMessageIndex);
                if (channelResp.kind === "success") {
                    channelResp.content = this.rehydrateMessageContent(channelResp.content);
                }
                return channelResp;
        }
    }

    async getDeletedDirectMessage(
        userId: string,
        messageId: bigint,
    ): Promise<DeletedDirectMessageResponse> {
        const response = await this.userClient.getDeletedMessage(userId, messageId);
        if (response.kind === "success") {
            response.content = this.rehydrateMessageContent(response.content);
        }
        return response;
    }

    private rehydrateMessageContent(content: MessageContent): MessageContent {
        if (
            (content.kind === "file_content" ||
                content.kind === "image_content" ||
                content.kind === "audio_content") &&
            content.blobReference !== undefined
        ) {
            content = this.rehydrateDataContent(content);
        }
        if (content.kind === "video_content") {
            return {
                ...content,
                videoData: this.rehydrateDataContent(content.videoData),
                imageData: this.rehydrateDataContent(content.imageData),
            };
        }
        return content;
    }

    /**
     * Given a list of events, identify all eventIndexes which we may need to look up
     * In practice this means the event indexes of embedded reply contexts
     */
    private findMissingEventIndexesByChat<T extends ChatEvent>(
        defaultChatId: ChatIdentifier,
        events: EventWrapper<T>[],
        threadRootMessageIndex: number | undefined,
    ): AsyncMessageContextMap<number> {
        return events.reduce<AsyncMessageContextMap<number>>((result, ev) => {
            if (
                ev.event.kind === "message" &&
                ev.event.repliesTo &&
                ev.event.repliesTo.kind === "raw_reply_context"
            ) {
                result.insert(
                    ev.event.repliesTo.sourceContext ?? {
                        chatId: { ...defaultChatId },
                        threadRootMessageIndex,
                    },
                    ev.event.repliesTo.eventIndex,
                );
            }
            return result;
        }, new AsyncMessageContextMap());
    }

    private messagesFromEventsResponse<T extends ChatEvent>(
        context: MessageContext,
        resp: EventsResponse<T>,
    ): [MessageContext, EventWrapper<Message>[]] {
        if (resp !== "events_failed") {
            return [
                context,
                resp.events.reduce((msgs, ev) => {
                    if (ev.event.kind === "message") {
                        msgs.push(ev as EventWrapper<Message>);
                    }
                    return msgs;
                }, [] as EventWrapper<Message>[]),
            ];
        } else {
            return [context, []];
        }
    }

    private async resolveMissingIndexes<T extends ChatEvent>(
        currentChatId: ChatIdentifier,
        events: EventWrapper<T>[],
        threadRootMessageIndex: number | undefined,
        latestKnownUpdate: bigint | undefined,
    ): Promise<AsyncMessageContextMap<EventWrapper<Message>>> {
        const contextMap = this.findMissingEventIndexesByChat(
            currentChatId,
            events,
            threadRootMessageIndex,
        );

        if (contextMap.length === 0) return Promise.resolve(new AsyncMessageContextMap());

        const mapped = await contextMap.asyncMap((ctx, idxs) => {
            const chatId = ctx.chatId;
            const chatKind = chatId.kind;

            // Note that the latestKnownUpdate relates to the *currentChat*, not necessarily the chat for this messageContext
            // So only include it if the context matches the current chat
            // And yes - this is probably trying to tell us something
            const latestUpdate = chatIdentifiersEqual(chatId, currentChatId)
                ? latestKnownUpdate
                : undefined;

            if (chatKind === "direct_chat") {
                return this.userClient
                    .chatEventsByIndex(idxs, chatId, ctx.threadRootMessageIndex, latestUpdate)
                    .then((resp) => this.messagesFromEventsResponse(ctx, resp));
            } else if (chatKind === "group_chat") {
                const client = this.getGroupClient(chatId.groupId);
                return client
                    .chatEventsByIndex(idxs, ctx.threadRootMessageIndex, latestUpdate)
                    .then((resp) => this.messagesFromEventsResponse(ctx, resp));
            } else if (chatKind === "channel") {
                const client = this.communityClient(chatId.communityId);
                return client
                    .eventsByIndex(chatId, idxs, ctx.threadRootMessageIndex, latestUpdate)
                    .then((resp) => this.messagesFromEventsResponse(ctx, resp));
            } else {
                throw new UnsupportedValueError("unknown chatid kind supplied", chatId);
            }
        });

        return mapped;
    }

    private rehydrateEvent<T extends ChatEvent>(
        ev: EventWrapper<T>,
        defaultChatId: ChatIdentifier,
        missingReplies: AsyncMessageContextMap<EventWrapper<Message>>,
        threadRootMessageIndex: number | undefined,
    ): EventWrapper<T> {
        if (ev.event.kind === "message") {
            const originalContent = ev.event.content;
            const rehydratedContent = this.rehydrateMessageContent(originalContent);

            const originalReplyContext = ev.event.repliesTo;
            let rehydratedReplyContext = undefined;
            if (ev.event.repliesTo && ev.event.repliesTo.kind === "raw_reply_context") {
                const messageContext = ev.event.repliesTo.sourceContext ?? {
                    chatId: { ...defaultChatId },
                    threadRootMessageIndex,
                };
                const messageEvents = missingReplies.lookup(messageContext);
                const idx = ev.event.repliesTo.eventIndex;
                const msg = messageEvents.find((me) => me.index === idx)?.event;
                if (msg) {
                    rehydratedReplyContext = {
                        kind: "rehydrated_reply_context",
                        content: structuredClone(this.rehydrateMessageContent(msg.content)),
                        senderId: msg.sender,
                        messageId: msg.messageId,
                        messageIndex: msg.messageIndex,
                        eventIndex: idx,
                        edited: msg.edited,
                        isThreadRoot: msg.thread !== undefined,
                        sourceContext: messageContext,
                    };
                } else {
                    this._logger.log(
                        "Reply context not found, this should only happen if we failed to load the reply context message",
                        {
                            chatId: { ...defaultChatId },
                            messageContext,
                            messageEvents,
                            repliesTo: ev.event.repliesTo,
                        },
                    );
                }
            }

            if (originalContent !== rehydratedContent || rehydratedReplyContext !== undefined) {
                return {
                    ...ev,
                    event: {
                        ...ev.event,
                        content: rehydratedContent,
                        repliesTo: rehydratedReplyContext ?? originalReplyContext,
                    },
                };
            }
        }
        return ev;
    }

    private async rehydrateEventResponse<T extends ChatEvent>(
        currentChatId: ChatIdentifier,
        eventsPromise: Promise<EventsResponse<T>>,
        threadRootMessageIndex: number | undefined,
        latestKnownUpdate: bigint | undefined,
    ): Promise<EventsResponse<T>> {
        const resp = await eventsPromise;

        if (resp === "events_failed") {
            return resp;
        }

        const missing = await this.resolveMissingIndexes(
            currentChatId,
            resp.events,
            threadRootMessageIndex,
            latestKnownUpdate,
        );

        resp.events = resp.events.map((e) =>
            this.rehydrateEvent(e, currentChatId, missing, threadRootMessageIndex),
        );
        return resp;
    }

    rehydrateUserSummary<T extends UserSummary>(userSummary: T): T {
        const ref = userSummary.blobReference;
        return {
            ...userSummary,
            blobData: undefined,
            blobUrl: buildUserAvatarUrl(
                this.config.blobUrlPattern,
                userSummary.userId,
                ref?.blobId ?? undefined,
            ),
        };
    }

    private rehydrateDataContent<T extends DataContent>(
        dataContent: T,
        blobType: "blobs" | "avatar" | "banner" = "blobs",
        channelId?: ChannelIdentifier,
    ): T {
        const ref = dataContent.blobReference;
        return ref !== undefined
            ? {
                  ...dataContent,
                  blobData: undefined,
                  blobUrl: buildBlobUrl(
                      this.config.blobUrlPattern,
                      ref.canisterId,
                      ref.blobId,
                      blobType,
                      channelId,
                  ),
              }
            : dataContent;
    }

    async rehydrateMessage(
        chatId: ChatIdentifier,
        message: EventWrapper<Message>,
        threadRootMessageIndex: number | undefined,
        latestKnownUpdate: bigint | undefined,
    ): Promise<EventWrapper<Message>> {
        latestKnownUpdate = excludeLatestKnownUpdateIfBeforeFix(latestKnownUpdate);

        const missing = await this.resolveMissingIndexes(
            chatId,
            [message],
            threadRootMessageIndex,
            latestKnownUpdate,
        );
        return this.rehydrateEvent(message, chatId, missing, threadRootMessageIndex);
    }

    searchUsers(searchTerm: string, maxResults = 20): Promise<UserSummary[]> {
        if (offline()) return Promise.resolve([]);

        return this._userIndexClient
            .searchUsers(searchTerm, maxResults)
            .then((users) => users.map((u) => this.rehydrateUserSummary(u)));
    }

    exploreChannels(
        id: CommunityIdentifier,
        searchTerm: string | undefined,
        pageIndex: number,
        pageSize = 10,
    ): Promise<ExploreChannelsResponse> {
        if (offline()) return Promise.resolve(CommonResponses.offline());

        return this.communityClient(id.communityId)
            .exploreChannels(searchTerm, pageIndex, pageSize)
            .then((res) => {
                if (res.kind === "success") {
                    return {
                        ...res,
                        matches: res.matches.map((match) => ({
                            ...match,
                            avatar: this.rehydrateDataContent(match.avatar, "avatar", match.id),
                        })),
                    };
                }
                return res;
            });
    }

    exploreCommunities(
        searchTerm: string | undefined,
        pageIndex: number,
        pageSize = 10,
        flags: number,
        languages: string[],
    ): Promise<ExploreCommunitiesResponse> {
        if (offline()) return Promise.resolve(CommonResponses.offline());

        return this._groupIndexClient
            .exploreCommunities(searchTerm, pageIndex, pageSize, flags, languages)
            .then((res) => {
                if (res.kind === "success") {
                    return {
                        ...res,
                        matches: res.matches.map((match) => ({
                            ...match,
                            avatar: this.rehydrateDataContent(match.avatar, "avatar"),
                            banner: this.rehydrateDataContent(match.banner, "banner"),
                        })),
                    };
                }
                return res;
            });
    }

    searchGroups(searchTerm: string, maxResults = 10): Promise<GroupSearchResponse> {
        if (offline()) return Promise.resolve(CommonResponses.offline());

        return this._groupIndexClient.searchGroups(searchTerm, maxResults).then((res) => {
            if (res.kind === "success") {
                return {
                    ...res,
                    matches: res.matches.map((match) => this.rehydrateDataContent(match, "avatar")),
                };
            }
            return res;
        });
    }

    searchGroupChat(
        chatId: MultiUserChatIdentifier,
        searchTerm: string,
        userIds: string[],
        maxResults = 10,
    ): Promise<SearchGroupChatResponse> {
        if (offline()) return Promise.resolve(CommonResponses.offline());

        switch (chatId.kind) {
            case "group_chat":
                return this.getGroupClient(chatId.groupId).searchGroupChat(
                    searchTerm,
                    userIds,
                    maxResults,
                );
            case "channel":
                return this.communityClient(chatId.communityId).searchChannel(
                    chatId,
                    maxResults,
                    userIds,
                    searchTerm,
                );
        }
    }

    searchDirectChat(
        chatId: DirectChatIdentifier,
        searchTerm: string,
        maxResults = 10,
    ): Promise<SearchDirectChatResponse> {
        if (offline()) return Promise.resolve(CommonResponses.offline());

        return this.userClient.searchDirectChat(chatId, searchTerm, maxResults);
    }

    async getUser(
        chitState: ChitState,
        userId: string,
        allowStale = false,
    ): Promise<UserSummary | undefined> {
        const response = await this.getUsers(
            chitState,
            {
                userGroups: [
                    {
                        users: [userId],
                        updatedSince: BigInt(0),
                    },
                ],
            },
            allowStale,
        );

        if (response.users.length == 0) {
            return undefined;
        }

        return response.users[0];
    }

    getUsers(chitState: ChitState, users: UsersArgs, allowStale = false): Promise<UsersResponse> {
        return this._userIndexClient.getUsers(chitState, users, allowStale).then((resp) => ({
            ...resp,
            users: resp.users.map((u) => this.rehydrateUserSummary(u)),
        }));
    }

    private getUpdatedPinnedChannels(
        currentPinnedChannels: ChannelIdentifier[],
        userResponse: UpdatesSuccessResponse,
    ): ChannelIdentifier[] {
        const byCommunity = currentPinnedChannels.reduce((map, channel) => {
            const channels = map.get(channel.communityId) ?? [];
            channels.push(channel);
            map.set(channel.communityId, channels);
            return map;
        }, new Map<string, ChannelIdentifier[]>());

        userResponse.communities.added
            .flatMap((c) => c.pinned)
            .forEach((channel) => {
                byCommunity.get(channel.communityId)?.push(channel);
            });

        userResponse.communities.updated.forEach((c) => {
            if (c.pinned !== undefined) {
                if (c.pinned.length === 0) {
                    byCommunity.delete(c.id.communityId);
                } else {
                    byCommunity.set(c.id.communityId, c.pinned);
                }
            }
        });

        return [...byCommunity.values()].flat();
    }

    private async _getUpdates(current: ChatStateFull | undefined): Promise<UpdatesResult> {
        const start = Date.now();
        let numberOfAsyncCalls = 0;

        let directChats: DirectChatSummary[];
        let directChatUpdates: DirectChatSummaryUpdates[] = [];

        let currentGroups: GroupChatSummary[] = [];
        let groupsAdded: UserCanisterGroupChatSummary[] = [];
        let userCanisterGroupUpdates: UserCanisterGroupChatSummaryUpdates[] = [];
        const groupsToCheckForUpdates = new Set<string>();
        const groupsRemoved = new Set<string>();

        let currentCommunities: CommunitySummary[] = [];
        let communitiesAdded: UserCanisterCommunitySummary[] = [];
        let userCanisterCommunityUpdates: UserCanisterCommunitySummaryUpdates[] = [];
        const communitiesToCheckForUpdates = new Set<string>();
        const communitiesRemoved = new Set<string>();

        let avatarId: bigint | undefined;
        let blockedUsers: string[];
        let pinnedGroupChats: GroupChatIdentifier[];
        let pinnedDirectChats: DirectChatIdentifier[];
        let pinnedFavouriteChats: ChatIdentifier[];
        let pinnedChannels: ChannelIdentifier[];
        let favouriteChats: ChatIdentifier[];
        let suspensionChanged = undefined;
        let pinNumberSettings: PinNumberSettings | undefined;
        let userCanisterLocalUserIndex: string;
        let achievements: Set<string>;
        let newAchievements: ChitEarned[];
        let achievementsLastSeen: bigint;
        let chitState: ChitState;
        let referrals: Referral[];
        let walletConfig: WalletConfig;

        let latestActiveGroupsCheck = BigInt(0);
        let latestUserCanisterUpdates: bigint;
        let anyUpdates = false;

        if (current === undefined) {
            const userResponse = await this.userClient.getInitialState();
            numberOfAsyncCalls++;

            directChats = userResponse.directChats.summaries;
            groupsAdded = userResponse.groupChats.summaries;
            communitiesAdded = userResponse.communities.summaries;

            avatarId = userResponse.avatarId;
            blockedUsers = userResponse.blockedUsers;
            pinnedGroupChats = userResponse.groupChats.pinned;
            pinnedDirectChats = userResponse.directChats.pinned;
            pinnedFavouriteChats = userResponse.favouriteChats.pinned;
            pinnedChannels = userResponse.communities.summaries.flatMap((c) => c.pinned);
            favouriteChats = userResponse.favouriteChats.chats;
            latestUserCanisterUpdates = userResponse.timestamp;
            pinNumberSettings = userResponse.pinNumberSettings;
            userCanisterLocalUserIndex = userResponse.localUserIndex;
            newAchievements = userResponse.achievements ?? [];
            achievements = new Set<string>(
                newAchievements.reduce((all, a) => {
                    if (a.reason.kind === "achievement_unlocked") {
                        all.push(a.reason.type);
                    }
                    if (a.reason.kind === "external_achievement_unlocked") {
                        all.push(a.reason.name);
                    }
                    return all;
                }, [] as string[]),
            );
            achievementsLastSeen = userResponse.achievementsLastSeen;
            chitState = {
                streakEnds: userResponse.streakEnds,
                streak: userResponse.streak,
                chitBalance: userResponse.chitBalance,
                nextDailyChitClaim: userResponse.nextDailyClaim,
                totalChitEarned: userResponse.totalChitEarned,
            };
            referrals = userResponse.referrals;
            walletConfig = userResponse.walletConfig;
            anyUpdates = true;
        } else {
            directChats = current.directChats;
            currentGroups = current.groupChats;
            currentCommunities = current.communities;
            latestActiveGroupsCheck = current.latestActiveGroupsCheck;

            const userResponse = await this.userClient.getUpdates(
                current.latestUserCanisterUpdates,
            );

            numberOfAsyncCalls++;

            avatarId = current.avatarId;
            blockedUsers = current.blockedUsers;
            pinnedGroupChats = current.pinnedGroupChats;
            pinnedDirectChats = current.pinnedDirectChats;
            pinnedFavouriteChats = current.pinnedFavouriteChats;
            pinnedChannels = current.pinnedChannels;
            favouriteChats = current.favouriteChats;
            latestUserCanisterUpdates = current.latestUserCanisterUpdates;
            pinNumberSettings = current.pinNumberSettings;
            userCanisterLocalUserIndex = current.userCanisterLocalUserIndex;
            achievementsLastSeen = current.achievementsLastSeen;
            achievements = current.achievements;
            newAchievements = [];
            chitState = current.chitState;
            referrals = current.referrals;
            walletConfig = current.walletConfig;

            if (userResponse.kind === "success") {
                directChats = userResponse.directChats.added.concat(
                    mergeDirectChatUpdates(directChats, userResponse.directChats.updated),
                );
                directChatUpdates = userResponse.directChats.updated;

                groupsAdded = userResponse.groupChats.added;
                userCanisterGroupUpdates = userResponse.groupChats.updated;
                userCanisterGroupUpdates.forEach((g) => groupsToCheckForUpdates.add(g.id.groupId));
                userResponse.groupChats.removed.forEach((g) => groupsRemoved.add(g));

                communitiesAdded = userResponse.communities.added;
                userCanisterCommunityUpdates = userResponse.communities.updated;
                userCanisterCommunityUpdates.forEach((c) =>
                    communitiesToCheckForUpdates.add(c.id.communityId),
                );
                userResponse.communities.removed.forEach((c) => communitiesRemoved.add(c));

                avatarId = applyOptionUpdate(avatarId, userResponse.avatarId);
                blockedUsers = userResponse.blockedUsers ?? blockedUsers;
                pinnedGroupChats = userResponse.groupChats.pinned ?? pinnedGroupChats;
                pinnedDirectChats = userResponse.directChats.pinned ?? pinnedDirectChats;
                pinnedFavouriteChats = userResponse.favouriteChats.pinned ?? pinnedFavouriteChats;
                pinnedChannels = this.getUpdatedPinnedChannels(pinnedChannels, userResponse);
                favouriteChats = userResponse.favouriteChats.chats ?? favouriteChats;
                suspensionChanged = userResponse.suspended;
                latestUserCanisterUpdates = userResponse.timestamp;
                pinNumberSettings = applyOptionUpdate(
                    pinNumberSettings,
                    userResponse.pinNumberSettings,
                );
                achievementsLastSeen = userResponse.achievementsLastSeen ?? achievementsLastSeen;
                newAchievements = userResponse.achievements ?? [];
                newAchievements.forEach((a) => {
                    if (a.reason.kind === "achievement_unlocked") {
                        achievements.add(a.reason.type);
                    }
                    if (a.reason.kind === "external_achievement_unlocked") {
                        achievements.add(a.reason.name);
                    }
                });
                chitState = {
                    streakEnds: userResponse.streakEnds,
                    streak: userResponse.streak,
                    chitBalance: userResponse.chitBalance,
                    nextDailyChitClaim: userResponse.nextDailyClaim,
                    totalChitEarned: userResponse.totalChitEarned,
                };
                referrals = referrals
                    .filter(
                        (prev) =>
                            !userResponse.referrals.find((latest) => latest.userId === prev.userId),
                    )
                    .concat(userResponse.referrals);
                walletConfig = userResponse.walletConfig ?? current.walletConfig;
                anyUpdates = true;
            }
        }

        const currentGroupChatIds = currentGroups.map((g) => g.id);
        const currentCommunityIds = currentCommunities.map((c) => c.id);

        if (currentGroupChatIds.length > 0 || currentCommunityIds.length > 0) {
            const groupIndexResponse = await this._groupIndexClient.activeGroups(
                currentCommunityIds,
                currentGroupChatIds,
                latestActiveGroupsCheck,
            );
            numberOfAsyncCalls++;

            groupIndexResponse.activeGroups.forEach((g) => groupsToCheckForUpdates.add(g));
            groupIndexResponse.deletedGroups.forEach((g) => groupsRemoved.add(g.id));

            groupIndexResponse.activeCommunities.forEach((c) =>
                communitiesToCheckForUpdates.add(c),
            );
            groupIndexResponse.deletedCommunities.forEach((c) => groupsRemoved.add(c.id));

            latestActiveGroupsCheck = groupIndexResponse.timestamp;

            // Also check for updates for recently joined groups and communities since it may take a few iterations
            // before the GroupIndex knows that they are active
            const recentlyJoinedCutOff = BigInt(start - 10 * 60 * 1000);

            for (const group of currentGroups) {
                if (group.membership.joined > recentlyJoinedCutOff) {
                    groupsToCheckForUpdates.add(group.id.groupId);
                }
            }

            for (const community of currentCommunities) {
                if (community.membership.joined > recentlyJoinedCutOff) {
                    groupsToCheckForUpdates.add(community.id.communityId);
                }
            }
        }

        const byLocalUserIndex: Map<string, GroupAndCommunitySummaryUpdatesArgs[]> = new Map();

        for (const group of groupsAdded) {
            getOrAdd(byLocalUserIndex, group.localUserIndex, []).push({
                canisterId: group.id.groupId,
                isCommunity: false,
                inviteCode: undefined,
                updatesSince: undefined,
            });
        }

        for (const community of communitiesAdded) {
            getOrAdd(byLocalUserIndex, community.localUserIndex, []).push({
                canisterId: community.id.communityId,
                isCommunity: true,
                inviteCode: undefined,
                updatesSince: undefined,
            });
        }

        for (const group of currentGroups) {
            if (groupsToCheckForUpdates.has(group.id.groupId)) {
                getOrAdd(byLocalUserIndex, group.localUserIndex, []).push({
                    canisterId: group.id.groupId,
                    isCommunity: false,
                    inviteCode: undefined,
                    updatesSince: group.lastUpdated,
                });
            }
        }

        for (const community of currentCommunities) {
            if (communitiesToCheckForUpdates.has(community.id.communityId)) {
                getOrAdd(byLocalUserIndex, community.localUserIndex, []).push({
                    canisterId: community.id.communityId,
                    isCommunity: true,
                    inviteCode: undefined,
                    updatesSince: community.lastUpdated,
                });
            }
        }

        const summaryUpdatesPromises: Promise<GroupAndCommunitySummaryUpdatesResponse[]>[] = [];
        for (const [localUserIndex, args] of byLocalUserIndex) {
            for (const batch of chunk(args, 50)) {
                summaryUpdatesPromises.push(
                    this.getLocalUserIndexClient(localUserIndex).groupAndCommunitySummaryUpdates(
                        batch,
                    ),
                );
                numberOfAsyncCalls++;
            }
        }

        const summaryUpdatesResults = await waitAll(summaryUpdatesPromises);

        const groupCanisterGroupSummaries: GroupCanisterGroupChatSummary[] = [];
        const communityCanisterCommunitySummaries: CommunitySummary[] = [];
        const groupUpdates: GroupCanisterGroupChatSummaryUpdates[] = [];
        const communityUpdates: CommunityCanisterCommunitySummaryUpdates[] = [];
        let anyErrors = summaryUpdatesResults.errors.length > 0;

        for (const response of summaryUpdatesResults.success) {
            for (const result of response) {
                switch (result.kind) {
                    case "group": {
                        groupCanisterGroupSummaries.push(result.value);
                        break;
                    }
                    case "group_updates": {
                        groupUpdates.push(result.value);
                        break;
                    }
                    case "community": {
                        communityCanisterCommunitySummaries.push(result.value);
                        break;
                    }
                    case "community_updates": {
                        communityUpdates.push(result.value);
                        break;
                    }
                    case "error": {
                        if (!result.error.includes("DestinationInvalid")) {
                            anyErrors = true;
                        }
                        break;
                    }
                }
            }
        }

        if (groupUpdates.length > 0 || communityUpdates.length > 0) {
            anyUpdates = true;
        }

        const groupChats = mergeGroupChats(groupsAdded, groupCanisterGroupSummaries)
            .concat(mergeGroupChatUpdates(currentGroups, userCanisterGroupUpdates, groupUpdates))
            .filter((g) => !groupsRemoved.has(g.id.groupId));

        const communities = mergeCommunities(communitiesAdded, communityCanisterCommunitySummaries)
            .concat(
                mergeCommunityUpdates(
                    currentCommunities,
                    userCanisterCommunityUpdates,
                    communityUpdates,
                ),
            )
            .filter((c) => !communitiesRemoved.has(c.id.communityId));

        this.removeExpiredLatestMessages(directChats, start);
        this.removeExpiredLatestMessages(groupChats, start);
        communities.forEach((c) => this.removeExpiredLatestMessages(c.channels, start));

        const state = {
            latestUserCanisterUpdates,
            latestActiveGroupsCheck,
            directChats,
            groupChats,
            communities,
            avatarId,
            blockedUsers,
            pinnedGroupChats,
            pinnedDirectChats,
            pinnedFavouriteChats,
            pinnedChannels,
            favouriteChats,
            pinNumberSettings,
            userCanisterLocalUserIndex,
            achievementsLastSeen,
            achievements,
            chitState,
            referrals,
            walletConfig,
        };

        const updatedEvents = getUpdatedEvents(directChatUpdates, groupUpdates, communityUpdates);

        if (!anyErrors && this.userClient.userId !== ANON_USER_ID) {
            setCachedChats(this.db, this.principal, state, updatedEvents);
        }

        const end = Date.now();
        const duration = end - start;
        console.debug(
            `GetUpdates completed in ${duration}ms. Number of async calls: ${numberOfAsyncCalls}`,
        );

        return {
            state: this.hydrateChatState(state),
            updatedEvents: updatedEvents.toMap(),
            anyUpdates,
            suspensionChanged,
            newAchievements,
        };
    }

    getUpdates(initialLoad: boolean): Stream<UpdatesResult> {
        return new Stream(async (resolve, reject) => {
            const cachedState = await getCachedChats(this.db, this.principal);
            const isOffline = offline();
            if (cachedState && initialLoad) {
                resolve(
                    {
                        state: this.hydrateChatState(cachedState),
                        updatedEvents: new Map(),
                        anyUpdates: false,
                        suspensionChanged: undefined,
                        newAchievements: [],
                    },
                    isOffline,
                );
            }
            if (!isOffline) {
                try {
                    const updates = await this._getUpdates(cachedState);
                    resolve(updates, true);
                } catch (err) {
                    reject(err);
                }
            }
        });
    }

    private removeExpiredLatestMessages(
        chats: { latestMessage?: EventWrapper<Message>; latestMessageIndex: number | undefined }[],
        now: number,
    ) {
        for (const chat of chats) {
            if (
                chat.latestMessage?.event.messageIndex !== chat.latestMessageIndex ||
                (chat.latestMessage?.expiresAt !== undefined && chat.latestMessage.expiresAt < now)
            ) {
                chat.latestMessage = undefined;
            }
        }
    }

    async getCommunitySummary(communityId: string): Promise<CommunitySummaryResponse> {
        const resp = await this.communityClient(communityId).summary();
        if (isSuccessfulCommunitySummaryResponse(resp)) {
            return this.hydrateCommunity(resp);
        }
        return resp;
    }

    private hydrateChatState(state: ChatStateFull): ChatStateFull {
        const groupChats = state.groupChats.map((c) => this.hydrateChatSummary(c));
        const communities = state.communities.map((c) => this.hydrateCommunity(c));

        return {
            ...state,
            groupChats,
            communities,
        };
    }

    hydrateCommunity(community: CommunitySummary): CommunitySummary {
        const channels = community.channels.map((c) => this.hydrateChatSummary(c));
        return {
            ...community,
            channels,
            avatar: {
                ...this.rehydrateDataContent(community.avatar, "avatar"),
            },
            banner: {
                ...this.rehydrateDataContent(community.banner, "banner"),
            },
        };
    }

    hydrateChatSummary<T extends ChatSummary>(chat: T): T {
        switch (chat.kind) {
            case "direct_chat":
                return chat;
            case "group_chat":
                return this.rehydrateDataContent(chat, "avatar") as T;
            case "channel":
                return this.rehydrateDataContent(chat, "avatar", chat.id) as T;
        }
    }

    getCurrentUser(): Stream<CurrentUserResponse> {
        return this._userIndexClient.getCurrentUser();
    }

    setModerationFlags(flags: number): Promise<boolean> {
        if (offline()) return Promise.resolve(false);

        return this._userIndexClient.setModerationFlags(flags);
    }

    checkUsername(username: string): Promise<CheckUsernameResponse> {
        if (offline()) return Promise.resolve("offline");

        return this._userIndexClient.checkUsername(username);
    }

    setUsername(userId: string, username: string): Promise<SetUsernameResponse> {
        if (offline()) return Promise.resolve("offline");

        return this._userIndexClient.setUsername(userId, username);
    }

    setDisplayName(
        userId: string,
        displayName: string | undefined,
    ): Promise<SetDisplayNameResponse> {
        if (offline()) return Promise.resolve("offline");

        return this._userIndexClient.setDisplayName(userId, displayName);
    }

    changeRole(
        chatId: MultiUserChatIdentifier,
        userId: string,
        newRole: MemberRole,
    ): Promise<ChangeRoleResponse> {
        if (offline()) return Promise.resolve("offline");

        switch (chatId.kind) {
            case "group_chat":
                return this.getGroupClient(chatId.groupId).changeRole(userId, newRole);
            case "channel":
                return this.communityClient(chatId.communityId).changeChannelRole(
                    chatId,
                    userId,
                    newRole,
                );
        }
    }

    deleteGroup(chatId: MultiUserChatIdentifier): Promise<DeleteGroupResponse> {
        if (offline()) return Promise.resolve("offline");

        switch (chatId.kind) {
            case "group_chat":
                return this.userClient.deleteGroup(chatId.groupId);
            case "channel":
                return this.communityClient(chatId.communityId).deleteChannel(chatId);
        }
    }

    removeMember(chatId: MultiUserChatIdentifier, userId: string): Promise<RemoveMemberResponse> {
        if (offline()) return Promise.resolve("offline");

        switch (chatId.kind) {
            case "group_chat":
                return this.getGroupClient(chatId.groupId).removeMember(userId);
            case "channel":
                return this.communityClient(chatId.communityId).removeMemberFromChannel(
                    chatId,
                    userId,
                );
        }
    }

    blockUserFromDirectChat(userId: string): Promise<BlockUserResponse> {
        if (offline()) return Promise.resolve("offline");

        return this.userClient.blockUser(userId);
    }

    blockUserFromGroupChat(
        chatId: MultiUserChatIdentifier,
        userId: string,
    ): Promise<BlockUserResponse> {
        if (offline()) return Promise.resolve("offline");

        if (chatId.kind === "channel")
            throw new Error("TODO - blockUserFromChannel not implemented");
        return this.getGroupClient(chatId.groupId).blockUser(userId);
    }

    unblockUserFromGroupChat(
        chatId: MultiUserChatIdentifier,
        userId: string,
    ): Promise<UnblockUserResponse> {
        if (offline()) return Promise.resolve("offline");

        if (chatId.kind === "channel")
            throw new Error("TODO - unblockUserFromChannel not implemented");
        return this.getGroupClient(chatId.groupId).unblockUser(userId);
    }

    unblockUserFromDirectChat(userId: string): Promise<UnblockUserResponse> {
        if (offline()) return Promise.resolve("offline");

        return this.userClient.unblockUser(userId);
    }

    leaveGroup(chatId: MultiUserChatIdentifier): Promise<LeaveGroupResponse> {
        if (offline()) return Promise.resolve("offline");

        if (chatIdentifiersEqual(this._groupInvite?.chatId, chatId)) {
            this._groupInvite = undefined;
        }
        switch (chatId.kind) {
            case "group_chat":
                return this.userClient.leaveGroup(chatId.groupId);
            case "channel":
                return this.communityClient(chatId.communityId).leaveChannel(chatId);
        }
    }

    async joinGroup(
        chatId: MultiUserChatIdentifier,
        credentialArgs: VerifiedCredentialArgs | undefined,
    ): Promise<JoinGroupResponse> {
        if (offline()) return Promise.resolve(CommonResponses.offline());

        switch (chatId.kind) {
            case "group_chat": {
                const localUserIndex = await this.getGroupClient(chatId.groupId).localUserIndex();
                const localUserIndexClient = this.getLocalUserIndexClient(localUserIndex);
                const groupInviteCode = this.getProvidedGroupInviteCode(chatId);
                return localUserIndexClient.joinGroup(
                    chatId.groupId,
                    groupInviteCode,
                    credentialArgs,
                );
            }
            case "channel": {
                const localUserIndex = await this.communityClient(
                    chatId.communityId,
                ).localUserIndex();
                const localUserIndexClient = this.getLocalUserIndexClient(localUserIndex);
                const communityInviteCode = this.getProvidedCommunityInviteCode(chatId.communityId);
                const referredBy = await this.getCommunityReferral(chatId.communityId);
                return localUserIndexClient
                    .joinChannel(chatId, communityInviteCode, credentialArgs, referredBy)
                    .then((resp) => {
                        if (resp.kind === "success" || resp.kind === "success_joined_community") {
                            deleteCommunityReferral(chatId.communityId);
                        }
                        return resp;
                    });
            }
        }
    }

    async joinCommunity(
        id: CommunityIdentifier,
        credentialArgs: VerifiedCredentialArgs | undefined,
    ): Promise<JoinCommunityResponse> {
        if (offline()) return Promise.resolve(CommonResponses.offline());

        const inviteCode = this.getProvidedCommunityInviteCode(id.communityId);
        const localUserIndex = await this.communityClient(id.communityId).localUserIndex();
        const referredBy = await this.getCommunityReferral(id.communityId);
        return this.getLocalUserIndexClient(localUserIndex)
            .joinCommunity(id.communityId, inviteCode, credentialArgs, referredBy)
            .then((resp) => {
                if (resp.kind === "success") {
                    deleteCommunityReferral(id.communityId);
                }
                return resp;
            });
    }

    markMessagesRead(request: MarkReadRequest): Promise<MarkReadResponse> {
        return this.userClient.markMessagesRead(request);
    }

    setUserAvatar(data: Uint8Array): Promise<BlobReference> {
        return this.userClient.setAvatar(data);
    }

    addReaction(
        chatId: ChatIdentifier,
        messageId: bigint,
        reaction: string,
        username: string,
        displayName: string | undefined,
        threadRootMessageIndex: number | undefined,
        newAchievement: boolean,
    ): Promise<AddRemoveReactionResponse> {
        if (offline()) return Promise.resolve(CommonResponses.offline());

        switch (chatId.kind) {
            case "group_chat":
                return this.getGroupClient(chatId.groupId).addReaction(
                    messageId,
                    reaction,
                    username,
                    displayName,
                    threadRootMessageIndex,
                    newAchievement,
                );

            case "direct_chat":
                return this.userClient.addReaction(
                    chatId.userId,
                    messageId,
                    reaction,
                    threadRootMessageIndex,
                    newAchievement,
                );

            case "channel":
                return this.communityClient(chatId.communityId).addReaction(
                    chatId,
                    username,
                    displayName,
                    messageId,
                    reaction,
                    threadRootMessageIndex,
                    newAchievement,
                );
        }
    }

    removeReaction(
        chatId: ChatIdentifier,
        messageId: bigint,
        reaction: string,
        threadRootMessageIndex?: number,
    ): Promise<AddRemoveReactionResponse> {
        if (offline()) return Promise.resolve(CommonResponses.offline());

        switch (chatId.kind) {
            case "group_chat":
                return this.getGroupClient(chatId.groupId).removeReaction(
                    messageId,
                    reaction,
                    threadRootMessageIndex,
                );

            case "direct_chat":
                return this.userClient.removeReaction(
                    chatId.userId,
                    messageId,
                    reaction,
                    threadRootMessageIndex,
                );

            case "channel":
                return this.communityClient(chatId.communityId).removeReaction(
                    chatId,
                    messageId,
                    reaction,
                    threadRootMessageIndex,
                );
        }
    }

    deleteMessage(
        chatId: ChatIdentifier,
        messageId: bigint,
        threadRootMessageIndex: number | undefined,
        asPlatformModerator: boolean | undefined,
        newAchievement: boolean,
    ): Promise<DeleteMessageResponse> {
        if (offline()) return Promise.resolve("offline");

        switch (chatId.kind) {
            case "group_chat":
                return this.deleteGroupMessage(
                    chatId.groupId,
                    messageId,
                    threadRootMessageIndex,
                    asPlatformModerator,
                    newAchievement,
                );

            case "direct_chat":
                return this.deleteDirectMessage(chatId.userId, messageId, threadRootMessageIndex);

            case "channel":
                return this.deleteChannelMessage(
                    chatId,
                    messageId,
                    threadRootMessageIndex,
                    asPlatformModerator,
                    newAchievement,
                );
        }
    }

    private deleteChannelMessage(
        chatId: ChannelIdentifier,
        messageId: bigint,
        threadRootMessageIndex: number | undefined,
        asPlatformModerator: boolean | undefined,
        newAchievement: boolean,
    ): Promise<DeleteMessageResponse> {
        if (offline()) return Promise.resolve("offline");

        return this.communityClient(chatId.communityId).deleteMessages(
            chatId,
            [messageId],
            threadRootMessageIndex,
            asPlatformModerator,
            newAchievement,
        );
    }

    private deleteGroupMessage(
        chatId: string,
        messageId: bigint,
        threadRootMessageIndex: number | undefined,
        asPlatformModerator: boolean | undefined,
        newAchievement: boolean,
    ): Promise<DeleteMessageResponse> {
        if (offline()) return Promise.resolve("offline");

        return this.getGroupClient(chatId).deleteMessage(
            messageId,
            threadRootMessageIndex,
            asPlatformModerator,
            newAchievement,
        );
    }

    private deleteDirectMessage(
        otherUserId: string,
        messageId: bigint,
        threadRootMessageIndex?: number,
    ): Promise<DeleteMessageResponse> {
        if (offline()) return Promise.resolve("offline");

        return this.userClient.deleteMessage(otherUserId, messageId, threadRootMessageIndex);
    }

    undeleteMessage(
        chatId: ChatIdentifier,
        messageId: bigint,
        threadRootMessageIndex?: number,
    ): Promise<UndeleteMessageResponse> {
        if (offline()) return Promise.resolve(CommonResponses.offline());

        switch (chatId.kind) {
            case "group_chat":
                return this.getGroupClient(chatId.groupId).undeleteMessage(
                    messageId,
                    threadRootMessageIndex,
                );
            case "direct_chat":
                return this.userClient.undeleteMessage(
                    chatId.userId,
                    messageId,
                    threadRootMessageIndex,
                );
            case "channel":
                return this.communityClient(chatId.communityId).undeleteMessage(
                    chatId,
                    messageId,
                    threadRootMessageIndex,
                );
        }
    }

    lastOnline(userIds: string[]): Promise<Record<string, number>> {
        return this._onlineClient.lastOnline(userIds);
    }

    markAsOnline(): Promise<void> {
        return this._onlineClient.markAsOnline();
    }

    subscriptionExists(p256dh_key: string): Promise<boolean> {
        return this._notificationClient.subscriptionExists(p256dh_key);
    }

    pushSubscription(subscription: PushSubscriptionJSON): Promise<void> {
        return this._notificationClient.pushSubscription(subscription);
    }

    removeSubscription(subscription: PushSubscriptionJSON): Promise<void> {
        return this._notificationClient.removeSubscription(subscription);
    }

    toggleMuteNotifications(
        id: ChatIdentifier | CommunityIdentifier,
        muted: boolean,
    ): Promise<ToggleMuteNotificationResponse> {
        if (offline()) return Promise.resolve("offline");

        switch (id.kind) {
            case "group_chat":
                return this.getGroupClient(id.groupId).toggleMuteNotifications(muted);
            case "direct_chat":
                return this.userClient.toggleMuteNotifications(id.userId, muted);
            case "channel":
                return this.communityClient(id.communityId).toggleMuteChannelNotifications(
                    id,
                    muted,
                );
            case "community":
                return this.communityClient(id.communityId).toggleMuteChannelNotifications(
                    undefined,
                    muted,
                );
        }
    }

    getGroupDetails(
        chatId: MultiUserChatIdentifier,
        chatLastUpdated: bigint,
    ): Promise<GroupChatDetailsResponse> {
        switch (chatId.kind) {
            case "group_chat":
                return this.getGroupClient(chatId.groupId).getGroupDetails(chatLastUpdated);
            case "channel":
                return this.communityClient(chatId.communityId).getChannelDetails(
                    chatId,
                    chatLastUpdated,
                );
        }
    }

    getPublicGroupSummary(chatId: GroupChatIdentifier): Promise<PublicGroupSummaryResponse> {
        return this.getGroupClient(chatId.groupId)
            .getPublicSummary()
            .catch((err) => {
                if (err instanceof DestinationInvalidError) {
                    return this._groupIndexClient.lookupChannelByGroupId(chatId).then((resp) => {
                        if (resp === undefined) return CommonResponses.failure();
                        return {
                            kind: "group_moved",
                            location: resp,
                        };
                    });
                }
                return CommonResponses.failure();
            });
    }

    getRecommendedGroups(exclusions: string[]): Promise<GroupChatSummary[]> {
        return this._groupIndexClient
            .recommendedGroups(exclusions)
            .then((groups) => groups.map((g) => this.rehydrateDataContent(g, "avatar")));
    }

    dismissRecommendation(chatId: GroupChatIdentifier): Promise<void> {
        return this.userClient.dismissRecommendation(chatId.groupId);
    }

    getBio(userId?: string): Promise<string> {
        if (offline()) return Promise.resolve("");

        const userClient = userId
            ? new UserClient(userId, this.identity, this._agent, this.config, this.db)
            : this.userClient;
        return userClient.getBio();
    }

    getPublicProfile(userId?: string): Promise<PublicProfile> {
        const userClient = userId
            ? new UserClient(userId, this.identity, this._agent, this.config, this.db)
            : this.userClient;
        return userClient.getPublicProfile();
    }

    setBio(bio: string): Promise<SetBioResponse> {
        if (offline()) return Promise.resolve("offline");

        return this.userClient.setBio(bio);
    }

    async registerUser(
        username: string,
        referralCode: string | undefined,
    ): Promise<RegisterUserResponse> {
        if (offline()) return Promise.resolve(CommonResponses.offline());

        const localUserIndex = await this._userIndexClient.userRegistrationCanister();
        return this.getLocalUserIndexClient(localUserIndex).registerUser(username, referralCode);
    }

    getUserStorageLimits(): Promise<StorageStatus> {
        return this._dataClient.storageStatus();
    }

    refreshAccountBalance(ledger: string, principal: string): Promise<bigint> {
        if (offline()) return Promise.resolve(0n);

        return this.getLedgerClient(ledger).accountBalance(principal);
    }

    getAccountTransactions(
        ledgerIndex: string,
        principal: string,
        fromId?: bigint,
    ): Promise<AccountTransactionResult> {
        return this.getLedgerIndexClient(ledgerIndex).getAccountTransactions(principal, fromId);
    }

    getGroupMessagesByMessageIndex(
        chatId: MultiUserChatIdentifier,
        messageIndexes: Set<number>,
        latestKnownUpdate: bigint | undefined,
    ): Promise<EventsResponse<Message>> {
        latestKnownUpdate = excludeLatestKnownUpdateIfBeforeFix(latestKnownUpdate);

        switch (chatId.kind) {
            case "group_chat":
                return this.rehydrateEventResponse(
                    chatId,
                    this.getGroupClient(chatId.groupId).getMessagesByMessageIndex(
                        messageIndexes,
                        latestKnownUpdate,
                    ),
                    undefined,
                    latestKnownUpdate,
                );
            case "channel":
                return this.rehydrateEventResponse(
                    chatId,
                    this.communityClient(chatId.communityId).getMessagesByMessageIndex(
                        chatId,
                        messageIndexes,
                        latestKnownUpdate,
                    ),
                    undefined,
                    latestKnownUpdate,
                );
        }
    }

    pinMessage(chatId: MultiUserChatIdentifier, messageIndex: number): Promise<PinMessageResponse> {
        if (offline()) return Promise.resolve(CommonResponses.offline());

        switch (chatId.kind) {
            case "group_chat":
                return this.getGroupClient(chatId.groupId).pinMessage(messageIndex);
            case "channel":
                return this.communityClient(chatId.communityId).pinMessage(chatId, messageIndex);
        }
    }

    unpinMessage(
        chatId: MultiUserChatIdentifier,
        messageIndex: number,
    ): Promise<UnpinMessageResponse> {
        if (offline()) return Promise.resolve("offline");

        switch (chatId.kind) {
            case "group_chat":
                return this.getGroupClient(chatId.groupId).unpinMessage(messageIndex);
            case "channel":
                return this.communityClient(chatId.communityId).unpinMessage(chatId, messageIndex);
        }
    }

    registerPollVote(
        chatId: MultiUserChatIdentifier,
        messageIdx: number,
        answerIdx: number,
        voteType: "register" | "delete",
        threadRootMessageIndex: number | undefined,
        newAchievement: boolean,
    ): Promise<RegisterPollVoteResponse> {
        if (offline()) return Promise.resolve("offline");

        switch (chatId.kind) {
            case "group_chat":
                return this.getGroupClient(chatId.groupId).registerPollVote(
                    messageIdx,
                    answerIdx,
                    voteType,
                    threadRootMessageIndex,
                    newAchievement,
                );
            case "channel":
                return this.communityClient(chatId.communityId).registerPollVote(
                    chatId,
                    messageIdx,
                    answerIdx,
                    voteType,
                    threadRootMessageIndex,
                    newAchievement,
                );
        }
    }

    withdrawCryptocurrency(
        domain: PendingCryptocurrencyWithdrawal,
        pin: string | undefined,
    ): Promise<WithdrawCryptocurrencyResponse> {
        if (offline()) return Promise.resolve(CommonResponses.offline());

        return this.userClient.withdrawCryptocurrency(domain, pin);
    }

    getInviteCode(id: GroupChatIdentifier | CommunityIdentifier): Promise<InviteCodeResponse> {
        if (offline()) return Promise.resolve(CommonResponses.offline());

        switch (id.kind) {
            case "community":
                return this.communityClient(id.communityId).getInviteCode();
            case "group_chat":
                return this.getGroupClient(id.groupId).getInviteCode();
        }
    }

    enableInviteCode(
        id: GroupChatIdentifier | CommunityIdentifier,
    ): Promise<EnableInviteCodeResponse> {
        if (offline()) return Promise.resolve(CommonResponses.offline());

        switch (id.kind) {
            case "community":
                return this.communityClient(id.communityId).enableInviteCode();
            case "group_chat":
                return this.getGroupClient(id.groupId).enableInviteCode();
        }
    }

    disableInviteCode(
        id: GroupChatIdentifier | CommunityIdentifier,
    ): Promise<DisableInviteCodeResponse> {
        if (offline()) return Promise.resolve("offline");

        switch (id.kind) {
            case "community":
                return this.communityClient(id.communityId).disableInviteCode();
            case "group_chat":
                return this.getGroupClient(id.groupId).disableInviteCode();
        }
    }

    resetInviteCode(
        id: GroupChatIdentifier | CommunityIdentifier,
    ): Promise<ResetInviteCodeResponse> {
        if (offline()) return Promise.resolve(CommonResponses.offline());

        switch (id.kind) {
            case "community":
                return this.communityClient(id.communityId).resetInviteCode();
            case "group_chat":
                return this.getGroupClient(id.groupId).resetInviteCode();
        }
    }

    pinChat(chatId: ChatIdentifier, favourite: boolean): Promise<PinChatResponse> {
        if (offline()) return Promise.resolve("offline");

        return this.userClient.pinChat(chatId, favourite);
    }

    unpinChat(chatId: ChatIdentifier, favourite: boolean): Promise<UnpinChatResponse> {
        if (offline()) return Promise.resolve("offline");

        return this.userClient.unpinChat(chatId, favourite);
    }

    archiveChat(chatId: ChatIdentifier): Promise<ArchiveChatResponse> {
        if (offline()) return Promise.resolve("offline");

        return this.userClient.archiveChat(chatId);
    }

    unarchiveChat(chatId: ChatIdentifier): Promise<ArchiveChatResponse> {
        if (offline()) return Promise.resolve("offline");

        return this.userClient.unarchiveChat(chatId);
    }

    registerProposalVote(
        chatId: MultiUserChatIdentifier,
        messageIndex: number,
        adopt: boolean,
    ): Promise<RegisterProposalVoteResponse> {
        if (offline()) return Promise.resolve("offline");

        switch (chatId.kind) {
            case "group_chat":
                return this.getGroupClient(chatId.groupId).registerProposalVote(
                    messageIndex,
                    adopt,
                );
            case "channel":
                return this.communityClient(chatId.communityId).registerProposalVote(
                    chatId.channelId,
                    messageIndex,
                    adopt,
                );
        }
    }

    getProposalVoteDetails(
        governanceCanisterId: string,
        proposalId: bigint,
        isNns: boolean,
    ): Promise<ProposalVoteDetails> {
        if (isNns) {
            return new NnsGovernanceClient(
                this.identity,
                this._agent,
                governanceCanisterId,
            ).getProposalVoteDetails(proposalId);
        } else {
            return new SnsGovernanceClient(
                this.identity,
                this._agent,
                governanceCanisterId,
            ).getProposalVoteDetails(proposalId);
        }
    }

    listNervousSystemFunctions(
        snsGovernanceCanisterId: string,
    ): Promise<ListNervousSystemFunctionsResponse> {
        return new SnsGovernanceClient(
            this.identity,
            this._agent,
            snsGovernanceCanisterId,
        ).listNervousSystemFunctions();
    }

    async threadPreviews(
        threadsByChat: Map<string, [ThreadSyncDetails[], bigint | undefined]>,
    ): Promise<ThreadPreview[]> {
        function latestMessageTimestamp(messages: EventWrapper<Message>[]): bigint {
            return messages[messages.length - 1]?.timestamp ?? BigInt(0);
        }

        return Promise.all(
            ChatMap.fromMap(threadsByChat)
                .entries()
                .map(([chatId, [threadSyncs, latestKnownUpdate]]) => {
                    latestKnownUpdate = excludeLatestKnownUpdateIfBeforeFix(latestKnownUpdate);

                    const latestClientThreadUpdate = threadSyncs.reduce(
                        (curr, next) => (next.lastUpdated > curr ? next.lastUpdated : curr),
                        BigInt(0),
                    );

                    switch (chatId.kind) {
                        case "group_chat":
                            return this.getGroupClient(chatId.groupId)
                                .threadPreviews(
                                    threadSyncs.map((t) => t.threadRootMessageIndex),
                                    latestClientThreadUpdate,
                                )
                                .then(
                                    (response) =>
                                        [response, latestKnownUpdate] as [
                                            ThreadPreviewsResponse,
                                            bigint | undefined,
                                        ],
                                );

                        case "channel":
                            return this.communityClient(chatId.communityId)
                                .threadPreviews(
                                    chatId,
                                    threadSyncs.map((t) => t.threadRootMessageIndex),
                                    latestClientThreadUpdate,
                                )
                                .then(
                                    (response) =>
                                        [response, latestKnownUpdate] as [
                                            ThreadPreviewsResponse,
                                            bigint | undefined,
                                        ],
                                );

                        case "direct_chat":
                            throw new Error("direct chat thread previews not supported");
                    }
                }),
        ).then((responses) =>
            Promise.all(
                responses.map(([r, latestKnownUpdate]) => {
                    return r.kind === "thread_previews_success"
                        ? Promise.all(
                              r.threads.map((t) =>
                                  this.rehydrateThreadPreview(t, latestKnownUpdate),
                              ),
                          )
                        : [];
                }),
            ).then((threads) =>
                threads
                    .flat()
                    .sort((a, b) =>
                        Number(
                            latestMessageTimestamp(b.latestReplies) -
                                latestMessageTimestamp(a.latestReplies),
                        ),
                    ),
            ),
        );
    }

    private async rehydrateThreadPreview(
        thread: ThreadPreview,
        latestKnownUpdate: bigint | undefined,
    ): Promise<ThreadPreview> {
        const threadMissing = await this.resolveMissingIndexes(
            thread.chatId,
            thread.latestReplies,
            thread.rootMessage.event.messageIndex,
            latestKnownUpdate,
        );

        const rootMissing = await this.resolveMissingIndexes(
            thread.chatId,
            [thread.rootMessage],
            undefined,
            latestKnownUpdate,
        );

        const latestReplies = thread.latestReplies.map((r) =>
            this.rehydrateEvent(
                r,
                thread.chatId,
                threadMissing,
                thread.rootMessage.event.messageIndex,
            ),
        );
        const rootMessage = this.rehydrateEvent(
            thread.rootMessage,
            thread.chatId,
            rootMissing,
            undefined,
        );

        return {
            ...thread,
            rootMessage,
            latestReplies,
        };
    }

    setCachedMessageFromNotification(
        chatId: ChatIdentifier,
        threadRootMessageIndex: number | undefined,
        message: EventWrapper<Message>,
    ): Promise<void> {
        return setCachedMessageIfNotExists(this.db, chatId, message, threadRootMessageIndex);
    }

    freezeGroup(
        chatId: GroupChatIdentifier,
        reason: string | undefined,
    ): Promise<FreezeGroupResponse> {
        if (offline()) return Promise.resolve("offline");

        return this._groupIndexClient.freezeGroup(chatId.groupId, reason);
    }

    unfreezeGroup(chatId: GroupChatIdentifier): Promise<UnfreezeGroupResponse> {
        if (offline()) return Promise.resolve("offline");

        return this._groupIndexClient.unfreezeGroup(chatId.groupId);
    }

    deleteFrozenGroup(chatId: GroupChatIdentifier): Promise<DeleteFrozenGroupResponse> {
        if (offline()) return Promise.resolve("offline");

        return this._groupIndexClient.deleteFrozenGroup(chatId.groupId);
    }

    addHotGroupExclusion(chatId: GroupChatIdentifier): Promise<AddHotGroupExclusionResponse> {
        if (offline()) return Promise.resolve("offline");

        return this._groupIndexClient.addHotGroupExclusion(chatId.groupId);
    }

    removeHotGroupExclusion(chatId: GroupChatIdentifier): Promise<RemoveHotGroupExclusionResponse> {
        if (offline()) return Promise.resolve("offline");

        return this._groupIndexClient.removeHotGroupExclusion(chatId.groupId);
    }

    suspendUser(userId: string, reason: string): Promise<SuspendUserResponse> {
        if (offline()) return Promise.resolve("offline");

        return this._userIndexClient.suspendUser(userId, reason);
    }

    unsuspendUser(userId: string): Promise<UnsuspendUserResponse> {
        if (offline()) return Promise.resolve("offline");

        return this._userIndexClient.unsuspendUser(userId);
    }

    loadFailedMessages(): Promise<Map<string, Record<number, EventWrapper<Message>>>> {
        return loadFailedMessages(this.db).then((messages) => messages.toMap());
    }

    deleteFailedMessage(
        chatId: ChatIdentifier,
        messageId: bigint,
        threadRootMessageIndex?: number,
    ): Promise<void> {
        return removeFailedMessage(this.db, chatId, messageId, threadRootMessageIndex);
    }

    claimPrize(chatId: MultiUserChatIdentifier, messageId: bigint): Promise<ClaimPrizeResponse> {
        if (offline()) return Promise.resolve(CommonResponses.offline());

        switch (chatId.kind) {
            case "group_chat":
                return this.getGroupClient(chatId.groupId).claimPrize(messageId);
            case "channel":
                return this.communityClient(chatId.communityId).claimPrize(
                    chatId.channelId,
                    messageId,
                );
        }
    }

    payForDiamondMembership(
        userId: string,
        token: string,
        duration: DiamondMembershipDuration,
        recurring: boolean,
        expectedPriceE8s: bigint,
    ): Promise<PayForDiamondMembershipResponse> {
        if (offline()) return Promise.resolve(CommonResponses.offline());

        return this._userIndexClient.payForDiamondMembership(
            userId,
            token,
            duration,
            recurring,
            expectedPriceE8s,
        );
    }

    setCommunityModerationFlags(
        communityId: string,
        flags: number,
    ): Promise<SetCommunityModerationFlagsResponse> {
        if (offline()) return Promise.resolve("offline");

        return this._groupIndexClient.setCommunityModerationFlags(communityId, flags);
    }

    setGroupUpgradeConcurrency(value: number): Promise<SetGroupUpgradeConcurrencyResponse> {
        if (offline()) return Promise.resolve("offline");

        return this._groupIndexClient.setGroupUpgradeConcurrency(value);
    }

    setCommunityUpgradeConcurrency(value: number): Promise<SetGroupUpgradeConcurrencyResponse> {
        if (offline()) return Promise.resolve("offline");

        return this._groupIndexClient.setCommunityUpgradeConcurrency(value);
    }

    setUserUpgradeConcurrency(value: number): Promise<SetUserUpgradeConcurrencyResponse> {
        if (offline()) return Promise.resolve("offline");

        return this._userIndexClient.setUserUpgradeConcurrency(value);
    }

    markLocalGroupIndexFull(canisterId: string, full: boolean): Promise<boolean> {
        return this._groupIndexClient.markLocalGroupIndexFull(canisterId, full);
    }

    stakeNeuronForSubmittingProposals(
        governanceCanisterId: string,
        stake: bigint,
    ): Promise<StakeNeuronForSubmittingProposalsResponse> {
        if (offline()) return Promise.resolve(CommonResponses.offline());

        return this._proposalsBotClient.stakeNeuronForSubmittingProposals(
            governanceCanisterId,
            stake,
        );
    }

    topUpNeuronForSubmittingProposals(
        governanceCanisterId: string,
        amount: bigint,
    ): Promise<TopUpNeuronResponse> {
        if (offline()) return Promise.resolve(CommonResponses.offline());

        return this._proposalsBotClient.topUpNeuron(governanceCanisterId, amount);
    }

    updateMarketMakerConfig(
        config: UpdateMarketMakerConfigArgs,
    ): Promise<UpdateMarketMakerConfigResponse> {
        if (offline()) return Promise.resolve("offline");

        return this._marketMakerClient.updateConfig(config);
    }

    setMessageReminder(
        chatId: ChatIdentifier,
        eventIndex: number,
        remindAt: number,
        notes?: string,
        threadRootMessageIndex?: number,
    ): Promise<SetMessageReminderResponse> {
        if (offline()) return Promise.resolve("offline");

        return this.userClient.setMessageReminder(
            chatId,
            eventIndex,
            remindAt,
            notes,
            threadRootMessageIndex,
        );
    }

    cancelMessageReminder(reminderId: bigint): Promise<boolean> {
        if (offline()) return Promise.resolve(false);

        return this.userClient.cancelMessageReminder(reminderId);
    }

    declineInvitation(chatId: MultiUserChatIdentifier): Promise<DeclineInvitationResponse> {
        if (offline()) return Promise.resolve("offline");

        switch (chatId.kind) {
            case "group_chat":
                return this.getGroupClient(chatId.groupId).declineInvitation();
            case "channel":
                return this.communityClient(chatId.communityId).declineInvitation(chatId);
        }
    }

    convertGroupToCommunity(
        chatId: GroupChatIdentifier,
        historyVisible: boolean,
        rules: Rules,
    ): Promise<ConvertToCommunityResponse> {
        if (offline()) return Promise.resolve(CommonResponses.offline());

        return this.getGroupClient(chatId.groupId).convertToCommunity(historyVisible, rules);
    }

    getRegistry(): Stream<[RegistryValue, boolean]> {
        return new Stream(async (resolve, reject) => {
            const current = await getCachedRegistry();
            const isOffline = offline();
            if (current !== undefined) {
                resolve([current, false], isOffline);
            }

            if (!isOffline) {
                try {
                    const updates = await this._registryClient.updates(current?.lastUpdated);
                    if (updates.kind === "success") {
                        const updated = {
                            lastUpdated: updates.lastUpdated,
                            tokenDetails: distinctBy(
                                [...updates.tokenDetails, ...(current?.tokenDetails ?? [])],
                                (t) => t.ledger,
                            ),
                            nervousSystemSummary: distinctBy(
                                [
                                    ...updates.nervousSystemSummary,
                                    ...(current?.nervousSystemSummary ?? []),
                                ],
                                (ns) => ns.governanceCanisterId,
                            ),
                            messageFilters: [
                                ...(current?.messageFilters ?? []),
                                ...updates.messageFiltersAdded,
                            ].filter((f) => !updates.messageFiltersRemoved.includes(f.id)),
                            currentAirdropChannel: updates.currentAirdropChannel,
                        };
                        setCachedRegistry(updated);
                        resolve([updated, true], true);
                    } else if (updates.kind === "success_no_updates" && current !== undefined) {
                        resolve([current, false], true);
                    } else {
                        // this is a fallback for is we had nothing in the cache and nothing from the api
                        reject("Registry is empty... this should never happen!");
                    }
                } catch (err) {
                    console.warn("Getting registry updates failed: ", err);
                    reject(err);
                }
            }
        });
    }

    setCommunityIndexes(communityIndexes: Record<string, number>): Promise<boolean> {
        if (offline()) return Promise.resolve(false);

        return this.userClient.setCommunityIndexes(communityIndexes);
    }

    createUserGroup(
        communityId: string,
        name: string,
        userIds: string[],
    ): Promise<CreateUserGroupResponse> {
        if (offline()) return Promise.resolve(CommonResponses.offline());

        return this.communityClient(communityId).createUserGroup(name, userIds);
    }

    updateUserGroup(
        communityId: string,
        userGroupId: number,
        name: string | undefined,
        usersToAdd: string[],
        usersToRemove: string[],
    ): Promise<UpdateUserGroupResponse> {
        if (offline()) return Promise.resolve(CommonResponses.offline());

        return this.communityClient(communityId).updateUserGroup(
            userGroupId,
            name,
            usersToAdd,
            usersToRemove,
        );
    }

    setMemberDisplayName(
        communityId: string,
        display_name: string | undefined,
        newAchievement: boolean,
    ): Promise<SetMemberDisplayNameResponse> {
        if (offline()) return Promise.resolve("offline");

        return this.communityClient(communityId).setMemberDisplayName(display_name, newAchievement);
    }

    deleteUserGroups(
        communityId: string,
        userGroupIds: number[],
    ): Promise<DeleteUserGroupsResponse> {
        if (offline()) return Promise.resolve(CommonResponses.offline());

        return this.communityClient(communityId).deleteUserGroups(userGroupIds);
    }

    getCachePrimerTimestamps(): Promise<Record<string, bigint>> {
        return getCachePrimerTimestamps(this.db);
    }

    followThread(
        chatId: ChatIdentifier,
        threadRootMessageIndex: number,
        follow: boolean,
    ): Promise<FollowThreadResponse> {
        if (offline()) return Promise.resolve("offline");

        if (chatId.kind === "channel") {
            return this.communityClient(chatId.communityId).followThread(
                chatId.channelId,
                threadRootMessageIndex,
                follow,
            );
        } else if (chatId.kind === "group_chat") {
            return this.getGroupClient(chatId.groupId).followThread(threadRootMessageIndex, follow);
        } else {
            throw new Error("followThread not implemented for direct chats");
        }
    }

    submitProposal(
        governanceCanisterId: string,
        proposal: CandidateProposal,
        ledger: string,
        token: string,
        proposalRejectionFee: bigint,
        transactionFee: bigint,
    ): Promise<SubmitProposalResponse> {
        if (offline()) return Promise.resolve(CommonResponses.offline());

        return this.userClient.submitProposal(
            governanceCanisterId,
            proposal,
            ledger,
            token,
            proposalRejectionFee,
            transactionFee,
        );
    }

    reportMessage(
        chatId: ChatIdentifier,
        threadRootMessageIndex: number | undefined,
        messageId: bigint,
        deleteMessage: boolean,
    ): Promise<boolean> {
        if (offline()) return Promise.resolve(false);

        if (chatId.kind === "channel") {
            return this.communityClient(chatId.communityId).reportMessage(
                chatId.channelId,
                threadRootMessageIndex,
                messageId,
                deleteMessage,
            );
        } else if (chatId.kind === "group_chat") {
            return this.getGroupClient(chatId.groupId).reportMessage(
                threadRootMessageIndex,
                messageId,
                deleteMessage,
            );
        } else {
            return this.userClient.reportMessage(
                chatId,
                threadRootMessageIndex,
                messageId,
                deleteMessage,
            );
        }
    }

    canSwap(tokenLedgers: Set<string>): Promise<Set<string>> {
        return this._dexesAgent.canSwap(tokenLedgers);
    }

    getTokenSwaps(
        inputTokenLedger: string,
        outputTokenLedgers: string[],
    ): Promise<Record<string, DexId[]>> {
        return this._dexesAgent
            .getSwapPools(inputTokenLedger, new Set(outputTokenLedgers))
            .then((pools) => {
                return pools.reduce(swapReducer, {} as Record<string, DexId[]>);
            });

        function swapReducer(
            result: Record<string, DexId[]>,
            pool: TokenSwapPool,
        ): Record<string, DexId[]> {
            const outputTokenLedger = inputTokenLedger === pool.token0 ? pool.token1 : pool.token0;
            return {
                ...result,
                [outputTokenLedger]: [...(result[outputTokenLedger] || []), pool.dex],
            };
        }
    }

    getTokenSwapQuotes(
        inputTokenLedger: string,
        outputTokenLedger: string,
        amountIn: bigint,
    ): Promise<[DexId, bigint][]> {
        return this._dexesAgent
            .quoteSwap(inputTokenLedger, outputTokenLedger, amountIn)
            .then((quotes) => {
                // Sort the quotes by amount descending so the first quote is the best
                quotes.sort(compare);
                return quotes;
            });

        function compare(
            [_dexA, amountA]: [DexId, bigint],
            [_dexB, amountB]: [DexId, bigint],
        ): number {
            if (amountA > amountB) {
                return -1;
            }
            if (amountA < amountB) {
                return 1;
            }
            return 0;
        }
    }

    swapTokens(
        swapId: bigint,
        inputTokenDetails: CryptocurrencyDetails,
        outputTokenDetails: CryptocurrencyDetails,
        amountIn: bigint,
        minAmountOut: bigint,
        dex: DexId,
        pin: string | undefined,
    ): Promise<SwapTokensResponse> {
        return this._dexesAgent
            .getSwapPools(inputTokenDetails.ledger, new Set([outputTokenDetails.ledger]))
            .then((pools) => {
                const pool = pools.find((p) => p.dex === dex);

                if (pool === undefined) {
                    return Promise.reject("Cannot find a matching pool");
                }

                const exchangeArgs: ExchangeTokenSwapArgs = {
                    dex,
                    swapCanisterId: pool.canisterId,
                    zeroForOne: pool.token0 === inputTokenDetails.ledger,
                };

                return this.userClient.swapTokens(
                    swapId,
                    inputTokenDetails,
                    outputTokenDetails,
                    amountIn,
                    minAmountOut,
                    exchangeArgs,
                    pin,
                );
            });
    }

    tokenSwapStatus(swapId: bigint): Promise<TokenSwapStatusResponse> {
        return this.userClient.tokenSwapStatus(swapId);
    }

    approveTransfer(
        spender: string,
        ledger: string,
        amount: bigint,
        expiresIn: bigint | undefined,
        pin: string | undefined,
    ): Promise<ApproveTransferResponse> {
        return this.userClient.approveTransfer(spender, ledger, amount, expiresIn, pin);
    }

    deleteDirectChat(userId: string, blockUser: boolean): Promise<boolean> {
        return this.userClient.deleteDirectChat(userId, blockUser);
    }

    diamondMembershipFees(): Promise<DiamondMembershipFees[]> {
        return this._userIndexClient.diamondMembershipFees();
    }

    setDiamondMembershipFees(fees: DiamondMembershipFees[]): Promise<boolean> {
        return this._userIndexClient.setDiamondMembershipFees(fees);
    }

    addMessageFilter(regex: string): Promise<boolean> {
        return this._registryClient.addMessageFilter(regex);
    }

    removeMessageFilter(id: bigint): Promise<boolean> {
        return this._registryClient.removeMessageFilter(id);
    }

    setTokenEnabled(ledger: string, enabled: boolean): Promise<boolean> {
        return this._registryClient.setTokenEnabled(ledger, enabled);
    }

    exchangeRates(): Promise<Record<string, TokenExchangeRates>> {
        return isMainnet(this.config.icUrl)
            ? this._icpcoinsClient.exchangeRates()
            : Promise.resolve({});
    }

    reportedMessages(userId: string | undefined): Promise<string> {
        return this._userIndexClient.reportedMessages(userId);
    }

    acceptP2PSwap(
        chatId: ChatIdentifier,
        threadRootMessageIndex: number | undefined,
        messageId: bigint,
        pin: string | undefined,
        newAchievement: boolean,
    ): Promise<AcceptP2PSwapResponse> {
        if (chatId.kind === "channel") {
            return this.communityClient(chatId.communityId).acceptP2PSwap(
                chatId.channelId,
                threadRootMessageIndex,
                messageId,
                pin,
                newAchievement,
            );
        } else if (chatId.kind === "group_chat") {
            return this.getGroupClient(chatId.groupId).acceptP2PSwap(
                threadRootMessageIndex,
                messageId,
                pin,
                newAchievement,
            );
        } else {
            return this.userClient.acceptP2PSwap(
                chatId.userId,
                threadRootMessageIndex,
                messageId,
                pin,
            );
        }
    }

    cancelP2PSwap(
        chatId: ChatIdentifier,
        threadRootMessageIndex: number | undefined,
        messageId: bigint,
    ): Promise<CancelP2PSwapResponse> {
        if (chatId.kind === "channel") {
            return this.communityClient(chatId.communityId).cancelP2PSwap(
                chatId.channelId,
                threadRootMessageIndex,
                messageId,
            );
        } else if (chatId.kind === "group_chat") {
            return this.getGroupClient(chatId.groupId).cancelP2PSwap(
                threadRootMessageIndex,
                messageId,
            );
        } else {
            return this.userClient.cancelP2PSwap(chatId.userId, messageId);
        }
    }

    videoCallParticipants(
        chatId: MultiUserChatIdentifier,
        messageId: bigint,
        updatesSince?: bigint,
    ): Promise<VideoCallParticipantsResponse> {
        switch (chatId.kind) {
            case "channel":
                return this.communityClient(chatId.communityId).videoCallParticipants(
                    chatId.channelId,
                    messageId,
                    updatesSince,
                );
            case "group_chat":
                return this.getGroupClient(chatId.groupId).videoCallParticipants(
                    messageId,
                    updatesSince,
                );
        }
    }

    joinVideoCall(
        chatId: ChatIdentifier,
        messageId: bigint,
        newAchievement: boolean,
    ): Promise<JoinVideoCallResponse> {
        if (chatId.kind === "channel") {
            return this.communityClient(chatId.communityId).joinVideoCall(
                chatId.channelId,
                messageId,
                newAchievement,
            );
        } else if (chatId.kind === "group_chat") {
            return this.getGroupClient(chatId.groupId).joinVideoCall(messageId, newAchievement);
        } else {
            return this.userClient.joinVideoCall(chatId.userId, messageId);
        }
    }

    setVideoCallPresence(
        chatId: MultiUserChatIdentifier,
        messageId: bigint,
        presence: VideoCallPresence,
        newAchievement: boolean,
    ): Promise<SetVideoCallPresenceResponse> {
        switch (chatId.kind) {
            case "channel":
                return this.communityClient(chatId.communityId).setVideoCallPresence(
                    chatId.channelId,
                    messageId,
                    presence,
                    newAchievement,
                );
            case "group_chat":
                return this.getGroupClient(chatId.groupId).setVideoCallPresence(
                    messageId,
                    presence,
                    newAchievement,
                );
        }
    }

    async getAccessToken(
        chatId: ChatIdentifier,
        accessTokenType: AccessTokenType,
        localUserIndex: string,
    ): Promise<string | undefined> {
        return this.getLocalUserIndexClient(localUserIndex).getAccessToken(chatId, accessTokenType);
    }

    async getLocalUserIndexForUser(userId: string): Promise<string> {
        const localUserIndex = await getLocalUserIndexForUser(userId);
        if (localUserIndex !== undefined) {
            return localUserIndex;
        }
        return new UserClient(userId, this.identity, this._agent, this.config, this.db)
            .localUserIndex()
            .then((localUserIndex) => {
                return cacheLocalUserIndexForUser(userId, localUserIndex);
            });
    }

    updateBtcBalance(userId: string): Promise<UpdateBtcBalanceResponse> {
        return new CkbtcMinterClient(this.identity, this._agent).updateBalance(userId);
    }

    generateMagicLink(email: string, sessionKey: Uint8Array): Promise<GenerateMagicLinkResponse> {
        return this._signInWithEmailClient.generateMagicLink(email, sessionKey);
    }

    getSignInWithEmailDelegation(
        email: string,
        sessionKey: Uint8Array,
        expiration: bigint,
    ): Promise<GetDelegationResponse> {
        return this._signInWithEmailClient.getDelegation(email, sessionKey, expiration);
    }

    siwePrepareLogin(address: string): Promise<SiwePrepareLoginResponse> {
        return this._signInWithEthereumClient.prepareLogin(address);
    }

    siwsPrepareLogin(address: string): Promise<SiwsPrepareLoginResponse> {
        return this._signInWithSolanaClient.prepareLogin(address);
    }

    loginWithWallet(
        token: "eth" | "sol",
        address: string,
        signature: string,
        sessionKey: Uint8Array,
    ): Promise<PrepareDelegationResponse> {
        switch (token) {
            case "eth":
                return this._signInWithEthereumClient.login(signature, address, sessionKey);
            case "sol":
                return this._signInWithSolanaClient.login(signature, address, sessionKey);
        }
    }

    getDelegationWithWallet(
        token: "eth" | "sol",
        address: string,
        sessionKey: Uint8Array,
        expiration: bigint,
    ): Promise<GetDelegationResponse> {
        switch (token) {
            case "eth":
                return this._signInWithEthereumClient.getDelegation(
                    address,
                    sessionKey,
                    expiration,
                );
            case "sol":
                return this._signInWithSolanaClient.getDelegation(address, sessionKey, expiration);
        }
    }

    setPinNumber(
<<<<<<< HEAD
        verification: Verification,
=======
        currentPin: string | undefined,
>>>>>>> 2b5d72a5
        newPin: string | undefined,
    ): Promise<SetPinNumberResponse> {
        return this.userClient.setPinNumber(verification, newPin);
    }

    claimDailyChit(): Promise<ClaimDailyChitResponse> {
        return this.userClient.claimDailyChit();
    }

    chitLeaderboard(): Promise<ChitLeaderboardResponse> {
        return this._userIndexClient.chitLeaderboard();
    }

    chitEvents(req: ChitEventsRequest): Promise<ChitEventsResponse> {
        return this.userClient.chitEvents(req);
    }

    async markAchievementsSeen(): Promise<void> {
        const cachedState = await getCachedChats(this.db, this.principal);
        if (cachedState !== undefined) {
            return this.userClient.markAchievementsSeen(cachedState.latestUserCanisterUpdates);
        }
    }

    submitProofOfUniquePersonhood(
        iiPrincipal: string,
        credential: string,
    ): Promise<SubmitProofOfUniquePersonhoodResponse> {
        return this._userIndexClient.submitProofOfUniquePersonhood(iiPrincipal, credential);
    }

    configureWallet(config: WalletConfig): Promise<void> {
        return this.userClient.configureWallet(config);
    }

    cancelInvites(
        id: MultiUserChatIdentifier | CommunityIdentifier,
        userIds: string[],
    ): Promise<boolean> {
        if (offline()) return Promise.resolve(false);

        switch (id.kind) {
            case "group_chat":
                return this.getGroupClient(id.groupId).cancelInvites(userIds);
            case "channel":
                return this.communityClient(id.communityId).cancelInvites(id.channelId, userIds);
            case "community":
                return this.communityClient(id.communityId).cancelInvites(undefined, userIds);
        }
    }

    async clearCachedData(): Promise<void> {
        await Promise.all([
            clearCache(this.principal.toString()),
            clearUserCache(),
            clearReferralCache(),
        ]);
    }

    async getExternalAchievements(): Promise<ExternalAchievement[]> {
        const cached = await getCachedExternalAchievements();
        const updates = await this._userIndexClient.getExternalAchievements(
            cached?.lastUpdated ?? 0n,
        );

        if (updates.kind === "success") {
            const merged = this.mergeExternalAchievements(cached, updates);
            setCachedExternalAchievements(merged.lastUpdated, merged.achievements);
            return merged.achievements;
        }

        return cached?.achievements ?? [];
    }

    private mergeExternalAchievements(
        cached: { achievements: ExternalAchievement[] } | undefined,
        updates: ExternalAchievementsSuccess,
    ): { lastUpdated: bigint; achievements: ExternalAchievement[] } {
        if (cached === undefined) {
            return {
                lastUpdated: updates.lastUpdated,
                achievements: updates.achievementsAdded,
            };
        }

        const { achievements } = cached;

        const map = toRecord(achievements, (a) => a.id);
        updates.achievementsRemoved.forEach((a) => {
            map[a.id] = a;
        });
        updates.achievementsRemoved.forEach((a) => {
            delete map[a.id];
        });

        return {
            lastUpdated: updates.lastUpdated,
            achievements: Object.values(map),
        };
    }
}<|MERGE_RESOLUTION|>--- conflicted
+++ resolved
@@ -718,10 +718,7 @@
         messageFilterFailed: bigint | undefined,
         threadRootMessageIndex: number | undefined,
         pin: string | undefined,
-<<<<<<< HEAD
-=======
         onRequestAccepted: () => void,
->>>>>>> 2b5d72a5
     ): Promise<[SendMessageResponse, Message]> {
         return this.userClient.sendMessage(
             chatId,
@@ -729,10 +726,7 @@
             messageFilterFailed,
             threadRootMessageIndex,
             pin,
-<<<<<<< HEAD
-=======
             onRequestAccepted,
->>>>>>> 2b5d72a5
         );
     }
 
@@ -3623,11 +3617,7 @@
     }
 
     setPinNumber(
-<<<<<<< HEAD
         verification: Verification,
-=======
-        currentPin: string | undefined,
->>>>>>> 2b5d72a5
         newPin: string | undefined,
     ): Promise<SetPinNumberResponse> {
         return this.userClient.setPinNumber(verification, newPin);
