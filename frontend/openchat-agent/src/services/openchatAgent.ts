--- conflicted
+++ resolved
@@ -147,7 +147,6 @@
     ProposalVoteDetails,
     SetMessageReminderResponse,
     DeclineInvitationResponse,
-    AccessGate,
     JoinCommunityResponse,
     GroupSearchResponse,
     ChatIdentifier,
@@ -214,11 +213,8 @@
     ExternalAchievement,
     ExternalAchievementsSuccess,
     ChitLeaderboardResponse,
-<<<<<<< HEAD
     AccessGateConfig,
-=======
     Verification,
->>>>>>> b11cf0e3
 } from "openchat-shared";
 import {
     UnsupportedValueError,
@@ -723,10 +719,7 @@
         messageFilterFailed: bigint | undefined,
         threadRootMessageIndex: number | undefined,
         pin: string | undefined,
-<<<<<<< HEAD
-=======
         onRequestAccepted: () => void,
->>>>>>> b11cf0e3
     ): Promise<[SendMessageResponse, Message]> {
         return this.userClient.sendMessage(
             chatId,
@@ -734,10 +727,7 @@
             messageFilterFailed,
             threadRootMessageIndex,
             pin,
-<<<<<<< HEAD
-=======
             onRequestAccepted,
->>>>>>> b11cf0e3
         );
     }
 
@@ -3647,11 +3637,7 @@
     }
 
     setPinNumber(
-<<<<<<< HEAD
-        currentPin: string | undefined,
-=======
         verification: Verification,
->>>>>>> b11cf0e3
         newPin: string | undefined,
     ): Promise<SetPinNumberResponse> {
         return this.userClient.setPinNumber(verification, newPin);
