--- conflicted
+++ resolved
@@ -160,12 +160,9 @@
     RegistryValue,
     PublicGroupSummaryResponse,
     SetDisplayNameResponse,
-<<<<<<< HEAD
-    SetMemberDisplayNameResponse,
-=======
     CreateUserGroupResponse,
     UpdateUserGroupResponse,
->>>>>>> 2c1e9148
+    SetMemberDisplayNameResponse,
 } from "openchat-shared";
 import {
     UnsupportedValueError,
@@ -2444,10 +2441,6 @@
         return this.userClient.setCommunityIndexes(communityIndexes);
     }
 
-<<<<<<< HEAD
-    setMemberDisplayName(communityId: string, display_name: string | undefined): Promise<SetMemberDisplayNameResponse> {
-        return this.communityClient(communityId).setMemberDisplayName(display_name);
-=======
     createUserGroup(communityId: string, name: string, userIds: string[]): Promise<CreateUserGroupResponse> {
         return this.communityClient(communityId).createUserGroup(name, userIds);
     }
@@ -2460,6 +2453,9 @@
         usersToRemove: string[]
     ): Promise<UpdateUserGroupResponse> {
         return this.communityClient(communityId).updateUserGroup(userGroupId, name, usersToAdd, usersToRemove);
->>>>>>> 2c1e9148
+ 	}
+	
+    setMemberDisplayName(communityId: string, display_name: string | undefined): Promise<SetMemberDisplayNameResponse> {
+        return this.communityClient(communityId).setMemberDisplayName(display_name);
     }
 }