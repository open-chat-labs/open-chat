--- conflicted
+++ resolved
@@ -138,13 +138,10 @@
     AddHotGroupExclusionResponse,
     RemoveHotGroupExclusionResponse,
     Tally,
-<<<<<<< HEAD
+    SetGroupUpgradeConcurrencyResponse,
+    SetUserUpgradeConcurrencyResponse,
     UpdateMarketMakerConfigArgs,
     UpdateMarketMakerConfigResponse,
-=======
-    SetGroupUpgradeConcurrencyResponse,
-    SetUserUpgradeConcurrencyResponse,
->>>>>>> 13950518
 } from "openchat-shared";
 import type { Principal } from "@dfinity/principal";
 import { applyOptionUpdate } from "../utils/mapping";
@@ -1597,18 +1594,17 @@
         );
     }
 
-<<<<<<< HEAD
+    setGroupUpgradeConcurrency(value: number): Promise<SetGroupUpgradeConcurrencyResponse> {
+        return this._groupIndexClient.setGroupUpgradeConcurrency(value);
+    }
+
+    setUserUpgradeConcurrency(value: number): Promise<SetUserUpgradeConcurrencyResponse> {
+        return this._userIndexClient.setUserUpgradeConcurrency(value);
+    }
+
     updateMarketMakerConfig(
         config: UpdateMarketMakerConfigArgs
     ): Promise<UpdateMarketMakerConfigResponse> {
         return this._marketMakerClient.updateConfig(config);
-=======
-    setGroupUpgradeConcurrency(value: number): Promise<SetGroupUpgradeConcurrencyResponse> {
-        return this._groupIndexClient.setGroupUpgradeConcurrency(value);
-    }
-
-    setUserUpgradeConcurrency(value: number): Promise<SetUserUpgradeConcurrencyResponse> {
-        return this._userIndexClient.setUserUpgradeConcurrency(value);
->>>>>>> 13950518
     }
 }