--- conflicted
+++ resolved
@@ -4570,7 +4570,6 @@
         }
     }
 
-<<<<<<< HEAD
     async payForPremiumItem(userId: string, item: PremiumItem): Promise<PayForPremiumItemResponse> {
         const localUserIndex = await this.getLocalUserIndexForUser(userId);
         return this.getLocalUserIndexClient(localUserIndex).payForPremiumItem(item);
@@ -4578,11 +4577,14 @@
 
     async setPremiumItemCost(item: PremiumItem, chitCost: number): Promise<void> {
         return this._userIndexClient.setPremiumItemCost(item, chitCost);
-=======
+    }
+
     async reinstateMissedDailyClaims(userId: string, days: number[]): Promise<boolean> {
         const localUserIndex = await this.getLocalUserIndexForUser(userId);
-        return this.getLocalUserIndexClient(localUserIndex).reinstateMissedDailyClaims(userId, days);
->>>>>>> 6f1d5108
+        return this.getLocalUserIndexClient(localUserIndex).reinstateMissedDailyClaims(
+            userId,
+            days,
+        );
     }
 }
 
