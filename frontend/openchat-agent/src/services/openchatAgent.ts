import type { Identity } from "@dfinity/agent";
import type { IUserIndexClient } from "./userIndex/userIndex.client.interface";
import type { IUserClient } from "./user/user.client.interface";
import type { IGroupClient } from "./group/group.client.interface";
import {
    Database,
    getCachedChatsV2,
    initDb,
    loadFailedMessages,
    removeFailedMessage,
    setCachedChatsV2,
    setCachedMessageIfNotExists,
} from "../utils/caching";
import { getAllUsers } from "../utils/userCache";
import { UserIndexClient } from "./userIndex/userIndex.client";
import { UserClient } from "./user/user.client";
import { GroupClient } from "./group/group.client";
import type { ILocalUserIndexClient } from "./localUserIndex/localUserIndex.client.interface";
import { LocalUserIndexClient } from "./localUserIndex/localUserIndex.client";
import type { INotificationsClient } from "./notifications/notifications.client.interface";
import { NotificationsClient } from "./notifications/notifications.client";
import type { IOnlineClient } from "./online/online.client.interface";
import { OnlineClient } from "./online/online.client";
import { DataClient } from "./data/data.client";
import type { ILedgerClient } from "./ledger/ledger.client.interface";
import { LedgerClient } from "./ledger/ledger.client";
import type { IGroupIndexClient } from "./groupIndex/groupIndex.client.interface";
import { GroupIndexClient } from "./groupIndex/groupIndex.client";
import { toRecord } from "../utils/list";
import { measure } from "./common/profiling";
import {
    buildBlobUrl,
    buildUserAvatarUrl,
    getAffectedEvents,
    isSuccessfulGroupSummaryResponse,
    isSuccessfulGroupSummaryUpdatesResponse,
    mergeDirectChatUpdates,
    mergeGroupChats,
    mergeGroupChatUpdates,
} from "../utils/chat";
import { SnsGovernanceClient } from "./snsGovernance/sns.governance.client";
import type { AgentConfig } from "../config";
import {
    Logger,
    AddMembersResponse,
    AddRemoveReactionResponse,
    ArchiveChatResponse,
    BlobReference,
    BlockUserResponse,
    CandidateGroupChat,
    ChallengeAttempt,
    ChangeRoleResponse,
    ChatEvent,
    CheckUsernameResponse,
    CreateChallengeResponse,
    CreatedUser,
    CreateGroupResponse,
    Cryptocurrency,
    CurrentUserResponse,
    DataContent,
    DeleteFrozenGroupResponse,
    DeleteGroupResponse,
    DeleteMessageResponse,
    DirectChatEvent,
    DisableInviteCodeResponse,
    EditMessageResponse,
    EnableInviteCodeResponse,
    EventsResponse,
    EventWrapper,
    GroupChatDetails,
    GroupChatDetailsResponse,
    GroupChatEvent,
    GroupChatSummary,
    GroupInvite,
    GroupPermissions,
    GroupRules,
    GroupSearchResponse,
    IndexRange,
    InviteCodeResponse,
    JoinGroupResponse,
    LeaveGroupResponse,
    ListNervousSystemFunctionsResponse,
    MakeGroupPrivateResponse,
    MarkReadRequest,
    MarkReadResponse,
    MemberRole,
    Message,
    MessageContent,
    MigrateUserPrincipalResponse,
    PartialUserSummary,
    PendingCryptocurrencyWithdrawal,
    PinChatResponse,
    PinMessageResponse,
    PublicProfile,
    RegisterPollVoteResponse,
    RegisterProposalVoteResponse,
    RegisterUserResponse,
    RemoveMemberResponse,
    ResetInviteCodeResponse,
    SearchDirectChatResponse,
    SearchGroupChatResponse,
    SendMessageResponse,
    SetBioResponse,
    SetUsernameResponse,
    StorageStatus,
    SuspendUserResponse,
    ThreadPreview,
    ThreadPreviewsResponse,
    ThreadSyncDetails,
    ToggleMuteNotificationResponse,
    Tokens,
    UnblockUserResponse,
    UndeleteMessageResponse,
    UnpinChatResponse,
    UnpinMessageResponse,
    UnsupportedValueError,
    UpdateGroupResponse,
    User,
    UserLookup,
    UsersArgs,
    UsersResponse,
    UserSummary,
    WithdrawCryptocurrencyResponse,
    FreezeGroupResponse,
    UnfreezeGroupResponse,
    UnsuspendUserResponse,
    MarkSuspectedBotResponse,
<<<<<<< HEAD
    Tally,
=======
    ChatStateFull,
    ChatSummary,
    UpdatesResult,
    DeletedGroupMessageResponse,
    DeletedDirectMessageResponse,
    ClaimPrizeResponse,
    DiamondMembershipDuration,
    PayForDiamondMembershipResponse,
    AddHotGroupExclusionResponse,
    RemoveHotGroupExclusionResponse,
>>>>>>> 7cb423eb
} from "openchat-shared";
import type { Principal } from "@dfinity/principal";
import { applyOptionUpdate } from "../utils/mapping";
import { waitAll } from "../utils/promise";

export const apiKey = Symbol();

export class OpenChatAgent extends EventTarget {
    private _userIndexClient: IUserIndexClient;
    private _onlineClient: IOnlineClient;
    private _groupIndexClient: IGroupIndexClient;
    private _userClient?: IUserClient;
    private _notificationClient: INotificationsClient;
    private _ledgerClients: Record<Cryptocurrency, ILedgerClient>;
    private _groupClients: Record<string, IGroupClient>;
    private _groupInvite: GroupInvite | undefined;
    private db: Database;
    private _logger: Logger;

    constructor(private identity: Identity, private config: AgentConfig) {
        super();
        this._logger = config.logger;
        this.db = initDb(this.principal);
        this._onlineClient = OnlineClient.create(identity, config);
        this._userIndexClient = UserIndexClient.create(identity, config);
        this._groupIndexClient = GroupIndexClient.create(identity, config);
        this._notificationClient = NotificationsClient.create(identity, config);
        this._ledgerClients = {
            icp: LedgerClient.create(identity, config, this.config.ledgerCanisterICP),
            sns1: LedgerClient.create(identity, config, this.config.ledgerCanisterSNS1),
            ckbtc: LedgerClient.create(identity, config, this.config.ledgerCanisterBTC),
            chat: LedgerClient.create(identity, config, this.config.ledgerCanisterCHAT),
        };
        this._groupClients = {};
    }

    private get principal(): Principal {
        return this.identity.getPrincipal();
    }

    getAllCachedUsers(): Promise<UserLookup> {
        return measure("getAllUsers", () => getAllUsers()).then((users) => {
            const lookup = toRecord(
                users.map((user) => this.rehydrateUserSummary(user)),
                (u) => u.userId
            );
            return lookup;
        });
    }

    logError(message?: unknown, ...optionalParams: unknown[]): void {
        this._logger.error(message, optionalParams);
    }

    public set groupInvite(value: GroupInvite) {
        this._groupInvite = value;
    }

    createUserClient(userId: string): OpenChatAgent {
        this._userClient = UserClient.create(userId, this.identity, this.config, this.db);
        return this;
    }

    private getGroupClient(chatId: string): IGroupClient {
        if (!this._groupClients[chatId]) {
            const inviteCode = this.getProvidedInviteCode(chatId);
            this._groupClients[chatId] = GroupClient.create(
                chatId,
                this.identity,
                this.config,
                this.db,
                inviteCode
            );
        }
        return this._groupClients[chatId];
    }

    private get userClient(): IUserClient {
        if (this._userClient) {
            return this._userClient;
        }
        throw new Error("Attempted to use the user client before it has been initialised");
    }

    private createLocalUserIndexClient(canisterId: string): ILocalUserIndexClient {
        return LocalUserIndexClient.create(this.identity, this.config, canisterId);
    }

    private getProvidedInviteCode(chatId: string): string | undefined {
        return this._groupInvite?.chatId === chatId ? this._groupInvite.code : undefined;
    }

    editMessage(
        chatType: "direct_chat" | "group_chat",
        chatId: string,
        msg: Message,
        threadRootMessageIndex?: number
    ): Promise<EditMessageResponse> {
        if (chatType === "group_chat") {
            return this.editGroupMessage(chatId, msg, threadRootMessageIndex);
        }
        if (chatType === "direct_chat") {
            return this.editDirectMessage(chatId, msg, threadRootMessageIndex);
        }
        throw new UnsupportedValueError("Unexpect chat type", chatType);
    }

    sendMessage(
        chatType: "direct_chat" | "group_chat",
        chatId: string,
        user: CreatedUser,
        mentioned: User[],
        event: EventWrapper<Message>,
        threadRootMessageIndex?: number
    ): Promise<[SendMessageResponse, Message]> {
        if (chatType === "group_chat") {
            if (event.event.content.kind === "crypto_content") {
                return this.userClient.sendGroupICPTransfer(
                    chatId,
                    event.event.content.transfer.recipient,
                    user,
                    event,
                    threadRootMessageIndex
                );
            }
            return this.sendGroupMessage(
                chatId,
                user.username,
                mentioned,
                event,
                threadRootMessageIndex
            );
        }
        if (chatType === "direct_chat") {
            const replyingToChatId =
                event.event.repliesTo &&
                event.event.repliesTo.kind === "rehydrated_reply_context" &&
                chatId !== event.event.repliesTo.chatId
                    ? event.event.repliesTo.chatId
                    : undefined;
            return this.sendDirectMessage(
                chatId,
                user,
                event,
                replyingToChatId,
                threadRootMessageIndex
            );
        }
        throw new UnsupportedValueError("Unexpect chat type", chatType);
    }

    private sendGroupMessage(
        chatId: string,
        senderName: string,
        mentioned: User[],
        event: EventWrapper<Message>,
        threadRootMessageIndex?: number
    ): Promise<[SendMessageResponse, Message]> {
        return this.getGroupClient(chatId).sendMessage(
            senderName,
            mentioned,
            event,
            threadRootMessageIndex
        );
    }

    private editGroupMessage(
        chatId: string,
        message: Message,
        threadRootMessageIndex?: number
    ): Promise<EditMessageResponse> {
        return this.getGroupClient(chatId).editMessage(message, threadRootMessageIndex);
    }

    private sendDirectMessage(
        recipientId: string,
        sender: CreatedUser,
        event: EventWrapper<Message>,
        replyingToChatId?: string,
        threadRootMessageIndex?: number
    ): Promise<[SendMessageResponse, Message]> {
        return this.userClient.sendMessage(
            recipientId,
            sender,
            event,
            replyingToChatId,
            threadRootMessageIndex
        );
    }

    private editDirectMessage(
        recipientId: string,
        message: Message,
        threadRootMessageIndex?: number
    ): Promise<EditMessageResponse> {
        return this.userClient.editMessage(recipientId, message, threadRootMessageIndex);
    }

    createGroupChat(candidate: CandidateGroupChat): Promise<CreateGroupResponse> {
        return this.userClient.createGroup(candidate);
    }

    updateGroup(
        chatId: string,
        name?: string,
        desc?: string,
        rules?: GroupRules,
        permissions?: Partial<GroupPermissions>,
        avatar?: Uint8Array
    ): Promise<UpdateGroupResponse> {
        return this.getGroupClient(chatId).updateGroup(name, desc, rules, permissions, avatar);
    }

    addMembers(
        chatId: string,
        userIds: string[],
        myUsername: string,
        allowBlocked: boolean
    ): Promise<AddMembersResponse> {
        if (!userIds.length) {
            return Promise.resolve<AddMembersResponse>({ kind: "add_members_success" });
        }
        return this.getGroupClient(chatId).addMembers(userIds, myUsername, allowBlocked);
    }

    directChatEventsWindow(
        eventIndexRange: IndexRange,
        theirUserId: string,
        messageIndex: number,
        latestClientMainEventIndex: number | undefined
    ): Promise<EventsResponse<DirectChatEvent>> {
        return this.rehydrateEventResponse(
            "direct_chat",
            theirUserId,
            this.userClient.chatEventsWindow(
                eventIndexRange,
                theirUserId,
                messageIndex,
                latestClientMainEventIndex
            ),
            undefined,
            latestClientMainEventIndex
        );
    }

    chatEvents(
        chatType: "direct_chat" | "group_chat",
        chatId: string,
        eventIndexRange: IndexRange,
        startIndex: number,
        ascending: boolean,
        threadRootMessageIndex: number | undefined,
        // If threadRootMessageIndex is defined, then this should be the latest event index for that thread
        latestClientEventIndex: number | undefined
    ): Promise<EventsResponse<ChatEvent>> {
        return chatType === "group_chat"
            ? this.groupChatEvents(
                  eventIndexRange,
                  chatId,
                  startIndex,
                  ascending,
                  threadRootMessageIndex,
                  latestClientEventIndex
              )
            : this.directChatEvents(
                  eventIndexRange,
                  chatId,
                  startIndex,
                  ascending,
                  threadRootMessageIndex,
                  latestClientEventIndex
              );
    }

    private directChatEvents(
        eventIndexRange: IndexRange,
        theirUserId: string,
        startIndex: number,
        ascending: boolean,
        threadRootMessageIndex: number | undefined,
        latestClientEventIndex: number | undefined
    ): Promise<EventsResponse<DirectChatEvent>> {
        return this.rehydrateEventResponse(
            "direct_chat",
            theirUserId,
            this.userClient.chatEvents(
                eventIndexRange,
                theirUserId,
                startIndex,
                ascending,
                threadRootMessageIndex,
                latestClientEventIndex
            ),
            threadRootMessageIndex,
            latestClientEventIndex
        );
    }

    directChatEventsByEventIndex(
        theirUserId: string,
        eventIndexes: number[],
        threadRootMessageIndex: number | undefined,
        // If threadRootMessageIndex is defined, then this should be the latest event index for that thread
        latestClientEventIndex: number | undefined
    ): Promise<EventsResponse<DirectChatEvent>> {
        return this.rehydrateEventResponse(
            "direct_chat",
            theirUserId,
            this.userClient.chatEventsByIndex(
                eventIndexes,
                theirUserId,
                threadRootMessageIndex,
                latestClientEventIndex
            ),
            threadRootMessageIndex,
            latestClientEventIndex
        );
    }

    groupChatEventsWindow(
        eventIndexRange: IndexRange,
        chatId: string,
        messageIndex: number,
        latestClientMainEventIndex: number | undefined
    ): Promise<EventsResponse<GroupChatEvent>> {
        return this.rehydrateEventResponse(
            "group_chat",
            chatId,
            this.getGroupClient(chatId).chatEventsWindow(
                eventIndexRange,
                messageIndex,
                latestClientMainEventIndex
            ),
            undefined,
            latestClientMainEventIndex
        );
    }

    private groupChatEvents(
        eventIndexRange: IndexRange,
        chatId: string,
        startIndex: number,
        ascending: boolean,
        threadRootMessageIndex: number | undefined,
        latestClientEventIndex: number | undefined
    ): Promise<EventsResponse<GroupChatEvent>> {
        return this.rehydrateEventResponse(
            "group_chat",
            chatId,
            this.getGroupClient(chatId).chatEvents(
                eventIndexRange,
                startIndex,
                ascending,
                threadRootMessageIndex,
                latestClientEventIndex
            ),
            threadRootMessageIndex,
            latestClientEventIndex
        );
    }

    groupChatEventsByEventIndex(
        chatId: string,
        eventIndexes: number[],
        threadRootMessageIndex: number | undefined,
        // If threadRootMessageIndex is defined, then this should be the latest event index for that thread
        latestClientEventIndex: number | undefined
    ): Promise<EventsResponse<GroupChatEvent>> {
        return this.rehydrateEventResponse(
            "group_chat",
            chatId,
            this.getGroupClient(chatId).chatEventsByIndex(
                eventIndexes,
                threadRootMessageIndex,
                latestClientEventIndex
            ),
            threadRootMessageIndex,
            latestClientEventIndex
        );
    }

    async getDeletedGroupMessage(
        chatId: string,
        messageId: bigint,
        threadRootMessageIndex?: number
    ): Promise<DeletedGroupMessageResponse> {
        const response = await this.getGroupClient(chatId).getDeletedMessage(
            messageId,
            threadRootMessageIndex
        );
        if (response.kind === "success") {
            response.content = this.rehydrateMessageContent(response.content);
        }
        return response;
    }

    async getDeletedDirectMessage(
        userId: string,
        messageId: bigint
    ): Promise<DeletedDirectMessageResponse> {
        const response = await this.userClient.getDeletedMessage(userId, messageId);
        if (response.kind === "success") {
            response.content = this.rehydrateMessageContent(response.content);
        }
        return response;
    }

    private rehydrateMessageContent(content: MessageContent): MessageContent {
        if (
            (content.kind === "file_content" ||
                content.kind === "image_content" ||
                content.kind === "audio_content") &&
            content.blobReference !== undefined
        ) {
            content = this.rehydrateDataContent(content);
        }
        if (content.kind === "video_content") {
            return {
                ...content,
                videoData: this.rehydrateDataContent(content.videoData),
                imageData: this.rehydrateDataContent(content.imageData),
            };
        }
        return content;
    }

    /**
     * Given a list of events, identify all eventIndexes which we may need to look up
     * In practice this means the event indexes of embedded reply contexts
     */
    private findMissingEventIndexesByChat<T extends ChatEvent>(
        defaultChatId: string,
        events: EventWrapper<T>[]
    ): Record<string, number[]> {
        return events.reduce<Record<string, number[]>>((result, ev) => {
            if (
                ev.event.kind === "message" &&
                ev.event.repliesTo &&
                ev.event.repliesTo.kind === "raw_reply_context"
            ) {
                const chatId = ev.event.repliesTo.chatIdIfOther ?? defaultChatId;
                if (result[chatId] === undefined) {
                    result[chatId] = [];
                }
                result[chatId].push(ev.event.repliesTo.eventIndex);
            }
            return result;
        }, {});
    }

    private messagesFromEventsResponse<T extends ChatEvent>(
        chatId: string,
        resp: EventsResponse<T>
    ): [string, EventWrapper<Message>[]] {
        if (resp !== "events_failed") {
            return [
                chatId,
                resp.events.reduce((msgs, ev) => {
                    if (ev.event.kind === "message") {
                        msgs.push(ev as EventWrapper<Message>);
                    }
                    return msgs;
                }, [] as EventWrapper<Message>[]),
            ];
        } else {
            return [chatId, []];
        }
    }

    private async resolveMissingIndexes<T extends ChatEvent>(
        chatType: "direct_chat" | "group_chat",
        currentChatId: string,
        events: EventWrapper<T>[],
        threadRootMessageIndex: number | undefined,
        latestClientEventIndex: number | undefined
    ): Promise<Record<string, EventWrapper<Message>[]>> {
        const missing = this.findMissingEventIndexesByChat(currentChatId, events);
        const missingMessages: Promise<[string, EventWrapper<Message>[]]>[] = [];

        // this looks horrendous but remember these things will *usually* come straight from the cache
        Object.entries(missing).forEach(([chatId, idxs]) => {
            if (chatId === currentChatId && chatType === "direct_chat") {
                missingMessages.push(
                    this.userClient
                        .chatEventsByIndex(
                            idxs,
                            currentChatId,
                            threadRootMessageIndex,
                            latestClientEventIndex
                        )
                        .then((resp) => this.messagesFromEventsResponse(chatId, resp))
                );
            } else {
                // it must be a group chat
                const client = this.getGroupClient(chatId);
                missingMessages.push(
                    client
                        .chatEventsByIndex(idxs, threadRootMessageIndex, latestClientEventIndex)
                        .then((resp) => this.messagesFromEventsResponse(chatId, resp))
                );
            }
        });

        // use waitAll so that a single failure doesn't derail everything
        const result = await waitAll(missingMessages);
        if (result.errors.length > 0) {
            console.error("Some missing indexes could not be resolved: ", result.errors);
        }
        return result.success.reduce<Record<string, EventWrapper<Message>[]>>(
            (res, [chatId, messages]) => {
                if (!res[chatId]) {
                    res[chatId] = [];
                }
                res[chatId] = res[chatId].concat(messages);
                return res;
            },
            {}
        );
    }

    private rehydrateEvent<T extends ChatEvent>(
        ev: EventWrapper<T>,
        defaultChatId: string,
        missingReplies: Record<string, EventWrapper<Message>[]>
    ): EventWrapper<T> {
        if (ev.event.kind === "message") {
            const originalContent = ev.event.content;
            const rehydratedContent = this.rehydrateMessageContent(originalContent);

            const originalReplyContext = ev.event.repliesTo;
            let rehydratedReplyContext = undefined;
            if (ev.event.repliesTo && ev.event.repliesTo.kind === "raw_reply_context") {
                const chatId = ev.event.repliesTo.chatIdIfOther ?? defaultChatId;
                const messageEvents = missingReplies[chatId] ?? [];
                const idx = ev.event.repliesTo.eventIndex;
                const msg = messageEvents.find((me) => me.index === idx)?.event;
                if (msg) {
                    rehydratedReplyContext = {
                        kind: "rehydrated_reply_context",
                        content: structuredClone(this.rehydrateMessageContent(msg.content)),
                        senderId: msg.sender,
                        messageId: msg.messageId,
                        messageIndex: msg.messageIndex,
                        eventIndex: idx,
                        chatId,
                        edited: msg.edited,
                        isThreadRoot: msg.thread !== undefined,
                    };
                } else {
                    this._logger.error(
                        "Reply context not found, this should only happen if we failed to load the reply context message",
                        defaultChatId,
                        chatId
                    );
                }
            }

            if (originalContent !== rehydratedContent || rehydratedReplyContext !== undefined) {
                return {
                    ...ev,
                    event: {
                        ...ev.event,
                        content: rehydratedContent,
                        repliesTo: rehydratedReplyContext ?? originalReplyContext,
                    },
                };
            }
        }
        return ev;
    }

    private async rehydrateEventResponse<T extends ChatEvent>(
        chatType: "direct_chat" | "group_chat",
        currentChatId: string,
        eventsPromise: Promise<EventsResponse<T>>,
        threadRootMessageIndex: number | undefined,
        latestClientEventIndex: number | undefined
    ): Promise<EventsResponse<T>> {
        const resp = await eventsPromise;

        if (resp === "events_failed") {
            return resp;
        }

        const missing = await this.resolveMissingIndexes(
            chatType,
            currentChatId,
            resp.events.concat(resp.affectedEvents),
            threadRootMessageIndex,
            latestClientEventIndex
        );
        resp.events = resp.events.map((e) => this.rehydrateEvent(e, currentChatId, missing));
        resp.affectedEvents = resp.affectedEvents.map((e) =>
            this.rehydrateEvent(e, currentChatId, missing)
        );
        return resp;
    }

    rehydrateUserSummary<T extends UserSummary | PartialUserSummary>(userSummary: T): T {
        const ref = userSummary.blobReference;
        return {
            ...userSummary,
            blobData: undefined,
            blobUrl: buildUserAvatarUrl(
                this.config.blobUrlPattern,
                userSummary.userId,
                ref?.blobId ?? undefined
            ),
        };
    }

    private rehydrateDataContent<T extends DataContent>(
        dataContent: T,
        blobType: "blobs" | "avatar" = "blobs"
    ): T {
        const ref = dataContent.blobReference;
        return ref !== undefined
            ? {
                  ...dataContent,
                  blobData: undefined,
                  blobUrl: buildBlobUrl(
                      this.config.blobUrlPattern,
                      ref.canisterId,
                      ref.blobId,
                      blobType
                  ),
              }
            : dataContent;
    }

    async rehydrateMessage(
        chatType: "direct_chat" | "group_chat",
        chatId: string,
        message: EventWrapper<Message>,
        threadRootMessageIndex: number | undefined,
        latestClientEventIndex: number | undefined
    ): Promise<EventWrapper<Message>> {
        const missing = await this.resolveMissingIndexes(
            chatType,
            chatId,
            [message],
            threadRootMessageIndex,
            latestClientEventIndex
        );
        return this.rehydrateEvent(message, chatId, missing);
    }

    searchUsers(searchTerm: string, maxResults = 20): Promise<UserSummary[]> {
        return this._userIndexClient
            .searchUsers(searchTerm, maxResults)
            .then((users) => users.map((u) => this.rehydrateUserSummary(u)));
    }

    searchGroups(searchTerm: string, maxResults = 10): Promise<GroupSearchResponse> {
        return this._groupIndexClient.search(searchTerm, maxResults).then((res) => {
            if (res.kind === "success") {
                return {
                    ...res,
                    matches: res.matches.map((match) => this.rehydrateDataContent(match, "avatar")),
                };
            }
            return res;
        });
    }

    searchGroupChat(
        chatId: string,
        searchTerm: string,
        userIds: string[],
        maxResults = 10
    ): Promise<SearchGroupChatResponse> {
        return this.getGroupClient(chatId).searchGroupChat(searchTerm, userIds, maxResults);
    }

    searchDirectChat(
        userId: string,
        searchTerm: string,
        maxResults = 10
    ): Promise<SearchDirectChatResponse> {
        return this.userClient.searchDirectChat(userId, searchTerm, maxResults);
    }

    async getUser(userId: string, allowStale = false): Promise<PartialUserSummary | undefined> {
        const response = await this.getUsers(
            {
                userGroups: [
                    {
                        users: [userId],
                        updatedSince: BigInt(0),
                    },
                ],
            },
            allowStale
        );

        if (response.users.length == 0) {
            return undefined;
        }

        return response.users[0];
    }

    getUsers(users: UsersArgs, allowStale = false): Promise<UsersResponse> {
        return this._userIndexClient.getUsers(users, allowStale).then((resp) => ({
            ...resp,
            users: resp.users.map((u) => this.rehydrateUserSummary(u)),
        }));
    }

    async getInitialStateV2(): Promise<UpdatesResult> {
        const cached = await getCachedChatsV2(this.db, this.principal);
        if (cached !== undefined) {
            return await this.getUpdatesV2(cached).then((result) => {
                return {
                    ...result,
                    anyUpdates: true,
                };
            });
        }

        let state: ChatStateFull;
        let anyErrors: boolean;
        const userResponse = await this.userClient.getInitialStateV2();
        if (userResponse.cacheTimestamp === undefined) {
            const groupPromises = userResponse.groupChatsAdded.map((g) =>
                this.getGroupClient(g.chatId).summary()
            );

            const groupPromiseResults = await waitAll(groupPromises);
            const groupChats = groupPromiseResults.success.filter(isSuccessfulGroupSummaryResponse);

            state = {
                timestamp: userResponse.timestamp,
                directChats: userResponse.directChats,
                groupChats: mergeGroupChats(userResponse.groupChatsAdded, groupChats),
                avatarId: userResponse.avatarId,
                blockedUsers: userResponse.blockedUsers,
                pinnedChats: userResponse.pinnedChats,
            };
            anyErrors = groupPromiseResults.errors.length > 0;
        } else {
            const groupPromises = userResponse.groupChatsAdded.map((g) =>
                this.getGroupClient(g.chatId).summary()
            );
            const groupUpdatePromises = userResponse.cachedGroupChatSummaries.map((g) =>
                this.getGroupClient(g.chatId).summaryUpdates(g.lastUpdated)
            );

            const groupPromiseResults = await waitAll(groupPromises);
            const groupUpdatePromiseResults = await waitAll(groupUpdatePromises);

            const groups = groupPromiseResults.success.filter(isSuccessfulGroupSummaryResponse);
            const groupUpdates = groupUpdatePromiseResults.success.filter(
                isSuccessfulGroupSummaryUpdatesResponse
            );

            const groupChats = mergeGroupChats(userResponse.groupChatsAdded, groups).concat(
                mergeGroupChatUpdates(userResponse.cachedGroupChatSummaries, [], groupUpdates)
            );

            state = {
                timestamp: userResponse.timestamp,
                directChats: userResponse.directChats,
                groupChats,
                avatarId: userResponse.avatarId,
                blockedUsers: userResponse.blockedUsers,
                pinnedChats: userResponse.pinnedChats,
            };
            anyErrors =
                groupPromiseResults.errors.length > 0 ||
                groupUpdatePromiseResults.errors.length > 0;
        }

        await setCachedChatsV2(this.db, this.principal, state, {});

        return await this.hydrateChatState(state).then((s) => ({
            state: s,
            affectedEvents: {},
            anyUpdates: true,
            anyErrors,
        }));
    }

    async getUpdatesV2(current: ChatStateFull): Promise<UpdatesResult> {
        const userResponse = await this.userClient.getUpdatesV2(current.timestamp);
        const groupChatIds = current.groupChats
            .map((g) => g.chatId)
            .concat(userResponse.groupChatsAdded.map((g) => g.chatId));
        const groupIndexResponse = await this._groupIndexClient.filterGroups(
            groupChatIds,
            current.timestamp
        );

        const activeGroups = new Set(groupIndexResponse.activeGroups);

        const groupPromises = userResponse.groupChatsAdded.map((g) =>
            this.getGroupClient(g.chatId).summary()
        );
        const groupUpdatePromises = current.groupChats
            .filter((g) => activeGroups.has(g.chatId))
            .map((g) => this.getGroupClient(g.chatId).summaryUpdates(g.lastUpdated));

        const groupPromiseResults = await waitAll(groupPromises);
        const groupUpdatePromiseResults = await waitAll(groupUpdatePromises);

        const groups = groupPromiseResults.success.filter(isSuccessfulGroupSummaryResponse);
        const groupUpdates = groupUpdatePromiseResults.success.filter(
            isSuccessfulGroupSummaryUpdatesResponse
        );

        const anyUpdates =
            userResponse.directChatsAdded.length > 0 ||
            userResponse.directChatsUpdated.length > 0 ||
            userResponse.groupChatsAdded.length > 0 ||
            userResponse.groupChatsUpdated.length > 0 ||
            userResponse.chatsRemoved.length > 0 ||
            userResponse.avatarId !== undefined ||
            userResponse.blockedUsers !== undefined ||
            userResponse.pinnedChats !== undefined ||
            groups.length > 0 ||
            groupUpdates.length > 0;

        const anyErrors =
            groupPromiseResults.errors.length > 0 || groupUpdatePromiseResults.errors.length > 0;

        const directChats = userResponse.directChatsAdded.concat(
            mergeDirectChatUpdates(current.directChats, userResponse.directChatsUpdated)
        );

        const chatsRemoved = new Set(
            userResponse.chatsRemoved.concat(groupIndexResponse.deletedGroups.map((g) => g.id))
        );

        const groupChats = mergeGroupChats(userResponse.groupChatsAdded, groups)
            .concat(
                mergeGroupChatUpdates(
                    current.groupChats,
                    userResponse.groupChatsUpdated,
                    groupUpdates
                )
            )
            .filter((g) => !chatsRemoved.has(g.chatId));

        const state = {
            timestamp: userResponse.timestamp,
            directChats,
            groupChats,
            avatarId: applyOptionUpdate(current.avatarId, userResponse.avatarId),
            blockedUsers: userResponse.blockedUsers ?? current.blockedUsers,
            pinnedChats: userResponse.pinnedChats ?? current.pinnedChats,
        };
        const affectedEvents = getAffectedEvents(userResponse.directChatsUpdated, groupUpdates);

        return await this.hydrateChatState(state).then((s) => {
            if (anyUpdates) {
                setCachedChatsV2(this.db, this.principal, s, affectedEvents);
            }

            return {
                state: s,
                affectedEvents,
                anyUpdates,
                anyErrors,
            };
        });
    }

    async hydrateChatState(state: ChatStateFull): Promise<ChatStateFull> {
        const directChatPromises = state.directChats.map((c) => this.hydrateChatSummary(c));
        const groupChatPromises = state.groupChats.map((c) => this.hydrateChatSummary(c));

        const directChats = await Promise.all(directChatPromises);
        const groupChats = await Promise.all(groupChatPromises);

        return {
            ...state,
            directChats,
            groupChats,
        };
    }

    async hydrateChatSummary<T extends ChatSummary>(chat: T): Promise<T> {
        const latestMessage =
            chat.latestMessage !== undefined
                ? await this.rehydrateMessage(
                      chat.kind,
                      chat.chatId,
                      chat.latestMessage,
                      undefined,
                      chat.latestEventIndex
                  )
                : undefined;

        if (chat.kind === "group_chat") {
            return {
                ...(this.rehydrateDataContent(chat as GroupChatSummary, "avatar") as T),
                latestMessage,
            };
        } else {
            return {
                ...chat,
                latestMessage,
            };
        }
    }

    getCurrentUser(): Promise<CurrentUserResponse> {
        return this._userIndexClient.getCurrentUser();
    }

    checkUsername(username: string): Promise<CheckUsernameResponse> {
        return this._userIndexClient.checkUsername(username);
    }

    setUsername(userId: string, username: string): Promise<SetUsernameResponse> {
        return this._userIndexClient.setUsername(userId, username);
    }

    changeRole(chatId: string, userId: string, newRole: MemberRole): Promise<ChangeRoleResponse> {
        return this.getGroupClient(chatId).changeRole(userId, newRole);
    }

    deleteGroup(chatId: string): Promise<DeleteGroupResponse> {
        return this.userClient.deleteGroup(chatId);
    }

    makeGroupPrivate(chatId: string): Promise<MakeGroupPrivateResponse> {
        return this.getGroupClient(chatId).makeGroupPrivate();
    }

    removeMember(chatId: string, userId: string): Promise<RemoveMemberResponse> {
        return this.getGroupClient(chatId).removeMember(userId);
    }

    blockUserFromDirectChat(userId: string): Promise<BlockUserResponse> {
        return this.userClient.blockUser(userId);
    }

    blockUserFromGroupChat(chatId: string, userId: string): Promise<BlockUserResponse> {
        return this.getGroupClient(chatId).blockUser(userId);
    }

    unblockUserFromGroupChat(chatId: string, userId: string): Promise<UnblockUserResponse> {
        return this.getGroupClient(chatId).unblockUser(userId);
    }

    unblockUserFromDirectChat(userId: string): Promise<UnblockUserResponse> {
        return this.userClient.unblockUser(userId);
    }

    leaveGroup(chatId: string): Promise<LeaveGroupResponse> {
        if (this._groupInvite?.chatId === chatId) {
            this._groupInvite = undefined;
        }

        return this.userClient.leaveGroup(chatId);
    }

    async joinGroup(chatId: string): Promise<JoinGroupResponse> {
        const inviteCode = this.getProvidedInviteCode(chatId);
        const localUserIndex = await this.getGroupClient(chatId).localUserIndex();
        return this.createLocalUserIndexClient(localUserIndex).joinGroup(chatId, inviteCode);
    }

    markMessagesRead(request: MarkReadRequest): Promise<MarkReadResponse> {
        return this.userClient.markMessagesRead(request);
    }

    setUserAvatar(data: Uint8Array): Promise<BlobReference> {
        return this.userClient.setAvatar(data);
    }

    addGroupChatReaction(
        chatId: string,
        messageId: bigint,
        reaction: string,
        username: string,
        threadRootMessageIndex?: number
    ): Promise<AddRemoveReactionResponse> {
        return this.getGroupClient(chatId).addReaction(
            messageId,
            reaction,
            username,
            threadRootMessageIndex
        );
    }

    removeGroupChatReaction(
        chatId: string,
        messageId: bigint,
        reaction: string,
        threadRootMessageIndex?: number
    ): Promise<AddRemoveReactionResponse> {
        return this.getGroupClient(chatId).removeReaction(
            messageId,
            reaction,
            threadRootMessageIndex
        );
    }

    addDirectChatReaction(
        otherUserId: string,
        messageId: bigint,
        reaction: string,
        username: string,
        threadRootMessageIndex?: number
    ): Promise<AddRemoveReactionResponse> {
        return this.userClient.addReaction(
            otherUserId,
            messageId,
            reaction,
            username,
            threadRootMessageIndex
        );
    }

    removeDirectChatReaction(
        otherUserId: string,
        messageId: bigint,
        reaction: string,
        threadRootMessageIndex?: number
    ): Promise<AddRemoveReactionResponse> {
        return this.userClient.removeReaction(
            otherUserId,
            messageId,
            reaction,
            threadRootMessageIndex
        );
    }

    deleteMessage(
        chatType: "direct_chat" | "group_chat",
        chatId: string,
        messageId: bigint,
        threadRootMessageIndex?: number
    ): Promise<DeleteMessageResponse> {
        return chatType === "group_chat"
            ? this.deleteGroupMessage(chatId, messageId, threadRootMessageIndex)
            : this.deleteDirectMessage(chatId, messageId, threadRootMessageIndex);
    }

    private deleteGroupMessage(
        chatId: string,
        messageId: bigint,
        threadRootMessageIndex?: number
    ): Promise<DeleteMessageResponse> {
        return this.getGroupClient(chatId).deleteMessage(messageId, threadRootMessageIndex);
    }

    private deleteDirectMessage(
        otherUserId: string,
        messageId: bigint,
        threadRootMessageIndex?: number
    ): Promise<DeleteMessageResponse> {
        return this.userClient.deleteMessage(otherUserId, messageId, threadRootMessageIndex);
    }

    undeleteMessage(
        chatType: "direct_chat" | "group_chat",
        chatId: string,
        messageId: bigint,
        threadRootMessageIndex?: number
    ): Promise<UndeleteMessageResponse> {
        return chatType === "group_chat"
            ? this.undeleteGroupMessage(chatId, messageId, threadRootMessageIndex)
            : this.undeleteDirectMessage(chatId, messageId, threadRootMessageIndex);
    }

    private undeleteGroupMessage(
        chatId: string,
        messageId: bigint,
        threadRootMessageIndex?: number
    ): Promise<UndeleteMessageResponse> {
        return this.getGroupClient(chatId).undeleteMessage(messageId, threadRootMessageIndex);
    }

    private undeleteDirectMessage(
        otherUserId: string,
        messageId: bigint,
        threadRootMessageIndex?: number
    ): Promise<UndeleteMessageResponse> {
        return this.userClient.undeleteMessage(otherUserId, messageId, threadRootMessageIndex);
    }

    lastOnline(userIds: string[]): Promise<Record<string, number>> {
        return this._onlineClient.lastOnline(userIds);
    }

    markAsOnline(): Promise<void> {
        return this._onlineClient.markAsOnline();
    }

    subscriptionExists(p256dh_key: string): Promise<boolean> {
        return this._notificationClient.subscriptionExists(p256dh_key);
    }

    pushSubscription(subscription: PushSubscriptionJSON): Promise<void> {
        return this._notificationClient.pushSubscription(subscription);
    }

    removeSubscription(subscription: PushSubscriptionJSON): Promise<void> {
        return this._notificationClient.removeSubscription(subscription);
    }

    toggleMuteNotifications(
        chatId: string,
        muted: boolean
    ): Promise<ToggleMuteNotificationResponse> {
        return this.userClient.toggleMuteNotifications(chatId, muted);
    }

    getGroupDetails(chatId: string, latestEventIndex: number): Promise<GroupChatDetailsResponse> {
        return this.getGroupClient(chatId).getGroupDetails(latestEventIndex);
    }

    async getGroupDetailsUpdates(
        chatId: string,
        previous: GroupChatDetails
    ): Promise<GroupChatDetails> {
        return this.getGroupClient(chatId).getGroupDetailsUpdates(previous);
    }

    getPublicGroupSummary(chatId: string): Promise<GroupChatSummary | undefined> {
        return this.getGroupClient(chatId).getPublicSummary();
    }

    getGroupRules(chatId: string): Promise<GroupRules | undefined> {
        return this.getGroupClient(chatId).getRules();
    }

    getRecommendedGroups(exclusions: string[]): Promise<GroupChatSummary[]> {
        return this._groupIndexClient
            .recommendedGroups(exclusions)
            .then((groups) => groups.map((g) => this.rehydrateDataContent(g, "avatar")));
    }

    dismissRecommendation(chatId: string): Promise<void> {
        return this.userClient.dismissRecommendation(chatId);
    }

    getBio(userId?: string): Promise<string> {
        const userClient = userId
            ? UserClient.create(userId, this.identity, this.config, this.db)
            : this.userClient;
        return userClient.getBio();
    }

    getPublicProfile(userId?: string): Promise<PublicProfile> {
        const userClient = userId
            ? UserClient.create(userId, this.identity, this.config, this.db)
            : this.userClient;
        return userClient.getPublicProfile();
    }

    setBio(bio: string): Promise<SetBioResponse> {
        return this.userClient.setBio(bio);
    }

    createChallenge(): Promise<CreateChallengeResponse> {
        return this._userIndexClient.createChallenge();
    }

    registerUser(
        username: string,
        challengeAttempt: ChallengeAttempt,
        referredBy: string | undefined
    ): Promise<RegisterUserResponse> {
        return this._userIndexClient.registerUser(username, challengeAttempt, referredBy);
    }

    getUserStorageLimits(): Promise<StorageStatus> {
        return DataClient.create(this.identity, this.config).storageStatus();
    }

    refreshAccountBalance(crypto: Cryptocurrency, principal: string): Promise<Tokens> {
        return this._ledgerClients[crypto].accountBalance(principal);
    }

    getGroupMessagesByMessageIndex(
        chatId: string,
        messageIndexes: Set<number>,
        latestClientEventIndex: number | undefined
    ): Promise<EventsResponse<Message>> {
        return this.rehydrateEventResponse(
            "group_chat",
            chatId,
            this.getGroupClient(chatId).getMessagesByMessageIndex(
                messageIndexes,
                latestClientEventIndex
            ),
            undefined,
            latestClientEventIndex
        );
    }

    pinMessage(chatId: string, messageIndex: number): Promise<PinMessageResponse> {
        return this.getGroupClient(chatId).pinMessage(messageIndex);
    }

    unpinMessage(chatId: string, messageIndex: number): Promise<UnpinMessageResponse> {
        return this.getGroupClient(chatId).unpinMessage(messageIndex);
    }

    registerPollVote(
        chatId: string,
        messageIdx: number,
        answerIdx: number,
        voteType: "register" | "delete",
        threadRootMessageIndex?: number
    ): Promise<RegisterPollVoteResponse> {
        return this.getGroupClient(chatId).registerPollVote(
            messageIdx,
            answerIdx,
            voteType,
            threadRootMessageIndex
        );
    }

    withdrawCryptocurrency(
        domain: PendingCryptocurrencyWithdrawal
    ): Promise<WithdrawCryptocurrencyResponse> {
        return this.userClient.withdrawCryptocurrency(domain);
    }

    getInviteCode(chatId: string): Promise<InviteCodeResponse> {
        return this.getGroupClient(chatId).getInviteCode();
    }

    enableInviteCode(chatId: string): Promise<EnableInviteCodeResponse> {
        return this.getGroupClient(chatId).enableInviteCode();
    }

    disableInviteCode(chatId: string): Promise<DisableInviteCodeResponse> {
        return this.getGroupClient(chatId).disableInviteCode();
    }

    resetInviteCode(chatId: string): Promise<ResetInviteCodeResponse> {
        return this.getGroupClient(chatId).resetInviteCode();
    }

    pinChat(chatId: string): Promise<PinChatResponse> {
        return this.userClient.pinChat(chatId);
    }

    unpinChat(chatId: string): Promise<UnpinChatResponse> {
        return this.userClient.unpinChat(chatId);
    }

    archiveChat(chatId: string): Promise<ArchiveChatResponse> {
        return this.userClient.archiveChat(chatId);
    }

    unarchiveChat(chatId: string): Promise<ArchiveChatResponse> {
        return this.userClient.unarchiveChat(chatId);
    }

    registerProposalVote(
        chatId: string,
        messageIndex: number,
        adopt: boolean
    ): Promise<RegisterProposalVoteResponse> {
        return this.getGroupClient(chatId).registerProposalVote(messageIndex, adopt);
    }

    initUserPrincipalMigration(newPrincipal: string): Promise<void> {
        return this.userClient.initUserPrincipalMigration(newPrincipal);
    }

    migrateUserPrincipal(userId: string): Promise<MigrateUserPrincipalResponse> {
        const userClient = UserClient.create(userId, this.identity, this.config, this.db);
        return userClient.migrateUserPrincipal();
    }

    getSnsTally(
        snsGovernanceCanisterId: string,
        proposalId: bigint
    ): Promise<Tally> {
        return SnsGovernanceClient.create(
            this.identity,
            this.config,
            snsGovernanceCanisterId
        ).getTally(proposalId);
    }

    listNervousSystemFunctions(
        snsGovernanceCanisterId: string
    ): Promise<ListNervousSystemFunctionsResponse> {
        return SnsGovernanceClient.create(
            this.identity,
            this.config,
            snsGovernanceCanisterId
        ).listNervousSystemFunctions();
    }

    async threadPreviews(
        threadsByChat: Record<string, [ThreadSyncDetails[], number | undefined]>
    ): Promise<ThreadPreview[]> {
        function latestMessageTimestamp(messages: EventWrapper<Message>[]): bigint {
            return messages[messages.length - 1]?.timestamp ?? BigInt(0);
        }

        return Promise.all(
            Object.entries(threadsByChat).map(
                ([chatId, [threadSyncs, latestClientMainEventIndex]]) => {
                    const latestClientThreadUpdate = threadSyncs.reduce(
                        (curr, next) => (next.lastUpdated > curr ? next.lastUpdated : curr),
                        BigInt(0)
                    );

                    return this.getGroupClient(chatId)
                        .threadPreviews(
                            threadSyncs.map((t) => t.threadRootMessageIndex),
                            latestClientThreadUpdate
                        )
                        .then(
                            (response) =>
                                [response, latestClientMainEventIndex] as [
                                    ThreadPreviewsResponse,
                                    number | undefined
                                ]
                        );
                }
            )
        ).then((responses) =>
            Promise.all(
                responses.map(([r, latestClientMainEventIndex]) => {
                    return r.kind === "thread_previews_success"
                        ? Promise.all(
                              r.threads.map((t) =>
                                  this.rehydrateThreadPreview(t, latestClientMainEventIndex)
                              )
                          )
                        : [];
                })
            ).then((threads) =>
                threads
                    .flat()
                    .sort((a, b) =>
                        Number(
                            latestMessageTimestamp(b.latestReplies) -
                                latestMessageTimestamp(a.latestReplies)
                        )
                    )
            )
        );
    }

    private async rehydrateThreadPreview(
        thread: ThreadPreview,
        latestClientMainEventIndex: number | undefined
    ): Promise<ThreadPreview> {
        const threadMissing = await this.resolveMissingIndexes(
            "group_chat",
            thread.chatId,
            thread.latestReplies,
            thread.rootMessage.event.messageIndex,
            thread.rootMessage.event.thread?.latestEventIndex
        );

        const rootMissing = await this.resolveMissingIndexes(
            "group_chat",
            thread.chatId,
            [thread.rootMessage],
            undefined,
            latestClientMainEventIndex
        );

        const latestReplies = thread.latestReplies.map((r) =>
            this.rehydrateEvent(r, thread.chatId, threadMissing)
        );
        const rootMessage = this.rehydrateEvent(thread.rootMessage, thread.chatId, rootMissing);

        return {
            ...thread,
            rootMessage,
            latestReplies,
        };
    }

    setCachedMessageFromNotification(
        chatId: string,
        threadRootMessageIndex: number | undefined,
        message: EventWrapper<Message>
    ): Promise<void> {
        return setCachedMessageIfNotExists(this.db, chatId, message, threadRootMessageIndex);
    }

    freezeGroup(chatId: string, reason: string | undefined): Promise<FreezeGroupResponse> {
        return this._groupIndexClient.freezeGroup(chatId, reason);
    }

    unfreezeGroup(chatId: string): Promise<UnfreezeGroupResponse> {
        return this._groupIndexClient.unfreezeGroup(chatId);
    }

    deleteFrozenGroup(chatId: string): Promise<DeleteFrozenGroupResponse> {
        return this._groupIndexClient.deleteFrozenGroup(chatId);
    }

    addHotGroupExclusion(chatId: string): Promise<AddHotGroupExclusionResponse> {
        return this._groupIndexClient.addHotGroupExclusion(chatId);
    }

    removeHotGroupExclusion(chatId: string): Promise<RemoveHotGroupExclusionResponse> {
        return this._groupIndexClient.removeHotGroupExclusion(chatId);
    }

    suspendUser(userId: string, reason: string): Promise<SuspendUserResponse> {
        return this._userIndexClient.suspendUser(userId, reason);
    }

    unsuspendUser(userId: string): Promise<UnsuspendUserResponse> {
        return this._userIndexClient.unsuspendUser(userId);
    }

    markSuspectedBot(): Promise<MarkSuspectedBotResponse> {
        return this._userIndexClient.markSuspectedBot();
    }

    loadFailedMessages(): Promise<Record<string, Record<number, EventWrapper<Message>>>> {
        return loadFailedMessages(this.db);
    }

    deleteFailedMessage(
        chatId: string,
        messageId: bigint,
        threadRootMessageIndex?: number
    ): Promise<void> {
        return removeFailedMessage(this.db, chatId, messageId, threadRootMessageIndex);
    }

    claimPrize(chatId: string, messageId: bigint): Promise<ClaimPrizeResponse> {
        return this.getGroupClient(chatId).claimPrize(messageId);
    }

    payForDiamondMembership(
        userId: string,
        token: Cryptocurrency,
        duration: DiamondMembershipDuration,
        recurring: boolean,
        expectedPriceE8s: bigint
    ): Promise<PayForDiamondMembershipResponse> {
        return this._userIndexClient.payForDiamondMembership(
            userId,
            token,
            duration,
            recurring,
            expectedPriceE8s
        );
    }
}<|MERGE_RESOLUTION|>--- conflicted
+++ resolved
@@ -125,9 +125,6 @@
     UnfreezeGroupResponse,
     UnsuspendUserResponse,
     MarkSuspectedBotResponse,
-<<<<<<< HEAD
-    Tally,
-=======
     ChatStateFull,
     ChatSummary,
     UpdatesResult,
@@ -138,7 +135,7 @@
     PayForDiamondMembershipResponse,
     AddHotGroupExclusionResponse,
     RemoveHotGroupExclusionResponse,
->>>>>>> 7cb423eb
+    Tally,
 } from "openchat-shared";
 import type { Principal } from "@dfinity/principal";
 import { applyOptionUpdate } from "../utils/mapping";
