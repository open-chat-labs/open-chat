--- conflicted
+++ resolved
@@ -181,15 +181,12 @@
     CryptocurrencyDetails,
     ApproveTransferResponse,
     TokenSwapPool,
-<<<<<<< HEAD
+    TokenExchangeRates,
     GroupAndCommunitySummaryUpdatesArgs,
     GroupAndCommunitySummaryUpdatesResponse,
     GroupCanisterGroupChatSummary,
     GroupCanisterGroupChatSummaryUpdates,
     CommunityCanisterCommunitySummaryUpdates,
-=======
-    TokenExchangeRates,
->>>>>>> 24f12b87
 } from "openchat-shared";
 import {
     UnsupportedValueError,
