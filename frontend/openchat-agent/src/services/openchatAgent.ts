import type { Identity } from "@dfinity/agent";
import type { IUserIndexClient } from "./userIndex/userIndex.client.interface";
import type { IUserClient } from "./user/user.client.interface";
import type { IGroupClient } from "./group/group.client.interface";
import {
    Database,
    getCachedChats,
    initDb,
    loadFailedMessages,
    removeFailedMessage,
    setCachedChats,
    setCachedMessageIfNotExists,
} from "../utils/caching";
import { getAllUsers } from "../utils/userCache";
import { UserIndexClient } from "./userIndex/userIndex.client";
import { UserClient } from "./user/user.client";
import { GroupClient } from "./group/group.client";
import type { ILocalUserIndexClient } from "./localUserIndex/localUserIndex.client.interface";
import { LocalUserIndexClient } from "./localUserIndex/localUserIndex.client";
import type { INotificationsClient } from "./notifications/notifications.client.interface";
import { NotificationsClient } from "./notifications/notifications.client";
import type { IOnlineClient } from "./online/online.client.interface";
import { OnlineClient } from "./online/online.client";
import { DataClient } from "./data/data.client";
import type { ILedgerClient } from "./ledger/ledger.client.interface";
import { LedgerClient } from "./ledger/ledger.client";
import type { IGroupIndexClient } from "./groupIndex/groupIndex.client.interface";
import { GroupIndexClient } from "./groupIndex/groupIndex.client";
import type { IMarketMakerClient } from "./marketMaker/marketMaker.client.interface";
import { MarketMakerClient } from "./marketMaker/marketMaker.client";
import { toRecord } from "../utils/list";
import { measure } from "./common/profiling";
import {
    buildBlobUrl,
    buildUserAvatarUrl,
    getUpdatedEvents,
    isSuccessfulGroupSummaryResponse,
    isSuccessfulGroupSummaryUpdatesResponse,
    mergeDirectChatUpdates,
    mergeGroupChats,
    mergeGroupChatUpdates,
} from "../utils/chat";
import { NnsGovernanceClient } from "./nnsGovernance/nns.governance.client";
import { SnsGovernanceClient } from "./snsGovernance/sns.governance.client";
import type { AgentConfig } from "../config";
import {
    Logger,
    AddMembersResponse,
    AddRemoveReactionResponse,
    ArchiveChatResponse,
    BlobReference,
    BlockUserResponse,
    CandidateGroupChat,
    ChangeRoleResponse,
    ChatEvent,
    CheckUsernameResponse,
    CreatedUser,
    CreateGroupResponse,
    Cryptocurrency,
    CurrentUserResponse,
    DataContent,
    DeleteFrozenGroupResponse,
    DeleteGroupResponse,
    DeleteMessageResponse,
    DirectChatEvent,
    DisableInviteCodeResponse,
    EditMessageResponse,
    EnableInviteCodeResponse,
    EventsResponse,
    EventWrapper,
    GroupChatDetails,
    GroupChatDetailsResponse,
    GroupChatEvent,
    GroupChatSummary,
    GroupInvite,
    GroupPermissions,
    GroupRules,
    GroupSearchResponse,
    IndexRange,
    InviteCodeResponse,
    JoinGroupResponse,
    LeaveGroupResponse,
    ListNervousSystemFunctionsResponse,
    MakeGroupPrivateResponse,
    MarkReadRequest,
    MarkReadResponse,
    MemberRole,
    Message,
    MessageContent,
    MigrateUserPrincipalResponse,
    PartialUserSummary,
    PendingCryptocurrencyWithdrawal,
    PinChatResponse,
    PinMessageResponse,
    PublicProfile,
    RegisterPollVoteResponse,
    RegisterProposalVoteResponse,
    RegisterUserResponse,
    RemoveMemberResponse,
    ResetInviteCodeResponse,
    SearchDirectChatResponse,
    SearchGroupChatResponse,
    SendMessageResponse,
    SetBioResponse,
    SetUsernameResponse,
    StorageStatus,
    SuspendUserResponse,
    ThreadPreview,
    ThreadPreviewsResponse,
    ThreadSyncDetails,
    ToggleMuteNotificationResponse,
    Tokens,
    UnblockUserResponse,
    UndeleteMessageResponse,
    UnpinChatResponse,
    UnpinMessageResponse,
    UnsupportedValueError,
    UpdateGroupResponse,
    User,
    UserLookup,
    UsersArgs,
    UsersResponse,
    UserSummary,
    WithdrawCryptocurrencyResponse,
    FreezeGroupResponse,
    UnfreezeGroupResponse,
    UnsuspendUserResponse,
    MarkSuspectedBotResponse,
    ChatStateFull,
    ChatSummary,
    UpdatesResult,
    DeletedGroupMessageResponse,
    DeletedDirectMessageResponse,
    ClaimPrizeResponse,
    DiamondMembershipDuration,
    PayForDiamondMembershipResponse,
    AddHotGroupExclusionResponse,
    RemoveHotGroupExclusionResponse,
    SetGroupUpgradeConcurrencyResponse,
    SetUserUpgradeConcurrencyResponse,
    UpdateMarketMakerConfigArgs,
    UpdateMarketMakerConfigResponse,
    GroupGate,
    ProposalVoteDetails,
    SetMessageReminderResponse,
<<<<<<< HEAD
    ReferralLeaderboardRange,
    ReferralLeaderboardResponse,
=======
    ReportMessageResponse,
>>>>>>> 3de7d8e2
} from "openchat-shared";
import type { Principal } from "@dfinity/principal";
import { applyOptionUpdate } from "../utils/mapping";
import { waitAll } from "../utils/promise";
import { MessageContextMap } from "../utils/messageContext";

export const apiKey = Symbol();

export class OpenChatAgent extends EventTarget {
    private _userIndexClient: IUserIndexClient;
    private _onlineClient: IOnlineClient;
    private _groupIndexClient: IGroupIndexClient;
    private _userClient?: IUserClient;
    private _notificationClient: INotificationsClient;
    private _marketMakerClient: IMarketMakerClient;
    private _ledgerClients: Record<Cryptocurrency, ILedgerClient>;
    private _groupClients: Record<string, IGroupClient>;
    private _groupInvite: GroupInvite | undefined;
    private db: Database;
    private _logger: Logger;

    constructor(private identity: Identity, private config: AgentConfig) {
        super();
        this._logger = config.logger;
        this.db = initDb(this.principal);
        this._onlineClient = OnlineClient.create(identity, config);
        this._userIndexClient = UserIndexClient.create(identity, config);
        this._groupIndexClient = GroupIndexClient.create(identity, config);
        this._notificationClient = NotificationsClient.create(identity, config);
        this._marketMakerClient = MarketMakerClient.create(identity, config);
        this._ledgerClients = {
            icp: LedgerClient.create(identity, config, this.config.ledgerCanisterICP),
            sns1: LedgerClient.create(identity, config, this.config.ledgerCanisterSNS1),
            ckbtc: LedgerClient.create(identity, config, this.config.ledgerCanisterBTC),
            chat: LedgerClient.create(identity, config, this.config.ledgerCanisterCHAT),
        };
        this._groupClients = {};
    }

    private get principal(): Principal {
        return this.identity.getPrincipal();
    }

    getAllCachedUsers(): Promise<UserLookup> {
        return measure("getAllUsers", () => getAllUsers()).then((users) => {
            const lookup = toRecord(
                users.map((user) => this.rehydrateUserSummary(user)),
                (u) => u.userId
            );
            return lookup;
        });
    }

    logError(message?: unknown, ...optionalParams: unknown[]): void {
        this._logger.error(message, optionalParams);
    }

    public set groupInvite(value: GroupInvite) {
        this._groupInvite = value;
    }

    createUserClient(userId: string): OpenChatAgent {
        this._userClient = UserClient.create(userId, this.identity, this.config, this.db);
        return this;
    }

    private getGroupClient(chatId: string): IGroupClient {
        if (!this._groupClients[chatId]) {
            const inviteCode = this.getProvidedInviteCode(chatId);
            this._groupClients[chatId] = GroupClient.create(
                chatId,
                this.identity,
                this.config,
                this.db,
                inviteCode
            );
        }
        return this._groupClients[chatId];
    }

    private get userClient(): IUserClient {
        if (this._userClient) {
            return this._userClient;
        }
        throw new Error("Attempted to use the user client before it has been initialised");
    }

    private createLocalUserIndexClient(canisterId: string): ILocalUserIndexClient {
        return LocalUserIndexClient.create(this.identity, this.config, canisterId);
    }

    private getProvidedInviteCode(chatId: string): string | undefined {
        return this._groupInvite?.chatId === chatId ? this._groupInvite.code : undefined;
    }

    editMessage(
        chatType: "direct_chat" | "group_chat",
        chatId: string,
        msg: Message,
        threadRootMessageIndex?: number
    ): Promise<EditMessageResponse> {
        if (chatType === "group_chat") {
            return this.editGroupMessage(chatId, msg, threadRootMessageIndex);
        }
        if (chatType === "direct_chat") {
            return this.editDirectMessage(chatId, msg, threadRootMessageIndex);
        }
        throw new UnsupportedValueError("Unexpect chat type", chatType);
    }

    sendMessage(
        chatType: "direct_chat" | "group_chat",
        chatId: string,
        user: CreatedUser,
        mentioned: User[],
        event: EventWrapper<Message>,
        threadRootMessageIndex?: number
    ): Promise<[SendMessageResponse, Message]> {
        if (chatType === "group_chat") {
            if (event.event.content.kind === "crypto_content") {
                return this.userClient.sendGroupICPTransfer(
                    chatId,
                    event.event.content.transfer.recipient,
                    user,
                    event,
                    threadRootMessageIndex
                );
            }
            return this.sendGroupMessage(
                chatId,
                user.username,
                mentioned,
                event,
                threadRootMessageIndex
            );
        }
        if (chatType === "direct_chat") {
            return this.sendDirectMessage(chatId, user, event, threadRootMessageIndex);
        }
        throw new UnsupportedValueError("Unexpect chat type", chatType);
    }

    private sendGroupMessage(
        chatId: string,
        senderName: string,
        mentioned: User[],
        event: EventWrapper<Message>,
        threadRootMessageIndex?: number
    ): Promise<[SendMessageResponse, Message]> {
        return this.getGroupClient(chatId).sendMessage(
            senderName,
            mentioned,
            event,
            threadRootMessageIndex
        );
    }

    private editGroupMessage(
        chatId: string,
        message: Message,
        threadRootMessageIndex?: number
    ): Promise<EditMessageResponse> {
        return this.getGroupClient(chatId).editMessage(message, threadRootMessageIndex);
    }

    private sendDirectMessage(
        chatId: string,
        sender: CreatedUser,
        event: EventWrapper<Message>,
        threadRootMessageIndex?: number
    ): Promise<[SendMessageResponse, Message]> {
        return this.userClient.sendMessage(chatId, sender, event, threadRootMessageIndex);
    }

    private editDirectMessage(
        recipientId: string,
        message: Message,
        threadRootMessageIndex?: number
    ): Promise<EditMessageResponse> {
        return this.userClient.editMessage(recipientId, message, threadRootMessageIndex);
    }

    createGroupChat(candidate: CandidateGroupChat): Promise<CreateGroupResponse> {
        return this.userClient.createGroup(candidate);
    }

    updateGroup(
        chatId: string,
        name?: string,
        desc?: string,
        rules?: GroupRules,
        permissions?: Partial<GroupPermissions>,
        avatar?: Uint8Array,
        gate?: GroupGate
    ): Promise<UpdateGroupResponse> {
        return this.getGroupClient(chatId).updateGroup(
            name,
            desc,
            rules,
            permissions,
            avatar,
            undefined,
            gate
        );
    }

    addMembers(
        chatId: string,
        userIds: string[],
        myUsername: string,
        allowBlocked: boolean
    ): Promise<AddMembersResponse> {
        if (!userIds.length) {
            return Promise.resolve<AddMembersResponse>({ kind: "add_members_success" });
        }
        return this.getGroupClient(chatId).addMembers(userIds, myUsername, allowBlocked);
    }

    directChatEventsWindow(
        eventIndexRange: IndexRange,
        theirUserId: string,
        messageIndex: number,
        latestClientMainEventIndex: number | undefined
    ): Promise<EventsResponse<DirectChatEvent>> {
        return this.rehydrateEventResponse(
            "direct_chat",
            theirUserId,
            this.userClient.chatEventsWindow(
                eventIndexRange,
                theirUserId,
                messageIndex,
                latestClientMainEventIndex
            ),
            undefined,
            latestClientMainEventIndex
        );
    }

    chatEvents(
        chatType: "direct_chat" | "group_chat",
        chatId: string,
        eventIndexRange: IndexRange,
        startIndex: number,
        ascending: boolean,
        threadRootMessageIndex: number | undefined,
        // If threadRootMessageIndex is defined, then this should be the latest event index for that thread
        latestClientEventIndex: number | undefined
    ): Promise<EventsResponse<ChatEvent>> {
        return chatType === "group_chat"
            ? this.groupChatEvents(
                  eventIndexRange,
                  chatId,
                  startIndex,
                  ascending,
                  threadRootMessageIndex,
                  latestClientEventIndex
              )
            : this.directChatEvents(
                  eventIndexRange,
                  chatId,
                  startIndex,
                  ascending,
                  threadRootMessageIndex,
                  latestClientEventIndex
              );
    }

    private directChatEvents(
        eventIndexRange: IndexRange,
        theirUserId: string,
        startIndex: number,
        ascending: boolean,
        threadRootMessageIndex: number | undefined,
        latestClientEventIndex: number | undefined
    ): Promise<EventsResponse<DirectChatEvent>> {
        return this.rehydrateEventResponse(
            "direct_chat",
            theirUserId,
            this.userClient.chatEvents(
                eventIndexRange,
                theirUserId,
                startIndex,
                ascending,
                threadRootMessageIndex,
                latestClientEventIndex
            ),
            threadRootMessageIndex,
            latestClientEventIndex
        );
    }

    directChatEventsByEventIndex(
        theirUserId: string,
        eventIndexes: number[],
        threadRootMessageIndex: number | undefined,
        // If threadRootMessageIndex is defined, then this should be the latest event index for that thread
        latestClientEventIndex: number | undefined
    ): Promise<EventsResponse<DirectChatEvent>> {
        return this.rehydrateEventResponse(
            "direct_chat",
            theirUserId,
            this.userClient.chatEventsByIndex(
                eventIndexes,
                theirUserId,
                threadRootMessageIndex,
                latestClientEventIndex
            ),
            threadRootMessageIndex,
            latestClientEventIndex
        );
    }

    groupChatEventsWindow(
        eventIndexRange: IndexRange,
        chatId: string,
        messageIndex: number,
        threadRootMessageIndex: number | undefined,
        latestClientMainEventIndex: number | undefined
    ): Promise<EventsResponse<GroupChatEvent>> {
        return this.rehydrateEventResponse(
            "group_chat",
            chatId,
            this.getGroupClient(chatId).chatEventsWindow(
                eventIndexRange,
                messageIndex,
                threadRootMessageIndex,
                latestClientMainEventIndex
            ),
            threadRootMessageIndex,
            latestClientMainEventIndex
        );
    }

    private groupChatEvents(
        eventIndexRange: IndexRange,
        chatId: string,
        startIndex: number,
        ascending: boolean,
        threadRootMessageIndex: number | undefined,
        latestClientEventIndex: number | undefined
    ): Promise<EventsResponse<GroupChatEvent>> {
        return this.rehydrateEventResponse(
            "group_chat",
            chatId,
            this.getGroupClient(chatId).chatEvents(
                eventIndexRange,
                startIndex,
                ascending,
                threadRootMessageIndex,
                latestClientEventIndex
            ),
            threadRootMessageIndex,
            latestClientEventIndex
        );
    }

    groupChatEventsByEventIndex(
        chatId: string,
        eventIndexes: number[],
        threadRootMessageIndex: number | undefined,
        // If threadRootMessageIndex is defined, then this should be the latest event index for that thread
        latestClientEventIndex: number | undefined
    ): Promise<EventsResponse<GroupChatEvent>> {
        return this.rehydrateEventResponse(
            "group_chat",
            chatId,
            this.getGroupClient(chatId).chatEventsByIndex(
                eventIndexes,
                threadRootMessageIndex,
                latestClientEventIndex
            ),
            threadRootMessageIndex,
            latestClientEventIndex
        );
    }

    async getDeletedGroupMessage(
        chatId: string,
        messageId: bigint,
        threadRootMessageIndex?: number
    ): Promise<DeletedGroupMessageResponse> {
        const response = await this.getGroupClient(chatId).getDeletedMessage(
            messageId,
            threadRootMessageIndex
        );
        if (response.kind === "success") {
            response.content = this.rehydrateMessageContent(response.content);
        }
        return response;
    }

    async getDeletedDirectMessage(
        userId: string,
        messageId: bigint
    ): Promise<DeletedDirectMessageResponse> {
        const response = await this.userClient.getDeletedMessage(userId, messageId);
        if (response.kind === "success") {
            response.content = this.rehydrateMessageContent(response.content);
        }
        return response;
    }

    private rehydrateMessageContent(content: MessageContent): MessageContent {
        if (
            (content.kind === "file_content" ||
                content.kind === "image_content" ||
                content.kind === "audio_content") &&
            content.blobReference !== undefined
        ) {
            content = this.rehydrateDataContent(content);
        }
        if (content.kind === "video_content") {
            return {
                ...content,
                videoData: this.rehydrateDataContent(content.videoData),
                imageData: this.rehydrateDataContent(content.imageData),
            };
        }
        return content;
    }

    /**
     * Given a list of events, identify all eventIndexes which we may need to look up
     * In practice this means the event indexes of embedded reply contexts
     */
    private findMissingEventIndexesByChat<T extends ChatEvent>(
        defaultChatId: string,
        events: EventWrapper<T>[],
        threadRootMessageIndex: number | undefined
    ): MessageContextMap<number> {
        return events.reduce<MessageContextMap<number>>((result, ev) => {
            if (
                ev.event.kind === "message" &&
                ev.event.repliesTo &&
                ev.event.repliesTo.kind === "raw_reply_context"
            ) {
                result.insert(
                    ev.event.repliesTo.sourceContext ?? {
                        chatId: defaultChatId,
                        threadRootMessageIndex,
                    },
                    ev.event.repliesTo.eventIndex
                );
            }
            return result;
        }, new MessageContextMap());
    }

    private messagesFromEventsResponse<T extends ChatEvent>(
        chatId: string,
        resp: EventsResponse<T>
    ): [string, EventWrapper<Message>[]] {
        if (resp !== "events_failed") {
            return [
                chatId,
                resp.events.reduce((msgs, ev) => {
                    if (ev.event.kind === "message") {
                        msgs.push(ev as EventWrapper<Message>);
                    }
                    return msgs;
                }, [] as EventWrapper<Message>[]),
            ];
        } else {
            return [chatId, []];
        }
    }

    private async resolveMissingIndexes<T extends ChatEvent>(
        chatType: "direct_chat" | "group_chat",
        currentChatId: string,
        events: EventWrapper<T>[],
        threadRootMessageIndex: number | undefined,
        latestClientEventIndex: number | undefined
    ): Promise<MessageContextMap<EventWrapper<Message>>> {
        return this.findMissingEventIndexesByChat(
            currentChatId,
            events,
            threadRootMessageIndex
        ).asycMap((key, ctx, idxs) => {
            if (ctx.chatId === currentChatId && chatType === "direct_chat") {
                return this.userClient
                    .chatEventsByIndex(
                        idxs,
                        currentChatId,
                        ctx.threadRootMessageIndex,
                        latestClientEventIndex
                    )
                    .then((resp) => this.messagesFromEventsResponse(key, resp));
            } else {
                // Note that the latestClientEventIndex relates to the *currentChat*, not necessarily the chat for this messageContext
                // So only include it if the context matches the current chat
                // And yes - this is probably trying to tell us something
                const latestIndex =
                    ctx.chatId === currentChatId ? latestClientEventIndex : undefined;
                const client = this.getGroupClient(ctx.chatId);
                return client
                    .chatEventsByIndex(idxs, ctx.threadRootMessageIndex, latestIndex)
                    .then((resp) => this.messagesFromEventsResponse(key, resp));
            }
        });
    }

    private rehydrateEvent<T extends ChatEvent>(
        ev: EventWrapper<T>,
        defaultChatId: string,
        missingReplies: MessageContextMap<EventWrapper<Message>>,
        threadRootMessageIndex: number | undefined
    ): EventWrapper<T> {
        if (ev.event.kind === "message") {
            const originalContent = ev.event.content;
            const rehydratedContent = this.rehydrateMessageContent(originalContent);

            const originalReplyContext = ev.event.repliesTo;
            let rehydratedReplyContext = undefined;
            if (ev.event.repliesTo && ev.event.repliesTo.kind === "raw_reply_context") {
                const messageContext = ev.event.repliesTo.sourceContext ?? {
                    chatId: defaultChatId,
                    threadRootMessageIndex,
                };
                const messageEvents = missingReplies.lookup(messageContext);
                const idx = ev.event.repliesTo.eventIndex;
                const msg = messageEvents.find((me) => me.index === idx)?.event;
                if (msg) {
                    rehydratedReplyContext = {
                        kind: "rehydrated_reply_context",
                        content: structuredClone(this.rehydrateMessageContent(msg.content)),
                        senderId: msg.sender,
                        messageId: msg.messageId,
                        messageIndex: msg.messageIndex,
                        eventIndex: idx,
                        edited: msg.edited,
                        isThreadRoot: msg.thread !== undefined,
                        sourceContext: ev.event.repliesTo.sourceContext ?? {
                            chatId: defaultChatId,
                        },
                    };
                } else {
                    this._logger.error(
                        "Reply context not found, this should only happen if we failed to load the reply context message",
                        {
                            chatId: defaultChatId,
                            messageContext,
                            messageEvents,
                            repliesTo: ev.event.repliesTo,
                        }
                    );
                }
            }

            if (originalContent !== rehydratedContent || rehydratedReplyContext !== undefined) {
                return {
                    ...ev,
                    event: {
                        ...ev.event,
                        content: rehydratedContent,
                        repliesTo: rehydratedReplyContext ?? originalReplyContext,
                    },
                };
            }
        }
        return ev;
    }

    private async rehydrateEventResponse<T extends ChatEvent>(
        chatType: "direct_chat" | "group_chat",
        currentChatId: string,
        eventsPromise: Promise<EventsResponse<T>>,
        threadRootMessageIndex: number | undefined,
        latestClientEventIndex: number | undefined
    ): Promise<EventsResponse<T>> {
        const resp = await eventsPromise;

        if (resp === "events_failed") {
            return resp;
        }

        const missing = await this.resolveMissingIndexes(
            chatType,
            currentChatId,
            resp.events,
            threadRootMessageIndex,
            latestClientEventIndex
        );

        resp.events = resp.events.map((e) =>
            this.rehydrateEvent(e, currentChatId, missing, threadRootMessageIndex)
        );
        return resp;
    }

    rehydrateUserSummary<T extends UserSummary | PartialUserSummary>(userSummary: T): T {
        const ref = userSummary.blobReference;
        return {
            ...userSummary,
            blobData: undefined,
            blobUrl: buildUserAvatarUrl(
                this.config.blobUrlPattern,
                userSummary.userId,
                ref?.blobId ?? undefined
            ),
        };
    }

    private rehydrateDataContent<T extends DataContent>(
        dataContent: T,
        blobType: "blobs" | "avatar" = "blobs"
    ): T {
        const ref = dataContent.blobReference;
        return ref !== undefined
            ? {
                  ...dataContent,
                  blobData: undefined,
                  blobUrl: buildBlobUrl(
                      this.config.blobUrlPattern,
                      ref.canisterId,
                      ref.blobId,
                      blobType
                  ),
              }
            : dataContent;
    }

    async rehydrateMessage(
        chatType: "direct_chat" | "group_chat",
        chatId: string,
        message: EventWrapper<Message>,
        threadRootMessageIndex: number | undefined,
        latestClientEventIndex: number | undefined
    ): Promise<EventWrapper<Message>> {
        const missing = await this.resolveMissingIndexes(
            chatType,
            chatId,
            [message],
            threadRootMessageIndex,
            latestClientEventIndex
        );
        return this.rehydrateEvent(message, chatId, missing, threadRootMessageIndex);
    }

    searchUsers(searchTerm: string, maxResults = 20): Promise<UserSummary[]> {
        return this._userIndexClient
            .searchUsers(searchTerm, maxResults)
            .then((users) => users.map((u) => this.rehydrateUserSummary(u)));
    }

    searchGroups(searchTerm: string, maxResults = 10): Promise<GroupSearchResponse> {
        return this._groupIndexClient.search(searchTerm, maxResults).then((res) => {
            if (res.kind === "success") {
                return {
                    ...res,
                    matches: res.matches.map((match) => this.rehydrateDataContent(match, "avatar")),
                };
            }
            return res;
        });
    }

    searchGroupChat(
        chatId: string,
        searchTerm: string,
        userIds: string[],
        maxResults = 10
    ): Promise<SearchGroupChatResponse> {
        return this.getGroupClient(chatId).searchGroupChat(searchTerm, userIds, maxResults);
    }

    searchDirectChat(
        userId: string,
        searchTerm: string,
        maxResults = 10
    ): Promise<SearchDirectChatResponse> {
        return this.userClient.searchDirectChat(userId, searchTerm, maxResults);
    }

    async getUser(userId: string, allowStale = false): Promise<PartialUserSummary | undefined> {
        const response = await this.getUsers(
            {
                userGroups: [
                    {
                        users: [userId],
                        updatedSince: BigInt(0),
                    },
                ],
            },
            allowStale
        );

        if (response.users.length == 0) {
            return undefined;
        }

        return response.users[0];
    }

    getUsers(users: UsersArgs, allowStale = false): Promise<UsersResponse> {
        return this._userIndexClient.getUsers(users, allowStale).then((resp) => ({
            ...resp,
            users: resp.users.map((u) => this.rehydrateUserSummary(u)),
        }));
    }

    async getInitialState(): Promise<UpdatesResult> {
        const cached = await getCachedChats(this.db, this.principal);
        if (cached !== undefined) {
            return await this.getUpdates(cached).then((result) => {
                return {
                    ...result,
                    anyUpdates: true,
                };
            });
        }

        let state: ChatStateFull;
        let anyErrors: boolean;
        const userResponse = await this.userClient.getInitialState();
        if (userResponse.cacheTimestamp === undefined) {
            const groupPromises = userResponse.groupChatsAdded.map((g) =>
                this.getGroupClient(g.chatId).summary()
            );

            const groupPromiseResults = await waitAll(groupPromises);
            const groupChats = groupPromiseResults.success.filter(isSuccessfulGroupSummaryResponse);

            state = {
                timestamp: userResponse.timestamp,
                directChats: userResponse.directChats,
                groupChats: mergeGroupChats(userResponse.groupChatsAdded, groupChats),
                avatarId: userResponse.avatarId,
                blockedUsers: userResponse.blockedUsers,
                pinnedChats: userResponse.pinnedChats,
            };
            anyErrors = groupPromiseResults.errors.length > 0;
        } else {
            const groupPromises = userResponse.groupChatsAdded.map((g) =>
                this.getGroupClient(g.chatId).summary()
            );
            const groupUpdatePromises = userResponse.cachedGroupChatSummaries.map((g) =>
                this.getGroupClient(g.chatId).summaryUpdates(g.lastUpdated)
            );

            const groupPromiseResults = await waitAll(groupPromises);
            const groupUpdatePromiseResults = await waitAll(groupUpdatePromises);

            const groups = groupPromiseResults.success.filter(isSuccessfulGroupSummaryResponse);
            const groupUpdates = groupUpdatePromiseResults.success.filter(
                isSuccessfulGroupSummaryUpdatesResponse
            );

            const groupChats = mergeGroupChats(userResponse.groupChatsAdded, groups).concat(
                mergeGroupChatUpdates(userResponse.cachedGroupChatSummaries, [], groupUpdates)
            );

            state = {
                timestamp: userResponse.timestamp,
                directChats: userResponse.directChats,
                groupChats,
                avatarId: userResponse.avatarId,
                blockedUsers: userResponse.blockedUsers,
                pinnedChats: userResponse.pinnedChats,
            };
            anyErrors =
                groupPromiseResults.errors.length > 0 ||
                groupUpdatePromiseResults.errors.length > 0;
        }

        await setCachedChats(this.db, this.principal, state, {});

        return await this.hydrateChatState(state).then((s) => ({
            state: s,
            updatedEvents: {},
            anyUpdates: true,
            anyErrors,
        }));
    }

    async getUpdates(current: ChatStateFull): Promise<UpdatesResult> {
        const userResponse = await this.userClient.getUpdates(current.timestamp);
        const groupChatIds = current.groupChats
            .map((g) => g.chatId)
            .concat(userResponse.groupChatsAdded.map((g) => g.chatId));
        const groupIndexResponse = await this._groupIndexClient.filterGroups(
            groupChatIds,
            current.timestamp
        );

        const activeGroups = new Set(groupIndexResponse.activeGroups);

        const groupPromises = userResponse.groupChatsAdded.map((g) =>
            this.getGroupClient(g.chatId).summary()
        );
        const groupUpdatePromises = current.groupChats
            .filter((g) => activeGroups.has(g.chatId))
            .map((g) => this.getGroupClient(g.chatId).summaryUpdates(g.lastUpdated));

        const groupPromiseResults = await waitAll(groupPromises);
        const groupUpdatePromiseResults = await waitAll(groupUpdatePromises);

        const groups = groupPromiseResults.success.filter(isSuccessfulGroupSummaryResponse);
        const groupUpdates = groupUpdatePromiseResults.success.filter(
            isSuccessfulGroupSummaryUpdatesResponse
        );

        const anyUpdates =
            userResponse.directChatsAdded.length > 0 ||
            userResponse.directChatsUpdated.length > 0 ||
            userResponse.groupChatsAdded.length > 0 ||
            userResponse.groupChatsUpdated.length > 0 ||
            userResponse.chatsRemoved.length > 0 ||
            userResponse.avatarId !== undefined ||
            userResponse.blockedUsers !== undefined ||
            userResponse.pinnedChats !== undefined ||
            groups.length > 0 ||
            groupUpdates.length > 0;

        const anyErrors =
            groupPromiseResults.errors.length > 0 || groupUpdatePromiseResults.errors.length > 0;

        const directChats = userResponse.directChatsAdded.concat(
            mergeDirectChatUpdates(current.directChats, userResponse.directChatsUpdated)
        );

        const chatsRemoved = new Set(
            userResponse.chatsRemoved.concat(groupIndexResponse.deletedGroups.map((g) => g.id))
        );

        const groupChats = mergeGroupChats(userResponse.groupChatsAdded, groups)
            .concat(
                mergeGroupChatUpdates(
                    current.groupChats,
                    userResponse.groupChatsUpdated,
                    groupUpdates
                )
            )
            .filter((g) => !chatsRemoved.has(g.chatId));

        const state = {
            timestamp: userResponse.timestamp,
            directChats,
            groupChats,
            avatarId: applyOptionUpdate(current.avatarId, userResponse.avatarId),
            blockedUsers: userResponse.blockedUsers ?? current.blockedUsers,
            pinnedChats: userResponse.pinnedChats ?? current.pinnedChats,
        };
        const updatedEvents = getUpdatedEvents(userResponse.directChatsUpdated, groupUpdates);

        return await this.hydrateChatState(state).then((s) => {
            if (anyUpdates) {
                setCachedChats(this.db, this.principal, s, updatedEvents);
            }

            return {
                state: s,
                updatedEvents,
                anyUpdates,
                anyErrors,
            };
        });
    }

    async hydrateChatState(state: ChatStateFull): Promise<ChatStateFull> {
        const directChatPromises = state.directChats.map((c) => this.hydrateChatSummary(c));
        const groupChatPromises = state.groupChats.map((c) => this.hydrateChatSummary(c));

        const directChats = await Promise.all(directChatPromises);
        const groupChats = await Promise.all(groupChatPromises);

        return {
            ...state,
            directChats,
            groupChats,
        };
    }

    async hydrateChatSummary<T extends ChatSummary>(chat: T): Promise<T> {
        const latestMessage =
            chat.latestMessage !== undefined
                ? await this.rehydrateMessage(
                      chat.kind,
                      chat.chatId,
                      chat.latestMessage,
                      undefined,
                      chat.latestEventIndex
                  )
                : undefined;

        if (chat.kind === "group_chat") {
            return {
                ...(this.rehydrateDataContent(chat as GroupChatSummary, "avatar") as T),
                latestMessage,
            };
        } else {
            return {
                ...chat,
                latestMessage,
            };
        }
    }

    getCurrentUser(): Promise<CurrentUserResponse> {
        return this._userIndexClient.getCurrentUser();
    }

    checkUsername(username: string): Promise<CheckUsernameResponse> {
        return this._userIndexClient.checkUsername(username);
    }

    setUsername(userId: string, username: string): Promise<SetUsernameResponse> {
        return this._userIndexClient.setUsername(userId, username);
    }

    changeRole(chatId: string, userId: string, newRole: MemberRole): Promise<ChangeRoleResponse> {
        return this.getGroupClient(chatId).changeRole(userId, newRole);
    }

    deleteGroup(chatId: string): Promise<DeleteGroupResponse> {
        return this.userClient.deleteGroup(chatId);
    }

    makeGroupPrivate(chatId: string): Promise<MakeGroupPrivateResponse> {
        return this.getGroupClient(chatId).makeGroupPrivate();
    }

    removeMember(chatId: string, userId: string): Promise<RemoveMemberResponse> {
        return this.getGroupClient(chatId).removeMember(userId);
    }

    blockUserFromDirectChat(userId: string): Promise<BlockUserResponse> {
        return this.userClient.blockUser(userId);
    }

    blockUserFromGroupChat(chatId: string, userId: string): Promise<BlockUserResponse> {
        return this.getGroupClient(chatId).blockUser(userId);
    }

    unblockUserFromGroupChat(chatId: string, userId: string): Promise<UnblockUserResponse> {
        return this.getGroupClient(chatId).unblockUser(userId);
    }

    unblockUserFromDirectChat(userId: string): Promise<UnblockUserResponse> {
        return this.userClient.unblockUser(userId);
    }

    leaveGroup(chatId: string): Promise<LeaveGroupResponse> {
        if (this._groupInvite?.chatId === chatId) {
            this._groupInvite = undefined;
        }

        return this.userClient.leaveGroup(chatId);
    }

    async joinGroup(chatId: string): Promise<JoinGroupResponse> {
        const inviteCode = this.getProvidedInviteCode(chatId);
        const localUserIndex = await this.getGroupClient(chatId).localUserIndex();
        return this.createLocalUserIndexClient(localUserIndex).joinGroup(chatId, inviteCode);
    }

    markMessagesRead(request: MarkReadRequest): Promise<MarkReadResponse> {
        return this.userClient.markMessagesRead(request);
    }

    setUserAvatar(data: Uint8Array): Promise<BlobReference> {
        return this.userClient.setAvatar(data);
    }

    addGroupChatReaction(
        chatId: string,
        messageId: bigint,
        reaction: string,
        username: string,
        threadRootMessageIndex?: number
    ): Promise<AddRemoveReactionResponse> {
        return this.getGroupClient(chatId).addReaction(
            messageId,
            reaction,
            username,
            threadRootMessageIndex
        );
    }

    removeGroupChatReaction(
        chatId: string,
        messageId: bigint,
        reaction: string,
        threadRootMessageIndex?: number
    ): Promise<AddRemoveReactionResponse> {
        return this.getGroupClient(chatId).removeReaction(
            messageId,
            reaction,
            threadRootMessageIndex
        );
    }

    addDirectChatReaction(
        otherUserId: string,
        messageId: bigint,
        reaction: string,
        username: string,
        threadRootMessageIndex?: number
    ): Promise<AddRemoveReactionResponse> {
        return this.userClient.addReaction(
            otherUserId,
            messageId,
            reaction,
            username,
            threadRootMessageIndex
        );
    }

    removeDirectChatReaction(
        otherUserId: string,
        messageId: bigint,
        reaction: string,
        threadRootMessageIndex?: number
    ): Promise<AddRemoveReactionResponse> {
        return this.userClient.removeReaction(
            otherUserId,
            messageId,
            reaction,
            threadRootMessageIndex
        );
    }

    deleteMessage(
        chatType: "direct_chat" | "group_chat",
        chatId: string,
        messageId: bigint,
        threadRootMessageIndex?: number,
        asPlatformModerator?: boolean
    ): Promise<DeleteMessageResponse> {
        return chatType === "group_chat"
            ? this.deleteGroupMessage(
                  chatId,
                  messageId,
                  threadRootMessageIndex,
                  asPlatformModerator
              )
            : this.deleteDirectMessage(chatId, messageId, threadRootMessageIndex);
    }

    private deleteGroupMessage(
        chatId: string,
        messageId: bigint,
        threadRootMessageIndex?: number,
        asPlatformModerator?: boolean
    ): Promise<DeleteMessageResponse> {
        return this.getGroupClient(chatId).deleteMessage(
            messageId,
            threadRootMessageIndex,
            asPlatformModerator
        );
    }

    private deleteDirectMessage(
        otherUserId: string,
        messageId: bigint,
        threadRootMessageIndex?: number
    ): Promise<DeleteMessageResponse> {
        return this.userClient.deleteMessage(otherUserId, messageId, threadRootMessageIndex);
    }

    undeleteMessage(
        chatType: "direct_chat" | "group_chat",
        chatId: string,
        messageId: bigint,
        threadRootMessageIndex?: number
    ): Promise<UndeleteMessageResponse> {
        return chatType === "group_chat"
            ? this.undeleteGroupMessage(chatId, messageId, threadRootMessageIndex)
            : this.undeleteDirectMessage(chatId, messageId, threadRootMessageIndex);
    }

    private undeleteGroupMessage(
        chatId: string,
        messageId: bigint,
        threadRootMessageIndex?: number
    ): Promise<UndeleteMessageResponse> {
        return this.getGroupClient(chatId).undeleteMessage(messageId, threadRootMessageIndex);
    }

    private undeleteDirectMessage(
        otherUserId: string,
        messageId: bigint,
        threadRootMessageIndex?: number
    ): Promise<UndeleteMessageResponse> {
        return this.userClient.undeleteMessage(otherUserId, messageId, threadRootMessageIndex);
    }

    lastOnline(userIds: string[]): Promise<Record<string, number>> {
        return this._onlineClient.lastOnline(userIds);
    }

    markAsOnline(): Promise<void> {
        return this._onlineClient.markAsOnline();
    }

    subscriptionExists(p256dh_key: string): Promise<boolean> {
        return this._notificationClient.subscriptionExists(p256dh_key);
    }

    pushSubscription(subscription: PushSubscriptionJSON): Promise<void> {
        return this._notificationClient.pushSubscription(subscription);
    }

    removeSubscription(subscription: PushSubscriptionJSON): Promise<void> {
        return this._notificationClient.removeSubscription(subscription);
    }

    toggleMuteNotifications(
        chatId: string,
        muted: boolean
    ): Promise<ToggleMuteNotificationResponse> {
        return this.userClient.toggleMuteNotifications(chatId, muted);
    }

    getGroupDetails(chatId: string, latestEventIndex: number): Promise<GroupChatDetailsResponse> {
        return this.getGroupClient(chatId).getGroupDetails(latestEventIndex);
    }

    async getGroupDetailsUpdates(
        chatId: string,
        previous: GroupChatDetails
    ): Promise<GroupChatDetails> {
        return this.getGroupClient(chatId).getGroupDetailsUpdates(previous);
    }

    getPublicGroupSummary(chatId: string): Promise<GroupChatSummary | undefined> {
        return this.getGroupClient(chatId).getPublicSummary();
    }

    getGroupRules(chatId: string): Promise<GroupRules | undefined> {
        return this.getGroupClient(chatId).getRules();
    }

    getRecommendedGroups(exclusions: string[]): Promise<GroupChatSummary[]> {
        return this._groupIndexClient
            .recommendedGroups(exclusions)
            .then((groups) => groups.map((g) => this.rehydrateDataContent(g, "avatar")));
    }

    dismissRecommendation(chatId: string): Promise<void> {
        return this.userClient.dismissRecommendation(chatId);
    }

    getBio(userId?: string): Promise<string> {
        const userClient = userId
            ? UserClient.create(userId, this.identity, this.config, this.db)
            : this.userClient;
        return userClient.getBio();
    }

    getPublicProfile(userId?: string): Promise<PublicProfile> {
        const userClient = userId
            ? UserClient.create(userId, this.identity, this.config, this.db)
            : this.userClient;
        return userClient.getPublicProfile();
    }

    setBio(bio: string): Promise<SetBioResponse> {
        return this.userClient.setBio(bio);
    }

    registerUser(
        username: string,
        referralCode: string | undefined
    ): Promise<RegisterUserResponse> {
        return this._userIndexClient.registerUser(username, referralCode);
    }

    getUserStorageLimits(): Promise<StorageStatus> {
        return DataClient.create(this.identity, this.config).storageStatus();
    }

    refreshAccountBalance(crypto: Cryptocurrency, principal: string): Promise<Tokens> {
        return this._ledgerClients[crypto].accountBalance(principal);
    }

    getGroupMessagesByMessageIndex(
        chatId: string,
        messageIndexes: Set<number>,
        latestClientEventIndex: number | undefined
    ): Promise<EventsResponse<Message>> {
        return this.rehydrateEventResponse(
            "group_chat",
            chatId,
            this.getGroupClient(chatId).getMessagesByMessageIndex(
                messageIndexes,
                latestClientEventIndex
            ),
            undefined,
            latestClientEventIndex
        );
    }

    pinMessage(chatId: string, messageIndex: number): Promise<PinMessageResponse> {
        return this.getGroupClient(chatId).pinMessage(messageIndex);
    }

    unpinMessage(chatId: string, messageIndex: number): Promise<UnpinMessageResponse> {
        return this.getGroupClient(chatId).unpinMessage(messageIndex);
    }

    registerPollVote(
        chatId: string,
        messageIdx: number,
        answerIdx: number,
        voteType: "register" | "delete",
        threadRootMessageIndex?: number
    ): Promise<RegisterPollVoteResponse> {
        return this.getGroupClient(chatId).registerPollVote(
            messageIdx,
            answerIdx,
            voteType,
            threadRootMessageIndex
        );
    }

    withdrawCryptocurrency(
        domain: PendingCryptocurrencyWithdrawal
    ): Promise<WithdrawCryptocurrencyResponse> {
        return this.userClient.withdrawCryptocurrency(domain);
    }

    getInviteCode(chatId: string): Promise<InviteCodeResponse> {
        return this.getGroupClient(chatId).getInviteCode();
    }

    enableInviteCode(chatId: string): Promise<EnableInviteCodeResponse> {
        return this.getGroupClient(chatId).enableInviteCode();
    }

    disableInviteCode(chatId: string): Promise<DisableInviteCodeResponse> {
        return this.getGroupClient(chatId).disableInviteCode();
    }

    resetInviteCode(chatId: string): Promise<ResetInviteCodeResponse> {
        return this.getGroupClient(chatId).resetInviteCode();
    }

    pinChat(chatId: string): Promise<PinChatResponse> {
        return this.userClient.pinChat(chatId);
    }

    unpinChat(chatId: string): Promise<UnpinChatResponse> {
        return this.userClient.unpinChat(chatId);
    }

    archiveChat(chatId: string): Promise<ArchiveChatResponse> {
        return this.userClient.archiveChat(chatId);
    }

    unarchiveChat(chatId: string): Promise<ArchiveChatResponse> {
        return this.userClient.unarchiveChat(chatId);
    }

    registerProposalVote(
        chatId: string,
        messageIndex: number,
        adopt: boolean
    ): Promise<RegisterProposalVoteResponse> {
        return this.getGroupClient(chatId).registerProposalVote(messageIndex, adopt);
    }

    initUserPrincipalMigration(newPrincipal: string): Promise<void> {
        return this.userClient.initUserPrincipalMigration(newPrincipal);
    }

    migrateUserPrincipal(userId: string): Promise<MigrateUserPrincipalResponse> {
        const userClient = UserClient.create(userId, this.identity, this.config, this.db);
        return userClient.migrateUserPrincipal();
    }

    getProposalVoteDetails(
        governanceCanisterId: string,
        proposalId: bigint,
        isNns: boolean
    ): Promise<ProposalVoteDetails> {
        if (isNns) {
            return NnsGovernanceClient.create(
                this.identity,
                this.config,
                governanceCanisterId
            ).getProposalVoteDetails(proposalId);
        } else {
            return SnsGovernanceClient.create(
                this.identity,
                this.config,
                governanceCanisterId
            ).getProposalVoteDetails(proposalId);
        }
    }

    listNervousSystemFunctions(
        snsGovernanceCanisterId: string
    ): Promise<ListNervousSystemFunctionsResponse> {
        return SnsGovernanceClient.create(
            this.identity,
            this.config,
            snsGovernanceCanisterId
        ).listNervousSystemFunctions();
    }

    async threadPreviews(
        threadsByChat: Record<string, [ThreadSyncDetails[], number | undefined]>
    ): Promise<ThreadPreview[]> {
        function latestMessageTimestamp(messages: EventWrapper<Message>[]): bigint {
            return messages[messages.length - 1]?.timestamp ?? BigInt(0);
        }

        return Promise.all(
            Object.entries(threadsByChat).map(
                ([chatId, [threadSyncs, latestClientMainEventIndex]]) => {
                    const latestClientThreadUpdate = threadSyncs.reduce(
                        (curr, next) => (next.lastUpdated > curr ? next.lastUpdated : curr),
                        BigInt(0)
                    );

                    return this.getGroupClient(chatId)
                        .threadPreviews(
                            threadSyncs.map((t) => t.threadRootMessageIndex),
                            latestClientThreadUpdate
                        )
                        .then(
                            (response) =>
                                [response, latestClientMainEventIndex] as [
                                    ThreadPreviewsResponse,
                                    number | undefined
                                ]
                        );
                }
            )
        ).then((responses) =>
            Promise.all(
                responses.map(([r, latestClientMainEventIndex]) => {
                    return r.kind === "thread_previews_success"
                        ? Promise.all(
                              r.threads.map((t) =>
                                  this.rehydrateThreadPreview(t, latestClientMainEventIndex)
                              )
                          )
                        : [];
                })
            ).then((threads) =>
                threads
                    .flat()
                    .sort((a, b) =>
                        Number(
                            latestMessageTimestamp(b.latestReplies) -
                                latestMessageTimestamp(a.latestReplies)
                        )
                    )
            )
        );
    }

    private async rehydrateThreadPreview(
        thread: ThreadPreview,
        latestClientMainEventIndex: number | undefined
    ): Promise<ThreadPreview> {
        const threadMissing = await this.resolveMissingIndexes(
            "group_chat",
            thread.chatId,
            thread.latestReplies,
            thread.rootMessage.event.messageIndex,
            thread.rootMessage.event.thread?.latestEventIndex
        );

        const rootMissing = await this.resolveMissingIndexes(
            "group_chat",
            thread.chatId,
            [thread.rootMessage],
            undefined,
            latestClientMainEventIndex
        );

        const latestReplies = thread.latestReplies.map((r) =>
            this.rehydrateEvent(
                r,
                thread.chatId,
                threadMissing,
                thread.rootMessage.event.messageIndex
            )
        );
        const rootMessage = this.rehydrateEvent(
            thread.rootMessage,
            thread.chatId,
            rootMissing,
            undefined
        );

        return {
            ...thread,
            rootMessage,
            latestReplies,
        };
    }

    setCachedMessageFromNotification(
        chatId: string,
        threadRootMessageIndex: number | undefined,
        message: EventWrapper<Message>
    ): Promise<void> {
        return setCachedMessageIfNotExists(this.db, chatId, message, threadRootMessageIndex);
    }

    freezeGroup(chatId: string, reason: string | undefined): Promise<FreezeGroupResponse> {
        return this._groupIndexClient.freezeGroup(chatId, reason);
    }

    unfreezeGroup(chatId: string): Promise<UnfreezeGroupResponse> {
        return this._groupIndexClient.unfreezeGroup(chatId);
    }

    deleteFrozenGroup(chatId: string): Promise<DeleteFrozenGroupResponse> {
        return this._groupIndexClient.deleteFrozenGroup(chatId);
    }

    addHotGroupExclusion(chatId: string): Promise<AddHotGroupExclusionResponse> {
        return this._groupIndexClient.addHotGroupExclusion(chatId);
    }

    removeHotGroupExclusion(chatId: string): Promise<RemoveHotGroupExclusionResponse> {
        return this._groupIndexClient.removeHotGroupExclusion(chatId);
    }

    suspendUser(userId: string, reason: string): Promise<SuspendUserResponse> {
        return this._userIndexClient.suspendUser(userId, reason);
    }

    unsuspendUser(userId: string): Promise<UnsuspendUserResponse> {
        return this._userIndexClient.unsuspendUser(userId);
    }

    markSuspectedBot(): Promise<MarkSuspectedBotResponse> {
        return this._userIndexClient.markSuspectedBot();
    }

    loadFailedMessages(): Promise<Record<string, Record<number, EventWrapper<Message>>>> {
        return loadFailedMessages(this.db);
    }

    deleteFailedMessage(
        chatId: string,
        messageId: bigint,
        threadRootMessageIndex?: number
    ): Promise<void> {
        return removeFailedMessage(this.db, chatId, messageId, threadRootMessageIndex);
    }

    claimPrize(chatId: string, messageId: bigint): Promise<ClaimPrizeResponse> {
        return this.getGroupClient(chatId).claimPrize(messageId);
    }

    payForDiamondMembership(
        userId: string,
        token: Cryptocurrency,
        duration: DiamondMembershipDuration,
        recurring: boolean,
        expectedPriceE8s: bigint
    ): Promise<PayForDiamondMembershipResponse> {
        return this._userIndexClient.payForDiamondMembership(
            userId,
            token,
            duration,
            recurring,
            expectedPriceE8s
        );
    }

    setGroupUpgradeConcurrency(value: number): Promise<SetGroupUpgradeConcurrencyResponse> {
        return this._groupIndexClient.setGroupUpgradeConcurrency(value);
    }

    setUserUpgradeConcurrency(value: number): Promise<SetUserUpgradeConcurrencyResponse> {
        return this._userIndexClient.setUserUpgradeConcurrency(value);
    }

    updateMarketMakerConfig(
        config: UpdateMarketMakerConfigArgs
    ): Promise<UpdateMarketMakerConfigResponse> {
        return this._marketMakerClient.updateConfig(config);
    }

    setMessageReminder(
        chatId: string,
        eventIndex: number,
        remindAt: number,
        notes?: string,
        threadRootMessageIndex?: number
    ): Promise<SetMessageReminderResponse> {
        return this.userClient.setMessageReminder(
            chatId,
            eventIndex,
            remindAt,
            notes,
            threadRootMessageIndex
        );
    }

    cancelMessageReminder(reminderId: bigint): Promise<boolean> {
        return this.userClient.cancelMessageReminder(reminderId);
    }

<<<<<<< HEAD
    getReferralLeaderboard(req?: ReferralLeaderboardRange): Promise<ReferralLeaderboardResponse> {
        return this._userIndexClient.getReferralLeaderboard(req);
=======
    async reportMessage(
        chatId: string,
        eventIndex: number,
        reasonCode: number,
        notes: string | undefined,
        threadRootMessageIndex: number | undefined
    ): Promise<ReportMessageResponse> {
        const modGroupId = await this._userIndexClient.getPlatformModeratorGroup();
        const localUserIndex = await this.getGroupClient(modGroupId).localUserIndex();
        return this.createLocalUserIndexClient(localUserIndex).reportMessage(
            chatId,
            eventIndex,
            reasonCode,
            notes,
            threadRootMessageIndex
        );
>>>>>>> 3de7d8e2
    }
}<|MERGE_RESOLUTION|>--- conflicted
+++ resolved
@@ -143,12 +143,9 @@
     GroupGate,
     ProposalVoteDetails,
     SetMessageReminderResponse,
-<<<<<<< HEAD
     ReferralLeaderboardRange,
     ReferralLeaderboardResponse,
-=======
     ReportMessageResponse,
->>>>>>> 3de7d8e2
 } from "openchat-shared";
 import type { Principal } from "@dfinity/principal";
 import { applyOptionUpdate } from "../utils/mapping";
@@ -1651,10 +1648,10 @@
         return this.userClient.cancelMessageReminder(reminderId);
     }
 
-<<<<<<< HEAD
     getReferralLeaderboard(req?: ReferralLeaderboardRange): Promise<ReferralLeaderboardResponse> {
         return this._userIndexClient.getReferralLeaderboard(req);
-=======
+    }
+
     async reportMessage(
         chatId: string,
         eventIndex: number,
@@ -1671,6 +1668,5 @@
             notes,
             threadRootMessageIndex
         );
->>>>>>> 3de7d8e2
     }
 }