/* eslint-disable no-case-declarations */
import type { Identity } from "@dfinity/agent";
import {
    type Database,
    getCachedChats,
    getCachePrimerTimestamps,
    initDb,
    loadFailedMessages,
    removeFailedMessage,
    setCachedChats,
    setCachedMessageIfNotExists,
    setCachePrimerTimestamp,
    recordFailedMessage,
} from "../utils/caching";
import { getAllUsers } from "../utils/userCache";
import { getCachedRegistry, setCachedRegistry } from "../utils/registryCache";
import { UserIndexClient } from "./userIndex/userIndex.client";
import { UserClient } from "./user/user.client";
import { GroupClient } from "./group/group.client";
import { LocalUserIndexClient } from "./localUserIndex/localUserIndex.client";
import { NotificationsClient } from "./notifications/notifications.client";
import { ProposalsBotClient } from "./proposalsBot/proposalsBot.client";
import { OnlineClient } from "./online/online.client";
import { DataClient } from "./data/data.client";
import { LedgerClient } from "./ledger/ledger.client";
import { LedgerIndexClient } from "./ledgerIndex/ledgerIndex.client";
import { GroupIndexClient } from "./groupIndex/groupIndex.client";
import { MarketMakerClient } from "./marketMaker/marketMaker.client";
import { RegistryClient } from "./registry/registry.client";
import { distinctBy, toRecord } from "../utils/list";
import { measure } from "./common/profiling";
import {
    buildBlobUrl,
    buildUserAvatarUrl,
    getUpdatedEvents,
    isSuccessfulGroupSummaryResponse,
    isSuccessfulGroupSummaryUpdatesResponse,
    mergeDirectChatUpdates,
    mergeGroupChats,
    mergeGroupChatUpdates,
} from "../utils/chat";
import { NnsGovernanceClient } from "./nnsGovernance/nns.governance.client";
import { SnsGovernanceClient } from "./snsGovernance/sns.governance.client";
import type { AgentConfig } from "../config";
import type {
    Logger,
    AddRemoveReactionResponse,
    ArchiveChatResponse,
    BlobReference,
    BlockUserResponse,
    CandidateGroupChat,
    ChangeRoleResponse,
    ChatEvent,
    CheckUsernameResponse,
    CreatedUser,
    CreateGroupResponse,
    CurrentUserResponse,
    DataContent,
    DeleteFrozenGroupResponse,
    DeleteGroupResponse,
    DeleteMessageResponse,
    DirectChatEvent,
    DirectChatSummary,
    DirectChatSummaryUpdates,
    DisableInviteCodeResponse,
    EditMessageResponse,
    EnableInviteCodeResponse,
    EventsResponse,
    EventWrapper,
    GroupChatDetailsResponse,
    GroupChatEvent,
    GroupChatSummary,
    GroupInvite,
    Rules,
    IndexRange,
    InviteCodeResponse,
    JoinGroupResponse,
    LeaveGroupResponse,
    ListNervousSystemFunctionsResponse,
    MarkReadRequest,
    MarkReadResponse,
    MemberRole,
    Message,
    MessageContent,
    MigrateUserPrincipalResponse,
    OptionUpdate,
    PendingCryptocurrencyWithdrawal,
    PinChatResponse,
    PinMessageResponse,
    PublicProfile,
    RegisterPollVoteResponse,
    RegisterProposalVoteResponse,
    RegisterUserResponse,
    RemoveMemberResponse,
    ResetInviteCodeResponse,
    SearchDirectChatResponse,
    SearchGroupChatResponse,
    SendMessageResponse,
    SetBioResponse,
    SetUsernameResponse,
    StakeNeuronForSubmittingProposalsResponse,
    StorageStatus,
    SuspendUserResponse,
    ThreadPreview,
    ThreadPreviewsResponse,
    ThreadSyncDetails,
    ToggleMuteNotificationResponse,
    UnblockUserResponse,
    UndeleteMessageResponse,
    UnpinChatResponse,
    UnpinMessageResponse,
    UpdateGroupResponse,
    User,
    UserCanisterGroupChatSummary,
    UserCanisterGroupChatSummaryUpdates,
    UserCanisterCommunitySummary,
    UserCanisterCommunitySummaryUpdates,
    UserLookup,
    UsersArgs,
    UsersResponse,
    UserSummary,
    WithdrawCryptocurrencyResponse,
    FreezeGroupResponse,
    UnfreezeGroupResponse,
    UnsuspendUserResponse,
    ChatStateFull,
    ChatSummary,
    UpdatesResult,
    DeletedGroupMessageResponse,
    DeletedDirectMessageResponse,
    ClaimPrizeResponse,
    DiamondMembershipDuration,
    PayForDiamondMembershipResponse,
    AddHotGroupExclusionResponse,
    RemoveHotGroupExclusionResponse,
    SetCommunityModerationFlagsResponse,
    SetGroupUpgradeConcurrencyResponse,
    SetUserUpgradeConcurrencyResponse,
    UpdateMarketMakerConfigArgs,
    UpdateMarketMakerConfigResponse,
    ProposalVoteDetails,
    SetMessageReminderResponse,
    ReferralLeaderboardRange,
    ReferralLeaderboardResponse,
    InviteUsersResponse,
    DeclineInvitationResponse,
    AccessGate,
    JoinCommunityResponse,
    GroupSearchResponse,
    ChatIdentifier,
    DirectChatIdentifier,
    GroupChatIdentifier,
    MessageContext,
    CommunitySummary,
    ExploreCommunitiesResponse,
    ChannelIdentifier,
    MultiUserChatIdentifier,
    CommunityIdentifier,
    CommunitySummaryResponse,
    UpdatesSuccessResponse,
    ConvertToCommunityResponse,
    ExploreChannelsResponse,
    CommunityInvite,
    RegistryValue,
    PublicGroupSummaryResponse,
    SetDisplayNameResponse,
    CreateUserGroupResponse,
    UpdateUserGroupResponse,
    DeleteUserGroupsResponse,
    SetMemberDisplayNameResponse,
    UpdatedRules,
    FollowThreadResponse,
    CandidateProposal,
    SubmitProposalResponse,
    AccountTransactionResult,
    OptionalChatPermissions,
} from "openchat-shared";
import {
    UnsupportedValueError,
    ChatMap,
    chatIdentifiersEqual,
    DestinationInvalidError,
    CommonResponses,
    applyOptionUpdate,
    ANON_USER_ID,
<<<<<<< HEAD
    offline,
=======
    Stream,
    waitAll,
>>>>>>> ce3033ce
} from "openchat-shared";
import type { Principal } from "@dfinity/principal";
import { AsyncMessageContextMap } from "../utils/messageContext";
import { CommunityClient } from "./community/community.client";
import {
    isSuccessfulCommunitySummaryResponse,
    isSuccessfulCommunitySummaryUpdatesResponse,
    mergeCommunities,
    mergeCommunityUpdates,
} from "../utils/community";
import { AnonUserClient } from "./user/anonUser.client";
import { excludeLatestKnownUpdateIfBeforeFix } from "./common/replicaUpToDateChecker";

export class OpenChatAgent extends EventTarget {
    private _userIndexClient: UserIndexClient;
    private _onlineClient: OnlineClient;
    private _groupIndexClient: GroupIndexClient;
    private _userClient?: UserClient | AnonUserClient;
    private _notificationClient: NotificationsClient;
    private _proposalsBotClient: ProposalsBotClient;
    private _marketMakerClient: MarketMakerClient;
    private _registryClient: RegistryClient;
    private _ledgerClients: Record<string, LedgerClient>;
    private _ledgerIndexClients: Record<string, LedgerIndexClient>;
    private _groupClients: Record<string, GroupClient>;
    private _communityClients: Record<string, CommunityClient>;
    private _groupInvite: GroupInvite | undefined;
    private _communityInvite: CommunityInvite | undefined;
    private db: Database;
    private _logger: Logger;

    constructor(
        private identity: Identity,
        private config: AgentConfig,
    ) {
        super();
        this._logger = config.logger;
        this.db = initDb(this.principal);
        this._onlineClient = OnlineClient.create(identity, config);
        this._userIndexClient = new UserIndexClient(identity, config);
        this._groupIndexClient = GroupIndexClient.create(identity, config);
        this._notificationClient = NotificationsClient.create(identity, config);
        this._proposalsBotClient = ProposalsBotClient.create(identity, config);
        this._marketMakerClient = MarketMakerClient.create(identity, config);
        this._registryClient = RegistryClient.create(identity, config);
        this._ledgerClients = {};
        this._ledgerIndexClients = {};
        this._groupClients = {};
        this._communityClients = {};
    }

    private get principal(): Principal {
        return this.identity.getPrincipal();
    }

    getAllCachedUsers(): Promise<UserLookup> {
        return measure("getAllUsers", () => getAllUsers()).then((users) => {
            const lookup = toRecord(
                users.map((user) => this.rehydrateUserSummary(user)),
                (u) => u.userId,
            );
            return lookup;
        });
    }

    logError(message?: unknown, ...optionalParams: unknown[]): void {
        this._logger.error(message, optionalParams);
    }

    public set groupInvite(value: GroupInvite) {
        this._groupInvite = value;
    }

    public set communityInvite(value: CommunityInvite) {
        this._communityInvite = value;
    }

    createUserClient(userId: string): OpenChatAgent {
        if (userId === ANON_USER_ID) {
            this._userClient = AnonUserClient.create();
        } else {
            this._userClient = UserClient.create(userId, this.identity, this.config, this.db);
        }
        return this;
    }

    communityClient(communityId: string): CommunityClient {
        if (!this._communityClients[communityId]) {
            const inviteCode = this.getProvidedCommunityInviteCode(communityId);
            this._communityClients[communityId] = CommunityClient.create(
                communityId,
                this.identity,
                this.config,
                this.db,
                inviteCode,
            );
        }
        return this._communityClients[communityId];
    }

    getGroupClient(chatId: string): GroupClient {
        if (!this._groupClients[chatId]) {
            const inviteCode = this.getProvidedGroupInviteCode({
                kind: "group_chat",
                groupId: chatId,
            });
            this._groupClients[chatId] = GroupClient.create(
                { kind: "group_chat", groupId: chatId },
                this.identity,
                this.config,
                this.db,
                inviteCode,
            );
        }
        return this._groupClients[chatId];
    }

    get userClient(): UserClient | AnonUserClient {
        if (this._userClient) {
            return this._userClient;
        }
        throw new Error("Attempted to use the user client before it has been initialised");
    }

    getLedgerClient(ledger: string): LedgerClient {
        if (!this._ledgerClients[ledger]) {
            this._ledgerClients[ledger] = LedgerClient.create(this.identity, this.config, ledger);
        }
        return this._ledgerClients[ledger];
    }

    getLedgerIndexClient(ledgerIndex: string): LedgerIndexClient {
        if (!this._ledgerIndexClients[ledgerIndex]) {
            this._ledgerIndexClients[ledgerIndex] = LedgerIndexClient.create(
                this.identity,
                this.config,
                ledgerIndex,
            );
        }
        return this._ledgerIndexClients[ledgerIndex];
    }

    private createLocalUserIndexClient(canisterId: string): LocalUserIndexClient {
        return LocalUserIndexClient.create(this.identity, this.config, canisterId);
    }

    private getProvidedGroupInviteCode(chatId: MultiUserChatIdentifier): string | undefined {
        if (this._groupInvite === undefined) return undefined;
        return chatIdentifiersEqual(this._groupInvite.chatId, chatId)
            ? this._groupInvite.code
            : undefined;
    }

    private getProvidedCommunityInviteCode(communityId: string): string | undefined {
        if (this._communityInvite === undefined) return undefined;
        return this._communityInvite.id.communityId === communityId
            ? this._communityInvite.code
            : undefined;
    }

    editMessage(
        chatId: ChatIdentifier,
        msg: Message,
        threadRootMessageIndex?: number,
    ): Promise<EditMessageResponse> {
        if (offline()) return Promise.resolve("failure");

        switch (chatId.kind) {
            case "direct_chat":
                return this.editDirectMessage(chatId, msg, threadRootMessageIndex);
            case "group_chat":
                return this.editGroupMessage(chatId, msg, threadRootMessageIndex);
            case "channel":
                return this.editChannelMessage(chatId, msg, threadRootMessageIndex);
        }
    }

    sendMessage(
        messageContext: MessageContext,
        user: CreatedUser,
        mentioned: User[],
        event: EventWrapper<Message>,
        rulesAccepted: number | undefined,
        communityRulesAccepted: number | undefined,
    ): Promise<[SendMessageResponse, Message]> {
        const { chatId, threadRootMessageIndex } = messageContext;

        if (offline()) {
            recordFailedMessage(this.db, chatId, event, threadRootMessageIndex);
            return Promise.resolve([CommonResponses.offline(), event.event]);
        }

        if (chatId.kind === "channel") {
            if (
                event.event.content.kind === "crypto_content" ||
                event.event.content.kind === "prize_content_initial"
            ) {
                return this.userClient.sendMessageWithTransferToChannel(
                    chatId,
                    event.event.content.transfer.recipient,
                    user,
                    event,
                    threadRootMessageIndex,
                    communityRulesAccepted,
                    rulesAccepted,
                );
            }
            return this.sendChannelMessage(
                chatId,
                user.username,
                user.displayName,
                mentioned,
                event,
                threadRootMessageIndex,
                communityRulesAccepted,
                rulesAccepted,
            );
        }
        if (chatId.kind === "group_chat") {
            if (
                event.event.content.kind === "crypto_content" ||
                event.event.content.kind === "prize_content_initial"
            ) {
                return this.userClient.sendMessageWithTransferToGroup(
                    chatId,
                    event.event.content.transfer.recipient,
                    user,
                    event,
                    threadRootMessageIndex,
                    rulesAccepted,
                );
            }
            return this.sendGroupMessage(
                chatId,
                user.username,
                user.displayName,
                mentioned,
                event,
                threadRootMessageIndex,
                rulesAccepted,
            );
        }
        if (chatId.kind === "direct_chat") {
            return this.sendDirectMessage(chatId, event, threadRootMessageIndex);
        }
        throw new UnsupportedValueError("Unexpect chat type", chatId);
    }

    private sendChannelMessage(
        chatId: ChannelIdentifier,
        senderName: string,
        senderDisplayName: string | undefined,
        mentioned: User[],
        event: EventWrapper<Message>,
        threadRootMessageIndex: number | undefined,
        communityRulesAccepted: number | undefined,
        channelRulesAccepted: number | undefined,
    ): Promise<[SendMessageResponse, Message]> {
        return this.communityClient(chatId.communityId).sendMessage(
            chatId,
            senderName,
            senderDisplayName,
            mentioned,
            event,
            threadRootMessageIndex,
            communityRulesAccepted,
            channelRulesAccepted,
        );
    }

    private sendGroupMessage(
        chatId: GroupChatIdentifier,
        senderName: string,
        senderDisplayName: string | undefined,
        mentioned: User[],
        event: EventWrapper<Message>,
        threadRootMessageIndex: number | undefined,
        rulesAccepted: number | undefined,
    ): Promise<[SendMessageResponse, Message]> {
        return this.getGroupClient(chatId.groupId).sendMessage(
            senderName,
            senderDisplayName,
            mentioned,
            event,
            threadRootMessageIndex,
            rulesAccepted,
        );
    }

    private editGroupMessage(
        chatId: GroupChatIdentifier,
        message: Message,
        threadRootMessageIndex?: number,
    ): Promise<EditMessageResponse> {
        return this.getGroupClient(chatId.groupId).editMessage(message, threadRootMessageIndex);
    }

    private editChannelMessage(
        chatId: ChannelIdentifier,
        message: Message,
        threadRootMessageIndex?: number,
    ): Promise<EditMessageResponse> {
        return this.communityClient(chatId.communityId).editMessage(
            chatId,
            message,
            threadRootMessageIndex,
        );
    }

    private sendDirectMessage(
        chatId: DirectChatIdentifier,
        event: EventWrapper<Message>,
        threadRootMessageIndex?: number,
    ): Promise<[SendMessageResponse, Message]> {
        return this.userClient.sendMessage(chatId, event, threadRootMessageIndex);
    }

    private editDirectMessage(
        recipientId: DirectChatIdentifier,
        message: Message,
        threadRootMessageIndex?: number,
    ): Promise<EditMessageResponse> {
        return this.userClient.editMessage(recipientId.userId, message, threadRootMessageIndex);
    }

    createGroupChat(candidate: CandidateGroupChat): Promise<CreateGroupResponse> {
        if (offline()) return Promise.resolve(CommonResponses.offline());

        if (candidate.id.kind === "channel") {
            return this.communityClient(candidate.id.communityId).createChannel(candidate);
        } else {
            return this.userClient.createGroup(candidate);
        }
    }

    updateGroup(
        chatId: MultiUserChatIdentifier,
        name?: string,
        desc?: string,
        rules?: UpdatedRules,
        permissions?: OptionalChatPermissions,
        avatar?: Uint8Array,
        eventsTimeToLive?: OptionUpdate<bigint>,
        gate?: AccessGate,
        isPublic?: boolean,
    ): Promise<UpdateGroupResponse> {
        if (offline()) return Promise.resolve(CommonResponses.offline());

        switch (chatId.kind) {
            case "group_chat":
                return this.getGroupClient(chatId.groupId).updateGroup(
                    name,
                    desc,
                    rules,
                    permissions,
                    avatar,
                    eventsTimeToLive,
                    gate,
                    isPublic,
                );
            case "channel":
                return this.communityClient(chatId.communityId).updateChannel(
                    chatId,
                    name,
                    desc,
                    rules,
                    permissions,
                    avatar,
                    eventsTimeToLive,
                    gate,
                    isPublic,
                );
        }
    }

    async inviteUsersToCommunity(
        id: CommunityIdentifier,
        userIds: string[],
    ): Promise<InviteUsersResponse> {
        if (!userIds.length) {
            return Promise.resolve<InviteUsersResponse>("success");
        }

        if (offline()) return Promise.resolve("failure");

        const communityLocalUserIndex = await this.communityClient(id.communityId).localUserIndex();
        return this.createLocalUserIndexClient(communityLocalUserIndex).inviteUsersToCommunity(
            id.communityId,
            userIds,
        );
    }

    async inviteUsers(
        chatId: MultiUserChatIdentifier,
        userIds: string[],
    ): Promise<InviteUsersResponse> {
        if (!userIds.length) {
            return Promise.resolve<InviteUsersResponse>("success");
        }

        if (offline()) return Promise.resolve("failure");

        switch (chatId.kind) {
            case "group_chat":
                const groupLocalUserIndex = await this.getGroupClient(
                    chatId.groupId,
                ).localUserIndex();
                return this.createLocalUserIndexClient(groupLocalUserIndex).inviteUsersToGroup(
                    chatId.groupId,
                    userIds,
                );
            case "channel":
                const communityLocalUserIndex = await this.communityClient(
                    chatId.communityId,
                ).localUserIndex();
                return this.createLocalUserIndexClient(
                    communityLocalUserIndex,
                ).inviteUsersToChannel(chatId.communityId, chatId.channelId, userIds);
        }
    }

    chatEventsWindow(
        eventIndexRange: IndexRange,
        chatId: ChatIdentifier,
        messageIndex: number,
        threadRootMessageIndex: number | undefined,
        latestKnownUpdate: bigint | undefined,
    ): Promise<EventsResponse<ChatEvent>> {
        latestKnownUpdate = excludeLatestKnownUpdateIfBeforeFix(latestKnownUpdate);

        switch (chatId.kind) {
            case "direct_chat":
                return this.directChatEventsWindow(
                    eventIndexRange,
                    chatId,
                    messageIndex,
                    latestKnownUpdate,
                );
            case "group_chat":
                return this.groupChatEventsWindow(
                    eventIndexRange,
                    chatId,
                    messageIndex,
                    threadRootMessageIndex,
                    latestKnownUpdate,
                );
            case "channel":
                return this.channelEventsWindow(
                    eventIndexRange,
                    chatId,
                    messageIndex,
                    threadRootMessageIndex,
                    latestKnownUpdate,
                );
        }
    }

    private directChatEventsWindow(
        eventIndexRange: IndexRange,
        chatId: DirectChatIdentifier,
        messageIndex: number,
        latestKnownUpdate: bigint | undefined,
    ): Promise<EventsResponse<DirectChatEvent>> {
        return this.rehydrateEventResponse(
            chatId,
            this.userClient.chatEventsWindow(
                eventIndexRange,
                chatId,
                messageIndex,
                latestKnownUpdate,
            ),
            undefined,
            latestKnownUpdate,
        );
    }

    chatEvents(
        chatId: ChatIdentifier,
        eventIndexRange: IndexRange,
        startIndex: number,
        ascending: boolean,
        threadRootMessageIndex: number | undefined,
        latestKnownUpdate: bigint | undefined,
    ): Promise<EventsResponse<ChatEvent>> {
        latestKnownUpdate = excludeLatestKnownUpdateIfBeforeFix(latestKnownUpdate);

        if (chatId.kind === "group_chat") {
            return this.groupChatEvents(
                eventIndexRange,
                chatId,
                startIndex,
                ascending,
                threadRootMessageIndex,
                latestKnownUpdate,
            );
        } else if (chatId.kind === "direct_chat") {
            return this.directChatEvents(
                eventIndexRange,
                chatId,
                startIndex,
                ascending,
                threadRootMessageIndex,
                latestKnownUpdate,
            );
        } else if (chatId.kind === "channel") {
            return this.channelEvents(
                eventIndexRange,
                chatId,
                startIndex,
                ascending,
                threadRootMessageIndex,
                latestKnownUpdate,
            );
        }
        throw new UnsupportedValueError("Unexpect chat type", chatId);
    }

    private directChatEvents(
        eventIndexRange: IndexRange,
        chatId: DirectChatIdentifier,
        startIndex: number,
        ascending: boolean,
        threadRootMessageIndex: number | undefined,
        latestKnownUpdate: bigint | undefined,
    ): Promise<EventsResponse<DirectChatEvent>> {
        return this.rehydrateEventResponse(
            chatId,
            this.userClient.chatEvents(
                eventIndexRange,
                chatId,
                startIndex,
                ascending,
                threadRootMessageIndex,
                latestKnownUpdate,
            ),
            threadRootMessageIndex,
            latestKnownUpdate,
        );
    }

    private directChatEventsByEventIndex(
        chatId: DirectChatIdentifier,
        eventIndexes: number[],
        threadRootMessageIndex: number | undefined,
        // If threadRootMessageIndex is defined, then this should be the latest event index for that thread
        latestKnownUpdate: bigint | undefined,
    ): Promise<EventsResponse<DirectChatEvent>> {
        return this.rehydrateEventResponse(
            chatId,
            this.userClient.chatEventsByIndex(
                eventIndexes,
                chatId,
                threadRootMessageIndex,
                latestKnownUpdate,
            ),
            threadRootMessageIndex,
            latestKnownUpdate,
        );
    }

    private channelEventsWindow(
        eventIndexRange: IndexRange,
        chatId: ChannelIdentifier,
        messageIndex: number,
        threadRootMessageIndex: number | undefined,
        latestKnownUpdate: bigint | undefined,
    ): Promise<EventsResponse<GroupChatEvent>> {
        return this.rehydrateEventResponse(
            chatId,
            this.communityClient(chatId.communityId).eventsWindow(
                chatId,
                eventIndexRange,
                messageIndex,
                threadRootMessageIndex,
                latestKnownUpdate,
            ),
            threadRootMessageIndex,
            latestKnownUpdate,
        );
    }

    private groupChatEventsWindow(
        eventIndexRange: IndexRange,
        chatId: GroupChatIdentifier,
        messageIndex: number,
        threadRootMessageIndex: number | undefined,
        latestKnownUpdate: bigint | undefined,
    ): Promise<EventsResponse<ChatEvent>> {
        const rawEvents = this.getGroupClient(chatId.groupId).chatEventsWindow(
            eventIndexRange,
            messageIndex,
            threadRootMessageIndex,
            latestKnownUpdate,
        );
        return this.rehydrateEventResponse(
            chatId,
            rawEvents,
            threadRootMessageIndex,
            latestKnownUpdate,
        );
    }

    private channelEvents(
        eventIndexRange: IndexRange,
        chatId: ChannelIdentifier,
        startIndex: number,
        ascending: boolean,
        threadRootMessageIndex: number | undefined,
        latestKnownUpdate: bigint | undefined,
    ): Promise<EventsResponse<GroupChatEvent>> {
        return this.rehydrateEventResponse(
            chatId,
            this.communityClient(chatId.communityId).events(
                chatId,
                eventIndexRange,
                startIndex,
                ascending,
                threadRootMessageIndex,
                latestKnownUpdate,
            ),
            threadRootMessageIndex,
            latestKnownUpdate,
        );
    }

    private groupChatEvents(
        eventIndexRange: IndexRange,
        chatId: GroupChatIdentifier,
        startIndex: number,
        ascending: boolean,
        threadRootMessageIndex: number | undefined,
        latestKnownUpdate: bigint | undefined,
    ): Promise<EventsResponse<GroupChatEvent>> {
        return this.rehydrateEventResponse(
            chatId,
            this.getGroupClient(chatId.groupId).chatEvents(
                eventIndexRange,
                startIndex,
                ascending,
                threadRootMessageIndex,
                latestKnownUpdate,
            ),
            threadRootMessageIndex,
            latestKnownUpdate,
        );
    }

    chatEventsByEventIndex(
        chatId: ChatIdentifier,
        eventIndexes: number[],
        threadRootMessageIndex: number | undefined,
        latestKnownUpdate: bigint | undefined,
    ): Promise<EventsResponse<ChatEvent>> {
        latestKnownUpdate = excludeLatestKnownUpdateIfBeforeFix(latestKnownUpdate);

        switch (chatId.kind) {
            case "group_chat":
                return this.groupChatEventsByEventIndex(
                    chatId,
                    eventIndexes,
                    threadRootMessageIndex,
                    latestKnownUpdate,
                );
            case "direct_chat":
                return this.directChatEventsByEventIndex(
                    chatId,
                    eventIndexes,
                    threadRootMessageIndex,
                    latestKnownUpdate,
                );
            case "channel":
                return this.channelEventsByEventIndex(
                    chatId,
                    eventIndexes,
                    threadRootMessageIndex,
                    latestKnownUpdate,
                );
        }
    }

    private channelEventsByEventIndex(
        chatId: ChannelIdentifier,
        eventIndexes: number[],
        threadRootMessageIndex: number | undefined,
        latestKnownUpdate: bigint | undefined,
    ): Promise<EventsResponse<GroupChatEvent>> {
        return this.rehydrateEventResponse(
            chatId,
            this.communityClient(chatId.communityId).eventsByIndex(
                chatId,
                eventIndexes,
                threadRootMessageIndex,
                latestKnownUpdate,
            ),
            threadRootMessageIndex,
            latestKnownUpdate,
        );
    }

    private groupChatEventsByEventIndex(
        chatId: GroupChatIdentifier,
        eventIndexes: number[],
        threadRootMessageIndex: number | undefined,
        // If threadRootMessageIndex is defined, then this should be the latest event index for that thread
        latestKnownUpdate: bigint | undefined,
    ): Promise<EventsResponse<GroupChatEvent>> {
        return this.rehydrateEventResponse(
            chatId,
            this.getGroupClient(chatId.groupId).chatEventsByIndex(
                eventIndexes,
                threadRootMessageIndex,
                latestKnownUpdate,
            ),
            threadRootMessageIndex,
            latestKnownUpdate,
        );
    }

    async getDeletedGroupMessage(
        chatId: MultiUserChatIdentifier,
        messageId: bigint,
        threadRootMessageIndex?: number,
    ): Promise<DeletedGroupMessageResponse> {
        switch (chatId.kind) {
            case "group_chat":
                const groupResp = await this.getGroupClient(chatId.groupId).getDeletedMessage(
                    messageId,
                    threadRootMessageIndex,
                );
                if (groupResp.kind === "success") {
                    groupResp.content = this.rehydrateMessageContent(groupResp.content);
                }
                return groupResp;
            case "channel":
                const channelResp = await this.communityClient(
                    chatId.communityId,
                ).getDeletedMessage(chatId, messageId, threadRootMessageIndex);
                if (channelResp.kind === "success") {
                    channelResp.content = this.rehydrateMessageContent(channelResp.content);
                }
                return channelResp;
        }
    }

    async getDeletedDirectMessage(
        userId: string,
        messageId: bigint,
    ): Promise<DeletedDirectMessageResponse> {
        const response = await this.userClient.getDeletedMessage(userId, messageId);
        if (response.kind === "success") {
            response.content = this.rehydrateMessageContent(response.content);
        }
        return response;
    }

    private rehydrateMessageContent(content: MessageContent): MessageContent {
        if (
            (content.kind === "file_content" ||
                content.kind === "image_content" ||
                content.kind === "audio_content") &&
            content.blobReference !== undefined
        ) {
            content = this.rehydrateDataContent(content);
        }
        if (content.kind === "video_content") {
            return {
                ...content,
                videoData: this.rehydrateDataContent(content.videoData),
                imageData: this.rehydrateDataContent(content.imageData),
            };
        }
        return content;
    }

    /**
     * Given a list of events, identify all eventIndexes which we may need to look up
     * In practice this means the event indexes of embedded reply contexts
     */
    private findMissingEventIndexesByChat<T extends ChatEvent>(
        defaultChatId: ChatIdentifier,
        events: EventWrapper<T>[],
        threadRootMessageIndex: number | undefined,
    ): AsyncMessageContextMap<number> {
        return events.reduce<AsyncMessageContextMap<number>>((result, ev) => {
            if (
                ev.event.kind === "message" &&
                ev.event.repliesTo &&
                ev.event.repliesTo.kind === "raw_reply_context"
            ) {
                result.insert(
                    ev.event.repliesTo.sourceContext ?? {
                        chatId: { ...defaultChatId },
                        threadRootMessageIndex,
                    },
                    ev.event.repliesTo.eventIndex,
                );
            }
            return result;
        }, new AsyncMessageContextMap());
    }

    private messagesFromEventsResponse<T extends ChatEvent>(
        context: MessageContext,
        resp: EventsResponse<T>,
    ): [MessageContext, EventWrapper<Message>[]] {
        if (resp !== "events_failed") {
            return [
                context,
                resp.events.reduce((msgs, ev) => {
                    if (ev.event.kind === "message") {
                        msgs.push(ev as EventWrapper<Message>);
                    }
                    return msgs;
                }, [] as EventWrapper<Message>[]),
            ];
        } else {
            return [context, []];
        }
    }

    private async resolveMissingIndexes<T extends ChatEvent>(
        currentChatId: ChatIdentifier,
        events: EventWrapper<T>[],
        threadRootMessageIndex: number | undefined,
        latestKnownUpdate: bigint | undefined,
    ): Promise<AsyncMessageContextMap<EventWrapper<Message>>> {
        const contextMap = this.findMissingEventIndexesByChat(
            currentChatId,
            events,
            threadRootMessageIndex,
        );

        if (contextMap.length === 0) return Promise.resolve(new AsyncMessageContextMap());

        const mapped = await contextMap.asyncMap((ctx, idxs) => {
            const chatId = ctx.chatId;
            const chatKind = chatId.kind;

            // Note that the latestKnownUpdate relates to the *currentChat*, not necessarily the chat for this messageContext
            // So only include it if the context matches the current chat
            // And yes - this is probably trying to tell us something
            const latestUpdate = chatIdentifiersEqual(chatId, currentChatId)
                ? latestKnownUpdate
                : undefined;

            if (chatKind === "direct_chat") {
                return this.userClient
                    .chatEventsByIndex(idxs, chatId, ctx.threadRootMessageIndex, latestUpdate)
                    .then((resp) => this.messagesFromEventsResponse(ctx, resp));
            } else if (chatKind === "group_chat") {
                const client = this.getGroupClient(chatId.groupId);
                return client
                    .chatEventsByIndex(idxs, ctx.threadRootMessageIndex, latestUpdate)
                    .then((resp) => this.messagesFromEventsResponse(ctx, resp));
            } else if (chatKind === "channel") {
                const client = this.communityClient(chatId.communityId);
                return client
                    .eventsByIndex(chatId, idxs, ctx.threadRootMessageIndex, latestUpdate)
                    .then((resp) => this.messagesFromEventsResponse(ctx, resp));
            } else {
                throw new UnsupportedValueError("unknown chatid kind supplied", chatId);
            }
        });

        return mapped;
    }

    private rehydrateEvent<T extends ChatEvent>(
        ev: EventWrapper<T>,
        defaultChatId: ChatIdentifier,
        missingReplies: AsyncMessageContextMap<EventWrapper<Message>>,
        threadRootMessageIndex: number | undefined,
    ): EventWrapper<T> {
        if (ev.event.kind === "message") {
            const originalContent = ev.event.content;
            const rehydratedContent = this.rehydrateMessageContent(originalContent);

            const originalReplyContext = ev.event.repliesTo;
            let rehydratedReplyContext = undefined;
            if (ev.event.repliesTo && ev.event.repliesTo.kind === "raw_reply_context") {
                const messageContext = ev.event.repliesTo.sourceContext ?? {
                    chatId: { ...defaultChatId },
                    threadRootMessageIndex,
                };
                const messageEvents = missingReplies.lookup(messageContext);
                const idx = ev.event.repliesTo.eventIndex;
                const msg = messageEvents.find((me) => me.index === idx)?.event;
                if (msg) {
                    rehydratedReplyContext = {
                        kind: "rehydrated_reply_context",
                        content: structuredClone(this.rehydrateMessageContent(msg.content)),
                        senderId: msg.sender,
                        messageId: msg.messageId,
                        messageIndex: msg.messageIndex,
                        eventIndex: idx,
                        edited: msg.edited,
                        isThreadRoot: msg.thread !== undefined,
                        sourceContext: ev.event.repliesTo.sourceContext ?? {
                            chatId: { ...defaultChatId },
                        },
                    };
                } else {
                    this._logger.log(
                        "Reply context not found, this should only happen if we failed to load the reply context message",
                        {
                            chatId: { ...defaultChatId },
                            messageContext,
                            messageEvents,
                            repliesTo: ev.event.repliesTo,
                        },
                    );
                }
            }

            if (originalContent !== rehydratedContent || rehydratedReplyContext !== undefined) {
                return {
                    ...ev,
                    event: {
                        ...ev.event,
                        content: rehydratedContent,
                        repliesTo: rehydratedReplyContext ?? originalReplyContext,
                    },
                };
            }
        }
        return ev;
    }

    private async rehydrateEventResponse<T extends ChatEvent>(
        currentChatId: ChatIdentifier,
        eventsPromise: Promise<EventsResponse<T>>,
        threadRootMessageIndex: number | undefined,
        latestKnownUpdate: bigint | undefined,
    ): Promise<EventsResponse<T>> {
        const resp = await eventsPromise;

        if (resp === "events_failed") {
            return resp;
        }

        const missing = await this.resolveMissingIndexes(
            currentChatId,
            resp.events,
            threadRootMessageIndex,
            latestKnownUpdate,
        );

        resp.events = resp.events.map((e) =>
            this.rehydrateEvent(e, currentChatId, missing, threadRootMessageIndex),
        );
        return resp;
    }

    rehydrateUserSummary<T extends UserSummary>(userSummary: T): T {
        const ref = userSummary.blobReference;
        return {
            ...userSummary,
            blobData: undefined,
            blobUrl: buildUserAvatarUrl(
                this.config.blobUrlPattern,
                userSummary.userId,
                ref?.blobId ?? undefined,
            ),
        };
    }

    private rehydrateDataContent<T extends DataContent>(
        dataContent: T,
        blobType: "blobs" | "avatar" | "banner" = "blobs",
        channelId?: ChannelIdentifier,
    ): T {
        const ref = dataContent.blobReference;
        return ref !== undefined
            ? {
                  ...dataContent,
                  blobData: undefined,
                  blobUrl: buildBlobUrl(
                      this.config.blobUrlPattern,
                      ref.canisterId,
                      ref.blobId,
                      blobType,
                      channelId,
                  ),
              }
            : dataContent;
    }

    async rehydrateMessage(
        chatId: ChatIdentifier,
        message: EventWrapper<Message>,
        threadRootMessageIndex: number | undefined,
        latestKnownUpdate: bigint | undefined,
    ): Promise<EventWrapper<Message>> {
        latestKnownUpdate = excludeLatestKnownUpdateIfBeforeFix(latestKnownUpdate);

        const missing = await this.resolveMissingIndexes(
            chatId,
            [message],
            threadRootMessageIndex,
            latestKnownUpdate,
        );
        return this.rehydrateEvent(message, chatId, missing, threadRootMessageIndex);
    }

    searchUsers(searchTerm: string, maxResults = 20): Promise<UserSummary[]> {
        if (offline()) return Promise.resolve([]);

        return this._userIndexClient
            .searchUsers(searchTerm, maxResults)
            .then((users) => users.map((u) => this.rehydrateUserSummary(u)));
    }

    exploreChannels(
        id: CommunityIdentifier,
        searchTerm: string | undefined,
        pageIndex: number,
        pageSize = 10,
    ): Promise<ExploreChannelsResponse> {
        if (offline()) return Promise.resolve(CommonResponses.offline());

        return this.communityClient(id.communityId)
            .exploreChannels(searchTerm, pageIndex, pageSize)
            .then((res) => {
                if (res.kind === "success") {
                    return {
                        ...res,
                        matches: res.matches.map((match) => ({
                            ...match,
                            avatar: this.rehydrateDataContent(match.avatar, "avatar", match.id),
                        })),
                    };
                }
                return res;
            });
    }

    exploreCommunities(
        searchTerm: string | undefined,
        pageIndex: number,
        pageSize = 10,
        flags: number,
        languages: string[],
    ): Promise<ExploreCommunitiesResponse> {
        if (offline()) return Promise.resolve(CommonResponses.offline());

        return this._groupIndexClient
            .exploreCommunities(searchTerm, pageIndex, pageSize, flags, languages)
            .then((res) => {
                if (res.kind === "success") {
                    return {
                        ...res,
                        matches: res.matches.map((match) => ({
                            ...match,
                            avatar: this.rehydrateDataContent(match.avatar, "avatar"),
                            banner: this.rehydrateDataContent(match.banner, "banner"),
                        })),
                    };
                }
                return res;
            });
    }

    searchGroups(searchTerm: string, maxResults = 10): Promise<GroupSearchResponse> {
        if (offline()) return Promise.resolve(CommonResponses.offline());

        return this._groupIndexClient.searchGroups(searchTerm, maxResults).then((res) => {
            if (res.kind === "success") {
                return {
                    ...res,
                    matches: res.matches.map((match) => this.rehydrateDataContent(match, "avatar")),
                };
            }
            return res;
        });
    }

    searchGroupChat(
        chatId: MultiUserChatIdentifier,
        searchTerm: string,
        userIds: string[],
        maxResults = 10,
    ): Promise<SearchGroupChatResponse> {
        if (offline()) return Promise.resolve(CommonResponses.offline());

        switch (chatId.kind) {
            case "group_chat":
                return this.getGroupClient(chatId.groupId).searchGroupChat(
                    searchTerm,
                    userIds,
                    maxResults,
                );
            case "channel":
                return this.communityClient(chatId.communityId).searchChannel(
                    chatId,
                    maxResults,
                    userIds,
                    searchTerm,
                );
        }
    }

    searchDirectChat(
        chatId: DirectChatIdentifier,
        searchTerm: string,
        maxResults = 10,
    ): Promise<SearchDirectChatResponse> {
        if (offline()) return Promise.resolve(CommonResponses.offline());

        return this.userClient.searchDirectChat(chatId, searchTerm, maxResults);
    }

    async getUser(userId: string, allowStale = false): Promise<UserSummary | undefined> {
        const response = await this.getUsers(
            {
                userGroups: [
                    {
                        users: [userId],
                        updatedSince: BigInt(0),
                    },
                ],
            },
            allowStale,
        );

        if (response.users.length == 0) {
            return undefined;
        }

        return response.users[0];
    }

    getUsers(users: UsersArgs, allowStale = false): Promise<UsersResponse> {
        return this._userIndexClient.getUsers(users, allowStale).then((resp) => ({
            ...resp,
            users: resp.users.map((u) => this.rehydrateUserSummary(u)),
        }));
    }

    private getUpdatedPinnedChannels(
        currentPinnedChannels: ChannelIdentifier[],
        userResponse: UpdatesSuccessResponse,
    ): ChannelIdentifier[] {
        const byCommunity = currentPinnedChannels.reduce((map, channel) => {
            const channels = map.get(channel.communityId) ?? [];
            channels.push(channel);
            map.set(channel.communityId, channels);
            return map;
        }, new Map<string, ChannelIdentifier[]>());

        userResponse.communities.added
            .flatMap((c) => c.pinned)
            .forEach((channel) => {
                byCommunity.get(channel.communityId)?.push(channel);
            });

        userResponse.communities.updated.forEach((c) => {
            if (c.pinned === undefined) {
                byCommunity.delete(c.id.communityId);
            } else {
                byCommunity.set(c.id.communityId, c.pinned);
            }
        });

        return [...byCommunity.values()].flat();
    }

    private async _getUpdates(current: ChatStateFull | undefined): Promise<UpdatesResult> {
        const start = Date.now();
        let numberOfAsyncCalls = 0;

        let directChats: DirectChatSummary[];
        let directChatUpdates: DirectChatSummaryUpdates[] = [];

        let currentGroups: GroupChatSummary[] = [];
        let groupsAdded: UserCanisterGroupChatSummary[] = [];
        let userCanisterGroupUpdates: UserCanisterGroupChatSummaryUpdates[] = [];
        const groupsToCheckForUpdates = new Set<string>();
        const groupsRemoved = new Set<string>();

        let currentCommunities: CommunitySummary[] = [];
        let communitiesAdded: UserCanisterCommunitySummary[] = [];
        let userCanisterCommunityUpdates: UserCanisterCommunitySummaryUpdates[] = [];
        const communitiesToCheckForUpdates = new Set<string>();
        const communitiesRemoved = new Set<string>();

        let avatarId: bigint | undefined;
        let blockedUsers: string[];
        let pinnedGroupChats: GroupChatIdentifier[];
        let pinnedDirectChats: DirectChatIdentifier[];
        let pinnedFavouriteChats: ChatIdentifier[];
        let pinnedChannels: ChannelIdentifier[];
        let favouriteChats: ChatIdentifier[];

        let latestActiveGroupsCheck = BigInt(0);
        let latestUserCanisterUpdates: bigint;
        let anyUpdates = false;

        if (current === undefined) {
            const userResponse = await this.userClient.getInitialState();
            numberOfAsyncCalls++;

            directChats = userResponse.directChats.summaries;
            groupsAdded = userResponse.groupChats.summaries;
            communitiesAdded = userResponse.communities.summaries;

            if (userResponse.groupChats.cached !== undefined) {
                currentGroups = userResponse.groupChats.cached.summaries;
                latestActiveGroupsCheck = userResponse.groupChats.cached.timestamp;
            }

            avatarId = userResponse.avatarId;
            blockedUsers = userResponse.blockedUsers;
            pinnedGroupChats = userResponse.groupChats.pinned;
            pinnedDirectChats = userResponse.directChats.pinned;
            pinnedFavouriteChats = userResponse.favouriteChats.pinned;
            pinnedChannels = userResponse.communities.summaries.flatMap((c) => c.pinned);
            favouriteChats = userResponse.favouriteChats.chats;
            latestUserCanisterUpdates = userResponse.timestamp;
            anyUpdates = true;
        } else {
            directChats = current.directChats;
            currentGroups = current.groupChats;
            currentCommunities = current.communities;
            latestActiveGroupsCheck = current.latestActiveGroupsCheck;

            const userResponse = await this.userClient.getUpdates(
                current.latestUserCanisterUpdates,
            );

            numberOfAsyncCalls++;

            avatarId = current.avatarId;
            blockedUsers = current.blockedUsers;
            pinnedGroupChats = current.pinnedGroupChats;
            pinnedDirectChats = current.pinnedDirectChats;
            pinnedFavouriteChats = current.pinnedFavouriteChats;
            pinnedChannels = current.pinnedChannels;
            favouriteChats = current.favouriteChats;
            latestUserCanisterUpdates = current.latestUserCanisterUpdates;

            if (userResponse.kind === "success") {
                directChats = userResponse.directChats.added.concat(
                    mergeDirectChatUpdates(directChats, userResponse.directChats.updated),
                );
                directChatUpdates = userResponse.directChats.updated;

                groupsAdded = userResponse.groupChats.added;
                userCanisterGroupUpdates = userResponse.groupChats.updated;
                userCanisterGroupUpdates.forEach((g) => groupsToCheckForUpdates.add(g.id.groupId));
                userResponse.groupChats.removed.forEach((g) => groupsRemoved.add(g));

                communitiesAdded = userResponse.communities.added;
                userCanisterCommunityUpdates = userResponse.communities.updated;
                userCanisterCommunityUpdates.forEach((c) =>
                    communitiesToCheckForUpdates.add(c.id.communityId),
                );
                userResponse.communities.removed.forEach((c) => communitiesRemoved.add(c));

                avatarId = applyOptionUpdate(avatarId, userResponse.avatarId);
                blockedUsers = userResponse.blockedUsers ?? blockedUsers;
                pinnedGroupChats = userResponse.groupChats.pinned ?? pinnedGroupChats;
                pinnedDirectChats = userResponse.directChats.pinned ?? pinnedDirectChats;
                pinnedFavouriteChats = userResponse.favouriteChats.pinned ?? pinnedFavouriteChats;
                pinnedChannels = this.getUpdatedPinnedChannels(pinnedChannels, userResponse);
                favouriteChats = userResponse.favouriteChats.chats ?? favouriteChats;
                latestUserCanisterUpdates = userResponse.timestamp;
                anyUpdates = true;
            }
        }

        const currentGroupChatIds = currentGroups.map((g) => g.id);
        const currentCommunityIds = currentCommunities.map((c) => c.id);

        if (currentGroupChatIds.length > 0 || currentCommunityIds.length > 0) {
            const groupIndexResponse = await this._groupIndexClient.activeGroups(
                currentCommunityIds,
                currentGroupChatIds,
                latestActiveGroupsCheck,
            );
            numberOfAsyncCalls++;

            groupIndexResponse.activeGroups.forEach((g) => groupsToCheckForUpdates.add(g));
            groupIndexResponse.deletedGroups.forEach((g) => groupsRemoved.add(g.id));

            groupIndexResponse.activeCommunities.forEach((c) =>
                communitiesToCheckForUpdates.add(c),
            );
            groupIndexResponse.deletedCommunities.forEach((c) => groupsRemoved.add(c.id));

            latestActiveGroupsCheck = groupIndexResponse.timestamp;
        }

        const addedGroupsPromises = groupsAdded.map((g) =>
            this.getGroupClient(g.id.groupId).summary(),
        );

        const addedCommunitiesPromises = communitiesAdded.map((c) =>
            this.communityClient(c.id.communityId).summary(),
        );

        const updatedGroupPromises = currentGroups
            .filter((g) => groupsToCheckForUpdates.has(g.id.groupId))
            .map((g) => this.getGroupClient(g.id.groupId).summaryUpdates(g.lastUpdated));

        const updatedCommunitiesPromises = currentCommunities
            .filter((c) => communitiesToCheckForUpdates.has(c.id.communityId))
            .map((c) => this.communityClient(c.id.communityId).summaryUpdates(c.lastUpdated));

        numberOfAsyncCalls +=
            addedGroupsPromises.length +
            addedCommunitiesPromises.length +
            updatedGroupPromises.length +
            updatedCommunitiesPromises.length;

        const groupPromiseResults = await waitAll(addedGroupsPromises);
        const communityPromiseResults = await waitAll(addedCommunitiesPromises);

        const groupUpdatePromiseResults = await waitAll(updatedGroupPromises);
        const communityUpdatePromiseResults = await waitAll(updatedCommunitiesPromises);

        const groupCanisterGroupSummaries = groupPromiseResults.success.filter(
            isSuccessfulGroupSummaryResponse,
        );
        const communityCanisterCommunitySummaries = communityPromiseResults.success.filter(
            isSuccessfulCommunitySummaryResponse,
        );

        const groupUpdates = groupUpdatePromiseResults.success.filter(
            isSuccessfulGroupSummaryUpdatesResponse,
        );
        const communityUpdates = communityUpdatePromiseResults.success.filter(
            isSuccessfulCommunitySummaryUpdatesResponse,
        );

        if (groupUpdates.length > 0 || communityUpdates.length > 0) {
            anyUpdates = true;
        }

        const anyErrors =
            groupPromiseResults.errors.length > 0 ||
            groupUpdatePromiseResults.errors.length > 0 ||
            communityPromiseResults.errors.length > 0 ||
            communityUpdatePromiseResults.errors.length > 0;

        const groupChats = mergeGroupChats(groupsAdded, groupCanisterGroupSummaries)
            .concat(mergeGroupChatUpdates(currentGroups, userCanisterGroupUpdates, groupUpdates))
            .filter((g) => !groupsRemoved.has(g.id.groupId));

        const communities = mergeCommunities(communitiesAdded, communityCanisterCommunitySummaries)
            .concat(
                mergeCommunityUpdates(
                    currentCommunities,
                    userCanisterCommunityUpdates,
                    communityUpdates,
                ),
            )
            .filter((c) => !communitiesRemoved.has(c.id.communityId));

        this.removeExpiredLatestMessages(directChats, start);
        this.removeExpiredLatestMessages(groupChats, start);
        communities.forEach((c) => this.removeExpiredLatestMessages(c.channels, start));

        const state = {
            latestUserCanisterUpdates,
            latestActiveGroupsCheck,
            directChats,
            groupChats,
            communities,
            avatarId,
            blockedUsers,
            pinnedGroupChats,
            pinnedDirectChats,
            pinnedFavouriteChats,
            pinnedChannels,
            favouriteChats,
        };

        const updatedEvents = getUpdatedEvents(directChatUpdates, groupUpdates, communityUpdates);

        if (!anyErrors) {
            setCachedChats(this.db, this.principal, state, updatedEvents);
        }

        const end = Date.now();
        const duration = end - start;
        console.debug(
            `GetUpdates completed in ${duration}ms. Number of async calls: ${numberOfAsyncCalls}`,
        );

        return {
            state: this.hydrateChatState(state),
            updatedEvents: updatedEvents.toMap(),
            anyUpdates,
        };
    }

    getUpdates(initialLoad: boolean): Stream<UpdatesResult> {
        return new Stream(async (resolve, reject) => {
            const cachedState = await getCachedChats(this.db, this.principal);
            if (cachedState && initialLoad) {
                resolve(
                    {
                        state: this.hydrateChatState(cachedState),
                        updatedEvents: new Map(),
                        anyUpdates: false,
                    },
                    false,
                );
            }
            try {
                const updates = await this._getUpdates(cachedState);
                resolve(updates, true);
            } catch (err) {
                reject(err);
            }
        });
    }

    private removeExpiredLatestMessages(
        chats: { latestMessage?: EventWrapper<Message>; latestMessageIndex: number | undefined }[],
        now: number,
    ) {
        for (const chat of chats) {
            if (
                chat.latestMessage?.event.messageIndex !== chat.latestMessageIndex ||
                (chat.latestMessage?.expiresAt !== undefined && chat.latestMessage.expiresAt < now)
            ) {
                chat.latestMessage = undefined;
            }
        }
    }

    async getCommunitySummary(communityId: string): Promise<CommunitySummaryResponse> {
        const resp = await this.communityClient(communityId).summary();
        if (isSuccessfulCommunitySummaryResponse(resp)) {
            return this.hydrateCommunity(resp);
        }
        return resp;
    }

    private hydrateChatState(state: ChatStateFull): ChatStateFull {
        const groupChats = state.groupChats.map((c) => this.hydrateChatSummary(c));
        const communities = state.communities.map((c) => this.hydrateCommunity(c));

        return {
            ...state,
            groupChats,
            communities,
        };
    }

    hydrateCommunity(community: CommunitySummary): CommunitySummary {
        const channels = community.channels.map((c) => this.hydrateChatSummary(c));
        return {
            ...community,
            channels,
            avatar: {
                ...this.rehydrateDataContent(community.avatar, "avatar"),
            },
            banner: {
                ...this.rehydrateDataContent(community.banner, "banner"),
            },
        };
    }

    hydrateChatSummary<T extends ChatSummary>(chat: T): T {
        switch (chat.kind) {
            case "direct_chat":
                return chat;
            case "group_chat":
                return this.rehydrateDataContent(chat, "avatar") as T;
            case "channel":
                return this.rehydrateDataContent(chat, "avatar", chat.id) as T;
        }
    }

    getCurrentUser(): Promise<CurrentUserResponse> {
        return this._userIndexClient.getCurrentUser();
    }

    setModerationFlags(flags: number): Promise<boolean> {
        if (offline()) return Promise.resolve(false);

        return this._userIndexClient.setModerationFlags(flags);
    }

    checkUsername(username: string): Promise<CheckUsernameResponse> {
        if (offline()) return Promise.resolve("offline");

        return this._userIndexClient.checkUsername(username);
    }

    setUsername(userId: string, username: string): Promise<SetUsernameResponse> {
        if (offline()) return Promise.resolve("offline");

        return this._userIndexClient.setUsername(userId, username);
    }

    setDisplayName(
        userId: string,
        displayName: string | undefined,
    ): Promise<SetDisplayNameResponse> {
        if (offline()) return Promise.resolve("offline");

        return this._userIndexClient.setDisplayName(userId, displayName);
    }

    changeRole(
        chatId: MultiUserChatIdentifier,
        userId: string,
        newRole: MemberRole,
    ): Promise<ChangeRoleResponse> {
        if (offline()) return Promise.resolve("offline");

        switch (chatId.kind) {
            case "group_chat":
                return this.getGroupClient(chatId.groupId).changeRole(userId, newRole);
            case "channel":
                return this.communityClient(chatId.communityId).changeChannelRole(
                    chatId,
                    userId,
                    newRole,
                );
        }
    }

    deleteGroup(chatId: MultiUserChatIdentifier): Promise<DeleteGroupResponse> {
        if (offline()) return Promise.resolve("offline");

        switch (chatId.kind) {
            case "group_chat":
                return this.userClient.deleteGroup(chatId.groupId);
            case "channel":
                return this.communityClient(chatId.communityId).deleteChannel(chatId);
        }
    }

    removeMember(chatId: MultiUserChatIdentifier, userId: string): Promise<RemoveMemberResponse> {
        if (offline()) return Promise.resolve("offline");

        switch (chatId.kind) {
            case "group_chat":
                return this.getGroupClient(chatId.groupId).removeMember(userId);
            case "channel":
                return this.communityClient(chatId.communityId).removeMemberFromChannel(
                    chatId,
                    userId,
                );
        }
    }

    blockUserFromDirectChat(userId: string): Promise<BlockUserResponse> {
        if (offline()) return Promise.resolve("offline");

        return this.userClient.blockUser(userId);
    }

    blockUserFromGroupChat(
        chatId: MultiUserChatIdentifier,
        userId: string,
    ): Promise<BlockUserResponse> {
        if (offline()) return Promise.resolve("offline");

        if (chatId.kind === "channel")
            throw new Error("TODO - blockUserFromChannel not implemented");
        return this.getGroupClient(chatId.groupId).blockUser(userId);
    }

    unblockUserFromGroupChat(
        chatId: MultiUserChatIdentifier,
        userId: string,
    ): Promise<UnblockUserResponse> {
        if (offline()) return Promise.resolve("offline");

        if (chatId.kind === "channel")
            throw new Error("TODO - unblockUserFromChannel not implemented");
        return this.getGroupClient(chatId.groupId).unblockUser(userId);
    }

    unblockUserFromDirectChat(userId: string): Promise<UnblockUserResponse> {
        if (offline()) return Promise.resolve("offline");

        return this.userClient.unblockUser(userId);
    }

    leaveGroup(chatId: MultiUserChatIdentifier): Promise<LeaveGroupResponse> {
        if (offline()) return Promise.resolve("offline");

        if (chatIdentifiersEqual(this._groupInvite?.chatId, chatId)) {
            this._groupInvite = undefined;
        }
        switch (chatId.kind) {
            case "group_chat":
                return this.userClient.leaveGroup(chatId.groupId);
            case "channel":
                return this.communityClient(chatId.communityId).leaveChannel(chatId);
        }
    }

    async joinGroup(
        chatId: MultiUserChatIdentifier,
        _credential?: string,
    ): Promise<JoinGroupResponse> {
        if (offline()) return Promise.resolve(CommonResponses.offline());

        switch (chatId.kind) {
            case "group_chat":
                const groupInviteCode = this.getProvidedGroupInviteCode(chatId);
                const groupLocalUserIndex = await this.getGroupClient(
                    chatId.groupId,
                ).localUserIndex();
                return this.createLocalUserIndexClient(groupLocalUserIndex).joinGroup(
                    chatId.groupId,
                    groupInviteCode,
                );
            case "channel":
                const communityInviteCode = this.getProvidedCommunityInviteCode(chatId.communityId);
                const communityLocalIndex = await this.communityClient(
                    chatId.communityId,
                ).localUserIndex();
                return this.createLocalUserIndexClient(communityLocalIndex).joinChannel(
                    chatId,
                    communityInviteCode,
                );
        }
    }

    async joinCommunity(
        id: CommunityIdentifier,
        _credential?: string,
    ): Promise<JoinCommunityResponse> {
        if (offline()) return Promise.resolve(CommonResponses.offline());

        const inviteCode = this.getProvidedCommunityInviteCode(id.communityId);
        const localUserIndex = await this.communityClient(id.communityId).localUserIndex();
        return this.createLocalUserIndexClient(localUserIndex).joinCommunity(
            id.communityId,
            inviteCode,
        );
    }

    markMessagesRead(request: MarkReadRequest): Promise<MarkReadResponse> {
        return this.userClient.markMessagesRead(request);
    }

    setUserAvatar(data: Uint8Array): Promise<BlobReference> {
        return this.userClient.setAvatar(data);
    }

    addReaction(
        chatId: ChatIdentifier,
        messageId: bigint,
        reaction: string,
        username: string,
        displayName: string | undefined,
        threadRootMessageIndex?: number,
    ): Promise<AddRemoveReactionResponse> {
        if (offline()) return Promise.resolve(CommonResponses.offline());

        switch (chatId.kind) {
            case "group_chat":
                return this.getGroupClient(chatId.groupId).addReaction(
                    messageId,
                    reaction,
                    username,
                    displayName,
                    threadRootMessageIndex,
                );

            case "direct_chat":
                return this.userClient.addReaction(
                    chatId.userId,
                    messageId,
                    reaction,
                    threadRootMessageIndex,
                );

            case "channel":
                return this.communityClient(chatId.communityId).addReaction(
                    chatId,
                    username,
                    displayName,
                    messageId,
                    reaction,
                    threadRootMessageIndex,
                );
        }
    }

    removeReaction(
        chatId: ChatIdentifier,
        messageId: bigint,
        reaction: string,
        threadRootMessageIndex?: number,
    ): Promise<AddRemoveReactionResponse> {
        if (offline()) return Promise.resolve(CommonResponses.offline());

        switch (chatId.kind) {
            case "group_chat":
                return this.getGroupClient(chatId.groupId).removeReaction(
                    messageId,
                    reaction,
                    threadRootMessageIndex,
                );

            case "direct_chat":
                return this.userClient.removeReaction(
                    chatId.userId,
                    messageId,
                    reaction,
                    threadRootMessageIndex,
                );

            case "channel":
                return this.communityClient(chatId.communityId).removeReaction(
                    chatId,
                    messageId,
                    reaction,
                    threadRootMessageIndex,
                );
        }
    }

    deleteMessage(
        chatId: ChatIdentifier,
        messageId: bigint,
        threadRootMessageIndex?: number,
        asPlatformModerator?: boolean,
    ): Promise<DeleteMessageResponse> {
        if (offline()) return Promise.resolve("offline");

        switch (chatId.kind) {
            case "group_chat":
                return this.deleteGroupMessage(
                    chatId.groupId,
                    messageId,
                    threadRootMessageIndex,
                    asPlatformModerator,
                );

            case "direct_chat":
                return this.deleteDirectMessage(chatId.userId, messageId, threadRootMessageIndex);

            case "channel":
                return this.deleteChannelMessage(
                    chatId,
                    messageId,
                    threadRootMessageIndex,
                    asPlatformModerator,
                );
        }
    }

    private deleteChannelMessage(
        chatId: ChannelIdentifier,
        messageId: bigint,
        threadRootMessageIndex?: number,
        asPlatformModerator?: boolean,
    ): Promise<DeleteMessageResponse> {
        if (offline()) return Promise.resolve("offline");

        return this.communityClient(chatId.communityId).deleteMessages(
            chatId,
            [messageId],
            threadRootMessageIndex,
            asPlatformModerator,
        );
    }

    private deleteGroupMessage(
        chatId: string,
        messageId: bigint,
        threadRootMessageIndex?: number,
        asPlatformModerator?: boolean,
    ): Promise<DeleteMessageResponse> {
        if (offline()) return Promise.resolve("offline");

        return this.getGroupClient(chatId).deleteMessage(
            messageId,
            threadRootMessageIndex,
            asPlatformModerator,
        );
    }

    private deleteDirectMessage(
        otherUserId: string,
        messageId: bigint,
        threadRootMessageIndex?: number,
    ): Promise<DeleteMessageResponse> {
        if (offline()) return Promise.resolve("offline");

        return this.userClient.deleteMessage(otherUserId, messageId, threadRootMessageIndex);
    }

    undeleteMessage(
        chatId: ChatIdentifier,
        messageId: bigint,
        threadRootMessageIndex?: number,
    ): Promise<UndeleteMessageResponse> {
        if (offline()) return Promise.resolve(CommonResponses.offline());

        switch (chatId.kind) {
            case "group_chat":
                return this.getGroupClient(chatId.groupId).undeleteMessage(
                    messageId,
                    threadRootMessageIndex,
                );
            case "direct_chat":
                return this.userClient.undeleteMessage(
                    chatId.userId,
                    messageId,
                    threadRootMessageIndex,
                );
            case "channel":
                return this.communityClient(chatId.communityId).undeleteMessage(
                    chatId,
                    messageId,
                    threadRootMessageIndex,
                );
        }
    }

    lastOnline(userIds: string[]): Promise<Record<string, number>> {
        return this._onlineClient.lastOnline(userIds);
    }

    markAsOnline(): Promise<void> {
        return this._onlineClient.markAsOnline();
    }

    subscriptionExists(p256dh_key: string): Promise<boolean> {
        return this._notificationClient.subscriptionExists(p256dh_key);
    }

    pushSubscription(subscription: PushSubscriptionJSON): Promise<void> {
        return this._notificationClient.pushSubscription(subscription);
    }

    removeSubscription(subscription: PushSubscriptionJSON): Promise<void> {
        return this._notificationClient.removeSubscription(subscription);
    }

    toggleMuteNotifications(
        chatId: ChatIdentifier,
        muted: boolean,
    ): Promise<ToggleMuteNotificationResponse> {
        if (offline()) return Promise.resolve("offline");

        switch (chatId.kind) {
            case "group_chat":
                return this.getGroupClient(chatId.groupId).toggleMuteNotifications(muted);
            case "direct_chat":
                return this.userClient.toggleMuteNotifications(chatId.userId, muted);
            case "channel":
                return this.communityClient(chatId.communityId).toggleMuteChannelNotifications(
                    chatId,
                    muted,
                );
        }
    }

    getGroupDetails(
        chatId: MultiUserChatIdentifier,
        chatLastUpdated: bigint,
    ): Promise<GroupChatDetailsResponse> {
        switch (chatId.kind) {
            case "group_chat":
                return this.getGroupClient(chatId.groupId).getGroupDetails(chatLastUpdated);
            case "channel":
                return this.communityClient(chatId.communityId).getChannelDetails(
                    chatId,
                    chatLastUpdated,
                );
        }
    }

    getPublicGroupSummary(chatId: GroupChatIdentifier): Promise<PublicGroupSummaryResponse> {
        return this.getGroupClient(chatId.groupId)
            .getPublicSummary()
            .catch((err) => {
                if (err instanceof DestinationInvalidError) {
                    return this._groupIndexClient.lookupChannelByGroupId(chatId).then((resp) => {
                        if (resp === undefined) return CommonResponses.failure();
                        return {
                            kind: "group_moved",
                            location: resp,
                        };
                    });
                }
                return CommonResponses.failure();
            });
    }

    getRecommendedGroups(exclusions: string[]): Promise<GroupChatSummary[]> {
        return this._groupIndexClient
            .recommendedGroups(exclusions)
            .then((groups) => groups.map((g) => this.rehydrateDataContent(g, "avatar")));
    }

    dismissRecommendation(chatId: GroupChatIdentifier): Promise<void> {
        return this.userClient.dismissRecommendation(chatId.groupId);
    }

    getBio(userId?: string): Promise<string> {
        if (offline()) return Promise.resolve("");

        const userClient = userId
            ? UserClient.create(userId, this.identity, this.config, this.db)
            : this.userClient;
        return userClient.getBio();
    }

    getPublicProfile(userId?: string): Promise<PublicProfile> {
        const userClient = userId
            ? UserClient.create(userId, this.identity, this.config, this.db)
            : this.userClient;
        return userClient.getPublicProfile();
    }

    setBio(bio: string): Promise<SetBioResponse> {
        if (offline()) return Promise.resolve("offline");

        return this.userClient.setBio(bio);
    }

    async registerUser(
        username: string,
        displayName: string | undefined,
        referralCode: string | undefined,
    ): Promise<RegisterUserResponse> {
        if (offline()) return Promise.resolve(CommonResponses.offline());

        const localUserIndex = await this._userIndexClient.userRegistrationCanister();
        return this.createLocalUserIndexClient(localUserIndex).registerUser(
            username,
            displayName,
            referralCode,
        );
    }

    getUserStorageLimits(): Promise<StorageStatus> {
        return DataClient.create(this.identity, this.config).storageStatus();
    }

    refreshAccountBalance(ledger: string, principal: string): Promise<bigint> {
        return this.getLedgerClient(ledger).accountBalance(principal);
    }

    getAccountTransactions(
        ledgerIndex: string,
        principal: string,
        fromId?: bigint,
    ): Promise<AccountTransactionResult> {
        return this.getLedgerIndexClient(ledgerIndex).getAccountTransactions(principal, fromId);
    }

    getGroupMessagesByMessageIndex(
        chatId: MultiUserChatIdentifier,
        messageIndexes: Set<number>,
        latestKnownUpdate: bigint | undefined,
    ): Promise<EventsResponse<Message>> {
        latestKnownUpdate = excludeLatestKnownUpdateIfBeforeFix(latestKnownUpdate);

        switch (chatId.kind) {
            case "group_chat":
                return this.rehydrateEventResponse(
                    chatId,
                    this.getGroupClient(chatId.groupId).getMessagesByMessageIndex(
                        messageIndexes,
                        latestKnownUpdate,
                    ),
                    undefined,
                    latestKnownUpdate,
                );
            case "channel":
                return this.rehydrateEventResponse(
                    chatId,
                    this.communityClient(chatId.communityId).getMessagesByMessageIndex(
                        chatId,
                        messageIndexes,
                        latestKnownUpdate,
                    ),
                    undefined,
                    latestKnownUpdate,
                );
        }
    }

    pinMessage(chatId: MultiUserChatIdentifier, messageIndex: number): Promise<PinMessageResponse> {
        if (offline()) return Promise.resolve(CommonResponses.offline());

        switch (chatId.kind) {
            case "group_chat":
                return this.getGroupClient(chatId.groupId).pinMessage(messageIndex);
            case "channel":
                return this.communityClient(chatId.communityId).pinMessage(chatId, messageIndex);
        }
    }

    unpinMessage(
        chatId: MultiUserChatIdentifier,
        messageIndex: number,
    ): Promise<UnpinMessageResponse> {
        if (offline()) return Promise.resolve("offline");

        switch (chatId.kind) {
            case "group_chat":
                return this.getGroupClient(chatId.groupId).unpinMessage(messageIndex);
            case "channel":
                return this.communityClient(chatId.communityId).unpinMessage(chatId, messageIndex);
        }
    }

    registerPollVote(
        chatId: MultiUserChatIdentifier,
        messageIdx: number,
        answerIdx: number,
        voteType: "register" | "delete",
        threadRootMessageIndex?: number,
    ): Promise<RegisterPollVoteResponse> {
        if (offline()) return Promise.resolve("offline");

        switch (chatId.kind) {
            case "group_chat":
                return this.getGroupClient(chatId.groupId).registerPollVote(
                    messageIdx,
                    answerIdx,
                    voteType,
                    threadRootMessageIndex,
                );
            case "channel":
                return this.communityClient(chatId.communityId).registerPollVote(
                    chatId,
                    messageIdx,
                    answerIdx,
                    voteType,
                    threadRootMessageIndex,
                );
        }
    }

    withdrawCryptocurrency(
        domain: PendingCryptocurrencyWithdrawal,
    ): Promise<WithdrawCryptocurrencyResponse> {
        if (offline()) return Promise.resolve(CommonResponses.offline());

        return this.userClient.withdrawCryptocurrency(domain);
    }

    getInviteCode(id: GroupChatIdentifier | CommunityIdentifier): Promise<InviteCodeResponse> {
        if (offline()) return Promise.resolve(CommonResponses.offline());

        switch (id.kind) {
            case "community":
                return this.communityClient(id.communityId).getInviteCode();
            case "group_chat":
                return this.getGroupClient(id.groupId).getInviteCode();
        }
    }

    enableInviteCode(
        id: GroupChatIdentifier | CommunityIdentifier,
    ): Promise<EnableInviteCodeResponse> {
        if (offline()) return Promise.resolve(CommonResponses.offline());

        switch (id.kind) {
            case "community":
                return this.communityClient(id.communityId).enableInviteCode();
            case "group_chat":
                return this.getGroupClient(id.groupId).enableInviteCode();
        }
    }

    disableInviteCode(
        id: GroupChatIdentifier | CommunityIdentifier,
    ): Promise<DisableInviteCodeResponse> {
        if (offline()) return Promise.resolve("offline");

        switch (id.kind) {
            case "community":
                return this.communityClient(id.communityId).disableInviteCode();
            case "group_chat":
                return this.getGroupClient(id.groupId).disableInviteCode();
        }
    }

    resetInviteCode(
        id: GroupChatIdentifier | CommunityIdentifier,
    ): Promise<ResetInviteCodeResponse> {
        if (offline()) return Promise.resolve(CommonResponses.offline());

        switch (id.kind) {
            case "community":
                return this.communityClient(id.communityId).resetInviteCode();
            case "group_chat":
                return this.getGroupClient(id.groupId).resetInviteCode();
        }
    }

    pinChat(chatId: ChatIdentifier, favourite: boolean): Promise<PinChatResponse> {
        if (offline()) return Promise.resolve("offline");

        return this.userClient.pinChat(chatId, favourite);
    }

    unpinChat(chatId: ChatIdentifier, favourite: boolean): Promise<UnpinChatResponse> {
        if (offline()) return Promise.resolve("offline");

        return this.userClient.unpinChat(chatId, favourite);
    }

    archiveChat(chatId: ChatIdentifier): Promise<ArchiveChatResponse> {
        if (offline()) return Promise.resolve("offline");

        return this.userClient.archiveChat(chatId);
    }

    unarchiveChat(chatId: ChatIdentifier): Promise<ArchiveChatResponse> {
        if (offline()) return Promise.resolve("offline");

        return this.userClient.unarchiveChat(chatId);
    }

    registerProposalVote(
        chatId: MultiUserChatIdentifier,
        messageIndex: number,
        adopt: boolean,
    ): Promise<RegisterProposalVoteResponse> {
        if (offline()) return Promise.resolve("offline");

        switch (chatId.kind) {
            case "group_chat":
                return this.getGroupClient(chatId.groupId).registerProposalVote(
                    messageIndex,
                    adopt,
                );
            case "channel":
                return this.communityClient(chatId.communityId).registerProposalVote(
                    chatId.channelId,
                    messageIndex,
                    adopt,
                );
        }
    }

    initUserPrincipalMigration(newPrincipal: string): Promise<void> {
        return this.userClient.initUserPrincipalMigration(newPrincipal);
    }

    migrateUserPrincipal(userId: string): Promise<MigrateUserPrincipalResponse> {
        if (offline()) return Promise.resolve("offline");

        const userClient = UserClient.create(userId, this.identity, this.config, this.db);
        return userClient.migrateUserPrincipal();
    }

    getProposalVoteDetails(
        governanceCanisterId: string,
        proposalId: bigint,
        isNns: boolean,
    ): Promise<ProposalVoteDetails> {
        if (isNns) {
            return NnsGovernanceClient.create(
                this.identity,
                this.config,
                governanceCanisterId,
            ).getProposalVoteDetails(proposalId);
        } else {
            return SnsGovernanceClient.create(
                this.identity,
                this.config,
                governanceCanisterId,
            ).getProposalVoteDetails(proposalId);
        }
    }

    listNervousSystemFunctions(
        snsGovernanceCanisterId: string,
    ): Promise<ListNervousSystemFunctionsResponse> {
        return SnsGovernanceClient.create(
            this.identity,
            this.config,
            snsGovernanceCanisterId,
        ).listNervousSystemFunctions();
    }

    async threadPreviews(
        threadsByChat: Map<string, [ThreadSyncDetails[], bigint | undefined]>,
    ): Promise<ThreadPreview[]> {
        function latestMessageTimestamp(messages: EventWrapper<Message>[]): bigint {
            return messages[messages.length - 1]?.timestamp ?? BigInt(0);
        }

        return Promise.all(
            ChatMap.fromMap(threadsByChat)
                .entries()
                .map(([chatId, [threadSyncs, latestKnownUpdate]]) => {
                    latestKnownUpdate = excludeLatestKnownUpdateIfBeforeFix(latestKnownUpdate);

                    const latestClientThreadUpdate = threadSyncs.reduce(
                        (curr, next) => (next.lastUpdated > curr ? next.lastUpdated : curr),
                        BigInt(0),
                    );

                    switch (chatId.kind) {
                        case "group_chat":
                            return this.getGroupClient(chatId.groupId)
                                .threadPreviews(
                                    threadSyncs.map((t) => t.threadRootMessageIndex),
                                    latestClientThreadUpdate,
                                )
                                .then(
                                    (response) =>
                                        [response, latestKnownUpdate] as [
                                            ThreadPreviewsResponse,
                                            bigint | undefined,
                                        ],
                                );

                        case "channel":
                            return this.communityClient(chatId.communityId)
                                .threadPreviews(
                                    chatId,
                                    threadSyncs.map((t) => t.threadRootMessageIndex),
                                    latestClientThreadUpdate,
                                )
                                .then(
                                    (response) =>
                                        [response, latestKnownUpdate] as [
                                            ThreadPreviewsResponse,
                                            bigint | undefined,
                                        ],
                                );

                        case "direct_chat":
                            throw new Error("direct chat thread previews not supported");
                    }
                }),
        ).then((responses) =>
            Promise.all(
                responses.map(([r, latestKnownUpdate]) => {
                    return r.kind === "thread_previews_success"
                        ? Promise.all(
                              r.threads.map((t) =>
                                  this.rehydrateThreadPreview(t, latestKnownUpdate),
                              ),
                          )
                        : [];
                }),
            ).then((threads) =>
                threads
                    .flat()
                    .sort((a, b) =>
                        Number(
                            latestMessageTimestamp(b.latestReplies) -
                                latestMessageTimestamp(a.latestReplies),
                        ),
                    ),
            ),
        );
    }

    private async rehydrateThreadPreview(
        thread: ThreadPreview,
        latestKnownUpdate: bigint | undefined,
    ): Promise<ThreadPreview> {
        const threadMissing = await this.resolveMissingIndexes(
            thread.chatId,
            thread.latestReplies,
            thread.rootMessage.event.messageIndex,
            latestKnownUpdate,
        );

        const rootMissing = await this.resolveMissingIndexes(
            thread.chatId,
            [thread.rootMessage],
            undefined,
            latestKnownUpdate,
        );

        const latestReplies = thread.latestReplies.map((r) =>
            this.rehydrateEvent(
                r,
                thread.chatId,
                threadMissing,
                thread.rootMessage.event.messageIndex,
            ),
        );
        const rootMessage = this.rehydrateEvent(
            thread.rootMessage,
            thread.chatId,
            rootMissing,
            undefined,
        );

        return {
            ...thread,
            rootMessage,
            latestReplies,
        };
    }

    setCachedMessageFromNotification(
        chatId: ChatIdentifier,
        threadRootMessageIndex: number | undefined,
        message: EventWrapper<Message>,
    ): Promise<void> {
        return setCachedMessageIfNotExists(this.db, chatId, message, threadRootMessageIndex);
    }

    freezeGroup(
        chatId: GroupChatIdentifier,
        reason: string | undefined,
    ): Promise<FreezeGroupResponse> {
        if (offline()) return Promise.resolve("offline");

        return this._groupIndexClient.freezeGroup(chatId.groupId, reason);
    }

    unfreezeGroup(chatId: GroupChatIdentifier): Promise<UnfreezeGroupResponse> {
        if (offline()) return Promise.resolve("offline");

        return this._groupIndexClient.unfreezeGroup(chatId.groupId);
    }

    deleteFrozenGroup(chatId: GroupChatIdentifier): Promise<DeleteFrozenGroupResponse> {
        if (offline()) return Promise.resolve("offline");

        return this._groupIndexClient.deleteFrozenGroup(chatId.groupId);
    }

    addHotGroupExclusion(chatId: GroupChatIdentifier): Promise<AddHotGroupExclusionResponse> {
        if (offline()) return Promise.resolve("offline");

        return this._groupIndexClient.addHotGroupExclusion(chatId.groupId);
    }

    removeHotGroupExclusion(chatId: GroupChatIdentifier): Promise<RemoveHotGroupExclusionResponse> {
        if (offline()) return Promise.resolve("offline");

        return this._groupIndexClient.removeHotGroupExclusion(chatId.groupId);
    }

    suspendUser(userId: string, reason: string): Promise<SuspendUserResponse> {
        if (offline()) return Promise.resolve("offline");

        return this._userIndexClient.suspendUser(userId, reason);
    }

    unsuspendUser(userId: string): Promise<UnsuspendUserResponse> {
        if (offline()) return Promise.resolve("offline");

        return this._userIndexClient.unsuspendUser(userId);
    }

    loadFailedMessages(): Promise<Map<string, Record<number, EventWrapper<Message>>>> {
        return loadFailedMessages(this.db).then((messages) => messages.toMap());
    }

    deleteFailedMessage(
        chatId: ChatIdentifier,
        messageId: bigint,
        threadRootMessageIndex?: number,
    ): Promise<void> {
        return removeFailedMessage(this.db, chatId, messageId, threadRootMessageIndex);
    }

    claimPrize(chatId: MultiUserChatIdentifier, messageId: bigint): Promise<ClaimPrizeResponse> {
        if (offline()) return Promise.resolve(CommonResponses.offline());

        switch (chatId.kind) {
            case "group_chat":
                return this.getGroupClient(chatId.groupId).claimPrize(messageId);
            case "channel":
                return this.communityClient(chatId.communityId).claimPrize(
                    chatId.channelId,
                    messageId,
                );
        }
    }

    payForDiamondMembership(
        userId: string,
        token: string,
        duration: DiamondMembershipDuration,
        recurring: boolean,
        expectedPriceE8s: bigint,
    ): Promise<PayForDiamondMembershipResponse> {
        if (offline()) return Promise.resolve(CommonResponses.offline());

        return this._userIndexClient.payForDiamondMembership(
            userId,
            token,
            duration,
            recurring,
            expectedPriceE8s,
        );
    }

    setCommunityModerationFlags(
        communityId: string,
        flags: number,
    ): Promise<SetCommunityModerationFlagsResponse> {
        if (offline()) return Promise.resolve("offline");

        return this._groupIndexClient.setCommunityModerationFlags(communityId, flags);
    }

    setGroupUpgradeConcurrency(value: number): Promise<SetGroupUpgradeConcurrencyResponse> {
        if (offline()) return Promise.resolve("offline");

        return this._groupIndexClient.setGroupUpgradeConcurrency(value);
    }

    setCommunityUpgradeConcurrency(value: number): Promise<SetGroupUpgradeConcurrencyResponse> {
        if (offline()) return Promise.resolve("offline");

        return this._groupIndexClient.setCommunityUpgradeConcurrency(value);
    }

    setUserUpgradeConcurrency(value: number): Promise<SetUserUpgradeConcurrencyResponse> {
        if (offline()) return Promise.resolve("offline");

        return this._userIndexClient.setUserUpgradeConcurrency(value);
    }

    stakeNeuronForSubmittingProposals(
        governanceCanisterId: string,
        stake: bigint,
    ): Promise<StakeNeuronForSubmittingProposalsResponse> {
        if (offline()) return Promise.resolve(CommonResponses.offline());

        return this._proposalsBotClient.stakeNeuronForSubmittingProposals(
            governanceCanisterId,
            stake,
        );
    }

    updateMarketMakerConfig(
        config: UpdateMarketMakerConfigArgs,
    ): Promise<UpdateMarketMakerConfigResponse> {
        if (offline()) return Promise.resolve("offline");

        return this._marketMakerClient.updateConfig(config);
    }

    setMessageReminder(
        chatId: ChatIdentifier,
        eventIndex: number,
        remindAt: number,
        notes?: string,
        threadRootMessageIndex?: number,
    ): Promise<SetMessageReminderResponse> {
        if (offline()) return Promise.resolve("offline");

        return this.userClient.setMessageReminder(
            chatId,
            eventIndex,
            remindAt,
            notes,
            threadRootMessageIndex,
        );
    }

    cancelMessageReminder(reminderId: bigint): Promise<boolean> {
        if (offline()) return Promise.resolve(false);

        return this.userClient.cancelMessageReminder(reminderId);
    }

    getReferralLeaderboard(req?: ReferralLeaderboardRange): Promise<ReferralLeaderboardResponse> {
        return this._userIndexClient.getReferralLeaderboard(req);
    }

    declineInvitation(chatId: MultiUserChatIdentifier): Promise<DeclineInvitationResponse> {
        if (offline()) return Promise.resolve("offline");

        switch (chatId.kind) {
            case "group_chat":
                return this.getGroupClient(chatId.groupId).declineInvitation();
            case "channel":
                return this.communityClient(chatId.communityId).declineInvitation(chatId);
        }
    }

    convertGroupToCommunity(
        chatId: GroupChatIdentifier,
        historyVisible: boolean,
        rules: Rules,
    ): Promise<ConvertToCommunityResponse> {
        if (offline()) return Promise.resolve(CommonResponses.offline());

        return this.getGroupClient(chatId.groupId).convertToCommunity(historyVisible, rules);
    }

    async getRegistry(): Promise<RegistryValue> {
        const current = await getCachedRegistry();

        const updates = await this._registryClient.updates(current?.lastUpdated);

        if (updates.kind === "success") {
            const updated = {
                lastUpdated: updates.lastUpdated,
                tokenDetails: distinctBy(
                    [...updates.tokenDetails, ...(current?.tokenDetails ?? [])],
                    (t) => t.ledger,
                ),
                nervousSystemSummary: distinctBy(
                    [...updates.nervousSystemSummary, ...(current?.nervousSystemSummary ?? [])],
                    (ns) => ns.governanceCanisterId,
                ),
            };
            setCachedRegistry(updated);
            return updated;
        } else if (current !== undefined) {
            return current;
        } else {
            throw new Error("Registry is empty... this should never happen!");
        }
    }

    setCommunityIndexes(communityIndexes: Record<string, number>): Promise<boolean> {
        if (offline()) return Promise.resolve(false);

        return this.userClient.setCommunityIndexes(communityIndexes);
    }

    createUserGroup(
        communityId: string,
        name: string,
        userIds: string[],
    ): Promise<CreateUserGroupResponse> {
        if (offline()) return Promise.resolve(CommonResponses.offline());

        return this.communityClient(communityId).createUserGroup(name, userIds);
    }

    updateUserGroup(
        communityId: string,
        userGroupId: number,
        name: string | undefined,
        usersToAdd: string[],
        usersToRemove: string[],
    ): Promise<UpdateUserGroupResponse> {
        if (offline()) return Promise.resolve(CommonResponses.offline());

        return this.communityClient(communityId).updateUserGroup(
            userGroupId,
            name,
            usersToAdd,
            usersToRemove,
        );
    }

    setMemberDisplayName(
        communityId: string,
        display_name: string | undefined,
    ): Promise<SetMemberDisplayNameResponse> {
        if (offline()) return Promise.resolve("offline");

        return this.communityClient(communityId).setMemberDisplayName(display_name);
    }

    deleteUserGroups(
        communityId: string,
        userGroupIds: number[],
    ): Promise<DeleteUserGroupsResponse> {
        if (offline()) return Promise.resolve(CommonResponses.offline());

        return this.communityClient(communityId).deleteUserGroups(userGroupIds);
    }

    getCachePrimerTimestamps(): Promise<Record<string, bigint>> {
        return getCachePrimerTimestamps(this.db);
    }

    setCachePrimerTimestamp(chatIdentifierString: string, timestamp: bigint): Promise<void> {
        return setCachePrimerTimestamp(this.db, chatIdentifierString, timestamp);
    }

    followThread(
        chatId: ChatIdentifier,
        threadRootMessageIndex: number,
        follow: boolean,
    ): Promise<FollowThreadResponse> {
        if (offline()) return Promise.resolve("offline");

        if (chatId.kind === "channel") {
            return this.communityClient(chatId.communityId).followThread(
                chatId.channelId,
                threadRootMessageIndex,
                follow,
            );
        } else if (chatId.kind === "group_chat") {
            return this.getGroupClient(chatId.groupId).followThread(threadRootMessageIndex, follow);
        } else {
            throw new Error("followThread not implemented for direct chats");
        }
    }

    submitProposal(
        governanceCanisterId: string,
        proposal: CandidateProposal,
        ledger: string,
        token: string,
        proposalRejectionFee: bigint,
        transactionFee: bigint,
    ): Promise<SubmitProposalResponse> {
        if (offline()) return Promise.resolve(CommonResponses.offline());

        return this.userClient.submitProposal(
            governanceCanisterId,
            proposal,
            ledger,
            token,
            proposalRejectionFee,
            transactionFee,
        );
    }

    reportMessage(
        chatId: ChatIdentifier,
        threadRootMessageIndex: number | undefined,
        messageId: bigint,
        deleteMessage: boolean,
    ): Promise<boolean> {
        if (offline()) return Promise.resolve(false);

        if (chatId.kind === "channel") {
            return this.communityClient(chatId.communityId).reportMessage(
                chatId.channelId,
                threadRootMessageIndex,
                messageId,
                deleteMessage,
            );
        } else if (chatId.kind === "group_chat") {
            return this.getGroupClient(chatId.groupId).reportMessage(
                threadRootMessageIndex,
                messageId,
                deleteMessage,
            );
        } else {
            return this.userClient.reportMessage(chatId, messageId, deleteMessage);
        }
    }
}<|MERGE_RESOLUTION|>--- conflicted
+++ resolved
@@ -183,12 +183,9 @@
     CommonResponses,
     applyOptionUpdate,
     ANON_USER_ID,
-<<<<<<< HEAD
     offline,
-=======
     Stream,
     waitAll,
->>>>>>> ce3033ce
 } from "openchat-shared";
 import type { Principal } from "@dfinity/principal";
 import { AsyncMessageContextMap } from "../utils/messageContext";
