--- conflicted
+++ resolved
@@ -242,13 +242,8 @@
         giphy: apiOptionUpdate(apiPermissionRole, permissions.giphy),
         prize: apiOptionUpdate(apiPermissionRole, permissions.prize),
         p2p_swap: apiOptionUpdate(apiPermissionRole, permissions.p2pSwap),
-<<<<<<< HEAD
-        // p2p_trade: apiOptionUpdate(apiPermissionRole, permissions.p2pTrade),
-        video_call: apiOptionUpdate(apiPermissionRole, permissions.videoCall),
-=======
-        p2p_trade: apiOptionUpdate(apiPermissionRole, undefined),
+        // p2p_trade: apiOptionUpdate(apiPermissionRole, undefined),
         video_call: apiOptionUpdate(apiPermissionRole, undefined),
->>>>>>> d5e85b7a
         custom_updated,
         custom_deleted,
     };
