import type {
    ApiAddParticipantsResponse,
    ApiEventsResponse,
    ApiEventWrapper,
    ApiGroupChatEvent,
    ApiChangeRoleResponse,
    ApiRemoveParticipantResponse,
    ApiSendMessageResponse,
    ApiUpdateGroupResponse,
    ApiAddReactionResponse,
    ApiRemoveReactionResponse,
    ApiDeleteMessageResponse,
    ApiUndeleteMessageResponse,
    ApiEditMessageResponse,
    ApiSelectedInitialResponse,
    ApiParticipant,
    ApiSelectedUpdatesResponse,
    ApiRole,
    ApiMessagesByMessageIndexResponse,
    ApiMessageEventWrapper,
    ApiPinMessageResponse,
    ApiUnpinMessageResponse,
    ApiSearchGroupChatResponse,
    ApiMakePrivateResponse,
    ApiInviteCodeResponse,
    ApiEnableInviteCodeResponse,
    ApiDisableInviteCodeResponse,
    ApiResetInviteCodeResponse,
    ApiThreadPreviewsResponse,
    ApiThreadPreview,
    ApiRegisterPollVoteResponse,
    ApiRegisterProposalVoteResponse,
    ApiGroupRules,
    ApiRulesResponse,
} from "./candid/idl";
import {
    EventsResponse,
    EventWrapper,
    GroupChatEvent,
    AddMembersResponse,
    SendMessageResponse,
    RemoveMemberResponse,
    UpdateGroupResponse,
    AddRemoveReactionResponse,
    DeleteMessageResponse,
    UndeleteMessageResponse,
    EditMessageResponse,
    BlockUserResponse,
    ChangeRoleResponse,
    Member,
    GroupChatDetailsResponse,
    GroupChatDetailsUpdatesResponse,
    UnblockUserResponse,
    MemberRole,
    Message,
    PinMessageResponse,
    UnpinMessageResponse,
    MakeGroupPrivateResponse,
    InviteCodeResponse,
    EnableInviteCodeResponse,
    DisableInviteCodeResponse,
    ResetInviteCodeResponse,
    GroupInviteCodeChange,
    ThreadPreviewsResponse,
    ThreadPreview,
    RegisterPollVoteResponse,
    RegisterProposalVoteResponse,
    GroupRules,
    GroupPermissions,
    SearchGroupChatResponse,
    codeToText,
    UnsupportedValueError,
} from "openchat-shared";
import type { Principal } from "@dfinity/principal";
import {
    apiOptional,
    apiPermissionRole,
    groupPermissions,
    message,
    updatedMessage,
} from "../common/chatMappers";
import { ensureReplicaIsUpToDate } from "../common/replicaUpToDateChecker";
import type { ApiBlockUserResponse, ApiUnblockUserResponse } from "../group/candid/idl";
import { messageMatch } from "../user/mappers";
import { identity, optional } from "../../utils/mapping";
import { ReplicaNotUpToDateError } from "../error";
import type { OptionalGroupPermissions } from "./candid/types";

function principalToString(p: Principal): string {
    return p.toString();
}

export function apiRole(role: MemberRole): ApiRole | undefined {
    switch (role) {
        case "admin":
            return { Admin: null };
        case "participant":
            return { Participant: null };
        case "owner":
            return { Owner: null };
        default:
            return undefined;
    }
}

export function apiOptionalGroupPermissions(
    permissions: Partial<GroupPermissions>
): OptionalGroupPermissions {
    return {
        block_users: apiOptional(apiPermissionRole, permissions.blockUsers),
        change_permissions: apiOptional(apiPermissionRole, permissions.changePermissions),
        delete_messages: apiOptional(apiPermissionRole, permissions.deleteMessages),
        send_messages: apiOptional(apiPermissionRole, permissions.sendMessages),
        remove_members: apiOptional(apiPermissionRole, permissions.removeMembers),
        update_group: apiOptional(apiPermissionRole, permissions.updateGroup),
        invite_users: apiOptional(apiPermissionRole, permissions.inviteUsers),
        change_roles: apiOptional(apiPermissionRole, permissions.changeRoles),
        add_members: apiOptional(apiPermissionRole, permissions.addMembers),
        create_polls: apiOptional(apiPermissionRole, permissions.createPolls),
        pin_messages: apiOptional(apiPermissionRole, permissions.pinMessages),
        reply_in_thread: apiOptional(apiPermissionRole, permissions.replyInThread),
        react_to_messages: apiOptional(apiPermissionRole, permissions.reactToMessages),
    };
}

function memberRole(candid: ApiRole): MemberRole {
    if ("Admin" in candid) {
        return "admin";
    }
    if ("Participant" in candid) {
        return "participant";
    }
    if ("Owner" in candid) {
        return "owner";
    }
    if ("SuperAdmin" in candid) {
        return "super_admin";
    }
    throw new UnsupportedValueError("Unexpected ApiRole type received", candid);
}

function member(candid: ApiParticipant): Member {
    return {
        role: memberRole(candid.role),
        userId: candid.user_id.toString(),
    };
}

function groupRules(candid: ApiGroupRules): GroupRules {
    return {
        text: candid.text,
        enabled: candid.enabled,
    };
}

export function apiGroupRules(rules: GroupRules): ApiGroupRules {
    return {
        text: rules.text,
        enabled: rules.enabled,
    };
}

export function groupDetailsUpdatesResponse(
    candid: ApiSelectedUpdatesResponse
): GroupChatDetailsUpdatesResponse {
    if ("CallerNotInGroup" in candid) {
        return "caller_not_in_group";
    }
    if ("SuccessNoUpdates" in candid) {
        return {
            kind: "success_no_updates",
            latestEventIndex: candid.SuccessNoUpdates,
        };
    }
    if ("Success" in candid) {
        return {
            kind: "success",
            membersAddedOrUpdated: candid.Success.participants_added_or_updated.map(member),
            membersRemoved: new Set(candid.Success.participants_removed.map((u) => u.toString())),
            blockedUsersAdded: new Set(candid.Success.blocked_users_added.map((u) => u.toString())),
            blockedUsersRemoved: new Set(
                candid.Success.blocked_users_removed.map((u) => u.toString())
            ),
            pinnedMessagesAdded: new Set(candid.Success.pinned_messages_added),
            pinnedMessagesRemoved: new Set(candid.Success.pinned_messages_removed),
            latestEventIndex: candid.Success.latest_event_index,
            rules: optional(candid.Success.rules, groupRules),
        };
    }
    throw new UnsupportedValueError("Unexpected ApiDeleteMessageResponse type received", candid);
}

export function groupDetailsResponse(candid: ApiSelectedInitialResponse): GroupChatDetailsResponse {
    if ("CallerNotInGroup" in candid) {
        return "caller_not_in_group";
    }
    if ("Success" in candid) {
        return {
            members: candid.Success.participants.map(member),
            blockedUsers: new Set(candid.Success.blocked_users.map((u) => u.toString())),
            pinnedMessages: new Set(candid.Success.pinned_messages),
            latestEventIndex: candid.Success.latest_event_index,
            rules: groupRules(candid.Success.rules),
        };
    }
    throw new UnsupportedValueError("Unexpected ApiDeleteMessageResponse type received", candid);
}

export function makeGroupPrivateResponse(candid: ApiMakePrivateResponse): MakeGroupPrivateResponse {
    if ("Success" in candid) {
        return "success";
    }
    if ("AlreadyPrivate" in candid) {
        return "already_private";
    }
    if ("InternalError" in candid) {
        return "internal_error";
    }
    if ("NotAuthorized" in candid) {
        return "not_authorised";
    }
<<<<<<< HEAD
    if ("UserSuspended" in candid) {
        return "user_suspended";
    }
=======
>>>>>>> 91d4c347
    if ("ChatFrozen" in candid) {
        return "chat_frozen";
    }
    throw new UnsupportedValueError("Unexpected ApiMakePrivateResponse type received", candid);
}

export function unblockUserResponse(candid: ApiUnblockUserResponse): UnblockUserResponse {
    if ("Success" in candid) {
        return "success";
    }
    if ("GroupNotPublic" in candid) {
        return "group_not_public";
    }
    if ("CallerNotInGroup" in candid) {
        return "caller_not_in_group";
    }
    if ("NotAuthorized" in candid) {
        return "not_authorised";
    }
    if ("CannotUnblockSelf" in candid) {
        return "cannot_unblock_self";
    }
<<<<<<< HEAD
    if ("UserSuspended" in candid) {
        return "user_suspended";
    }
=======
>>>>>>> 91d4c347
    if ("ChatFrozen" in candid) {
        return "chat_frozen";
    }
    throw new UnsupportedValueError("Unexpected ApiDeleteMessageResponse type received", candid);
}

export function blockUserResponse(candid: ApiBlockUserResponse): BlockUserResponse {
    if ("Success" in candid) {
        return "success";
    }
    if ("GroupNotPublic" in candid) {
        return "group_not_public";
    }
    if ("UserNotInGroup" in candid) {
        return "user_not_in_group";
    }
    if ("CallerNotInGroup" in candid) {
        return "caller_not_in_group";
    }
    if ("NotAuthorized" in candid) {
        return "not_authorised";
    }
    if ("InternalError" in candid) {
        return "internal_error";
    }
    if ("CannotBlockSelf" in candid) {
        return "cannot_block_self";
    }
    if ("CannotBlockUser" in candid) {
        return "cannot_block_user";
    }
<<<<<<< HEAD
    if ("UserSuspended" in candid) {
        return "user_suspended";
    }
=======
>>>>>>> 91d4c347
    if ("ChatFrozen" in candid) {
        return "chat_frozen";
    }
    throw new UnsupportedValueError("Unexpected ApiDeleteMessageResponse type received", candid);
}

export function deleteMessageResponse(candid: ApiDeleteMessageResponse): DeleteMessageResponse {
    if ("Success" in candid) {
        return "success";
    }
    if ("CallerNotInGroup" in candid) {
        return "not_in_group";
    }
    if ("MessageNotFound" in candid) {
        return "message_not_found";
    }
<<<<<<< HEAD
    if ("UserSuspended" in candid) {
        return "user_suspended";
    }
=======
>>>>>>> 91d4c347
    if ("ChatFrozen" in candid) {
        return "chat_frozen";
    }
    throw new UnsupportedValueError("Unexpected ApiDeleteMessageResponse type received", candid);
}

export function undeleteMessageResponse(
    candid: ApiUndeleteMessageResponse
): UndeleteMessageResponse {
    if ("Success" in candid) {
        if (candid.Success.messages.length == 0) {
            return { kind: "internal_error" };
        } else {
            return {
                kind: "success",
                message: message(candid.Success.messages[0]),
            };
        }
    }
    if ("CallerNotInGroup" in candid) {
        return { kind: "not_in_group" };
    }
    if ("MessageNotFound" in candid) {
        return { kind: "message_not_found" };
    }
    if ("UserSuspended" in candid) {
        return { kind: "user_suspended" };
    }
    if ("ChatFrozen" in candid) {
        return { kind: "chat_frozen" };
    }
    throw new UnsupportedValueError("Unexpected ApiUndeleteMessageResponse type received", candid);
}

export function addRemoveReactionResponse(
    candid: ApiAddReactionResponse | ApiRemoveReactionResponse
): AddRemoveReactionResponse {
    if ("Success" in candid) {
        return "success";
    }
    if ("NoChange" in candid) {
        return "no_change";
    }
    if ("InvalidReaction" in candid) {
        return "invalid";
    }
    if ("MessageNotFound" in candid) {
        return "message_not_found";
    }
    if ("CallerNotInGroup" in candid) {
        return "not_in_group";
    }
    if ("NotAuthorized" in candid) {
        return "not_authorised";
    }
<<<<<<< HEAD
    if ("UserSuspended" in candid) {
        return "user_suspended";
    }
=======
>>>>>>> 91d4c347
    if ("ChatFrozen" in candid) {
        return "chat_frozen";
    }
    throw new UnsupportedValueError(
        "Unexpected ApiAddRemoveReactionResponse type received",
        candid
    );
}

export function updateGroupResponse(candid: ApiUpdateGroupResponse): UpdateGroupResponse {
    if ("Success" in candid) {
        return "success";
    }
    if ("DescriptionTooLong" in candid) {
        return "desc_too_long";
    }
    if ("NameTooLong" in candid) {
        return "name_too_long";
    }
    if ("NameTooShort" in candid) {
        return "name_too_short";
    }
    if ("NameReserved" in candid) {
        return "name_reserved";
    }
    if ("Unchanged" in candid) {
        return "unchanged";
    }
    if ("NotAuthorized" in candid) {
        return "not_authorised";
    }
    if ("NameTaken" in candid) {
        return "name_taken";
    }
    if ("InternalError" in candid) {
        return "internal_error";
    }
    if ("CallerNotInGroup" in candid) {
        return "not_in_group";
    }
    if ("AvatarTooBig" in candid) {
        return "avatar_too_big";
    }
    if ("RulesTooLong" in candid) {
        return "rules_too_long";
    }
    if ("RulesTooShort" in candid) {
        return "rules_too_short";
    }
<<<<<<< HEAD
    if ("UserSuspended" in candid) {
        return "user_suspended";
    }
=======
>>>>>>> 91d4c347
    if ("ChatFrozen" in candid) {
        return "chat_frozen";
    }
    throw new UnsupportedValueError("Unexpected ApiUpdateGroupResponse type received", candid);
}

export function editMessageResponse(candid: ApiEditMessageResponse): EditMessageResponse {
    if ("Success" in candid) {
        return "success";
    }
    if ("ChatNotFound" in candid) {
        return "chat_not_found";
    }
    if ("MessageNotFound" in candid) {
        return "message_not_found";
    }
    if ("CallerNotInGroup" in candid) {
        return "not_in_group";
    }
<<<<<<< HEAD
    if ("UserSuspended" in candid) {
        return "user_suspended";
    }
=======
>>>>>>> 91d4c347
    if ("ChatFrozen" in candid) {
        return "chat_frozen";
    }
    throw new UnsupportedValueError("Unexpected ApiEditMessageResponse type received", candid);
}

export function sendMessageResponse(candid: ApiSendMessageResponse): SendMessageResponse {
    if ("Success" in candid) {
        return {
            kind: "success",
            timestamp: candid.Success.timestamp,
            messageIndex: candid.Success.message_index,
            eventIndex: candid.Success.event_index,
        };
    }
    if ("CallerNotInGroup" in candid) {
        return { kind: "not_in_group" };
    }
    if ("TextTooLong" in candid) {
        return { kind: "text_too_long" };
    }
    if ("MessageEmpty" in candid) {
        return { kind: "message_empty" };
    }
    if ("InvalidRequest" in candid) {
        return { kind: "invalid_request", reason: candid.InvalidRequest };
    }
    if ("InvalidPoll" in candid) {
        return { kind: "invalid_poll" };
    }
    if ("NotAuthorized" in candid) {
        return { kind: "not_authorised" };
    }
    if ("ThreadMessageNotFound" in candid) {
        return { kind: "thread_message_not_found" };
    }
<<<<<<< HEAD
    if ("UserSuspended" in candid) {
        return { kind: "user_suspended" };
    }
    if ("ChatFrozen" in candid) {
        return { kind: "chat_frozen" };
    }
=======
    if ("ChatFrozen" in candid) {
        return { kind: "chat_frozen" };
    }

>>>>>>> 91d4c347
    throw new UnsupportedValueError("Unexpected ApiSendMessageResponse type received", candid);
}

export function changeRoleResponse(candid: ApiChangeRoleResponse): ChangeRoleResponse {
    if ("Success" in candid) {
        return "success";
    }
    if ("UserNotInGroup" in candid) {
        return "user_not_in_group";
    }
    if ("CallerNotInGroup" in candid) {
        return "caller_not_in_group";
    }
    if ("NotAuthorized" in candid) {
        return "not_authorised";
    }
    if ("Invalid" in candid) {
        return "invalid";
    }
<<<<<<< HEAD
    if ("UserSuspended" in candid) {
        return "user_suspended";
    }
=======
>>>>>>> 91d4c347
    if ("ChatFrozen" in candid) {
        return "chat_frozen";
    }
    throw new UnsupportedValueError("Unexpected ApiChangeRoleResponse type received", candid);
}

export function removeMemberResponse(candid: ApiRemoveParticipantResponse): RemoveMemberResponse {
    if ("Success" in candid) {
        return "success";
    }
    if ("UserNotInGroup" in candid) {
        return "user_not_in_group";
    }
    if ("CallerNotInGroup" in candid) {
        return "caller_not_in_group";
    }
    if ("NotAuthorized" in candid) {
        return "not_authorised";
    }
    if ("CannotRemoveSelf" in candid) {
        return "cannot_remove_self";
    }
    if ("CannotRemoveUser" in candid) {
        return "cannot_remove_user";
    }
    if ("ChatFrozen" in candid) {
        return "chat_frozen";
    }
    if ("InternalError" in candid) {
        return "internal_error";
    }
    if ("UserSuspended" in candid) {
        return "user_suspended";
    }
    if ("ChatFrozen" in candid) {
        return "chat_frozen";
    }
    throw new UnsupportedValueError(
        "Unexpected ApiRemoveParticipantResponse type received",
        candid
    );
}

export function addMembersResponse(candid: ApiAddParticipantsResponse): AddMembersResponse {
    if ("Failed" in candid) {
        return {
            kind: "add_members_failed",
            usersAlreadyInGroup: candid.Failed.users_already_in_group.map(principalToString),
            usersBlockedFromGroup: candid.Failed.users_blocked_from_group.map(principalToString),
            usersWhoBlockedRequest: candid.Failed.users_who_blocked_request.map(principalToString),
            errors: candid.Failed.errors.map(principalToString),
        };
    }
    if ("PartialSuccess" in candid) {
        return {
            kind: "add_members_partial_success",
            usersAdded: candid.PartialSuccess.users_added.map(principalToString),
            usersAlreadyInGroup:
                candid.PartialSuccess.users_already_in_group.map(principalToString),
            usersBlockedFromGroup:
                candid.PartialSuccess.users_blocked_from_group.map(principalToString),
            usersWhoBlockedRequest:
                candid.PartialSuccess.users_who_blocked_request.map(principalToString),
            errors: candid.PartialSuccess.errors.map(principalToString),
        };
    }
    if ("NotAuthorized" in candid) {
        return {
            kind: "add_members_not_authorised",
        };
    }
    if ("ParticipantLimitReached" in candid) {
        return {
            // todo - need some UI changes to deal with this properly
            kind: "member_limit_reached",
        };
    }
    if ("Success" in candid) {
        return {
            kind: "add_members_success",
        };
    }
    if ("CallerNotInGroup" in candid) {
        return {
            kind: "add_members_not_in_group",
        };
    }
<<<<<<< HEAD
    if ("UserSuspended" in candid) {
        return { kind: "user_suspended" };
    }
=======
>>>>>>> 91d4c347
    if ("ChatFrozen" in candid) {
        return { kind: "chat_frozen" };
    }
    throw new UnsupportedValueError("Unexpected ApiAddParticipantsResponse type received", candid);
}

export function pinMessageResponse(candid: ApiPinMessageResponse): PinMessageResponse {
    if ("Success" in candid) {
        return "success";
    }
    if ("CallerNotInGroup" in candid) {
        return "caller_not_in_group";
    }
    if ("NotAuthorized" in candid) {
        return "not_authorised";
    }
    if ("NoChange" in candid) {
        return "no_change";
    }
    if ("MessageIndexOutOfRange" in candid) {
        return "index_out_of_range";
    }
    if ("MessageNotFound" in candid) {
        return "message_not_found";
    }
<<<<<<< HEAD
    if ("UserSuspended" in candid) {
        return "user_suspended";
    }
=======
>>>>>>> 91d4c347
    if ("ChatFrozen" in candid) {
        return "chat_frozen";
    }
    throw new UnsupportedValueError("Unexpected ApiPinMessageResponse type received", candid);
}

export function unpinMessageResponse(candid: ApiUnpinMessageResponse): UnpinMessageResponse {
    if ("Success" in candid) {
        return "success";
    }
    if ("CallerNotInGroup" in candid) {
        return "caller_not_in_group";
    }
    if ("NotAuthorized" in candid) {
        return "not_authorised";
    }
    if ("NoChange" in candid) {
        return "no_change";
    }
    if ("MessageNotFound" in candid) {
        return "message_not_found";
    }
<<<<<<< HEAD
    if ("UserSuspended" in candid) {
        return "user_suspended";
    }
=======
>>>>>>> 91d4c347
    if ("ChatFrozen" in candid) {
        return "chat_frozen";
    }
    throw new UnsupportedValueError("Unexpected ApiUnpinMessageResponse type received", candid);
}

export async function getMessagesByMessageIndexResponse(
    principal: Principal,
    candid: ApiMessagesByMessageIndexResponse,
    chatId: string,
    threadRootMessageIndex: number | undefined,
    latestClientEventIndexPreRequest: number | undefined
): Promise<EventsResponse<Message>> {
    if ("Success" in candid) {
        const latestEventIndex = candid.Success.latest_event_index;

        await ensureReplicaIsUpToDate(
            principal,
            chatId,
            threadRootMessageIndex,
            latestClientEventIndexPreRequest,
            latestEventIndex
        );

        return {
            events: candid.Success.messages.map(messageWrapper),
            affectedEvents: [],
            latestEventIndex,
        };
    }
    if ("CallerNotInGroup" in candid) {
        return "events_failed";
    }
    if ("ThreadMessageNotFound" in candid) {
        return "events_failed";
    }
    if ("ReplicaNotUpToDate" in candid) {
        throw ReplicaNotUpToDateError.byEventIndex(
            candid.ReplicaNotUpToDate,
            latestClientEventIndexPreRequest ?? -1,
            false
        );
    }
    throw new UnsupportedValueError(
        "Unexpected ApiMessagesByMessageIndexResponse type received",
        candid
    );
}

export function messageWrapper(candid: ApiMessageEventWrapper): EventWrapper<Message> {
    return {
        event: message(candid.event),
        timestamp: candid.timestamp,
        index: candid.index,
    };
}

export async function getEventsResponse(
    principal: Principal,
    candid: ApiEventsResponse,
    chatId: string,
    threadRootMessageIndex: number | undefined,
    latestClientEventIndexPreRequest: number | undefined
): Promise<EventsResponse<GroupChatEvent>> {
    if ("Success" in candid) {
        const latestEventIndex = candid.Success.latest_event_index;

        await ensureReplicaIsUpToDate(
            principal,
            chatId,
            threadRootMessageIndex,
            latestClientEventIndexPreRequest,
            latestEventIndex
        );

        return {
            events: candid.Success.events.map(event),
            affectedEvents: candid.Success.affected_events.map(event),
            latestEventIndex,
        };
    }
    if ("ChatNotFound" in candid) {
        return "events_failed";
    }
    if ("CallerNotInGroup" in candid) {
        return "events_failed";
    }
    if ("ThreadMessageNotFound" in candid) {
        return "events_failed";
    }
    if ("ReplicaNotUpToDate" in candid) {
        throw ReplicaNotUpToDateError.byEventIndex(
            candid.ReplicaNotUpToDate,
            latestClientEventIndexPreRequest ?? -1,
            false
        );
    }
    throw new UnsupportedValueError("Unexpected ApiEventsResponse type received", candid);
}

export function searchGroupChatResponse(
    candid: ApiSearchGroupChatResponse
): SearchGroupChatResponse {
    if ("Success" in candid) {
        return {
            kind: "success",
            matches: candid.Success.matches.map(messageMatch),
        };
    }
    if ("TermTooShort" in candid) {
        return {
            kind: "term_too_short",
        };
    }
    if ("TermTooLong" in candid) {
        return {
            kind: "term_too_long",
        };
    }
    if ("TooManyUsers" in candid) {
        return {
            kind: "too_many_users",
        };
    }
    if ("InvalidTerm" in candid) {
        return {
            kind: "term_invalid",
        };
    }
    if ("CallerNotInGroup" in candid) {
        return {
            kind: "caller_not_in_group",
        };
    }
    throw new UnsupportedValueError(
        "Unexpected UserIndex.ApiSearchMessagesResponse type received",
        candid
    );
}

export function inviteCodeResponse(candid: ApiInviteCodeResponse): InviteCodeResponse {
    if ("Success" in candid) {
        return {
            kind: "success",
            code: optional(candid.Success.code, codeToText),
        };
    }
    if ("NotAuthorized" in candid) {
        return {
            kind: "not_authorised",
        };
    }
    throw new UnsupportedValueError("Unexpected Group.ApiInviteCodeResponse type received", candid);
}

export function enableInviteCodeResponse(
    candid: ApiEnableInviteCodeResponse
): EnableInviteCodeResponse {
    if ("Success" in candid) {
        return {
            kind: "success",
            code: codeToText(candid.Success.code),
        };
    }
    if ("NotAuthorized" in candid) {
        return {
            kind: "not_authorised",
        };
    }
<<<<<<< HEAD
    if ("UserSuspended" in candid) {
        return { kind: "user_suspended" };
    }
=======
>>>>>>> 91d4c347
    if ("ChatFrozen" in candid) {
        return { kind: "chat_frozen" };
    }
    throw new UnsupportedValueError(
        "Unexpected Group.ApiEnableInviteCodeResponse type received",
        candid
    );
}

export function disableInviteCodeResponse(
    candid: ApiDisableInviteCodeResponse
): DisableInviteCodeResponse {
    if ("Success" in candid) {
        return "success";
    }
    if ("NotAuthorized" in candid) {
        return "not_authorised";
    }
<<<<<<< HEAD
    if ("UserSuspended" in candid) {
        return "user_suspended";
    }
=======
>>>>>>> 91d4c347
    if ("ChatFrozen" in candid) {
        return "chat_frozen";
    }
    throw new UnsupportedValueError(
        "Unexpected ApiDisableInviteCodeResponse type received",
        candid
    );
}

export function threadPreview(chatId: string, candid: ApiThreadPreview): ThreadPreview {
    return {
        chatId,
        latestReplies: candid.latest_replies
            .map(messageEvent)
            .sort((e1, e2) => e1.index - e2.index),
        totalReplies: candid.total_replies,
        rootMessage: messageEvent(candid.root_message),
    };
}

function messageEvent(candid: ApiMessageEventWrapper): EventWrapper<Message> {
    return {
        event: message(candid.event),
        index: candid.index,
        timestamp: candid.timestamp,
    };
}

export function threadPreviewsResponse(
    candid: ApiThreadPreviewsResponse,
    chatId: string,
    latestClientThreadUpdate: bigint | undefined
): ThreadPreviewsResponse {
    if ("Success" in candid) {
        return {
            kind: "thread_previews_success",
            threads: candid.Success.threads.map((t) => threadPreview(chatId, t)),
        };
    }
    if ("CallerNotInGroup" in candid) {
        return {
            kind: "caller_not_in_group",
        };
    }
    if ("ReplicaNotUpToDate" in candid) {
        throw ReplicaNotUpToDateError.byTimestamp(
            candid.ReplicaNotUpToDate,
            latestClientThreadUpdate ?? BigInt(-1)
        );
    }
    throw new UnsupportedValueError(
        "Unexpected Group.ApiThreadPreviewsResponse type received",
        candid
    );
}

export function resetInviteCodeResponse(
    candid: ApiResetInviteCodeResponse
): ResetInviteCodeResponse {
    if ("Success" in candid) {
        return {
            kind: "success",
            code: codeToText(candid.Success.code),
        };
    }
    if ("NotAuthorized" in candid) {
        return {
            kind: "not_authorised",
        };
    }
<<<<<<< HEAD
    if ("UserSuspended" in candid) {
        return { kind: "user_suspended" };
    }
=======
>>>>>>> 91d4c347
    if ("ChatFrozen" in candid) {
        return { kind: "chat_frozen" };
    }
    throw new UnsupportedValueError(
        "Unexpected Group.ApiResetInviteCodeResponse type received",
        candid
    );
}

export function registerPollVoteResponse(
    candid: ApiRegisterPollVoteResponse
): RegisterPollVoteResponse {
    if ("Success" in candid) {
        return "success";
    }
    if ("CallerNotInGroup" in candid) {
        return "caller_not_in_group";
    }
    if ("PollEnded" in candid) {
        return "poll_ended";
    }
    if ("OptionIndexOutOfRange" in candid) {
        return "out_of_range";
    }
    if ("PollNotFound" in candid) {
        return "poll_not_found";
    }
    if ("ChatNotFound" in candid) {
        return "chat_not_found";
    }
    if ("PollsNotValidForDirectChats" in candid) {
        return "polls_not_valid_for_direct_chats";
    }
<<<<<<< HEAD
    if ("UserSuspended" in candid) {
        return "user_suspended";
    }
=======
>>>>>>> 91d4c347
    if ("ChatFrozen" in candid) {
        return "chat_frozen";
    }
    throw new UnsupportedValueError("Unexpected ApiRegisterPollVoteResponse type received", candid);
}

function groupChatEvent(candid: ApiGroupChatEvent): GroupChatEvent {
    if ("Message" in candid) {
        return message(candid.Message);
    }
    if ("GroupChatCreated" in candid) {
        return {
            kind: "group_chat_created",
            name: candid.GroupChatCreated.name,
            description: candid.GroupChatCreated.description,
            created_by: candid.GroupChatCreated.created_by.toString(),
        };
    }
    if ("DirectChatCreated" in candid) {
        return {
            kind: "direct_chat_created",
        };
    }
    if ("ParticipantsAdded" in candid) {
        return {
            kind: "members_added",
            userIds: candid.ParticipantsAdded.user_ids.map((p) => p.toString()),
            addedBy: candid.ParticipantsAdded.added_by.toString(),
        };
    }
    if ("ParticipantJoined" in candid) {
        return {
            kind: "member_joined",
            userId: candid.ParticipantJoined.user_id.toString(),
        };
    }
    if ("ParticipantsRemoved" in candid) {
        return {
            kind: "members_removed",
            userIds: candid.ParticipantsRemoved.user_ids.map((p) => p.toString()),
            removedBy: candid.ParticipantsRemoved.removed_by.toString(),
        };
    }
    if ("ParticipantLeft" in candid) {
        return {
            kind: "member_left",
            userId: candid.ParticipantLeft.user_id.toString(),
        };
    }

    if ("GroupNameChanged" in candid) {
        return {
            kind: "name_changed",
            changedBy: candid.GroupNameChanged.changed_by.toString(),
        };
    }

    if ("GroupDescriptionChanged" in candid) {
        return {
            kind: "desc_changed",
            changedBy: candid.GroupDescriptionChanged.changed_by.toString(),
        };
    }

    if ("GroupRulesChanged" in candid) {
        return {
            kind: "rules_changed",
            enabled: candid.GroupRulesChanged.enabled,
            enabledPrev: candid.GroupRulesChanged.prev_enabled,
            changedBy: candid.GroupRulesChanged.changed_by.toString(),
        };
    }

    if ("AvatarChanged" in candid) {
        return {
            kind: "avatar_changed",
            changedBy: candid.AvatarChanged.changed_by.toString(),
        };
    }

    if ("MessageDeleted" in candid) {
        return {
            kind: "message_deleted",
            message: updatedMessage(candid.MessageDeleted),
        };
    }

    if ("MessageUndeleted" in candid) {
        return {
            kind: "message_undeleted",
            message: updatedMessage(candid.MessageUndeleted),
        };
    }

    if ("MessageEdited" in candid) {
        return {
            kind: "message_edited",
            message: updatedMessage(candid.MessageEdited),
        };
    }

    if ("MessageReactionAdded" in candid) {
        return {
            kind: "reaction_added",
            message: updatedMessage(candid.MessageReactionAdded),
        };
    }

    if ("MessageReactionRemoved" in candid) {
        return {
            kind: "reaction_removed",
            message: updatedMessage(candid.MessageReactionRemoved),
        };
    }

    if ("UsersBlocked" in candid) {
        return {
            kind: "users_blocked",
            userIds: candid.UsersBlocked.user_ids.map((p) => p.toString()),
            blockedBy: candid.UsersBlocked.blocked_by.toString(),
        };
    }

    if ("UsersUnblocked" in candid) {
        return {
            kind: "users_unblocked",
            userIds: candid.UsersUnblocked.user_ids.map((p) => p.toString()),
            unblockedBy: candid.UsersUnblocked.unblocked_by.toString(),
        };
    }

    if ("OwnershipTransferred" in candid) {
        return {
            kind: "ownership_transferred",
            oldOwner: candid.OwnershipTransferred.old_owner.toString(),
            newOwner: candid.OwnershipTransferred.new_owner.toString(),
        };
    }

    if ("ParticipantAssumesSuperAdmin" in candid) {
        return {
            kind: "member_assumes_super_admin",
            userId: candid.ParticipantAssumesSuperAdmin.user_id.toString(),
        };
    }

    if ("ParticipantDismissedAsSuperAdmin" in candid) {
        return {
            kind: "member_dismissed_as_super_admin",
            userId: candid.ParticipantDismissedAsSuperAdmin.user_id.toString(),
        };
    }

    if ("ParticipantRelinquishesSuperAdmin" in candid) {
        return {
            kind: "member_relinquishes_super_admin",
            userId: candid.ParticipantRelinquishesSuperAdmin.user_id.toString(),
        };
    }

    if ("RoleChanged" in candid) {
        return {
            kind: "role_changed",
            userIds: candid.RoleChanged.user_ids.map((p) => p.toString()),
            changedBy: candid.RoleChanged.changed_by.toString(),
            oldRole: memberRole(candid.RoleChanged.old_role),
            newRole: memberRole(candid.RoleChanged.new_role),
        };
    }

    if ("MessagePinned" in candid) {
        return {
            kind: "message_pinned",
            pinnedBy: candid.MessagePinned.pinned_by.toString(),
            messageIndex: candid.MessagePinned.message_index,
        };
    }

    if ("MessageUnpinned" in candid) {
        return {
            kind: "message_unpinned",
            unpinnedBy: candid.MessageUnpinned.unpinned_by.toString(),
            messageIndex: candid.MessageUnpinned.message_index,
        };
    }

    if ("PollVoteRegistered" in candid) {
        return {
            kind: "poll_vote_registered",
            message: updatedMessage(candid.PollVoteRegistered),
        };
    }

    if ("PollVoteDeleted" in candid) {
        return {
            kind: "poll_vote_deleted",
            message: updatedMessage(candid.PollVoteDeleted),
        };
    }

    if ("PollEnded" in candid) {
        return {
            kind: "poll_ended",
            messageIndex: candid.PollEnded.message_index,
            eventIndex: candid.PollEnded.event_index,
        };
    }

    if ("PermissionsChanged" in candid) {
        return {
            kind: "permissions_changed",
            oldPermissions: groupPermissions(candid.PermissionsChanged.old_permissions),
            newPermissions: groupPermissions(candid.PermissionsChanged.new_permissions),
            changedBy: candid.PermissionsChanged.changed_by.toString(),
        };
    }

    if ("GroupVisibilityChanged" in candid) {
        return {
            kind: "group_visibility_changed",
            nowPublic: candid.GroupVisibilityChanged.now_public,
            changedBy: candid.GroupVisibilityChanged.changed_by.toString(),
        };
    }

    if ("GroupInviteCodeChanged" in candid) {
        let change: GroupInviteCodeChange = "disabled";
        if ("Enabled" in candid.GroupInviteCodeChanged.change) {
            change = "enabled";
        } else if ("Reset" in candid.GroupInviteCodeChanged.change) {
            change = "reset";
        }

        return {
            kind: "group_invite_code_changed",
            change,
            changedBy: candid.GroupInviteCodeChanged.changed_by.toString(),
        };
    }

    if ("ThreadUpdated" in candid) {
        return {
            kind: "thread_updated",
            messageIndex: candid.ThreadUpdated.message_index,
            eventIndex: candid.ThreadUpdated.event_index,
        };
    }

    if ("ProposalsUpdated" in candid) {
        return {
            kind: "proposals_updated",
            proposals: candid.ProposalsUpdated.proposals.map((p) => ({
                messageIndex: p.message_index,
                eventIndex: p.event_index,
            })),
        };
    }

<<<<<<< HEAD
    //FIXME
    if ("ChatUnfrozen" in candid) {
        return {
            kind: "desc_changed",
            changedBy: "",
        };
    }
    //FIXME
    if ("ChatFrozen" in candid) {
        return {
            kind: "desc_changed",
            changedBy: "",
=======
    if ("ChatFrozen" in candid) {
        return {
            kind: "chat_frozen",
            frozenBy: candid.ChatFrozen.frozen_by.toString(),
            reason: optional(candid.ChatFrozen.reason, identity)
        };
    }

    if ("ChatUnfrozen" in candid) {
        return {
            kind: "chat_unfrozen",
            unfrozenBy: candid.ChatUnfrozen.unfrozen_by.toString(),
>>>>>>> 91d4c347
        };
    }

    throw new UnsupportedValueError("Unexpected ApiEventWrapper type received", candid);
}

function event(candid: ApiEventWrapper): EventWrapper<GroupChatEvent> {
    return {
        event: groupChatEvent(candid.event),
        index: candid.index,
        timestamp: candid.timestamp,
    };
}

export function registerProposalVoteResponse(
    candid: ApiRegisterProposalVoteResponse
): RegisterProposalVoteResponse {
    if ("Success" in candid) {
        return "success";
    }
    if ("AlreadyVoted" in candid) {
        return "already_voted";
    }
    if ("CallerNotInGroup" in candid) {
        return "caller_not_in_group";
    }
    if ("NoEligibleNeurons" in candid) {
        return "no_eligible_neurons";
    }
    if ("ProposalNotAcceptingVotes" in candid) {
        return "proposal_not_accepting_votes";
    }
    if ("ProposalNotFound" in candid) {
        return "proposal_not_found";
    }
    if ("ProposalMessageNotFound" in candid) {
        return "proposal_message_not_found";
    }
    if ("ChatFrozen" in candid) {
        return "chat_frozen";
    }
    if ("InternalError" in candid) {
        return "internal_error";
    }
    if ("UserSuspended" in candid) {
        return "user_suspended";
    }
    if ("ChatFrozen" in candid) {
        return "chat_frozen";
    }
    throw new UnsupportedValueError("Unexpected ApiVoteOnProposalResponse type received", candid);
}

export function rulesResponse(candid: ApiRulesResponse): GroupRules | undefined {
    if ("Success" in candid) {
        const rules = optional(candid.Success.rules, identity);
        return {
            text: rules ?? "",
            enabled: rules !== undefined,
        };
    }
}<|MERGE_RESOLUTION|>--- conflicted
+++ resolved
@@ -219,12 +219,9 @@
     if ("NotAuthorized" in candid) {
         return "not_authorised";
     }
-<<<<<<< HEAD
-    if ("UserSuspended" in candid) {
-        return "user_suspended";
-    }
-=======
->>>>>>> 91d4c347
+    if ("UserSuspended" in candid) {
+        return "user_suspended";
+    }
     if ("ChatFrozen" in candid) {
         return "chat_frozen";
     }
@@ -247,12 +244,9 @@
     if ("CannotUnblockSelf" in candid) {
         return "cannot_unblock_self";
     }
-<<<<<<< HEAD
-    if ("UserSuspended" in candid) {
-        return "user_suspended";
-    }
-=======
->>>>>>> 91d4c347
+    if ("UserSuspended" in candid) {
+        return "user_suspended";
+    }
     if ("ChatFrozen" in candid) {
         return "chat_frozen";
     }
@@ -284,12 +278,9 @@
     if ("CannotBlockUser" in candid) {
         return "cannot_block_user";
     }
-<<<<<<< HEAD
-    if ("UserSuspended" in candid) {
-        return "user_suspended";
-    }
-=======
->>>>>>> 91d4c347
+    if ("UserSuspended" in candid) {
+        return "user_suspended";
+    }
     if ("ChatFrozen" in candid) {
         return "chat_frozen";
     }
@@ -306,12 +297,9 @@
     if ("MessageNotFound" in candid) {
         return "message_not_found";
     }
-<<<<<<< HEAD
-    if ("UserSuspended" in candid) {
-        return "user_suspended";
-    }
-=======
->>>>>>> 91d4c347
+    if ("UserSuspended" in candid) {
+        return "user_suspended";
+    }
     if ("ChatFrozen" in candid) {
         return "chat_frozen";
     }
@@ -367,12 +355,9 @@
     if ("NotAuthorized" in candid) {
         return "not_authorised";
     }
-<<<<<<< HEAD
-    if ("UserSuspended" in candid) {
-        return "user_suspended";
-    }
-=======
->>>>>>> 91d4c347
+    if ("UserSuspended" in candid) {
+        return "user_suspended";
+    }
     if ("ChatFrozen" in candid) {
         return "chat_frozen";
     }
@@ -422,12 +407,9 @@
     if ("RulesTooShort" in candid) {
         return "rules_too_short";
     }
-<<<<<<< HEAD
-    if ("UserSuspended" in candid) {
-        return "user_suspended";
-    }
-=======
->>>>>>> 91d4c347
+    if ("UserSuspended" in candid) {
+        return "user_suspended";
+    }
     if ("ChatFrozen" in candid) {
         return "chat_frozen";
     }
@@ -447,12 +429,9 @@
     if ("CallerNotInGroup" in candid) {
         return "not_in_group";
     }
-<<<<<<< HEAD
-    if ("UserSuspended" in candid) {
-        return "user_suspended";
-    }
-=======
->>>>>>> 91d4c347
+    if ("UserSuspended" in candid) {
+        return "user_suspended";
+    }
     if ("ChatFrozen" in candid) {
         return "chat_frozen";
     }
@@ -489,19 +468,13 @@
     if ("ThreadMessageNotFound" in candid) {
         return { kind: "thread_message_not_found" };
     }
-<<<<<<< HEAD
     if ("UserSuspended" in candid) {
         return { kind: "user_suspended" };
     }
     if ("ChatFrozen" in candid) {
         return { kind: "chat_frozen" };
     }
-=======
-    if ("ChatFrozen" in candid) {
-        return { kind: "chat_frozen" };
-    }
-
->>>>>>> 91d4c347
+
     throw new UnsupportedValueError("Unexpected ApiSendMessageResponse type received", candid);
 }
 
@@ -521,12 +494,9 @@
     if ("Invalid" in candid) {
         return "invalid";
     }
-<<<<<<< HEAD
-    if ("UserSuspended" in candid) {
-        return "user_suspended";
-    }
-=======
->>>>>>> 91d4c347
+    if ("UserSuspended" in candid) {
+        return "user_suspended";
+    }
     if ("ChatFrozen" in candid) {
         return "chat_frozen";
     }
@@ -614,12 +584,9 @@
             kind: "add_members_not_in_group",
         };
     }
-<<<<<<< HEAD
     if ("UserSuspended" in candid) {
         return { kind: "user_suspended" };
     }
-=======
->>>>>>> 91d4c347
     if ("ChatFrozen" in candid) {
         return { kind: "chat_frozen" };
     }
@@ -645,12 +612,9 @@
     if ("MessageNotFound" in candid) {
         return "message_not_found";
     }
-<<<<<<< HEAD
-    if ("UserSuspended" in candid) {
-        return "user_suspended";
-    }
-=======
->>>>>>> 91d4c347
+    if ("UserSuspended" in candid) {
+        return "user_suspended";
+    }
     if ("ChatFrozen" in candid) {
         return "chat_frozen";
     }
@@ -673,12 +637,9 @@
     if ("MessageNotFound" in candid) {
         return "message_not_found";
     }
-<<<<<<< HEAD
-    if ("UserSuspended" in candid) {
-        return "user_suspended";
-    }
-=======
->>>>>>> 91d4c347
+    if ("UserSuspended" in candid) {
+        return "user_suspended";
+    }
     if ("ChatFrozen" in candid) {
         return "chat_frozen";
     }
@@ -848,12 +809,9 @@
             kind: "not_authorised",
         };
     }
-<<<<<<< HEAD
     if ("UserSuspended" in candid) {
         return { kind: "user_suspended" };
     }
-=======
->>>>>>> 91d4c347
     if ("ChatFrozen" in candid) {
         return { kind: "chat_frozen" };
     }
@@ -872,12 +830,9 @@
     if ("NotAuthorized" in candid) {
         return "not_authorised";
     }
-<<<<<<< HEAD
-    if ("UserSuspended" in candid) {
-        return "user_suspended";
-    }
-=======
->>>>>>> 91d4c347
+    if ("UserSuspended" in candid) {
+        return "user_suspended";
+    }
     if ("ChatFrozen" in candid) {
         return "chat_frozen";
     }
@@ -948,12 +903,9 @@
             kind: "not_authorised",
         };
     }
-<<<<<<< HEAD
     if ("UserSuspended" in candid) {
         return { kind: "user_suspended" };
     }
-=======
->>>>>>> 91d4c347
     if ("ChatFrozen" in candid) {
         return { kind: "chat_frozen" };
     }
@@ -987,12 +939,9 @@
     if ("PollsNotValidForDirectChats" in candid) {
         return "polls_not_valid_for_direct_chats";
     }
-<<<<<<< HEAD
-    if ("UserSuspended" in candid) {
-        return "user_suspended";
-    }
-=======
->>>>>>> 91d4c347
+    if ("UserSuspended" in candid) {
+        return "user_suspended";
+    }
     if ("ChatFrozen" in candid) {
         return "chat_frozen";
     }
@@ -1251,25 +1200,11 @@
         };
     }
 
-<<<<<<< HEAD
-    //FIXME
-    if ("ChatUnfrozen" in candid) {
-        return {
-            kind: "desc_changed",
-            changedBy: "",
-        };
-    }
-    //FIXME
-    if ("ChatFrozen" in candid) {
-        return {
-            kind: "desc_changed",
-            changedBy: "",
-=======
     if ("ChatFrozen" in candid) {
         return {
             kind: "chat_frozen",
             frozenBy: candid.ChatFrozen.frozen_by.toString(),
-            reason: optional(candid.ChatFrozen.reason, identity)
+            reason: optional(candid.ChatFrozen.reason, identity),
         };
     }
 
@@ -1277,7 +1212,6 @@
         return {
             kind: "chat_unfrozen",
             unfrozenBy: candid.ChatUnfrozen.unfrozen_by.toString(),
->>>>>>> 91d4c347
         };
     }
 
