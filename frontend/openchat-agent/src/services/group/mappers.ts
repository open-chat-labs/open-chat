--- conflicted
+++ resolved
@@ -645,11 +645,7 @@
         event: groupChatEvent(candid.event),
         index: candid.index,
         timestamp: candid.timestamp,
-<<<<<<< HEAD
-        expiresAt: Number(candid.timestamp) + 1000 * 60 * 5,
-=======
         expiresAt: optional(candid.expires_at, Number),
->>>>>>> 03f7b9e2
     };
 }
 
