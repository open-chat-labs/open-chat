--- conflicted
+++ resolved
@@ -1,21 +1,12 @@
 import { IdentityClient } from "./identity/identity.client";
-<<<<<<< HEAD
 import type { Identity, SignIdentity } from "@dfinity/agent";
 import { DelegationIdentity } from "@dfinity/identity";
 import {
     buildDelegationIdentity,
     type CheckAuthPrincipalResponse,
+    type CreateOpenChatIdentityError,
     type MigrateLegacyPrincipalResponse,
     toDer,
-=======
-import type { DerEncodedPublicKey, Identity, SignIdentity } from "@dfinity/agent";
-import { DelegationChain, DelegationIdentity } from "@dfinity/identity";
-import type {
-    ChallengeAttempt,
-    CheckAuthPrincipalResponse,
-    CreateOpenChatIdentityError,
-    MigrateLegacyPrincipalResponse,
->>>>>>> 55472f36
 } from "openchat-shared";
 
 export class IdentityAgent {
