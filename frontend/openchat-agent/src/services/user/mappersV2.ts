import { DelegationChain } from "@dfinity/identity";
import type {
    Achievement,
    ArchiveChatResponse,
    ChatIdentifier,
    ChitEarned,
    ChitEarnedReason,
    ChitEventsResponse,
    ClaimDailyChitResponse,
    CommunitiesInitial,
    CommunitiesUpdates,
    CompletedCryptocurrencyWithdrawal,
    CreateCommunityResponse,
    DirectChatIdentifier,
    DirectChatsInitial,
    DirectChatSummary,
    DirectChatSummaryUpdates,
    DirectChatsUpdates,
    ExchangeTokenSwapArgs,
<<<<<<< HEAD
    FavouriteChatsInitial,
    FavouriteChatsUpdates,
    GrantedBotPermissions,
=======
    ExternalBotPermissions,
    FavouriteChatsInitial,
    FavouriteChatsUpdates,
>>>>>>> 2eef2ca6
    GroupChatsInitial,
    GroupChatsUpdates,
    InitialStateResponse,
    MessageActivity,
    MessageActivityEvent,
    MessageActivityFeedResponse,
    MessageActivitySummary,
    MessageContext,
    NamedAccount,
    PinNumberSettings,
<<<<<<< HEAD
=======
    PublicApiKeyDetails,
>>>>>>> 2eef2ca6
    PublicProfile,
    Referral,
    ReferralStatus,
    Result,
    SearchDirectChatResponse,
    SendMessageResponse,
    StreakInsurance,
    SwapTokensResponse,
    TipMessageResponse,
    TokenSwapStatusResponse,
    UpdatedEvent,
    UpdatesResponse,
    UserCanisterChannelSummary,
    UserCanisterChannelSummaryUpdates,
    UserCanisterCommunitySummary,
    UserCanisterCommunitySummaryUpdates,
    UserCanisterGroupChatSummary,
    UserCanisterGroupChatSummaryUpdates,
    Verification,
    WalletConfig,
    WithdrawCryptocurrencyResponse,
} from "openchat-shared";
import {
    CommonResponses,
    nullMembership,
    toBigInt32,
    toBigInt64,
    UnsupportedValueError,
} from "openchat-shared";
import type {
    AccountICRC1,
    StreakInsurance as ApiStreakInsurance,
    CompletedCryptoTransactionICRC1,
    CompletedCryptoTransactionNNS,
    Achievement as TAchievement,
    Chat as TChat,
    ChitEarned as TChitEarned,
    ChitEarnedReason as TChitEarnedReason,
    DirectChatSummary as TDirectChatSummary,
    DirectChatSummaryUpdates as TDirectChatSummaryUpdates,
    PinNumberSettings as TPinNumberSettings,
    ReferralStatus as TReferralStatus,
    UserArchiveUnarchiveChatsResponse,
    UserChannelSummary,
    UserChannelSummaryUpdates,
    UserChitEventsResponse,
    UserClaimDailyChitResponse,
    UserCommunitySummary,
    UserCommunitySummaryUpdates,
    UserCreateCommunitySuccessResult,
    UserGroupChatSummary,
    UserGroupChatSummaryUpdates,
    UserInitialStateCommunitiesInitial,
    UserInitialStateDirectChatsInitial,
    UserInitialStateFavouriteChatsInitial,
    UserInitialStateGroupChatsInitial,
    UserInitialStateResponse,
    UserMessageActivity,
    UserMessageActivityEvent,
    UserMessageActivityFeedResponse,
    UserMessageActivitySummary,
    UserPublicProfileResponse,
    UserReferral,
    UserSavedCryptoAccountsResponse,
    UserSearchMessagesSuccessResult,
    UserSendMessageResponse,
    UserSendMessageWithTransferToChannelResponse,
    UserSendMessageWithTransferToGroupResponse,
    UserSetPinNumberPinNumberVerification,
    UserSwapTokensExchangeArgs,
    UserSwapTokensSuccessResult,
    UserTipMessageResponse,
    UserTokenSwapStatusResponse,
    UserUpdatesCommunitiesUpdates,
    UserUpdatesDirectChatsUpdates,
    UserUpdatesFavouriteChatsUpdates,
    UserUpdatesGroupChatsUpdates,
    UserUpdatesResponse,
    UserWalletConfig,
    UserWithdrawCryptoResponse,
} from "../../typebox";
import { signedDelegation } from "../../utils/id";
import {
    bytesToBigint,
    bytesToHexString,
    identity,
    mapOptional,
    optionUpdateV2,
    principalBytesToString,
    principalStringToBytes,
} from "../../utils/mapping";
import {
    chatMetrics,
    completedCryptoTransfer,
    installedBotDetails,
    mapResult,
    messageEvent,
    messageMatch,
    ocError,
<<<<<<< HEAD
=======
    publicApiKeyDetails,
>>>>>>> 2eef2ca6
    sendMessageSuccess,
    unitResult,
    videoCallInProgress,
} from "../common/chatMappersV2";

export function messageActivityFeedResponse(
    value: UserMessageActivityFeedResponse,
): MessageActivityFeedResponse {
    if ("Success" in value) {
        return {
            total: value.Success.total,
            events: value.Success.events.map(messageActivityEvent),
        };
    }
    return {
        total: 0,
        events: [],
    };
}

export function messageActivityEvent(value: UserMessageActivityEvent): MessageActivityEvent {
    return {
        messageContext: messageContext(
            value.chat,
            mapOptional(value.thread_root_message_index, identity),
        ),
        eventIndex: value.event_index,
        messageIndex: value.message_index,
        messageId: toBigInt64(value.message_id),
        activity: messageActivity(value.activity),
        timestamp: value.timestamp,
        userId: mapOptional(value.user_id, principalBytesToString),
        message: undefined,
    };
}

export function messageContext(
    chat: TChat,
    threadRootMessageIndex: number | undefined,
): MessageContext {
    return {
        chatId: chatIdentifier(chat),
        threadRootMessageIndex,
    };
}

export function messageActivity(value: UserMessageActivity): MessageActivity {
    if ("Tip" === value) {
        return "tip";
    }
    if ("P2PSwapAccepted" === value) {
        return "p2p_swap_accepted";
    }
    if ("PollVote" === value) {
        return "poll_vote";
    }
    if ("Mention" === value) {
        return "mention";
    }
    if ("Crypto" === value) {
        return "crypto";
    }
    if ("QuoteReply" === value) {
        return "quote_reply";
    }
    if ("Reaction" === value) {
        return "reaction";
    }
    throw new UnsupportedValueError("Unexpect type of ApiMessageActivity received", value);
}

export function chitEventsResponse(value: UserChitEventsResponse): ChitEventsResponse {
    if ("Success" in value) {
        return {
            events: value.Success.events.map(chitEarned),
            total: value.Success.total,
        };
    } else {
        console.warn("chitEventsResponse failed with: ", value);
        return {
            events: [],
            total: 0,
        };
    }
}

export function chitEarned(value: TChitEarned): ChitEarned {
    return {
        amount: value.amount,
        timestamp: value.timestamp,
        reason: chitEarnedReason(value.reason),
    };
}

export function chitEarnedReason(value: TChitEarnedReason): ChitEarnedReason {
    if (value === "DailyClaim") {
        return { kind: "daily_claim" };
    }
    if (value === "DailyClaimReinstated") {
        return { kind: "daily_claim_reinstated" };
    }
    if (value === "StreakInsuranceClaim") {
        return { kind: "streak_insurance_claim" };
    }
    if (value === "MemeContestWinner") {
        return { kind: "meme_contest_winner" };
    }
    if (typeof value === "object") {
        if ("Achievement" in value) {
            return { kind: "achievement_unlocked", type: achievementType(value.Achievement) };
        }
        if ("Referral" in value) {
            return { kind: "referral", type: referralStatus(value.Referral) };
        }
        if ("ExternalAchievement" in value) {
            return { kind: "external_achievement_unlocked", name: value.ExternalAchievement };
        }
    }

    throw new UnsupportedValueError("Unexpected ApiChitEarnedReason encountered", value);
}

export function referralStatus(value: TReferralStatus): ReferralStatus {
    if (value === "Registered") {
        return "registered";
    }
    if (value === "Diamond") {
        return "diamond";
    }
    if (value === "UniquePerson") {
        return "unique_person";
    }
    if (value === "LifetimeDiamond") {
        return "lifetime_diamond";
    }
    throw new UnsupportedValueError("Unexpected ApiReferralStatus encountered", value);
}

export function achievementType(value: TAchievement): Achievement {
    switch (value) {
        case "ChangedTheme":
            return "changed_theme";
        case "FavouritedChat":
            return "favourited_chat";
        case "HadMessageReactedTo":
            return "received_reaction";
        case "VotedOnPoll":
            return "voted_on_poll";
        case "SetCommunityDisplayName":
            return "set_community_display_name";
        case "PinnedChat":
            return "pinned_chat";
        case "StartedCall":
            return "started_call";
        case "TippedMessage":
            return "tipped_message";
        case "SentGiphy":
            return "sent_giphy";
        case "HadMessageTipped":
            return "had_message_tipped";
        case "SwappedFromWallet":
            return "swapped_from_wallet";
        case "EditedMessage":
            return "edited_message";
        case "ReactedToMessage":
            return "reacted_to_message";
        case "AcceptedP2PSwapOffer":
            return "accepted_swap_offer";
        case "JoinedCall":
            return "joined_call";
        case "SentImage":
            return "sent_image";
        case "ForwardedMessage":
            return "forwarded_message";
        case "SentPrize":
            return "sent_prize";
        case "FollowedThread":
            return "followed_thread";
        case "SentReminder":
            return "sent_reminder";
        case "ProvedUniquePersonhood":
            return "proved_unique_personhood";
        case "DeletedMessage":
            return "deleted_message";
        case "SentText":
            return "sent_text";
        case "SentP2PSwapOffer":
            return "sent_swap_offer";
        case "QuoteReplied":
            return "quote_replied";
        case "SentCrypto":
            return "sent_crypto";
        case "ReceivedCrypto":
            return "received_crypto";
        case "RepliedInThread":
            return "replied_in_thread";
        case "SentFile":
            return "sent_file";
        case "SentMeme":
            return "sent_meme";
        case "SentPoll":
            return "sent_poll";
        case "SentAudio":
            return "sent_audio";
        case "SentVideo":
            return "sent_video";
        case "JoinedCommunity":
            return "joined_community";
        case "JoinedGroup":
            return "joined_group";
        case "Streak14":
            return "streak_14";
        case "Streak30":
            return "streak_30";
        case "UpgradedToDiamond":
            return "upgraded_to_diamond";
        case "ReceivedDirectMessage":
            return "received_direct_message";
        case "SetDisplayName":
            return "set_display_name";
        case "SetBio":
            return "set_bio";
        case "Streak3":
            return "streak_3";
        case "Streak7":
            return "streak_7";
        case "Streak100":
            return "streak_100";
        case "Streak365":
            return "streak_365";
        case "UpgradedToGoldDiamond":
            return "upgrade_to_gold_diamond";
        case "SentDirectMessage":
            return "sent_direct_message";
        case "SetAvatar":
            return "set_avatar";
        case "Referred1stUser":
            return "referred_1st_user";
        case "Referred3rdUser":
            return "referred_3rd_user";
        case "Referred10thUser":
            return "referred_10th_user";
        case "Referred20thUser":
            return "referred_20th_user";
        case "Referred50thUser":
            return "referred_50th_user";
        case "SetPin":
            return "set_pin";
        case "DepositedBtc":
            return "deposited_btc";
        default:
            throw new UnsupportedValueError("Unexpected ApiAchievement received", value);
    }
}

export function savedCryptoAccountsResponse(
    value: UserSavedCryptoAccountsResponse,
): NamedAccount[] {
    if ("Success" in value) {
        return value.Success;
    }
    return [];
}

export function tipMessageResponse(value: UserTipMessageResponse): TipMessageResponse {
    if (typeof value === "object" && "Retrying" in value) {
        return CommonResponses.failure();
    }
    return unitResult(value);
}

export function publicProfileResponse(value: UserPublicProfileResponse): PublicProfile {
    const profile = value.Success;
    return {
        username: profile.username,
        displayName: profile.display_name,
        avatarId: profile.avatar_id,
        bio: profile.bio,
        isPremium: profile.is_premium,
        phoneIsVerified: profile.phone_is_verified,
        created: profile.created,
    };
}

export function searchDirectChatSuccess(
    value: UserSearchMessagesSuccessResult,
    chatId: DirectChatIdentifier,
): SearchDirectChatResponse {
    return {
        kind: "success",
        matches: value.matches.map((m) => messageMatch(m, chatId)),
    };
}

export function archiveChatResponse(value: UserArchiveUnarchiveChatsResponse): ArchiveChatResponse {
    if (typeof value === "object" && "PartialSuccess" in value) {
        return CommonResponses.failure();
    }
    return unitResult(value);
}

export function sendMessageWithTransferToChannelResponse(
    value: UserSendMessageWithTransferToChannelResponse,
    sender: string,
    recipient: string | undefined,
): SendMessageResponse {
    if (typeof value === "object") {
        if ("Success" in value) {
            return {
                kind: "transfer_success",
                timestamp: value.Success.timestamp,
                messageIndex: value.Success.message_index,
                eventIndex: value.Success.event_index,
                expiresAt: mapOptional(value.Success.expires_at, Number),
                transfer: completedCryptoTransfer(value.Success.transfer, sender, recipient ?? ""),
            };
        }
        if ("Error" in value) {
            return ocError(value.Error);
        }
    }

    console.warn("SendMessageWithTransferToChannel failed with", value);
    return CommonResponses.failure();
}

export function sendMessageWithTransferToGroupResponse(
    value: UserSendMessageWithTransferToGroupResponse,
    sender: string,
    recipient: string | undefined,
): SendMessageResponse {
    if (typeof value === "object") {
        if ("Success" in value) {
            return {
                kind: "transfer_success",
                timestamp: value.Success.timestamp,
                messageIndex: value.Success.message_index,
                eventIndex: value.Success.event_index,
                expiresAt: mapOptional(value.Success.expires_at, Number),
                transfer: completedCryptoTransfer(value.Success.transfer, sender, recipient ?? ""),
            };
        }
        if ("Error" in value) {
            return ocError(value.Error);
        }
    }

    console.warn("SendMessageWithTransferToGroup failed with", value);
    return CommonResponses.failure();
}

export function sendMessageResponse(
    value: UserSendMessageResponse,
    sender: string,
    recipient: string,
): SendMessageResponse {
    if (typeof value === "object") {
        if ("TransferSuccessV2" in value) {
            return {
                kind: "transfer_success",
                timestamp: value.TransferSuccessV2.timestamp,
                messageIndex: value.TransferSuccessV2.message_index,
                eventIndex: value.TransferSuccessV2.event_index,
                transfer: completedCryptoTransfer(
                    value.TransferSuccessV2.transfer,
                    sender,
                    recipient,
                ),
                expiresAt: mapOptional(value.TransferSuccessV2.expires_at, Number),
            };
        }
    }
    return mapResult(value, sendMessageSuccess);
}

export function createCommunitySuccess(
    value: UserCreateCommunitySuccessResult,
): CreateCommunityResponse {
    return { kind: "success", id: principalBytesToString(value.community_id) };
}

function groupChatsInitial(value: UserInitialStateGroupChatsInitial): GroupChatsInitial {
    return {
        summaries: value.summaries.map(userCanisterGroupSummary),
        pinned: value.pinned.map((c) => ({
            kind: "group_chat",
            groupId: principalBytesToString(c),
        })),
    };
}

function directChatsInitial(value: UserInitialStateDirectChatsInitial): DirectChatsInitial {
    return {
        summaries: value.summaries.map(directChatSummary),
        pinned: value.pinned.map((c) => ({
            kind: "direct_chat",
            userId: principalBytesToString(c),
        })),
    };
}

function userCanisterChannelSummary(
    value: UserChannelSummary,
    communityId: string,
): UserCanisterChannelSummary {
    return {
        id: {
            kind: "channel",
            communityId: communityId,
            channelId: Number(toBigInt32(value.channel_id)),
        },
        readByMeUpTo: value.read_by_me_up_to,
        dateReadPinned: value.date_read_pinned,
        threadsRead: Object.entries(value.threads_read).reduce((curr, next) => {
            curr[Number(next[0])] = next[1];
            return curr;
        }, {} as Record<number, number>),
        archived: value.archived,
    };
}

function userCanisterCommunitySummary(value: UserCommunitySummary): UserCanisterCommunitySummary {
    const communityId = principalBytesToString(value.community_id);
    return {
        id: { kind: "community", communityId },
        index: value.index,
        channels: value.channels.map((c) => userCanisterChannelSummary(c, communityId)),
        pinned: value.pinned.map((p) => ({
            kind: "channel",
            communityId,
            channelId: Number(toBigInt32(p)),
        })),
        archived: value.archived,
        localUserIndex: principalBytesToString(value.local_user_index_canister_id),
    };
}

function communitiesInitial(value: UserInitialStateCommunitiesInitial): CommunitiesInitial {
    return {
        summaries: value.summaries.map(userCanisterCommunitySummary),
    };
}

function chatIdentifier(value: TChat): ChatIdentifier {
    if ("Group" in value) {
        return { kind: "group_chat", groupId: principalBytesToString(value.Group) };
    }
    if ("Direct" in value) {
        return { kind: "direct_chat", userId: principalBytesToString(value.Direct) };
    }
    if ("Channel" in value) {
        return {
            kind: "channel",
            communityId: principalBytesToString(value.Channel[0]),
            channelId: Number(toBigInt32(value.Channel[1])),
        };
    }
    throw new UnsupportedValueError("Unexpected ApiChat type received", value);
}

function favouriteChatsInitial(
    value: UserInitialStateFavouriteChatsInitial,
): FavouriteChatsInitial {
    return {
        chats: value.chats.map(chatIdentifier),
        pinned: value.pinned.map(chatIdentifier),
    };
}

export function initialStateResponse(value: UserInitialStateResponse): InitialStateResponse {
    if ("Success" in value) {
        const result = value.Success;
        return {
            blockedUsers: result.blocked_users.map(principalBytesToString),
            communities: communitiesInitial(value.Success.communities),
            groupChats: groupChatsInitial(value.Success.group_chats),
            favouriteChats: favouriteChatsInitial(value.Success.favourite_chats),
            avatarId: result.avatar_id,
            directChats: directChatsInitial(value.Success.direct_chats),
            timestamp: result.timestamp,
            suspended: result.suspended,
            pinNumberSettings: mapOptional(result.pin_number_settings, pinNumberSettings),
            localUserIndex: principalBytesToString(result.local_user_index_canister_id),
            achievementsLastSeen: result.achievements_last_seen,
            achievements: result.achievements.map(chitEarned),
            streakEnds: result.streak_ends,
            streak: result.streak,
            nextDailyClaim: result.next_daily_claim,
            chitBalance: result.chit_balance,
            totalChitEarned: result.total_chit_earned,
            referrals: result.referrals.map(referral),
            walletConfig: walletConfig(result.wallet_config),
            messageActivitySummary: messageActivitySummary(result.message_activity_summary),
            bots: result.bots.map(installedBotDetails).reduce((m, b) => {
                m.set(b.id, b.permissions);
                return m;
            }, new Map<string, GrantedBotPermissions>()),
            bitcoinAddress: result.btc_address,
            streakInsurance: mapOptional(result.streak_insurance, streakInsurance),
        };
    }
    throw new Error(`Unexpected ApiUpdatesResponse type received: ${value}`);
}

function streakInsurance({ days_insured, days_missed }: ApiStreakInsurance): StreakInsurance {
    return {
        daysInsured: days_insured,
        daysMissed: days_missed,
    };
}

function messageActivitySummary(value: UserMessageActivitySummary): MessageActivitySummary {
    return {
        readUpToTimestamp: value.read_up_to,
        latestTimestamp: value.latest_event_timestamp,
        unreadCount: value.unread_count,
    };
}

function referral(value: UserReferral): Referral {
    return {
        userId: principalBytesToString(value.user_id),
        status: referralStatus(value.status),
    };
}

export function apiWalletConfig(domain: WalletConfig): UserWalletConfig {
    switch (domain.kind) {
        case "auto_wallet": {
            return { Auto: { min_cents_visible: Math.round(domain.minDollarValue * 100) } };
        }
        case "manual_wallet": {
            return { Manual: { tokens: [...domain.tokens].map(principalStringToBytes) } };
        }
    }
    throw new UnsupportedValueError("Unexpected WalletConfig value received", domain);
}

function walletConfig(value: UserWalletConfig): WalletConfig {
    if ("Auto" in value) {
        return {
            kind: "auto_wallet",
            minDollarValue: value.Auto.min_cents_visible / 100,
        };
    }
    if ("Manual" in value) {
        return {
            kind: "manual_wallet",
            tokens: new Set<string>(value.Manual.tokens.map(principalBytesToString)),
        };
    }
    throw new UnsupportedValueError("Unexpected ApiWalletConfig value received", value);
}

function pinNumberSettings(value: TPinNumberSettings): PinNumberSettings {
    return {
        length: value.length,
        attemptsBlockedUntil: value.attempts_blocked_until,
    };
}

export function userCanisterChannelSummaryUpdates(
    value: UserChannelSummaryUpdates,
    communityId: string,
): UserCanisterChannelSummaryUpdates {
    return {
        id: { kind: "channel", communityId, channelId: Number(toBigInt32(value.channel_id)) },
        readByMeUpTo: value.read_by_me_up_to,
        dateReadPinned: value.date_read_pinned,
        threadsRead: Object.entries(value.threads_read).reduce((curr, next) => {
            curr[Number(next[0])] = next[1];
            return curr;
        }, {} as Record<number, number>),
        archived: value.archived,
    };
}

export function userCanisterCommunitySummaryUpdates(
    value: UserCommunitySummaryUpdates,
): UserCanisterCommunitySummaryUpdates {
    const communityId = principalBytesToString(value.community_id);
    return {
        id: { kind: "community", communityId },
        index: value.index,
        channels: value.channels.map((c) => userCanisterChannelSummaryUpdates(c, communityId)),
        pinned: mapOptional(value.pinned, (p) =>
            p.map((c) => ({ kind: "channel", communityId, channelId: Number(toBigInt32(c)) })),
        ),
        archived: value.archived,
    };
}

export function communitiesUpdates(value: UserUpdatesCommunitiesUpdates): CommunitiesUpdates {
    return {
        added: value.added.map(userCanisterCommunitySummary),
        updated: value.updated.map(userCanisterCommunitySummaryUpdates),
        removed: value.removed.map(principalBytesToString),
    };
}

export function favouriteChatsUpdates(
    value: UserUpdatesFavouriteChatsUpdates,
): FavouriteChatsUpdates {
    return {
        chats: mapOptional(value.chats, (c) => c.map(chatIdentifier)),
        pinned: mapOptional(value.pinned, (c) => c.map(chatIdentifier)),
    };
}

export function groupChatsUpdates(value: UserUpdatesGroupChatsUpdates): GroupChatsUpdates {
    return {
        added: value.added.map(userCanisterGroupSummary),
        pinned: mapOptional(value.pinned, (p) =>
            p.map((p) => ({ kind: "group_chat", groupId: principalBytesToString(p) })),
        ),
        updated: value.updated.map(userCanisterGroupSummaryUpdates),
        removed: value.removed.map(principalBytesToString),
    };
}

export function directChatsUpdates(value: UserUpdatesDirectChatsUpdates): DirectChatsUpdates {
    return {
        added: value.added.map(directChatSummary),
        pinned: mapOptional(value.pinned, (p) =>
            p.map((p) => ({ kind: "direct_chat", userId: principalBytesToString(p) })),
        ),
        removed: value.removed.map((id) => ({
            kind: "direct_chat",
            userId: principalBytesToString(id),
        })),
        updated: value.updated.map(directChatSummaryUpdates),
    };
}

export function getUpdatesResponse(value: UserUpdatesResponse): UpdatesResponse {
    if (value === "SuccessNoUpdates") {
        return {
            kind: "success_no_updates",
        };
    }
    if ("Success" in value) {
        const result = value.Success;
        return {
            kind: "success",
            timestamp: result.timestamp,
            blockedUsers: mapOptional(result.blocked_users, (b) => b.map(principalBytesToString)),
            communities: communitiesUpdates(result.communities),
            favouriteChats: favouriteChatsUpdates(result.favourite_chats),
            groupChats: groupChatsUpdates(result.group_chats),
            avatarId: optionUpdateV2(result.avatar_id, identity),
            directChats: directChatsUpdates(result.direct_chats),
            suspended: result.suspended,
            pinNumberSettings: optionUpdateV2(result.pin_number_settings, pinNumberSettings),
            achievementsLastSeen: result.achievements_last_seen,
            achievements: result.achievements.map(chitEarned),
            streakEnds: result.streak_ends,
            streak: result.streak,
            nextDailyClaim: result.next_daily_claim,
            chitBalance: result.chit_balance,
            totalChitEarned: result.total_chit_earned,
            referrals: result.referrals.map(referral),
            walletConfig: mapOptional(result.wallet_config, walletConfig),
            messageActivitySummary: mapOptional(
                result.message_activity_summary,
                messageActivitySummary,
            ),
            botsAddedOrUpdated: value.Success.bots_added_or_updated.map(installedBotDetails),
            botsRemoved: new Set(value.Success.bots_removed.map(principalBytesToString)),
            bitcoinAddress: value.Success.btc_address,
            streakInsurance: optionUpdateV2(result.streak_insurance, streakInsurance),
        };
    }

    throw new Error(`Unexpected ApiUpdatesResponse type received: ${value}`);
}

function userCanisterGroupSummary(summary: UserGroupChatSummary): UserCanisterGroupChatSummary {
    return {
        id: { kind: "group_chat", groupId: principalBytesToString(summary.chat_id) },
        readByMeUpTo: summary.read_by_me_up_to,
        threadsRead: Object.entries(summary.threads_read).reduce((curr, next) => {
            curr[Number(next[0])] = next[1];
            return curr;
        }, {} as Record<number, number>),
        archived: summary.archived,
        dateReadPinned: summary.date_read_pinned,
        localUserIndex: principalBytesToString(summary.local_user_index_canister_id),
    };
}

function userCanisterGroupSummaryUpdates(
    summary: UserGroupChatSummaryUpdates,
): UserCanisterGroupChatSummaryUpdates {
    return {
        id: { kind: "group_chat", groupId: principalBytesToString(summary.chat_id) },
        readByMeUpTo: summary.read_by_me_up_to,
        threadsRead: Object.entries(summary.threads_read).reduce((curr, next) => {
            curr[Number(next[0])] = next[1];
            return curr;
        }, {} as Record<number, number>),
        archived: summary.archived,
        dateReadPinned: summary.date_read_pinned,
    };
}

function directChatSummaryUpdates(value: TDirectChatSummaryUpdates): DirectChatSummaryUpdates {
    return {
        kind: "direct_chat",
        id: { kind: "direct_chat", userId: principalBytesToString(value.chat_id) },
        readByMeUpTo: value.read_by_me_up_to,
        readByThemUpTo: value.read_by_them_up_to,
        lastUpdated: value.last_updated,
        latestMessage: mapOptional(value.latest_message, messageEvent),
        latestEventIndex: value.latest_event_index,
        latestMessageIndex: value.latest_message_index,
        notificationsMuted: value.notifications_muted,
        updatedEvents: value.updated_events.map(updatedEvent),
        eventsTTL: optionUpdateV2(value.events_ttl, identity),
        eventsTtlLastUpdated: value.events_ttl_last_updated,
        metrics: mapOptional(value.metrics, chatMetrics),
        myMetrics: mapOptional(value.my_metrics, chatMetrics),
        archived: value.archived,
        videoCallInProgress: optionUpdateV2(value.video_call_in_progress, videoCallInProgress),
    };
}

function updatedEvent([eventIndex, timestamp]: [number, bigint]): UpdatedEvent {
    return {
        eventIndex,
        timestamp,
    };
}

function directChatSummary(value: TDirectChatSummary): DirectChatSummary {
    return {
        id: { kind: "direct_chat", userId: principalBytesToString(value.them) },
        kind: "direct_chat",
        latestMessageIndex: value.latest_message_index,
        latestMessage: mapOptional(value.latest_message, messageEvent),
        them: { kind: "direct_chat", userId: principalBytesToString(value.them) },
        latestEventIndex: value.latest_event_index,
        lastUpdated: value.last_updated,
        readByThemUpTo: value.read_by_them_up_to,
        dateCreated: value.date_created,
        eventsTTL: undefined,
        eventsTtlLastUpdated: BigInt(0),
        metrics: chatMetrics(value.metrics),
        videoCallInProgress: mapOptional(value.video_call_in_progress, videoCallInProgress),
        membership: {
            ...nullMembership(),
            role: "owner",
            myMetrics: chatMetrics(value.my_metrics),
            notificationsMuted: value.notifications_muted,
            readByMeUpTo: value.read_by_me_up_to,
            archived: value.archived,
            rulesAccepted: false,
        },
    };
}

function completedNnsCryptoWithdrawal(
    value: CompletedCryptoTransactionNNS,
): CompletedCryptocurrencyWithdrawal {
    return {
        kind: "completed",
        ledger: principalBytesToString(value.ledger),
        to: value.to !== "Mint" ? bytesToHexString(value.to.Account) : "",
        amountE8s: value.amount.e8s,
        feeE8s: value.fee.e8s,
        memo: value.memo,
        blockIndex: value.block_index,
    };
}

function completedIcrc1CryptoWithdrawal(
    value: CompletedCryptoTransactionICRC1,
): CompletedCryptocurrencyWithdrawal {
    return {
        kind: "completed",
        ledger: principalBytesToString(value.ledger),
        to: value.to !== "Mint" ? formatIcrc1Account(value.to.Account) : "",
        amountE8s: value.amount,
        feeE8s: value.fee,
        memo: mapOptional(value.memo, bytesToBigint) ?? BigInt(0),
        blockIndex: value.block_index,
    };
}

export function withdrawCryptoResponse(
    value: UserWithdrawCryptoResponse,
): WithdrawCryptocurrencyResponse {
    if (typeof value === "object") {
        if ("Success" in value) {
            if ("NNS" in value.Success) {
                return completedNnsCryptoWithdrawal(value.Success.NNS);
            } else if ("ICRC1" in value.Success) {
                return completedIcrc1CryptoWithdrawal(value.Success.ICRC1);
            }
        }
    }

    throw new Error("Unexpected ApiWithdrawCryptocurrencyResponse type received");
}

function formatIcrc1Account(value: AccountICRC1): string {
    const owner = principalBytesToString(value.owner);
    const subaccount = mapOptional(value.subaccount, bytesToHexString);

    return subaccount !== undefined ? `${owner}:${subaccount}` : owner;
}

export function swapTokensSuccess(value: UserSwapTokensSuccessResult): SwapTokensResponse {
    return {
        kind: "success",
        amountOut: value.amount_out,
    };
}

export function tokenSwapStatusResponse(
    value: UserTokenSwapStatusResponse,
): TokenSwapStatusResponse {
    if (typeof value === "object") {
        if ("Success" in value) {
            return {
                kind: "success",
                started: value.Success.started,
                depositAccount: mapOptional(value.Success.deposit_account, result),
                transfer: mapOptional(value.Success.transfer, result),
                notifyDex: mapOptional(value.Success.notify_dex, result),
                amountSwapped: mapOptional(value.Success.amount_swapped, resultOfResult),
                withdrawnFromDex: mapOptional(value.Success.withdraw_from_dex, result),
            };
        }
        if ("Error" in value) {
            return ocError(value.Error);
        }
    }
    if (value === "NotFound") {
        return {
            kind: "not_found",
        };
    }
    throw new UnsupportedValueError("Unexpected ApiTokenSwapStatusResponse type received", value);
}

function result<T>(value: { Ok: T } | { Err: string }): Result<T> {
    if ("Ok" in value) {
        return {
            kind: "ok",
            value: value.Ok,
        };
    }
    return {
        kind: "error",
        error: value.Err,
    };
}

function resultOfResult<T>(
    value: { Ok: { Ok: T } | { Err: string } } | { Err: string },
): Result<Result<T>> {
    if ("Ok" in value) {
        return {
            kind: "ok",
            value: result(value.Ok),
        };
    }
    return {
        kind: "error",
        error: value.Err,
    };
}

export function apiExchangeArgs(args: ExchangeTokenSwapArgs): UserSwapTokensExchangeArgs {
    const value = {
        swap_canister_id: principalStringToBytes(args.swapCanisterId),
        zero_for_one: args.zeroForOne,
    };
    if (args.dex === "icpswap") {
        return {
            ICPSwap: value,
        };
    } else if (args.dex === "kongswap") {
        return {
            KongSwap: value,
        };
    } else if (args.dex === "sonic") {
        throw new Error("Unsupported DEX sonic");
        // return {
        //     Sonic: value
        // }
    }
    throw new UnsupportedValueError("Unexpected dex", args.dex);
}

export function claimDailyChitResponse(value: UserClaimDailyChitResponse): ClaimDailyChitResponse {
    if ("Success" in value) {
        return {
            kind: "success",
            streak: value.Success.streak,
            chitBalance: value.Success.chit_balance,
            chitEarned: value.Success.chit_earned,
            nextDailyChitClaim: value.Success.next_claim,
        };
    }
    if ("AlreadyClaimed" in value) {
        return {
            kind: "already_claimed",
            nextDailyChitClaim: value.AlreadyClaimed,
        };
    }
    throw new UnsupportedValueError("Unexpected ApiClaimDailyChitResponse type received", value);
}

export function apiVerification(domain: Verification): UserSetPinNumberPinNumberVerification {
    switch (domain.kind) {
        case "delegation_verification":
            return { Delegation: signedDelegation(DelegationChain.fromJSON(domain.delegation)) };
        case "no_verification":
            return "None";
        case "pin_verification":
            return { PIN: domain.pin };
    }
}<|MERGE_RESOLUTION|>--- conflicted
+++ resolved
@@ -17,15 +17,9 @@
     DirectChatSummaryUpdates,
     DirectChatsUpdates,
     ExchangeTokenSwapArgs,
-<<<<<<< HEAD
     FavouriteChatsInitial,
     FavouriteChatsUpdates,
     GrantedBotPermissions,
-=======
-    ExternalBotPermissions,
-    FavouriteChatsInitial,
-    FavouriteChatsUpdates,
->>>>>>> 2eef2ca6
     GroupChatsInitial,
     GroupChatsUpdates,
     InitialStateResponse,
@@ -36,10 +30,6 @@
     MessageContext,
     NamedAccount,
     PinNumberSettings,
-<<<<<<< HEAD
-=======
-    PublicApiKeyDetails,
->>>>>>> 2eef2ca6
     PublicProfile,
     Referral,
     ReferralStatus,
@@ -139,10 +129,6 @@
     messageEvent,
     messageMatch,
     ocError,
-<<<<<<< HEAD
-=======
-    publicApiKeyDetails,
->>>>>>> 2eef2ca6
     sendMessageSuccess,
     unitResult,
     videoCallInProgress,
