import type { Identity } from "@dfinity/agent";
import { Principal } from "@dfinity/principal";
import type {
    ApiChannelMessagesRead,
    ApiChat,
    ApiChatInList,
    ApiChatMessagesRead,
    ApiMarkReadArgs,
    ApiSendMessageArgs,
    ApiSendMessageWithTransferToChannelArgs,
    ApiSendMessageWithTransferToGroupArgs,
    UserService,
} from "./candid/idl";
import { idlFactory } from "./candid/idl";
import type {
    InitialStateResponse,
    UpdatesResponse,
    EventsResponse,
    CandidateGroupChat,
    CreateGroupResponse,
    DeleteGroupResponse,
    DirectChatEvent,
    Message,
    SendMessageResponse,
    BlockUserResponse,
    UnblockUserResponse,
    LeaveGroupResponse,
    MarkReadResponse,
    IndexRange,
    AddRemoveReactionResponse,
    DeleteMessageResponse,
    UndeleteMessageResponse,
    EditMessageResponse,
    MarkReadRequest,
    WithdrawCryptocurrencyResponse,
    PendingCryptocurrencyWithdrawal,
    ArchiveChatResponse,
    BlobReference,
    CreatedUser,
    MigrateUserPrincipalResponse,
    PinChatResponse,
    PublicProfile,
    SearchDirectChatResponse,
    SetBioResponse,
    ToggleMuteNotificationResponse,
    UnpinChatResponse,
    DeletedDirectMessageResponse,
    EventWrapper,
    SetMessageReminderResponse,
    ChatEvent,
    EventsSuccessResult,
    CommunitySummary,
    CreateCommunityResponse,
    ChatIdentifier,
    DirectChatIdentifier,
    GroupChatIdentifier,
    ThreadRead,
    ManageFavouritesResponse,
    CommunityIdentifier,
    LeaveCommunityResponse,
    DeleteCommunityResponse,
    ChannelIdentifier,
    Rules,
    TipMessageResponse,
    NamedAccount,
    SaveCryptoAccountResponse,
    CandidateProposal,
    SubmitProposalResponse,
    CryptocurrencyDetails,
    ExchangeTokenSwapArgs,
    MessageContext,
    PendingCryptocurrencyTransfer,
    SwapTokensResponse,
    TokenSwapStatusResponse,
} from "openchat-shared";
import { CandidService } from "../candidService";
import {
    blockResponse,
    deleteMessageResponse,
    undeleteMessageResponse,
    getEventsResponse,
    getUpdatesResponse,
    initialStateResponse,
    markReadResponse,
    searchDirectChatResponse,
    sendMessageResponse,
    setAvatarResponse,
    setBioResponse,
    unblockResponse,
    withdrawCryptoResponse,
    sendMessageWithTransferToChannelResponse,
    sendMessageWithTransferToGroupResponse,
    publicProfileResponse,
    pinChatResponse,
    unpinChatResponse,
    migrateUserPrincipal,
    archiveChatResponse,
    deletedMessageResponse,
    setMessageReminderResponse,
    createCommunityResponse,
    manageFavouritesResponse,
    leaveCommunityResponse,
    deleteCommunityResponse,
    tipMessageResponse,
    savedCryptoAccountsResponse,
    saveCryptoAccountResponse,
    proposalToSubmit,
    submitProposalResponse,
    reportMessageResponse,
<<<<<<< HEAD
    approveTransferResponse,
=======
    swapTokensResponse,
    tokenSwapStatusResponse,
>>>>>>> b7bf4761
} from "./mappers";
import { MAX_EVENTS, MAX_MESSAGES, MAX_MISSING } from "../../constants";
import {
    type Database,
    getCachedEvents,
    getCachedEventsByIndex,
    getCachedEventsWindowByMessageIndex,
    mergeSuccessResponses,
    recordFailedMessage,
    removeFailedMessage,
    setCachedEvents,
    setCachedMessageFromSendResponse,
} from "../../utils/caching";
import {
    apiCommunityPermissions,
    apiGroupPermissions,
    apiMaybeAccessGate,
    apiMessageContent,
    editMessageResponse,
    apiOptional,
    apiPendingCryptocurrencyWithdrawal,
    apiReplyContextArgs,
    addRemoveReactionResponse,
    createGroupResponse,
    leaveGroupResponse,
    deleteGroupResponse,
    apiChatIdentifier,
    apiToken,
} from "../common/chatMappers";
import { DataClient } from "../data/data.client";
import { muteNotificationsResponse } from "../notifications/mappers";
import { identity, toVoid } from "../../utils/mapping";
import { generateUint64 } from "../../utils/rng";
import type { AgentConfig } from "../../config";
<<<<<<< HEAD
import type { ApproveTransferResponse, MessageContext } from "openchat-shared";
import type { PendingCryptocurrencyTransfer } from "openchat-shared";
=======
>>>>>>> b7bf4761

export class UserClient extends CandidService {
    private userService: UserService;
    userId: string;
    private chatId: DirectChatIdentifier;

    constructor(
        identity: Identity,
        userId: string,
        private config: AgentConfig,
        private db: Database,
    ) {
        super(identity);
        this.userId = userId;
        this.chatId = { kind: "direct_chat", userId: userId };
        this.userService = this.createServiceClient<UserService>(idlFactory, userId, config);
    }

    static create(
        userId: string,
        identity: Identity,
        config: AgentConfig,
        db: Database,
    ): UserClient {
        return new UserClient(identity, userId, config, db);
    }

    private setCachedEvents<T extends ChatEvent>(
        chatId: ChatIdentifier,
        resp: EventsResponse<T>,
        threadRootMessageIndex?: number,
    ): EventsResponse<T> {
        setCachedEvents(this.db, chatId, resp, threadRootMessageIndex).catch((err) =>
            this.config.logger.error("Error writing cached group events", err),
        );
        return resp;
    }

    private handleMissingEvents(
        chatId: DirectChatIdentifier,
        [cachedEvents, missing]: [EventsSuccessResult<DirectChatEvent>, Set<number>],
        threadRootMessageIndex: number | undefined,
        latestKnownUpdate: bigint | undefined,
    ): Promise<EventsResponse<DirectChatEvent>> {
        if (missing.size === 0) {
            return Promise.resolve(cachedEvents);
        } else {
            return this.chatEventsByIndexFromBackend(
                [...missing],
                chatId,
                threadRootMessageIndex,
                latestKnownUpdate,
            )
                .then((resp) => this.setCachedEvents(chatId, resp, threadRootMessageIndex))
                .then((resp) => {
                    if (resp !== "events_failed") {
                        return mergeSuccessResponses(cachedEvents, resp);
                    }
                    return resp;
                });
        }
    }

    addToFavourites(chatId: ChatIdentifier): Promise<ManageFavouritesResponse> {
        return this.handleResponse(
            this.userService.manage_favourite_chats({
                to_add: [apiChatIdentifier(chatId)],
                to_remove: [],
            }),
            manageFavouritesResponse,
        );
    }

    removeFromFavourites(chatId: ChatIdentifier): Promise<ManageFavouritesResponse> {
        return this.handleResponse(
            this.userService.manage_favourite_chats({
                to_add: [],
                to_remove: [apiChatIdentifier(chatId)],
            }),
            manageFavouritesResponse,
        );
    }

    getInitialState(): Promise<InitialStateResponse> {
        const args = {
            disable_cache: apiOptional(identity, false),
        };
        return this.handleQueryResponse(
            () => this.userService.initial_state(args),
            initialStateResponse,
            args,
        );
    }

    getUpdates(updatesSince: bigint): Promise<UpdatesResponse> {
        const args = {
            updates_since: updatesSince,
        };
        return this.handleQueryResponse(
            () => this.userService.updates(args),
            getUpdatesResponse,
            args,
        );
    }

    createCommunity(
        community: CommunitySummary,
        rules: Rules,
        defaultChannels: string[],
        defaultChannelRules: Rules,
    ): Promise<CreateCommunityResponse> {
        return this.handleResponse(
            this.userService.create_community({
                is_public: community.public,
                name: community.name,
                description: community.description,
                history_visible_to_new_joiners: community.historyVisible,
                avatar: apiOptional(
                    (data) => {
                        return {
                            id: DataClient.newBlobId(),
                            data,
                            mime_type: "image/jpg",
                        };
                    },
                    community.avatar?.blobData,
                ),
                banner: apiOptional(
                    (data) => {
                        return {
                            id: DataClient.newBlobId(),
                            data,
                            mime_type: "image/jpg",
                        };
                    },
                    community.banner?.blobData,
                ),
                permissions: [apiCommunityPermissions(community.permissions)],
                rules,
                gate: apiMaybeAccessGate(community.gate),
                default_channels: defaultChannels,
                default_channel_rules: [defaultChannelRules],
                primary_language: community.primaryLanguage,
            }),
            createCommunityResponse,
        );
    }

    createGroup(group: CandidateGroupChat): Promise<CreateGroupResponse> {
        return this.handleResponse(
            this.userService.create_group({
                is_public: group.public,
                name: group.name,
                description: group.description,
                history_visible_to_new_joiners: group.historyVisible,
                avatar: apiOptional(
                    (data) => {
                        return {
                            id: DataClient.newBlobId(),
                            data,
                            mime_type: "image/jpg",
                        };
                    },
                    group.avatar?.blobData,
                ),
                permissions_v2: [apiGroupPermissions(group.permissions)],
                rules: group.rules,
                gate: apiMaybeAccessGate(group.gate),
                events_ttl: apiOptional(identity, group.eventsTTL),
            }),
            (resp) => createGroupResponse(resp, group.id),
        );
    }

    deleteGroup(chatId: string): Promise<DeleteGroupResponse> {
        return this.handleResponse(
            this.userService.delete_group({
                chat_id: Principal.fromText(chatId),
            }),
            deleteGroupResponse,
        );
    }

    deleteCommunity(id: CommunityIdentifier): Promise<DeleteCommunityResponse> {
        return this.handleResponse(
            this.userService.delete_community({
                community_id: Principal.fromText(id.communityId),
            }),
            deleteCommunityResponse,
        );
    }

    chatEventsByIndex(
        eventIndexes: number[],
        chatId: DirectChatIdentifier,
        threadRootMessageIndex: number | undefined,
        latestKnownUpdate: bigint | undefined,
    ): Promise<EventsResponse<DirectChatEvent>> {
        return getCachedEventsByIndex<DirectChatEvent>(this.db, eventIndexes, {
            chatId,
            threadRootMessageIndex,
        }).then((res) =>
            this.handleMissingEvents(chatId, res, threadRootMessageIndex, latestKnownUpdate),
        );
    }

    private chatEventsByIndexFromBackend(
        eventIndexes: number[],
        chatId: DirectChatIdentifier,
        threadRootMessageIndex: number | undefined,
        latestKnownUpdate: bigint | undefined,
    ): Promise<EventsResponse<DirectChatEvent>> {
        const args = {
            thread_root_message_index: apiOptional(identity, threadRootMessageIndex),
            user_id: Principal.fromText(chatId.userId),
            events: new Uint32Array(eventIndexes),
            latest_known_update: apiOptional(identity, latestKnownUpdate),
            latest_client_event_index: [] as [] | [number],
        };
        return this.handleQueryResponse(
            () => this.userService.events_by_index(args),
            (resp) => getEventsResponse(this.principal, resp, chatId, latestKnownUpdate),
            args,
        );
    }

    async chatEventsWindow(
        eventIndexRange: IndexRange,
        chatId: DirectChatIdentifier,
        messageIndex: number,
        latestKnownUpdate: bigint | undefined,
    ): Promise<EventsResponse<DirectChatEvent>> {
        const [cachedEvents, missing, totalMiss] =
            await getCachedEventsWindowByMessageIndex<DirectChatEvent>(
                this.db,
                eventIndexRange,
                { chatId },
                messageIndex,
            );
        if (totalMiss || missing.size >= MAX_MISSING) {
            // if we have exceeded the maximum number of missing events, let's just consider it a complete miss and go to the api
            console.log(
                "We didn't get enough back from the cache, going to the api",
                missing.size,
                totalMiss,
            );
            return this.chatEventsWindowFromBackend(chatId, messageIndex, latestKnownUpdate).then(
                (resp) => this.setCachedEvents(chatId, resp),
            );
        } else {
            return this.handleMissingEvents(
                chatId,
                [cachedEvents, missing],
                undefined,
                latestKnownUpdate,
            );
        }
    }

    private async chatEventsWindowFromBackend(
        chatId: DirectChatIdentifier,
        messageIndex: number,
        latestKnownUpdate: bigint | undefined,
    ): Promise<EventsResponse<DirectChatEvent>> {
        const thread_root_message_index: [] = [];
        const args = {
            thread_root_message_index,
            user_id: Principal.fromText(chatId.userId),
            max_messages: MAX_MESSAGES,
            max_events: MAX_EVENTS,
            mid_point: messageIndex,
            latest_known_update: apiOptional(identity, latestKnownUpdate),
            latest_client_event_index: [] as [] | [number],
        };
        return this.handleQueryResponse(
            () => this.userService.events_window(args),
            (resp) => getEventsResponse(this.principal, resp, chatId, latestKnownUpdate),
            args,
        );
    }

    async chatEvents(
        eventIndexRange: IndexRange,
        chatId: DirectChatIdentifier,
        startIndex: number,
        ascending: boolean,
        threadRootMessageIndex: number | undefined,
        latestKnownUpdate: bigint | undefined,
    ): Promise<EventsResponse<DirectChatEvent>> {
        const [cachedEvents, missing] = await getCachedEvents<DirectChatEvent>(
            this.db,
            eventIndexRange,
            { chatId, threadRootMessageIndex },
            startIndex,
            ascending,
        );

        // we may or may not have all of the requested events
        if (missing.size >= MAX_MISSING) {
            // if we have exceeded the maximum number of missing events, let's just consider it a complete miss and go to the api
            console.log("We didn't get enough back from the cache, going to the api");
            return this.chatEventsFromBackend(
                chatId,
                startIndex,
                ascending,
                threadRootMessageIndex,
                latestKnownUpdate,
            ).then((resp) => this.setCachedEvents(chatId, resp, threadRootMessageIndex));
        } else {
            return this.handleMissingEvents(
                chatId,
                [cachedEvents, missing],
                threadRootMessageIndex,
                latestKnownUpdate,
            );
        }
    }

    private chatEventsFromBackend(
        chatId: DirectChatIdentifier,
        startIndex: number,
        ascending: boolean,
        threadRootMessageIndex: number | undefined,
        latestKnownUpdate: bigint | undefined,
    ): Promise<EventsResponse<DirectChatEvent>> {
        const args = {
            thread_root_message_index: apiOptional(identity, threadRootMessageIndex),
            user_id: Principal.fromText(chatId.userId),
            max_messages: MAX_MESSAGES,
            max_events: MAX_EVENTS,
            start_index: startIndex,
            ascending: ascending,
            latest_known_update: apiOptional(identity, latestKnownUpdate),
            latest_client_event_index: [] as [] | [number],
        };

        return this.handleQueryResponse(
            () => this.userService.events(args),
            (resp) => getEventsResponse(this.principal, resp, chatId, latestKnownUpdate),
            args,
        );
    }

    setAvatar(bytes: Uint8Array): Promise<BlobReference> {
        const blobId = DataClient.newBlobId();
        return this.handleResponse(
            this.userService.set_avatar({
                avatar: apiOptional(identity, {
                    id: blobId,
                    data: bytes,
                    mime_type: "image/jpg",
                }),
            }),
            setAvatarResponse,
        ).then((resp) => {
            if (resp === "success") {
                return {
                    blobId,
                    canisterId: this.userId,
                };
            }
            throw new Error("Unable to set avatar");
        });
    }

    editMessage(
        recipientId: string,
        message: Message,
        threadRootMessageIndex?: number,
    ): Promise<EditMessageResponse> {
        return DataClient.create(this.identity, this.config)
            .uploadData(message.content, [this.userId, recipientId])
            .then((content) => {
                const req = {
                    content: apiMessageContent(content ?? message.content),
                    user_id: Principal.fromText(recipientId),
                    thread_root_message_index: apiOptional(identity, threadRootMessageIndex),
                    message_id: message.messageId,
                    correlation_id: generateUint64(),
                };
                return this.handleResponse(
                    this.userService.edit_message_v2(req),
                    editMessageResponse,
                );
            });
    }

    sendMessage(
        chatId: DirectChatIdentifier,
        event: EventWrapper<Message>,
        threadRootMessageIndex?: number,
    ): Promise<[SendMessageResponse, Message]> {
        removeFailedMessage(this.db, this.chatId, event.event.messageId, threadRootMessageIndex);
        return this.sendMessageToBackend(chatId, event, threadRootMessageIndex)
            .then(
                setCachedMessageFromSendResponse(
                    this.db,
                    this.chatId,
                    event,
                    threadRootMessageIndex,
                ),
            )
            .catch((err) => {
                recordFailedMessage(this.db, this.chatId, event, threadRootMessageIndex);
                throw err;
            });
    }

    sendMessageToBackend(
        chatId: DirectChatIdentifier,
        event: EventWrapper<Message>,
        threadRootMessageIndex?: number,
    ): Promise<[SendMessageResponse, Message]> {
        const dataClient = DataClient.create(this.identity, this.config);
        const uploadContentPromise = event.event.forwarded
            ? dataClient.forwardData(event.event.content, [this.userId, chatId.userId])
            : dataClient.uploadData(event.event.content, [this.userId, chatId.userId]);

        return uploadContentPromise.then((content) => {
            const newContent = content ?? event.event.content;
            const req: ApiSendMessageArgs = {
                content: apiMessageContent(newContent),
                recipient: Principal.fromText(chatId.userId),
                message_id: event.event.messageId,
                replies_to: apiOptional(
                    (replyContext) => apiReplyContextArgs(chatId, replyContext),
                    event.event.repliesTo,
                ),
                forwarding: event.event.forwarded,
                thread_root_message_index: apiOptional(identity, threadRootMessageIndex),
                correlation_id: generateUint64(),
            };
            return this.handleResponse(this.userService.send_message_v2(req), (resp) =>
                sendMessageResponse(resp, event.event.sender, chatId.userId),
            ).then((resp) => [resp, { ...event.event, content: newContent }]);
        });
    }

    sendMessageWithTransferToGroup(
        groupId: GroupChatIdentifier,
        recipientId: string,
        sender: CreatedUser,
        event: EventWrapper<Message>,
        threadRootMessageIndex: number | undefined,
        rulesAccepted: number | undefined,
    ): Promise<[SendMessageResponse, Message]> {
        removeFailedMessage(this.db, this.chatId, event.event.messageId, threadRootMessageIndex);
        return this.sendMessageWithTransferToGroupToBackend(
            groupId,
            recipientId,
            sender,
            event,
            threadRootMessageIndex,
            rulesAccepted,
        )
            .then(setCachedMessageFromSendResponse(this.db, groupId, event, threadRootMessageIndex))
            .catch((err) => {
                recordFailedMessage(this.db, groupId, event);
                throw err;
            });
    }

    private sendMessageWithTransferToGroupToBackend(
        groupId: GroupChatIdentifier,
        recipientId: string,
        sender: CreatedUser,
        event: EventWrapper<Message>,
        threadRootMessageIndex: number | undefined,
        rulesAccepted: number | undefined,
    ): Promise<[SendMessageResponse, Message]> {
        const content = apiMessageContent(event.event.content);

        const req: ApiSendMessageWithTransferToGroupArgs = {
            thread_root_message_index: apiOptional(identity, threadRootMessageIndex),
            content,
            sender_name: sender.username,
            sender_display_name: apiOptional(identity, sender.displayName),
            rules_accepted: apiOptional(identity, rulesAccepted),
            mentioned: [],
            message_id: event.event.messageId,
            group_id: Principal.fromText(groupId.groupId),
            replies_to: apiOptional(
                (replyContext) => apiReplyContextArgs(groupId, replyContext),
                event.event.repliesTo,
            ),
            correlation_id: generateUint64(),
        };
        return this.handleResponse(
            this.userService.send_message_with_transfer_to_group(req),
            (resp) => sendMessageWithTransferToGroupResponse(resp, event.event.sender, recipientId),
        ).then((resp) => [resp, event.event]);
    }

    loadSavedCryptoAccounts(): Promise<NamedAccount[]> {
        return this.handleQueryResponse(
            () => this.userService.saved_crypto_accounts({}),
            savedCryptoAccountsResponse,
        );
    }

    saveCryptoAccount({ name, account }: NamedAccount): Promise<SaveCryptoAccountResponse> {
        return this.handleResponse(
            this.userService.save_crypto_account({
                name,
                account,
            }),
            saveCryptoAccountResponse,
        );
    }

    sendMessageWithTransferToChannel(
        id: ChannelIdentifier,
        recipientId: string,
        sender: CreatedUser,
        event: EventWrapper<Message>,
        threadRootMessageIndex: number | undefined,
        communityRulesAccepted: number | undefined,
        channelRulesAccepted: number | undefined,
    ): Promise<[SendMessageResponse, Message]> {
        removeFailedMessage(this.db, this.chatId, event.event.messageId, threadRootMessageIndex);
        return this.sendMessageWithTransferToChannelToBackend(
            id,
            recipientId,
            sender,
            event,
            threadRootMessageIndex,
            communityRulesAccepted,
            channelRulesAccepted,
        )
            .then(setCachedMessageFromSendResponse(this.db, id, event, threadRootMessageIndex))
            .catch((err) => {
                recordFailedMessage(this.db, id, event);
                throw err;
            });
    }

    private sendMessageWithTransferToChannelToBackend(
        id: ChannelIdentifier,
        recipientId: string,
        sender: CreatedUser,
        event: EventWrapper<Message>,
        threadRootMessageIndex: number | undefined,
        communityRulesAccepted: number | undefined,
        channelRulesAccepted: number | undefined,
    ): Promise<[SendMessageResponse, Message]> {
        const content = apiMessageContent(event.event.content);

        const req: ApiSendMessageWithTransferToChannelArgs = {
            thread_root_message_index: apiOptional(identity, threadRootMessageIndex),
            content,
            sender_name: sender.username,
            sender_display_name: apiOptional(identity, sender.displayName),
            mentioned: [],
            message_id: event.event.messageId,
            community_id: Principal.fromText(id.communityId),
            channel_id: BigInt(id.channelId),
            replies_to: apiOptional(
                (replyContext) => apiReplyContextArgs(id, replyContext),
                event.event.repliesTo,
            ),
            community_rules_accepted: apiOptional(identity, communityRulesAccepted),
            channel_rules_accepted: apiOptional(identity, channelRulesAccepted),
        };
        return this.handleResponse(
            this.userService.send_message_with_transfer_to_channel(req),
            (resp) =>
                sendMessageWithTransferToChannelResponse(resp, event.event.sender, recipientId),
        ).then((resp) => [resp, event.event]);
    }

    blockUser(userId: string): Promise<BlockUserResponse> {
        return this.handleResponse(
            this.userService.block_user({
                user_id: Principal.fromText(userId),
            }),
            blockResponse,
        );
    }

    unblockUser(userId: string): Promise<UnblockUserResponse> {
        return this.handleResponse(
            this.userService.unblock_user({
                user_id: Principal.fromText(userId),
            }),
            unblockResponse,
        );
    }

    leaveGroup(chatId: string): Promise<LeaveGroupResponse> {
        return this.handleResponse(
            this.userService.leave_group({
                chat_id: Principal.fromText(chatId),
                correlation_id: generateUint64(),
            }),
            leaveGroupResponse,
        );
    }

    leaveCommunity(id: CommunityIdentifier): Promise<LeaveCommunityResponse> {
        return this.handleResponse(
            this.userService.leave_community({
                community_id: Principal.fromText(id.communityId),
            }),
            leaveCommunityResponse,
        );
    }

    private markMessageArg(
        chatId: string,
        readUpTo: number | undefined,
        threads: ThreadRead[],
        dateReadPinned: bigint | undefined,
    ) {
        return {
            chat_id: Principal.fromText(chatId),
            read_up_to: apiOptional(identity, readUpTo),
            threads: threads.map((t) => ({
                root_message_index: t.threadRootMessageIndex,
                read_up_to: t.readUpTo,
            })),
            date_read_pinned: apiOptional(identity, dateReadPinned),
        };
    }

    private markChannelMessageArg(
        channelId: string,
        readUpTo: number | undefined,
        threads: ThreadRead[],
        dateReadPinned: bigint | undefined,
    ) {
        return {
            channel_id: BigInt(channelId),
            read_up_to: apiOptional(identity, readUpTo),
            threads: threads.map((t) => ({
                root_message_index: t.threadRootMessageIndex,
                read_up_to: t.readUpTo,
            })),
            date_read_pinned: apiOptional(identity, dateReadPinned),
        };
    }

    private markMessageArgs(req: MarkReadRequest): ApiMarkReadArgs {
        const community: Record<string, ApiChannelMessagesRead[]> = {};
        const chat: ApiChatMessagesRead[] = [];

        req.forEach(({ chatId, readUpTo, threads, dateReadPinned }) => {
            if (chatId.kind === "direct_chat") {
                chat.push(this.markMessageArg(chatId.userId, readUpTo, threads, dateReadPinned));
            }
            if (chatId.kind === "group_chat") {
                chat.push(this.markMessageArg(chatId.groupId, readUpTo, threads, dateReadPinned));
            }
            if (chatId.kind === "channel") {
                if (community[chatId.communityId] === undefined) {
                    community[chatId.communityId] = [];
                }
                community[chatId.communityId].push(
                    this.markChannelMessageArg(chatId.channelId, readUpTo, threads, dateReadPinned),
                );
            }
        });

        return {
            messages_read: chat,
            community_messages_read: Object.entries(community).map(([communityId, read]) => ({
                community_id: Principal.fromText(communityId),
                channels_read: read,
            })),
        };
    }

    markMessagesRead(request: MarkReadRequest): Promise<MarkReadResponse> {
        return this.handleResponse(
            this.userService.mark_read(this.markMessageArgs(request)),
            markReadResponse,
        );
    }

    tipMessage(
        messageContext: MessageContext,
        messageId: bigint,
        transfer: PendingCryptocurrencyTransfer,
    ): Promise<TipMessageResponse> {
        return this.handleResponse(
            this.userService.tip_message({
                chat: apiChatIdentifier(messageContext.chatId),
                message_id: messageId,
                fee: transfer.feeE8s ?? 0n,
                decimals: [],
                token: apiToken(transfer.token),
                recipient: Principal.fromText(transfer.recipient),
                ledger: Principal.fromText(transfer.ledger),
                amount: transfer.amountE8s,
                thread_root_message_index: apiOptional(
                    identity,
                    messageContext.threadRootMessageIndex,
                ),
            }),
            tipMessageResponse,
        );
    }

    addReaction(
        otherUserId: string,
        messageId: bigint,
        reaction: string,
        threadRootMessageIndex?: number,
    ): Promise<AddRemoveReactionResponse> {
        return this.handleResponse(
            this.userService.add_reaction({
                user_id: Principal.fromText(otherUserId),
                thread_root_message_index: apiOptional(identity, threadRootMessageIndex),
                message_id: messageId,
                reaction,
                correlation_id: generateUint64(),
            }),
            addRemoveReactionResponse,
        );
    }

    removeReaction(
        otherUserId: string,
        messageId: bigint,
        reaction: string,
        threadRootMessageIndex?: number,
    ): Promise<AddRemoveReactionResponse> {
        return this.handleResponse(
            this.userService.remove_reaction({
                user_id: Principal.fromText(otherUserId),
                thread_root_message_index: apiOptional(identity, threadRootMessageIndex),
                message_id: messageId,
                reaction,
                correlation_id: generateUint64(),
            }),
            addRemoveReactionResponse,
        );
    }

    deleteMessage(
        otherUserId: string,
        messageId: bigint,
        threadRootMessageIndex?: number,
    ): Promise<DeleteMessageResponse> {
        return this.handleResponse(
            this.userService.delete_messages({
                user_id: Principal.fromText(otherUserId),
                thread_root_message_index: apiOptional(identity, threadRootMessageIndex),
                message_ids: [messageId],
                correlation_id: generateUint64(),
            }),
            deleteMessageResponse,
        );
    }

    undeleteMessage(
        otherUserId: string,
        messageId: bigint,
        threadRootMessageIndex?: number,
    ): Promise<UndeleteMessageResponse> {
        return this.handleResponse(
            this.userService.undelete_messages({
                user_id: Principal.fromText(otherUserId),
                thread_root_message_index: apiOptional(identity, threadRootMessageIndex),
                message_ids: [messageId],
                correlation_id: generateUint64(),
            }),
            undeleteMessageResponse,
        );
    }

    searchDirectChat(
        chatId: DirectChatIdentifier,
        searchTerm: string,
        maxResults: number,
    ): Promise<SearchDirectChatResponse> {
        const args = {
            user_id: Principal.fromText(chatId.userId),
            search_term: searchTerm,
            max_results: maxResults,
        };
        return this.handleQueryResponse(
            () => this.userService.search_messages(args),
            (res) => searchDirectChatResponse(res, chatId),
            args,
        );
    }

    toggleMuteNotifications(
        chatId: string,
        muted: boolean,
    ): Promise<ToggleMuteNotificationResponse> {
        if (muted) {
            return this.handleResponse(
                this.userService.mute_notifications({
                    chat_id: Principal.fromText(chatId),
                }),
                muteNotificationsResponse,
            );
        } else {
            return this.handleResponse(
                this.userService.unmute_notifications({
                    chat_id: Principal.fromText(chatId),
                }),
                muteNotificationsResponse,
            );
        }
    }

    dismissRecommendation(chatId: string): Promise<void> {
        return this.handleResponse(
            this.userService.add_hot_group_exclusions({
                duration: [],
                groups: [Principal.fromText(chatId)],
            }),
            toVoid,
        );
    }

    getBio(): Promise<string> {
        return this.handleQueryResponse(
            () => this.userService.bio({}),
            (candid) => candid.Success,
        );
    }

    getPublicProfile(): Promise<PublicProfile> {
        return this.handleQueryResponse(
            () => this.userService.public_profile({}),
            publicProfileResponse,
        );
    }

    setBio(bio: string): Promise<SetBioResponse> {
        return this.handleResponse(this.userService.set_bio({ text: bio }), setBioResponse);
    }

    withdrawCryptocurrency(
        domain: PendingCryptocurrencyWithdrawal,
    ): Promise<WithdrawCryptocurrencyResponse> {
        const req = apiPendingCryptocurrencyWithdrawal(domain);
        return this.handleResponse(
            this.userService.withdraw_crypto_v2(req),
            withdrawCryptoResponse,
        );
    }

    private toChat(chatId: ChatIdentifier): ApiChat {
        switch (chatId.kind) {
            case "direct_chat":
                return { Direct: Principal.fromText(chatId.userId) };
            case "group_chat":
                return { Group: Principal.fromText(chatId.groupId) };
            case "channel":
                return {
                    Channel: [Principal.fromText(chatId.communityId), BigInt(chatId.channelId)],
                };
        }
    }

    private toChatInList(chatId: ChatIdentifier, favourite: boolean): ApiChatInList {
        if (favourite) {
            return {
                Favourite: this.toChat(chatId),
            };
        } else {
            switch (chatId.kind) {
                case "direct_chat":
                    return { Direct: Principal.fromText(chatId.userId) };
                case "group_chat":
                    return { Group: Principal.fromText(chatId.groupId) };
                case "channel":
                    return {
                        Community: [
                            Principal.fromText(chatId.communityId),
                            BigInt(chatId.channelId),
                        ],
                    };
            }
        }
    }

    pinChat(chatId: ChatIdentifier, favourite: boolean): Promise<PinChatResponse> {
        return this.handleResponse(
            this.userService.pin_chat_v2({
                chat: this.toChatInList(chatId, favourite),
            }),

            pinChatResponse,
        );
    }

    unpinChat(chatId: ChatIdentifier, favourite: boolean): Promise<UnpinChatResponse> {
        return this.handleResponse(
            this.userService.unpin_chat_v2({
                chat: this.toChatInList(chatId, favourite),
            }),
            unpinChatResponse,
        );
    }

    archiveChat(chatId: ChatIdentifier): Promise<ArchiveChatResponse> {
        return this.handleResponse(
            this.userService.archive_unarchive_chats({
                to_archive: [apiChatIdentifier(chatId)],
                to_unarchive: [],
            }),
            archiveChatResponse,
        );
    }

    unarchiveChat(chatId: ChatIdentifier): Promise<ArchiveChatResponse> {
        return this.handleResponse(
            this.userService.archive_unarchive_chats({
                to_unarchive: [apiChatIdentifier(chatId)],
                to_archive: [],
            }),
            archiveChatResponse,
        );
    }

    initUserPrincipalMigration(newPrincipal: string): Promise<void> {
        return this.handleResponse(
            this.userService.init_user_principal_migration({
                new_principal: Principal.fromText(newPrincipal),
            }),
            toVoid,
        );
    }

    migrateUserPrincipal(): Promise<MigrateUserPrincipalResponse> {
        return this.handleResponse(
            this.userService.migrate_user_principal({}),
            migrateUserPrincipal,
        );
    }

    getDeletedMessage(userId: string, messageId: bigint): Promise<DeletedDirectMessageResponse> {
        return this.handleResponse(
            this.userService.deleted_message({
                user_id: Principal.fromText(userId),
                message_id: messageId,
            }),
            deletedMessageResponse,
        );
    }

    setMessageReminder(
        chatId: ChatIdentifier,
        eventIndex: number,
        remindAt: number,
        notes?: string,
        threadRootMessageIndex?: number,
    ): Promise<SetMessageReminderResponse> {
        return this.handleResponse(
            this.userService.set_message_reminder_v2({
                chat: apiChatIdentifier(chatId),
                notes: apiOptional(identity, notes),
                remind_at: BigInt(remindAt),
                thread_root_message_index: apiOptional(identity, threadRootMessageIndex),
                event_index: eventIndex,
            }),
            setMessageReminderResponse,
        );
    }

    cancelMessageReminder(reminderId: bigint): Promise<boolean> {
        return this.handleResponse(
            this.userService.cancel_message_reminder({
                reminder_id: reminderId,
            }),
            (_) => true,
        );
    }

    setCommunityIndexes(communityIndexes: Record<string, number>): Promise<boolean> {
        const indexes: [Principal, number][] = Object.entries(communityIndexes).map(([id, idx]) => [
            Principal.fromText(id),
            idx,
        ]);
        return this.handleResponse(
            this.userService.set_community_indexes({ indexes }),
            (_) => true,
        );
    }

    submitProposal(
        governanceCanisterId: string,
        proposal: CandidateProposal,
        ledger: string,
        token: string,
        proposalRejectionFee: bigint,
        transactionFee: bigint,
    ): Promise<SubmitProposalResponse> {
        return this.handleResponse(
            this.userService.submit_proposal({
                governance_canister_id: Principal.fromText(governanceCanisterId),
                proposal: proposalToSubmit(proposal),
                ledger: Principal.fromText(ledger),
                token: apiToken(token),
                proposal_rejection_fee: proposalRejectionFee,
                transaction_fee: transactionFee,
            }),
            submitProposalResponse,
        );
    }

    reportMessage(
        chatId: DirectChatIdentifier,
        messageId: bigint,
        deleteMessage: boolean,
    ): Promise<boolean> {
        return this.handleResponse(
            this.userService.report_message({
                them: Principal.fromText(chatId.userId),
                message_id: messageId,
                delete: deleteMessage,
            }),
            reportMessageResponse,
        );
    }

<<<<<<< HEAD
    approveTransfer(
        spender: string, 
        ledger: string, 
        amount: bigint, 
        expiresIn: bigint | undefined
    ): Promise<ApproveTransferResponse> {
        return this.handleResponse(
            this.userService.approve_transfer({
                spender: {
                    owner: Principal.fromText(spender),
                    subaccount: [],
                },
                ledger_canister_id: Principal.fromText(ledger),
                amount,
                expires_in: apiOptional(identity, expiresIn),
            }),
            approveTransferResponse,
        );
    }    
=======
    swapTokens(
        swapId: bigint,
        inputToken: CryptocurrencyDetails,
        outputToken: CryptocurrencyDetails,
        amountIn: bigint,
        minAmountOut: bigint,
        exchangeArgs: ExchangeTokenSwapArgs,
    ): Promise<SwapTokensResponse> {
        return this.handleResponse(
            this.userService.swap_tokens({
                swap_id: swapId,
                input_token: {
                    token: apiToken(inputToken.symbol),
                    ledger: Principal.fromText(inputToken.ledger),
                    decimals: inputToken.decimals,
                    fee: inputToken.transferFee,
                },
                output_token: {
                    token: apiToken(outputToken.symbol),
                    ledger: Principal.fromText(outputToken.ledger),
                    decimals: outputToken.decimals,
                    fee: outputToken.transferFee,
                },
                input_amount: amountIn,
                exchange_args: {
                    ICPSwap: {
                        swap_canister_id: Principal.fromText(exchangeArgs.swapCanisterId),
                        zero_for_one: exchangeArgs.zeroForOne,
                    },
                },
                min_output_amount: minAmountOut,
            }),
            swapTokensResponse,
        );
    }

    tokenSwapStatus(swapId: bigint): Promise<TokenSwapStatusResponse> {
        const args = {
            swap_id: swapId,
        };
        return this.handleQueryResponse(
            () => this.userService.token_swap_status(args),
            tokenSwapStatusResponse,
            args,
        );
    }
>>>>>>> b7bf4761
}<|MERGE_RESOLUTION|>--- conflicted
+++ resolved
@@ -107,12 +107,9 @@
     proposalToSubmit,
     submitProposalResponse,
     reportMessageResponse,
-<<<<<<< HEAD
-    approveTransferResponse,
-=======
     swapTokensResponse,
     tokenSwapStatusResponse,
->>>>>>> b7bf4761
+    approveTransferResponse,
 } from "./mappers";
 import { MAX_EVENTS, MAX_MESSAGES, MAX_MISSING } from "../../constants";
 import {
@@ -147,11 +144,8 @@
 import { identity, toVoid } from "../../utils/mapping";
 import { generateUint64 } from "../../utils/rng";
 import type { AgentConfig } from "../../config";
-<<<<<<< HEAD
 import type { ApproveTransferResponse, MessageContext } from "openchat-shared";
 import type { PendingCryptocurrencyTransfer } from "openchat-shared";
-=======
->>>>>>> b7bf4761
 
 export class UserClient extends CandidService {
     private userService: UserService;
@@ -1173,27 +1167,6 @@
         );
     }
 
-<<<<<<< HEAD
-    approveTransfer(
-        spender: string, 
-        ledger: string, 
-        amount: bigint, 
-        expiresIn: bigint | undefined
-    ): Promise<ApproveTransferResponse> {
-        return this.handleResponse(
-            this.userService.approve_transfer({
-                spender: {
-                    owner: Principal.fromText(spender),
-                    subaccount: [],
-                },
-                ledger_canister_id: Principal.fromText(ledger),
-                amount,
-                expires_in: apiOptional(identity, expiresIn),
-            }),
-            approveTransferResponse,
-        );
-    }    
-=======
     swapTokens(
         swapId: bigint,
         inputToken: CryptocurrencyDetails,
@@ -1240,5 +1213,24 @@
             args,
         );
     }
->>>>>>> b7bf4761
+
+    approveTransfer(
+        spender: string, 
+        ledger: string, 
+        amount: bigint, 
+        expiresIn: bigint | undefined
+    ): Promise<ApproveTransferResponse> {
+        return this.handleResponse(
+            this.userService.approve_transfer({
+                spender: {
+                    owner: Principal.fromText(spender),
+                    subaccount: [],
+                },
+                ledger_canister_id: Principal.fromText(ledger),
+                amount,
+                expires_in: apiOptional(identity, expiresIn),
+            }),
+            approveTransferResponse,
+        );
+    }    
 }