--- conflicted
+++ resolved
@@ -105,13 +105,8 @@
     claimDailyChitResponse,
     apiWalletConfig,
     apiVerification,
-<<<<<<< HEAD
     messageActivityFeedResponse,
-} from "./mappers";
-import { sendMessageResponse } from "./mappersV2";
-=======
 } from "./mappersV2";
->>>>>>> 02ed28e5
 import {
     type Database,
     getCachedEvents,
@@ -268,6 +263,10 @@
     UserUpdatesResponse,
     UserWithdrawCryptoArgs,
     UserWithdrawCryptoResponse,
+    UserMarkMessageActivityFeedReadArgs,
+    UserMarkMessageActivityFeedReadResponse,
+    UserMessageActivityFeedArgs,
+    UserMessageActivityFeedResponse,
 } from "../../typebox";
 import { toggleNotificationsResponse } from "../notifications/mappers";
 
@@ -1664,22 +1663,22 @@
     }
 
     markActivityFeedRead(readUpTo: bigint): Promise<void> {
-        console.log("Marking activity read up to: ", readUpTo);
-        return this.handleResponse(
-            this.userService.mark_message_activity_feed_read({
-                read_up_to: readUpTo,
-            }),
+        return this.executeMsgpackUpdate(
+            "mark_message_activity_feed_read",
+            { read_up_to: readUpTo },
             toVoid,
+            UserMarkMessageActivityFeedReadArgs,
+            UserMarkMessageActivityFeedReadResponse,
         );
     }
 
     messageActivityFeed(since: bigint): Promise<MessageActivityFeedResponse> {
-        return this.handleQueryResponse(
-            () =>
-                this.userService.message_activity_feed({
-                    since,
-                }),
+        return this.executeMsgpackQuery(
+            "message_activity_feed",
+            { since },
             messageActivityFeedResponse,
+            UserMessageActivityFeedArgs,
+            UserMessageActivityFeedResponse,
         );
     }
 }