--- conflicted
+++ resolved
@@ -142,12 +142,7 @@
 import { identity, toVoid } from "../../utils/mapping";
 import { generateUint64 } from "../../utils/rng";
 import type { AgentConfig } from "../../config";
-<<<<<<< HEAD
-import type { MessageContext } from "openchat-shared";
-import type { PendingCryptocurrencyTransfer } from "openchat-shared";
 import { MAX_EVENTS, MAX_MESSAGES, MAX_MISSING } from "openchat-shared";
-=======
->>>>>>> b7bf4761
 
 export class UserClient extends CandidService {
     private userService: UserService;
