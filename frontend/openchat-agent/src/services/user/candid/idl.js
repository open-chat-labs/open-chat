--- conflicted
+++ resolved
@@ -1443,26 +1443,6 @@
   const TokenSwapStatusResponse = IDL.Variant({
     'NotFound' : IDL.Null,
     'Success' : IDL.Record({
-<<<<<<< HEAD
-      'status' : IDL.Record({
-        'started' : TimestampMillis,
-        'deposit_account' : IDL.Opt(
-          IDL.Variant({ 'Ok' : Account, 'Err' : IDL.Text })
-        ),
-        'withdrawn_from_dex' : IDL.Opt(
-          IDL.Variant({ 'Ok' : IDL.Null, 'Err' : IDL.Text })
-        ),
-        'amount_swapped' : IDL.Opt(
-          IDL.Variant({ 'Ok' : IDL.Nat, 'Err' : IDL.Text })
-        ),
-        'notified_dex' : IDL.Opt(
-          IDL.Variant({ 'Ok' : IDL.Null, 'Err' : IDL.Text })
-        ),
-        'transfer' : IDL.Opt(
-          IDL.Variant({ 'Ok' : IDL.Nat64, 'Err' : IDL.Text })
-        ),
-      }),
-=======
       'started' : TimestampMillis,
       'deposit_account' : IDL.Opt(
         IDL.Variant({ 'Ok' : IDL.Null, 'Err' : IDL.Text })
@@ -1477,7 +1457,6 @@
       'withdraw_from_dex' : IDL.Opt(
         IDL.Variant({ 'Ok' : IDL.Nat, 'Err' : IDL.Text })
       ),
->>>>>>> b7bf4761
     }),
   });
   const UnblockUserArgs = IDL.Record({ 'user_id' : UserId });
