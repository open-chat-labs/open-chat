export const idlFactory = ({ IDL }) => {
  const Milliseconds = IDL.Nat64;
  const CanisterId = IDL.Principal;
  const ChatId = CanisterId;
  const AddHotGroupExclusionsArgs = IDL.Record({
    'duration' : IDL.Opt(Milliseconds),
    'groups' : IDL.Vec(ChatId),
  });
  const AddHotGroupExclusionsResponse = IDL.Variant({ 'Success' : IDL.Null });
  const UserId = CanisterId;
  const MessageId = IDL.Nat;
  const MessageIndex = IDL.Nat32;
  const AddReactionArgs = IDL.Record({
    'user_id' : UserId,
    'correlation_id' : IDL.Nat64,
    'message_id' : MessageId,
    'thread_root_message_index' : IDL.Opt(MessageIndex),
    'reaction' : IDL.Text,
  });
  const TimestampMillis = IDL.Nat64;
  const EventIndex = IDL.Nat32;
  const PushEventResult = IDL.Record({
    'timestamp' : TimestampMillis,
    'index' : EventIndex,
    'expires_at' : IDL.Opt(TimestampMillis),
  });
  const AddReactionResponse = IDL.Variant({
    'MessageNotFound' : IDL.Null,
    'NoChange' : IDL.Null,
    'ChatNotFound' : IDL.Null,
    'Success' : IDL.Null,
    'UserSuspended' : IDL.Null,
    'InvalidReaction' : IDL.Null,
    'SuccessV2' : PushEventResult,
  });
  const Subaccount = IDL.Vec(IDL.Nat8);
  const Account = IDL.Record({
    'owner' : IDL.Principal,
    'subaccount' : IDL.Opt(Subaccount),
  });
  const ApproveTransferArgs = IDL.Record({
    'ledger_canister_id' : CanisterId,
    'amount' : IDL.Nat,
    'expires_in' : IDL.Opt(Milliseconds),
    'spender' : Account,
  });
  const ApproveError = IDL.Variant({
    'GenericError' : IDL.Record({
      'message' : IDL.Text,
      'error_code' : IDL.Nat,
    }),
    'TemporarilyUnavailable' : IDL.Null,
    'Duplicate' : IDL.Record({ 'duplicate_of' : IDL.Nat }),
    'BadFee' : IDL.Record({ 'expected_fee' : IDL.Nat }),
    'AllowanceChanged' : IDL.Record({ 'current_allowance' : IDL.Nat }),
    'CreatedInFuture' : IDL.Record({ 'ledger_time' : IDL.Nat64 }),
    'TooOld' : IDL.Null,
    'Expired' : IDL.Record({ 'ledger_time' : IDL.Nat64 }),
    'InsufficientFunds' : IDL.Record({ 'balance' : IDL.Nat }),
  });
  const ApproveTransferResponse = IDL.Variant({
    'ApproveError' : ApproveError,
    'Success' : IDL.Null,
    'InternalError' : IDL.Text,
  });
  const CommunityId = CanisterId;
  const ChannelId = IDL.Nat;
  const Chat = IDL.Variant({
    'Group' : ChatId,
    'Channel' : IDL.Tuple(CommunityId, ChannelId),
    'Direct' : ChatId,
  });
  const ArchiveUnarchiveChatsArgs = IDL.Record({
    'to_archive' : IDL.Vec(Chat),
    'to_unarchive' : IDL.Vec(Chat),
  });
  const ArchiveUnarchiveChatsResponse = IDL.Variant({
    'PartialSuccess' : IDL.Record({ 'chats_not_found' : IDL.Vec(Chat) }),
    'Success' : IDL.Null,
    'UserSuspended' : IDL.Null,
    'Failure' : IDL.Null,
  });
  const BioArgs = IDL.Record({});
  const BioResponse = IDL.Variant({ 'Success' : IDL.Text });
  const BlockUserArgs = IDL.Record({ 'user_id' : UserId });
  const BlockUserResponse = IDL.Variant({
    'Success' : IDL.Null,
    'UserSuspended' : IDL.Null,
  });
  const CancelMessageReminderArgs = IDL.Record({ 'reminder_id' : IDL.Nat64 });
  const CancelMessageReminderResponse = IDL.Variant({ 'Success' : IDL.Null });
  const ContactsArgs = IDL.Record({});
  const Contact = IDL.Record({
    'nickname' : IDL.Opt(IDL.Text),
    'user_id' : UserId,
  });
  const ContactsResponse = IDL.Variant({
    'Success' : IDL.Record({ 'contacts' : IDL.Vec(Contact) }),
  });
  const CommunityPermissionRole = IDL.Variant({
    'Owners' : IDL.Null,
    'Admins' : IDL.Null,
    'Members' : IDL.Null,
  });
  const CommunityPermissions = IDL.Record({
    'create_public_channel' : CommunityPermissionRole,
    'manage_user_groups' : CommunityPermissionRole,
    'update_details' : CommunityPermissionRole,
    'remove_members' : CommunityPermissionRole,
    'invite_users' : CommunityPermissionRole,
    'change_roles' : CommunityPermissionRole,
    'create_private_channel' : CommunityPermissionRole,
  });
  const Rules = IDL.Record({ 'text' : IDL.Text, 'enabled' : IDL.Bool });
  const VerifiedCredentialGate = IDL.Record({
    'credential' : IDL.Text,
    'issuer' : IDL.Text,
  });
  const SnsNeuronGate = IDL.Record({
    'min_stake_e8s' : IDL.Opt(IDL.Nat64),
    'min_dissolve_delay' : IDL.Opt(Milliseconds),
    'governance_canister_id' : CanisterId,
  });
  const PaymentGate = IDL.Record({
    'fee' : IDL.Nat,
    'ledger_canister_id' : CanisterId,
    'amount' : IDL.Nat,
  });
  const AccessGate = IDL.Variant({
    'VerifiedCredential' : VerifiedCredentialGate,
    'SnsNeuron' : SnsNeuronGate,
    'DiamondMember' : IDL.Null,
    'Payment' : PaymentGate,
  });
  const Document = IDL.Record({
    'id' : IDL.Nat,
    'data' : IDL.Vec(IDL.Nat8),
    'mime_type' : IDL.Text,
  });
  const CreateCommunityArgs = IDL.Record({
    'is_public' : IDL.Bool,
    'permissions' : IDL.Opt(CommunityPermissions),
    'default_channel_rules' : IDL.Opt(Rules),
    'gate' : IDL.Opt(AccessGate),
    'name' : IDL.Text,
    'banner' : IDL.Opt(Document),
    'description' : IDL.Text,
    'history_visible_to_new_joiners' : IDL.Bool,
    'default_channels' : IDL.Vec(IDL.Text),
    'rules' : Rules,
    'avatar' : IDL.Opt(Document),
    'primary_language' : IDL.Text,
  });
  const FieldTooLongResult = IDL.Record({
    'length_provided' : IDL.Nat32,
    'max_length' : IDL.Nat32,
  });
  const FieldTooShortResult = IDL.Record({
    'length_provided' : IDL.Nat32,
    'min_length' : IDL.Nat32,
  });
  const CreateCommunitySuccessResult = IDL.Record({
    'community_id' : CommunityId,
  });
  const CreateCommunityResponse = IDL.Variant({
    'DefaultChannelsInvalid' : IDL.Null,
    'NameReserved' : IDL.Null,
    'RulesTooLong' : FieldTooLongResult,
    'DescriptionTooLong' : FieldTooLongResult,
    'NameTooShort' : FieldTooShortResult,
    'Throttled' : IDL.Null,
    'AvatarTooBig' : FieldTooLongResult,
    'Success' : CreateCommunitySuccessResult,
    'Unauthorized' : IDL.Null,
    'UserSuspended' : IDL.Null,
    'RulesTooShort' : FieldTooShortResult,
    'NameTooLong' : FieldTooLongResult,
    'NameTaken' : IDL.Null,
    'InternalError' : IDL.Text,
    'MaxCommunitiesCreated' : IDL.Nat32,
    'BannerTooBig' : FieldTooLongResult,
  });
  const PermissionRole = IDL.Variant({
    'None' : IDL.Null,
    'Moderators' : IDL.Null,
    'Owner' : IDL.Null,
    'Admins' : IDL.Null,
    'Members' : IDL.Null,
  });
  const CustomPermission = IDL.Record({
    'subtype' : IDL.Text,
    'role' : PermissionRole,
  });
  const MessagePermissions = IDL.Record({
    'audio' : IDL.Opt(PermissionRole),
    'video' : IDL.Opt(PermissionRole),
    'custom' : IDL.Vec(CustomPermission),
    'file' : IDL.Opt(PermissionRole),
    'poll' : IDL.Opt(PermissionRole),
    'text' : IDL.Opt(PermissionRole),
    'crypto' : IDL.Opt(PermissionRole),
    'giphy' : IDL.Opt(PermissionRole),
    'default' : PermissionRole,
    'image' : IDL.Opt(PermissionRole),
    'prize' : IDL.Opt(PermissionRole),
  });
  const GroupPermissions = IDL.Record({
    'mention_all_members' : PermissionRole,
    'delete_messages' : PermissionRole,
    'remove_members' : PermissionRole,
    'update_group' : PermissionRole,
    'message_permissions' : MessagePermissions,
    'invite_users' : PermissionRole,
    'thread_permissions' : IDL.Opt(MessagePermissions),
    'change_roles' : PermissionRole,
    'add_members' : PermissionRole,
    'pin_messages' : PermissionRole,
    'react_to_messages' : PermissionRole,
  });
  const CreateGroupArgs = IDL.Record({
    'is_public' : IDL.Bool,
    'permissions_v2' : IDL.Opt(GroupPermissions),
    'gate' : IDL.Opt(AccessGate),
    'name' : IDL.Text,
    'description' : IDL.Text,
    'events_ttl' : IDL.Opt(Milliseconds),
    'history_visible_to_new_joiners' : IDL.Bool,
    'rules' : Rules,
    'avatar' : IDL.Opt(Document),
  });
  const CreateGroupSuccessResult = IDL.Record({ 'chat_id' : ChatId });
  const CreateGroupResponse = IDL.Variant({
    'NameReserved' : IDL.Null,
    'RulesTooLong' : FieldTooLongResult,
    'DescriptionTooLong' : FieldTooLongResult,
    'NameTooShort' : FieldTooShortResult,
    'Throttled' : IDL.Null,
    'AvatarTooBig' : FieldTooLongResult,
    'Success' : CreateGroupSuccessResult,
    'UserSuspended' : IDL.Null,
    'RulesTooShort' : FieldTooShortResult,
    'NameTooLong' : FieldTooLongResult,
    'NameTaken' : IDL.Null,
    'MaxGroupsCreated' : IDL.Nat32,
    'InternalError' : IDL.Null,
    'UnauthorizedToCreatePublicGroup' : IDL.Null,
  });
  const DeleteCommunityArgs = IDL.Record({ 'community_id' : CommunityId });
  const DeleteCommunityResponse = IDL.Variant({
    'NotAuthorized' : IDL.Null,
    'Success' : IDL.Null,
    'UserSuspended' : IDL.Null,
    'CommunityFrozen' : IDL.Null,
    'InternalError' : IDL.Text,
  });
  const DeleteDirectChatArgs = IDL.Record({
    'block_user' : IDL.Bool,
    'user_id' : UserId,
  });
  const DeleteDirectChatResponse = IDL.Variant({
    'ChatNotFound' : IDL.Null,
    'Success' : IDL.Null,
  });
  const DeleteGroupArgs = IDL.Record({ 'chat_id' : ChatId });
  const DeleteGroupResponse = IDL.Variant({
    'ChatFrozen' : IDL.Null,
    'NotAuthorized' : IDL.Null,
    'Success' : IDL.Null,
    'UserSuspended' : IDL.Null,
    'InternalError' : IDL.Text,
  });
  const DeleteMessagesArgs = IDL.Record({
    'user_id' : UserId,
    'message_ids' : IDL.Vec(MessageId),
    'correlation_id' : IDL.Nat64,
    'thread_root_message_index' : IDL.Opt(MessageIndex),
  });
  const DeleteMessagesResponse = IDL.Variant({
    'ChatNotFound' : IDL.Null,
    'Success' : IDL.Null,
    'UserSuspended' : IDL.Null,
  });
  const DeletedMessageArgs = IDL.Record({
    'user_id' : UserId,
    'message_id' : MessageId,
  });
  const MessageReport = IDL.Record({
    'notes' : IDL.Opt(IDL.Text),
    'timestamp' : TimestampMillis,
    'reported_by' : UserId,
    'reason_code' : IDL.Nat32,
  });
  const ReportedMessage = IDL.Record({
    'count' : IDL.Nat32,
    'reports' : IDL.Vec(MessageReport),
  });
  const GiphyImageVariant = IDL.Record({
    'url' : IDL.Text,
    'height' : IDL.Nat32,
    'mime_type' : IDL.Text,
    'width' : IDL.Nat32,
  });
  const GiphyContent = IDL.Record({
    'title' : IDL.Text,
    'desktop' : GiphyImageVariant,
    'caption' : IDL.Opt(IDL.Text),
    'mobile' : GiphyImageVariant,
  });
  const BlobReference = IDL.Record({
    'blob_id' : IDL.Nat,
    'canister_id' : CanisterId,
  });
  const FileContent = IDL.Record({
    'name' : IDL.Text,
    'mime_type' : IDL.Text,
    'file_size' : IDL.Nat32,
    'blob_reference' : IDL.Opt(BlobReference),
    'caption' : IDL.Opt(IDL.Text),
  });
  const TotalPollVotes = IDL.Variant({
    'Anonymous' : IDL.Vec(IDL.Tuple(IDL.Nat32, IDL.Nat32)),
    'Visible' : IDL.Vec(IDL.Tuple(IDL.Nat32, IDL.Vec(UserId))),
    'Hidden' : IDL.Nat32,
  });
  const PollVotes = IDL.Record({
    'total' : TotalPollVotes,
    'user' : IDL.Vec(IDL.Nat32),
  });
  const PollConfig = IDL.Record({
    'allow_multiple_votes_per_user' : IDL.Bool,
    'text' : IDL.Opt(IDL.Text),
    'show_votes_before_end_date' : IDL.Bool,
    'end_date' : IDL.Opt(TimestampMillis),
    'anonymous' : IDL.Bool,
    'allow_user_to_change_vote' : IDL.Bool,
    'options' : IDL.Vec(IDL.Text),
  });
  const PollContent = IDL.Record({
    'votes' : PollVotes,
    'ended' : IDL.Bool,
    'config' : PollConfig,
  });
  const TextContent = IDL.Record({ 'text' : IDL.Text });
  const ImageContent = IDL.Record({
    'height' : IDL.Nat32,
    'mime_type' : IDL.Text,
    'blob_reference' : IDL.Opt(BlobReference),
    'thumbnail_data' : IDL.Text,
    'caption' : IDL.Opt(IDL.Text),
    'width' : IDL.Nat32,
  });
  const Cryptocurrency = IDL.Variant({
    'InternetComputer' : IDL.Null,
    'CHAT' : IDL.Null,
    'SNS1' : IDL.Null,
    'KINIC' : IDL.Null,
    'CKBTC' : IDL.Null,
    'Other' : IDL.Text,
  });
  const PrizeContent = IDL.Record({
    'token' : Cryptocurrency,
    'end_date' : TimestampMillis,
    'prizes_remaining' : IDL.Nat32,
    'prizes_pending' : IDL.Nat32,
    'caption' : IDL.Opt(IDL.Text),
    'diamond_only' : IDL.Bool,
    'winners' : IDL.Vec(UserId),
  });
  const CustomMessageContent = IDL.Record({
    'data' : IDL.Vec(IDL.Nat8),
    'kind' : IDL.Text,
  });
  const ProposalId = IDL.Nat64;
  const ProposalDecisionStatus = IDL.Variant({
    'Failed' : IDL.Null,
    'Open' : IDL.Null,
    'Rejected' : IDL.Null,
    'Executed' : IDL.Null,
    'Adopted' : IDL.Null,
    'Unspecified' : IDL.Null,
  });
  const Tally = IDL.Record({
    'no' : IDL.Nat64,
    'yes' : IDL.Nat64,
    'total' : IDL.Nat64,
    'timestamp' : TimestampMillis,
  });
  const ProposalRewardStatus = IDL.Variant({
    'ReadyToSettle' : IDL.Null,
    'AcceptVotes' : IDL.Null,
    'Unspecified' : IDL.Null,
    'Settled' : IDL.Null,
  });
  const NnsNeuronId = IDL.Nat64;
  const NnsProposal = IDL.Record({
    'id' : ProposalId,
    'url' : IDL.Text,
    'status' : ProposalDecisionStatus,
    'tally' : Tally,
    'title' : IDL.Text,
    'created' : TimestampMillis,
    'topic' : IDL.Int32,
    'last_updated' : TimestampMillis,
    'deadline' : TimestampMillis,
    'reward_status' : ProposalRewardStatus,
    'summary' : IDL.Text,
    'proposer' : NnsNeuronId,
  });
  const SnsNeuronId = IDL.Vec(IDL.Nat8);
  const SnsProposal = IDL.Record({
    'id' : ProposalId,
    'url' : IDL.Text,
    'status' : ProposalDecisionStatus,
    'payload_text_rendering' : IDL.Opt(IDL.Text),
    'tally' : Tally,
    'title' : IDL.Text,
    'created' : TimestampMillis,
    'action' : IDL.Nat64,
    'last_updated' : TimestampMillis,
    'deadline' : TimestampMillis,
    'reward_status' : ProposalRewardStatus,
    'summary' : IDL.Text,
    'proposer' : SnsNeuronId,
  });
  const Proposal = IDL.Variant({ 'NNS' : NnsProposal, 'SNS' : SnsProposal });
  const ProposalContent = IDL.Record({
    'my_vote' : IDL.Opt(IDL.Bool),
    'governance_canister_id' : CanisterId,
    'proposal' : Proposal,
  });
  const AccountIdentifier = IDL.Vec(IDL.Nat8);
  const NnsCryptoAccount = IDL.Variant({
    'Mint' : IDL.Null,
    'Account' : AccountIdentifier,
  });
  const Tokens = IDL.Record({ 'e8s' : IDL.Nat64 });
  const TimestampNanos = IDL.Nat64;
  const TransactionHash = IDL.Vec(IDL.Nat8);
  const BlockIndex = IDL.Nat64;
  const NnsCompletedCryptoTransaction = IDL.Record({
    'to' : NnsCryptoAccount,
    'fee' : Tokens,
    'created' : TimestampNanos,
    'token' : Cryptocurrency,
    'transaction_hash' : TransactionHash,
    'block_index' : BlockIndex,
    'from' : NnsCryptoAccount,
    'memo' : IDL.Nat64,
    'ledger' : CanisterId,
    'amount' : Tokens,
  });
  const Icrc1Account = IDL.Record({
    'owner' : IDL.Principal,
    'subaccount' : IDL.Opt(IDL.Vec(IDL.Nat8)),
  });
  const Icrc1AccountOrMint = IDL.Variant({
    'Mint' : IDL.Null,
    'Account' : Icrc1Account,
  });
  const Memo = IDL.Vec(IDL.Nat8);
  const Icrc1CompletedCryptoTransaction = IDL.Record({
    'to' : Icrc1AccountOrMint,
    'fee' : IDL.Nat,
    'created' : TimestampNanos,
    'token' : Cryptocurrency,
    'block_index' : BlockIndex,
    'from' : Icrc1AccountOrMint,
    'memo' : IDL.Opt(Memo),
    'ledger' : CanisterId,
    'amount' : IDL.Nat,
  });
  const CompletedCryptoTransaction = IDL.Variant({
    'NNS' : NnsCompletedCryptoTransaction,
    'ICRC1' : Icrc1CompletedCryptoTransaction,
  });
  const PrizeWinnerContent = IDL.Record({
    'transaction' : CompletedCryptoTransaction,
    'winner' : UserId,
    'prize_message' : MessageIndex,
  });
  const AudioContent = IDL.Record({
    'mime_type' : IDL.Text,
    'blob_reference' : IDL.Opt(BlobReference),
    'caption' : IDL.Opt(IDL.Text),
  });
  const NnsFailedCryptoTransaction = IDL.Record({
    'to' : NnsCryptoAccount,
    'fee' : Tokens,
    'created' : TimestampNanos,
    'token' : Cryptocurrency,
    'transaction_hash' : TransactionHash,
    'from' : NnsCryptoAccount,
    'memo' : IDL.Nat64,
    'error_message' : IDL.Text,
    'ledger' : CanisterId,
    'amount' : Tokens,
  });
  const Icrc1FailedCryptoTransaction = IDL.Record({
    'to' : Icrc1AccountOrMint,
    'fee' : IDL.Nat,
    'created' : TimestampNanos,
    'token' : Cryptocurrency,
    'from' : Icrc1AccountOrMint,
    'memo' : IDL.Opt(Memo),
    'error_message' : IDL.Text,
    'ledger' : CanisterId,
    'amount' : IDL.Nat,
  });
  const FailedCryptoTransaction = IDL.Variant({
    'NNS' : NnsFailedCryptoTransaction,
    'ICRC1' : Icrc1FailedCryptoTransaction,
  });
  const NnsUserOrAccount = IDL.Variant({
    'User' : UserId,
    'Account' : AccountIdentifier,
  });
  const NnsPendingCryptoTransaction = IDL.Record({
    'to' : NnsUserOrAccount,
    'fee' : IDL.Opt(Tokens),
    'created' : TimestampNanos,
    'token' : Cryptocurrency,
    'memo' : IDL.Opt(IDL.Nat64),
    'ledger' : CanisterId,
    'amount' : Tokens,
  });
  const Icrc1PendingCryptoTransaction = IDL.Record({
    'to' : Icrc1Account,
    'fee' : IDL.Nat,
    'created' : TimestampNanos,
    'token' : Cryptocurrency,
    'memo' : IDL.Opt(Memo),
    'ledger' : CanisterId,
    'amount' : IDL.Nat,
  });
  const PendingCryptoTransaction = IDL.Variant({
    'NNS' : NnsPendingCryptoTransaction,
    'ICRC1' : Icrc1PendingCryptoTransaction,
  });
  const CryptoTransaction = IDL.Variant({
    'Failed' : FailedCryptoTransaction,
    'Completed' : CompletedCryptoTransaction,
    'Pending' : PendingCryptoTransaction,
  });
  const CryptoContent = IDL.Record({
    'recipient' : UserId,
    'caption' : IDL.Opt(IDL.Text),
    'transfer' : CryptoTransaction,
  });
  const VideoContent = IDL.Record({
    'height' : IDL.Nat32,
    'image_blob_reference' : IDL.Opt(BlobReference),
    'video_blob_reference' : IDL.Opt(BlobReference),
    'mime_type' : IDL.Text,
    'thumbnail_data' : IDL.Text,
    'caption' : IDL.Opt(IDL.Text),
    'width' : IDL.Nat32,
  });
  const DeletedContent = IDL.Record({
    'timestamp' : TimestampMillis,
    'deleted_by' : UserId,
  });
  const MessageReminderCreated = IDL.Record({
    'hidden' : IDL.Bool,
    'notes' : IDL.Opt(IDL.Text),
    'remind_at' : TimestampMillis,
    'reminder_id' : IDL.Nat64,
  });
  const MessageReminder = IDL.Record({
    'notes' : IDL.Opt(IDL.Text),
    'reminder_id' : IDL.Nat64,
  });
  const MessageContent = IDL.Variant({
    'ReportedMessage' : ReportedMessage,
    'Giphy' : GiphyContent,
    'File' : FileContent,
    'Poll' : PollContent,
    'Text' : TextContent,
    'Image' : ImageContent,
    'Prize' : PrizeContent,
    'Custom' : CustomMessageContent,
    'GovernanceProposal' : ProposalContent,
    'PrizeWinner' : PrizeWinnerContent,
    'Audio' : AudioContent,
    'Crypto' : CryptoContent,
    'Video' : VideoContent,
    'Deleted' : DeletedContent,
    'MessageReminderCreated' : MessageReminderCreated,
    'MessageReminder' : MessageReminder,
  });
  const DeletedMessageResponse = IDL.Variant({
    'MessageNotFound' : IDL.Null,
    'ChatNotFound' : IDL.Null,
    'NotAuthorized' : IDL.Null,
    'Success' : IDL.Record({ 'content' : MessageContent }),
    'MessageHardDeleted' : IDL.Null,
    'MessageNotDeleted' : IDL.Null,
  });
  const PrizeContentInitial = IDL.Record({
    'end_date' : TimestampMillis,
    'caption' : IDL.Opt(IDL.Text),
    'prizes' : IDL.Vec(Tokens),
    'transfer' : CryptoTransaction,
    'diamond_only' : IDL.Bool,
  });
  const MessageContentInitial = IDL.Variant({
    'Giphy' : GiphyContent,
    'File' : FileContent,
    'Poll' : PollContent,
    'Text' : TextContent,
    'Image' : ImageContent,
    'Prize' : PrizeContentInitial,
    'Custom' : CustomMessageContent,
    'GovernanceProposal' : ProposalContent,
    'Audio' : AudioContent,
    'Crypto' : CryptoContent,
    'Video' : VideoContent,
    'Deleted' : DeletedContent,
    'MessageReminderCreated' : MessageReminderCreated,
    'MessageReminder' : MessageReminder,
  });
  const EditMessageV2Args = IDL.Record({
    'content' : MessageContentInitial,
    'user_id' : UserId,
    'correlation_id' : IDL.Nat64,
    'message_id' : MessageId,
    'thread_root_message_index' : IDL.Opt(MessageIndex),
  });
  const EditMessageResponse = IDL.Variant({
    'MessageNotFound' : IDL.Null,
    'ChatNotFound' : IDL.Null,
    'Success' : IDL.Null,
    'UserSuspended' : IDL.Null,
    'UserBlocked' : IDL.Null,
  });
  const EventsArgs = IDL.Record({
    'user_id' : UserId,
    'max_messages' : IDL.Nat32,
    'max_events' : IDL.Nat32,
    'ascending' : IDL.Bool,
    'thread_root_message_index' : IDL.Opt(MessageIndex),
    'latest_known_update' : IDL.Opt(TimestampMillis),
    'start_index' : EventIndex,
  });
  const ParticipantJoined = IDL.Record({
    'user_id' : UserId,
    'invited_by' : IDL.Opt(UserId),
  });
  const GroupDescriptionChanged = IDL.Record({
    'new_description' : IDL.Text,
    'previous_description' : IDL.Text,
    'changed_by' : UserId,
  });
  const GroupChatCreated = IDL.Record({
    'name' : IDL.Text,
    'description' : IDL.Text,
    'created_by' : UserId,
  });
  const MessagePinned = IDL.Record({
    'pinned_by' : UserId,
    'message_index' : MessageIndex,
  });
  const UsersInvited = IDL.Record({
    'user_ids' : IDL.Vec(UserId),
    'invited_by' : UserId,
  });
  const UsersBlocked = IDL.Record({
    'user_ids' : IDL.Vec(UserId),
    'blocked_by' : UserId,
  });
  const MessageUnpinned = IDL.Record({
    'due_to_message_deleted' : IDL.Bool,
    'unpinned_by' : UserId,
    'message_index' : MessageIndex,
  });
  const ParticipantsRemoved = IDL.Record({
    'user_ids' : IDL.Vec(UserId),
    'removed_by' : UserId,
  });
  const GroupVisibilityChanged = IDL.Record({
    'changed_by' : UserId,
    'now_public' : IDL.Bool,
  });
  const ThreadSummary = IDL.Record({
    'latest_event_timestamp' : TimestampMillis,
    'participant_ids' : IDL.Vec(UserId),
    'reply_count' : IDL.Nat32,
    'latest_event_index' : EventIndex,
    'followed_by_me' : IDL.Bool,
  });
  const ReplyContext = IDL.Record({
    'chat_if_other' : IDL.Opt(IDL.Tuple(Chat, IDL.Opt(MessageIndex))),
    'event_index' : EventIndex,
  });
  const Message = IDL.Record({
    'forwarded' : IDL.Bool,
    'content' : MessageContent,
    'edited' : IDL.Bool,
    'tips' : IDL.Vec(
      IDL.Tuple(CanisterId, IDL.Vec(IDL.Tuple(UserId, IDL.Nat)))
    ),
    'last_updated' : IDL.Opt(TimestampMillis),
    'sender' : UserId,
    'thread_summary' : IDL.Opt(ThreadSummary),
    'message_id' : MessageId,
    'replies_to' : IDL.Opt(ReplyContext),
    'reactions' : IDL.Vec(IDL.Tuple(IDL.Text, IDL.Vec(UserId))),
    'message_index' : MessageIndex,
  });
  const PermissionsChanged = IDL.Record({
    'changed_by' : UserId,
    'old_permissions_v2' : GroupPermissions,
    'new_permissions_v2' : GroupPermissions,
  });
  const MembersAddedToDefaultChannel = IDL.Record({ 'count' : IDL.Nat32 });
  const GroupFrozen = IDL.Record({
    'frozen_by' : UserId,
    'reason' : IDL.Opt(IDL.Text),
  });
  const GroupInviteCodeChange = IDL.Variant({
    'Enabled' : IDL.Null,
    'Disabled' : IDL.Null,
    'Reset' : IDL.Null,
  });
  const GroupInviteCodeChanged = IDL.Record({
    'changed_by' : UserId,
    'change' : GroupInviteCodeChange,
  });
  const UsersUnblocked = IDL.Record({
    'user_ids' : IDL.Vec(UserId),
    'unblocked_by' : UserId,
  });
  const GroupUnfrozen = IDL.Record({ 'unfrozen_by' : UserId });
  const ParticipantLeft = IDL.Record({ 'user_id' : UserId });
  const GroupRulesChanged = IDL.Record({
    'changed_by' : UserId,
    'enabled' : IDL.Bool,
    'prev_enabled' : IDL.Bool,
  });
  const GroupNameChanged = IDL.Record({
    'changed_by' : UserId,
    'new_name' : IDL.Text,
    'previous_name' : IDL.Text,
  });
  const GroupGateUpdated = IDL.Record({
    'updated_by' : UserId,
    'new_gate' : IDL.Opt(AccessGate),
  });
  const GroupRole = IDL.Variant({
    'Participant' : IDL.Null,
    'Admin' : IDL.Null,
    'Moderator' : IDL.Null,
    'Owner' : IDL.Null,
  });
  const RoleChanged = IDL.Record({
    'user_ids' : IDL.Vec(UserId),
    'changed_by' : UserId,
    'old_role' : GroupRole,
    'new_role' : GroupRole,
  });
  const EventsTimeToLiveUpdated = IDL.Record({
    'new_ttl' : IDL.Opt(Milliseconds),
    'updated_by' : UserId,
  });
  const DirectChatCreated = IDL.Record({});
  const AvatarChanged = IDL.Record({
    'changed_by' : UserId,
    'previous_avatar' : IDL.Opt(IDL.Nat),
    'new_avatar' : IDL.Opt(IDL.Nat),
  });
  const ParticipantsAdded = IDL.Record({
    'user_ids' : IDL.Vec(UserId),
    'unblocked' : IDL.Vec(UserId),
    'added_by' : UserId,
  });
  const ChatEvent = IDL.Variant({
    'Empty' : IDL.Null,
    'ParticipantJoined' : ParticipantJoined,
    'GroupDescriptionChanged' : GroupDescriptionChanged,
    'GroupChatCreated' : GroupChatCreated,
    'MessagePinned' : MessagePinned,
    'UsersInvited' : UsersInvited,
    'UsersBlocked' : UsersBlocked,
    'MessageUnpinned' : MessageUnpinned,
    'ParticipantsRemoved' : ParticipantsRemoved,
    'GroupVisibilityChanged' : GroupVisibilityChanged,
    'Message' : Message,
    'PermissionsChanged' : PermissionsChanged,
    'MembersAddedToDefaultChannel' : MembersAddedToDefaultChannel,
    'ChatFrozen' : GroupFrozen,
    'GroupInviteCodeChanged' : GroupInviteCodeChanged,
    'UsersUnblocked' : UsersUnblocked,
    'ChatUnfrozen' : GroupUnfrozen,
    'ParticipantLeft' : ParticipantLeft,
    'GroupRulesChanged' : GroupRulesChanged,
    'GroupNameChanged' : GroupNameChanged,
    'GroupGateUpdated' : GroupGateUpdated,
    'RoleChanged' : RoleChanged,
    'EventsTimeToLiveUpdated' : EventsTimeToLiveUpdated,
    'DirectChatCreated' : DirectChatCreated,
    'AvatarChanged' : AvatarChanged,
    'ParticipantsAdded' : ParticipantsAdded,
  });
  const ChatEventWrapper = IDL.Record({
    'event' : ChatEvent,
    'timestamp' : TimestampMillis,
    'index' : EventIndex,
    'correlation_id' : IDL.Nat64,
    'expires_at' : IDL.Opt(TimestampMillis),
  });
  const EventsSuccessResult = IDL.Record({
    'expired_message_ranges' : IDL.Vec(IDL.Tuple(MessageIndex, MessageIndex)),
    'chat_last_updated' : TimestampMillis,
    'events' : IDL.Vec(ChatEventWrapper),
    'latest_event_index' : IDL.Nat32,
    'expired_event_ranges' : IDL.Vec(IDL.Tuple(EventIndex, EventIndex)),
  });
  const EventsResponse = IDL.Variant({
    'ChatNotFound' : IDL.Null,
    'Success' : EventsSuccessResult,
    'ReplicaNotUpToDateV2' : TimestampMillis,
  });
  const EventsByIndexArgs = IDL.Record({
    'user_id' : UserId,
    'events' : IDL.Vec(EventIndex),
    'thread_root_message_index' : IDL.Opt(MessageIndex),
    'latest_known_update' : IDL.Opt(TimestampMillis),
  });
  const EventsWindowArgs = IDL.Record({
    'mid_point' : MessageIndex,
    'user_id' : UserId,
    'max_messages' : IDL.Nat32,
    'max_events' : IDL.Nat32,
    'thread_root_message_index' : IDL.Opt(MessageIndex),
    'latest_known_update' : IDL.Opt(TimestampMillis),
  });
  const HotGroupExclusionsArgs = IDL.Record({});
  const HotGroupExclusionsResponse = IDL.Variant({
    'Success' : IDL.Vec(ChatId),
  });
  const InitUserPrincipalMigrationArgs = IDL.Record({
    'new_principal' : IDL.Principal,
  });
  const InitUserPrincipalMigrationResponse = IDL.Variant({
    'Success' : IDL.Null,
  });
  const InitialStateArgs = IDL.Record({ 'disable_cache' : IDL.Opt(IDL.Bool) });
  const UserCanisterChannelSummary = IDL.Record({
    'channel_id' : ChannelId,
    'read_by_me_up_to' : IDL.Opt(MessageIndex),
    'date_read_pinned' : IDL.Opt(TimestampMillis),
    'threads_read' : IDL.Vec(IDL.Tuple(MessageIndex, MessageIndex)),
    'archived' : IDL.Bool,
  });
  const UserCanisterCommunitySummary = IDL.Record({
    'community_id' : CommunityId,
    'channels' : IDL.Vec(UserCanisterChannelSummary),
    'pinned' : IDL.Vec(ChannelId),
    'index' : IDL.Nat32,
    'archived' : IDL.Bool,
  });
  const CommunitiesInitial = IDL.Record({
    'summaries' : IDL.Vec(UserCanisterCommunitySummary),
  });
  const FavouriteChatsInitial = IDL.Record({
    'chats' : IDL.Vec(Chat),
    'pinned' : IDL.Vec(Chat),
  });
  const UserCanisterGroupChatSummary = IDL.Record({
    'read_by_me_up_to' : IDL.Opt(MessageIndex),
    'chat_id' : ChatId,
    'date_read_pinned' : IDL.Opt(TimestampMillis),
    'threads_read' : IDL.Vec(IDL.Tuple(MessageIndex, MessageIndex)),
    'archived' : IDL.Bool,
  });
  const ChatMetrics = IDL.Record({
    'prize_winner_messages' : IDL.Nat64,
    'audio_messages' : IDL.Nat64,
    'chat_messages' : IDL.Nat64,
    'edits' : IDL.Nat64,
    'icp_messages' : IDL.Nat64,
    'last_active' : TimestampMillis,
    'giphy_messages' : IDL.Nat64,
    'deleted_messages' : IDL.Nat64,
    'file_messages' : IDL.Nat64,
    'poll_votes' : IDL.Nat64,
    'text_messages' : IDL.Nat64,
    'message_reminders' : IDL.Nat64,
    'image_messages' : IDL.Nat64,
    'replies' : IDL.Nat64,
    'video_messages' : IDL.Nat64,
    'sns1_messages' : IDL.Nat64,
    'polls' : IDL.Nat64,
    'proposals' : IDL.Nat64,
    'reported_messages' : IDL.Nat64,
    'ckbtc_messages' : IDL.Nat64,
    'reactions' : IDL.Nat64,
    'kinic_messages' : IDL.Nat64,
    'custom_type_messages' : IDL.Nat64,
    'prize_messages' : IDL.Nat64,
  });
  const GovernanceProposalsSubtype = IDL.Record({
    'is_nns' : IDL.Bool,
    'governance_canister_id' : CanisterId,
  });
  const GroupSubtype = IDL.Variant({
    'GovernanceProposals' : GovernanceProposalsSubtype,
  });
  const BuildVersion = IDL.Record({
    'major' : IDL.Nat32,
    'minor' : IDL.Nat32,
    'patch' : IDL.Nat32,
  });
  const ThreadSyncDetails = IDL.Record({
    'root_message_index' : MessageIndex,
    'last_updated' : TimestampMillis,
    'read_up_to' : IDL.Opt(MessageIndex),
    'latest_event' : IDL.Opt(EventIndex),
    'latest_message' : IDL.Opt(MessageIndex),
  });
  const FrozenGroupInfo = IDL.Record({
    'timestamp' : TimestampMillis,
    'frozen_by' : UserId,
    'reason' : IDL.Opt(IDL.Text),
  });
  const Mention = IDL.Record({
    'message_id' : MessageId,
    'event_index' : EventIndex,
    'thread_root_message_index' : IDL.Opt(MessageIndex),
    'mentioned_by' : UserId,
    'message_index' : MessageIndex,
  });
  const MessageEventWrapper = IDL.Record({
    'event' : Message,
    'timestamp' : TimestampMillis,
    'index' : EventIndex,
    'correlation_id' : IDL.Nat64,
    'expires_at' : IDL.Opt(TimestampMillis),
  });
  const GroupChatSummary = IDL.Record({
    'is_public' : IDL.Bool,
    'metrics' : ChatMetrics,
    'subtype' : IDL.Opt(GroupSubtype),
    'permissions_v2' : GroupPermissions,
    'date_last_pinned' : IDL.Opt(TimestampMillis),
    'min_visible_event_index' : EventIndex,
    'gate' : IDL.Opt(AccessGate),
    'name' : IDL.Text,
    'role' : GroupRole,
    'wasm_version' : BuildVersion,
    'notifications_muted' : IDL.Bool,
    'latest_message_index' : IDL.Opt(MessageIndex),
    'description' : IDL.Text,
    'events_ttl' : IDL.Opt(Milliseconds),
    'last_updated' : TimestampMillis,
    'joined' : TimestampMillis,
    'avatar_id' : IDL.Opt(IDL.Nat),
    'rules_accepted' : IDL.Bool,
    'latest_threads' : IDL.Vec(ThreadSyncDetails),
    'frozen' : IDL.Opt(FrozenGroupInfo),
    'latest_event_index' : EventIndex,
    'history_visible_to_new_joiners' : IDL.Bool,
    'read_by_me_up_to' : IDL.Opt(MessageIndex),
    'min_visible_message_index' : MessageIndex,
    'mentions' : IDL.Vec(Mention),
    'chat_id' : ChatId,
    'date_read_pinned' : IDL.Opt(TimestampMillis),
    'archived' : IDL.Bool,
    'events_ttl_last_updated' : TimestampMillis,
    'participant_count' : IDL.Nat32,
    'my_metrics' : ChatMetrics,
    'latest_message' : IDL.Opt(MessageEventWrapper),
  });
  const CachedGroupChatSummaries = IDL.Record({
    'summaries' : IDL.Vec(GroupChatSummary),
    'timestamp' : TimestampMillis,
  });
  const GroupChatsInitial = IDL.Record({
    'summaries' : IDL.Vec(UserCanisterGroupChatSummary),
    'pinned' : IDL.Vec(ChatId),
    'cached' : IDL.Opt(CachedGroupChatSummaries),
  });
  const DirectChatSummary = IDL.Record({
    'read_by_them_up_to' : IDL.Opt(MessageIndex),
    'date_created' : TimestampMillis,
    'metrics' : ChatMetrics,
    'them' : UserId,
    'notifications_muted' : IDL.Bool,
    'latest_message_index' : MessageIndex,
    'events_ttl' : IDL.Opt(Milliseconds),
    'last_updated' : TimestampMillis,
    'latest_event_index' : EventIndex,
    'read_by_me_up_to' : IDL.Opt(MessageIndex),
    'archived' : IDL.Bool,
    'events_ttl_last_updated' : TimestampMillis,
    'my_metrics' : ChatMetrics,
    'latest_message' : MessageEventWrapper,
  });
  const DirectChatsInitial = IDL.Record({
    'summaries' : IDL.Vec(DirectChatSummary),
    'pinned' : IDL.Vec(ChatId),
  });
  const InitialStateResponse = IDL.Variant({
    'Success' : IDL.Record({
      'communities' : CommunitiesInitial,
      'blocked_users' : IDL.Vec(UserId),
      'favourite_chats' : FavouriteChatsInitial,
      'group_chats' : GroupChatsInitial,
      'avatar_id' : IDL.Opt(IDL.Nat),
      'direct_chats' : DirectChatsInitial,
      'timestamp' : TimestampMillis,
      'suspended' : IDL.Bool,
    }),
  });
  const LeaveCommunityArgs = IDL.Record({ 'community_id' : CommunityId });
  const LeaveCommunityResponse = IDL.Variant({
    'CommunityNotFound' : IDL.Null,
    'LastOwnerCannotLeave' : IDL.Null,
    'Success' : IDL.Null,
    'UserNotInCommunity' : IDL.Null,
    'CommunityNotPublic' : IDL.Null,
    'UserSuspended' : IDL.Null,
    'CommunityFrozen' : IDL.Null,
    'InternalError' : IDL.Text,
  });
  const LeaveGroupArgs = IDL.Record({
    'correlation_id' : IDL.Nat64,
    'chat_id' : ChatId,
  });
  const LeaveGroupResponse = IDL.Variant({
    'GroupNotFound' : IDL.Null,
    'GroupNotPublic' : IDL.Null,
    'OwnerCannotLeave' : IDL.Null,
    'CallerNotInGroup' : IDL.Null,
    'ChatFrozen' : IDL.Null,
    'Success' : IDL.Null,
    'UserSuspended' : IDL.Null,
    'InternalError' : IDL.Text,
  });
  const ManageFavouriteChatsArgs = IDL.Record({
    'to_add' : IDL.Vec(Chat),
    'to_remove' : IDL.Vec(Chat),
  });
  const ManageFavouriteChatsResponse = IDL.Variant({
    'Success' : IDL.Null,
    'UserSuspended' : IDL.Null,
  });
  const ThreadRead = IDL.Record({
    'root_message_index' : MessageIndex,
    'read_up_to' : MessageIndex,
  });
  const ChannelMessagesRead = IDL.Record({
    'channel_id' : ChannelId,
    'threads' : IDL.Vec(ThreadRead),
    'read_up_to' : IDL.Opt(MessageIndex),
    'date_read_pinned' : IDL.Opt(TimestampMillis),
  });
  const CommunityMessagesRead = IDL.Record({
    'community_id' : CommunityId,
    'channels_read' : IDL.Vec(ChannelMessagesRead),
  });
  const ChatMessagesRead = IDL.Record({
    'threads' : IDL.Vec(ThreadRead),
    'read_up_to' : IDL.Opt(MessageIndex),
    'chat_id' : ChatId,
    'date_read_pinned' : IDL.Opt(TimestampMillis),
  });
  const MarkReadArgs = IDL.Record({
    'community_messages_read' : IDL.Vec(CommunityMessagesRead),
    'messages_read' : IDL.Vec(ChatMessagesRead),
  });
  const MarkReadResponse = IDL.Variant({ 'Success' : IDL.Null });
  const MessagesByMessageIndexArgs = IDL.Record({
    'messages' : IDL.Vec(MessageIndex),
    'user_id' : UserId,
    'thread_root_message_index' : IDL.Opt(MessageIndex),
    'latest_known_update' : IDL.Opt(TimestampMillis),
  });
  const MessagesSuccessResult = IDL.Record({
    'messages' : IDL.Vec(MessageEventWrapper),
    'chat_last_updated' : TimestampMillis,
    'latest_event_index' : EventIndex,
  });
  const MessagesByMessageIndexResponse = IDL.Variant({
    'ChatNotFound' : IDL.Null,
    'Success' : MessagesSuccessResult,
    'ReplicaNotUpToDateV2' : TimestampMillis,
  });
  const MigrateUserPrincipalArgs = IDL.Record({});
  const MigrateUserPrincipalResponse = IDL.Variant({
    'PrincipalAlreadyInUse' : IDL.Null,
    'MigrationAlreadyInProgress' : IDL.Null,
    'Success' : IDL.Null,
    'InternalError' : IDL.Text,
    'MigrationNotInitialized' : IDL.Null,
  });
  const MuteNotificationsArgs = IDL.Record({ 'chat_id' : ChatId });
  const MuteNotificationsResponse = IDL.Variant({
    'ChatNotFound' : IDL.Null,
    'Success' : IDL.Null,
    'InternalError' : IDL.Text,
  });
  const ChatInList = IDL.Variant({
    'Group' : ChatId,
    'Favourite' : Chat,
    'Direct' : ChatId,
    'Community' : IDL.Tuple(CommunityId, ChannelId),
  });
  const PinChatV2Request = IDL.Record({ 'chat' : ChatInList });
  const PinChatV2Response = IDL.Variant({
    'ChatNotFound' : IDL.Null,
    'Success' : IDL.Null,
  });
  const PublicProfileArgs = IDL.Record({});
  const PublicProfile = IDL.Record({
    'bio' : IDL.Text,
    'is_premium' : IDL.Bool,
    'created' : TimestampMillis,
    'username' : IDL.Text,
    'display_name' : IDL.Opt(IDL.Text),
    'avatar_id' : IDL.Opt(IDL.Nat),
    'phone_is_verified' : IDL.Bool,
  });
  const PublicProfileResponse = IDL.Variant({ 'Success' : PublicProfile });
  const RemoveReactionArgs = IDL.Record({
    'user_id' : UserId,
    'correlation_id' : IDL.Nat64,
    'message_id' : MessageId,
    'thread_root_message_index' : IDL.Opt(MessageIndex),
    'reaction' : IDL.Text,
  });
  const RemoveReactionResponse = IDL.Variant({
    'MessageNotFound' : IDL.Null,
    'NoChange' : IDL.Null,
    'ChatNotFound' : IDL.Null,
    'Success' : IDL.Null,
    'UserSuspended' : IDL.Null,
    'SuccessV2' : PushEventResult,
  });
  const ReportMessageArgs = IDL.Record({
    'them' : UserId,
    'delete' : IDL.Bool,
    'message_id' : MessageId,
  });
  const ReportMessageResponse = IDL.Variant({
    'AlreadyReported' : IDL.Null,
    'MessageNotFound' : IDL.Null,
    'ChatNotFound' : IDL.Null,
    'Success' : IDL.Null,
    'UserSuspended' : IDL.Null,
    'InternalError' : IDL.Text,
  });
  const NamedAccount = IDL.Record({ 'name' : IDL.Text, 'account' : IDL.Text });
  const SaveCryptoAccountResponse = IDL.Variant({
    'Invalid' : IDL.Null,
    'Success' : IDL.Null,
    'UserSuspended' : IDL.Null,
    'NameTaken' : IDL.Null,
  });
  const EmptyArgs = IDL.Record({});
  const SavedCryptoAccountsResponse = IDL.Variant({
    'Success' : IDL.Vec(NamedAccount),
  });
  const SearchMessagesArgs = IDL.Record({
    'max_results' : IDL.Nat8,
    'user_id' : UserId,
    'search_term' : IDL.Text,
  });
  const MessageMatch = IDL.Record({
    'content' : MessageContent,
    'sender' : UserId,
    'score' : IDL.Nat32,
    'message_index' : MessageIndex,
  });
  const SearchMessagesSuccessResult = IDL.Record({
    'matches' : IDL.Vec(MessageMatch),
  });
  const SearchMessagesResponse = IDL.Variant({
    'TermTooShort' : IDL.Nat8,
    'ChatNotFound' : IDL.Null,
    'Success' : SearchMessagesSuccessResult,
    'TermTooLong' : IDL.Nat8,
    'InvalidTerm' : IDL.Null,
  });
  const SendMessageV2Args = IDL.Record({
    'content' : MessageContentInitial,
    'recipient' : UserId,
    'forwarding' : IDL.Bool,
    'correlation_id' : IDL.Nat64,
    'message_id' : MessageId,
    'replies_to' : IDL.Opt(ReplyContext),
    'thread_root_message_index' : IDL.Opt(MessageIndex),
  });
  const InvalidPollReason = IDL.Variant({
    'DuplicateOptions' : IDL.Null,
    'TooFewOptions' : IDL.Nat32,
    'TooManyOptions' : IDL.Nat32,
    'OptionTooLong' : IDL.Nat32,
    'EndDateInThePast' : IDL.Null,
    'PollsNotValidForDirectChats' : IDL.Null,
  });
  const SendMessageResponse = IDL.Variant({
    'TextTooLong' : IDL.Nat32,
    'TransferSuccessV2' : IDL.Record({
      'timestamp' : TimestampMillis,
      'chat_id' : ChatId,
      'event_index' : EventIndex,
      'transfer' : CompletedCryptoTransaction,
      'expires_at' : IDL.Opt(TimestampMillis),
      'message_index' : MessageIndex,
    }),
    'TransferCannotBeZero' : IDL.Null,
    'Success' : IDL.Record({
      'timestamp' : TimestampMillis,
      'chat_id' : ChatId,
      'event_index' : EventIndex,
      'expires_at' : IDL.Opt(TimestampMillis),
      'message_index' : MessageIndex,
    }),
    'MessageEmpty' : IDL.Null,
    'InvalidPoll' : InvalidPollReason,
    'RecipientBlocked' : IDL.Null,
    'UserSuspended' : IDL.Null,
    'InvalidRequest' : IDL.Text,
    'TransferCannotBeToSelf' : IDL.Null,
    'TransferFailed' : IDL.Text,
    'InternalError' : IDL.Text,
    'RecipientNotFound' : IDL.Null,
  });
  const Version = IDL.Nat32;
  const User = IDL.Record({ 'username' : IDL.Text, 'user_id' : UserId });
  const GroupReplyContext = IDL.Record({ 'event_index' : EventIndex });
  const SendMessageWithTransferToChannelArgs = IDL.Record({
    'channel_id' : ChannelId,
    'channel_rules_accepted' : IDL.Opt(Version),
    'community_id' : CommunityId,
    'content' : MessageContentInitial,
    'community_rules_accepted' : IDL.Opt(Version),
    'mentioned' : IDL.Vec(User),
    'sender_display_name' : IDL.Opt(IDL.Text),
    'sender_name' : IDL.Text,
    'message_id' : MessageId,
    'replies_to' : IDL.Opt(GroupReplyContext),
    'thread_root_message_index' : IDL.Opt(MessageIndex),
  });
  const SendMessageWithTransferToChannelResponse = IDL.Variant({
    'TextTooLong' : IDL.Nat32,
    'UserNotInChannel' : CompletedCryptoTransaction,
    'ChannelNotFound' : CompletedCryptoTransaction,
    'TransferCannotBeZero' : IDL.Null,
    'Success' : IDL.Record({
      'timestamp' : TimestampMillis,
      'event_index' : EventIndex,
      'transfer' : CompletedCryptoTransaction,
      'expires_at' : IDL.Opt(TimestampMillis),
      'message_index' : MessageIndex,
    }),
    'UserNotInCommunity' : IDL.Opt(CompletedCryptoTransaction),
    'RecipientBlocked' : IDL.Null,
    'UserSuspended' : IDL.Null,
    'CommunityFrozen' : IDL.Null,
    'CommunityRulesNotAccepted' : IDL.Null,
    'InvalidRequest' : IDL.Text,
    'TransferCannotBeToSelf' : IDL.Null,
    'TransferFailed' : IDL.Text,
    'InternalError' : IDL.Tuple(IDL.Text, CompletedCryptoTransaction),
    'RulesNotAccepted' : IDL.Null,
    'CryptocurrencyNotSupported' : Cryptocurrency,
  });
  const SendMessageWithTransferToGroupArgs = IDL.Record({
    'content' : MessageContentInitial,
    'mentioned' : IDL.Vec(User),
    'sender_display_name' : IDL.Opt(IDL.Text),
    'group_id' : ChatId,
    'rules_accepted' : IDL.Opt(Version),
    'sender_name' : IDL.Text,
    'correlation_id' : IDL.Nat64,
    'message_id' : MessageId,
    'replies_to' : IDL.Opt(GroupReplyContext),
    'thread_root_message_index' : IDL.Opt(MessageIndex),
  });
  const SendMessageWithTransferToGroupResponse = IDL.Variant({
    'TextTooLong' : IDL.Nat32,
    'CallerNotInGroup' : IDL.Opt(CompletedCryptoTransaction),
    'ChatFrozen' : IDL.Null,
    'TransferCannotBeZero' : IDL.Null,
    'Success' : IDL.Record({
      'timestamp' : TimestampMillis,
      'event_index' : EventIndex,
      'transfer' : CompletedCryptoTransaction,
      'expires_at' : IDL.Opt(TimestampMillis),
      'message_index' : MessageIndex,
    }),
    'RecipientBlocked' : IDL.Null,
    'UserSuspended' : IDL.Null,
    'InvalidRequest' : IDL.Text,
    'TransferCannotBeToSelf' : IDL.Null,
    'TransferFailed' : IDL.Text,
    'InternalError' : IDL.Tuple(IDL.Text, CompletedCryptoTransaction),
    'RulesNotAccepted' : IDL.Null,
    'CryptocurrencyNotSupported' : Cryptocurrency,
  });
  const SetAvatarArgs = IDL.Record({ 'avatar' : IDL.Opt(Document) });
  const SetAvatarResponse = IDL.Variant({
    'AvatarTooBig' : FieldTooLongResult,
    'Success' : IDL.Null,
    'UserSuspended' : IDL.Null,
  });
  const SetBioArgs = IDL.Record({ 'text' : IDL.Text });
  const SetBioResponse = IDL.Variant({
    'TooLong' : FieldTooLongResult,
    'Success' : IDL.Null,
    'UserSuspended' : IDL.Null,
  });
  const SetCommunityIndexesArgs = IDL.Record({
    'indexes' : IDL.Vec(IDL.Tuple(CommunityId, IDL.Nat32)),
  });
  const SetCommunityIndexesResponse = IDL.Variant({ 'Success' : IDL.Null });
  const TextUpdate = IDL.Variant({
    'NoChange' : IDL.Null,
    'SetToNone' : IDL.Null,
    'SetToSome' : IDL.Text,
  });
  const OptionalContact = IDL.Record({
    'nickname' : TextUpdate,
    'user_id' : UserId,
  });
  const SetContactArgs = IDL.Record({ 'contact' : OptionalContact });
  const SetContactResponse = IDL.Variant({
    'NoChange' : IDL.Null,
    'NicknameTooLong' : FieldTooLongResult,
    'Success' : IDL.Null,
    'UserSuspended' : IDL.Null,
    'NicknameTooShort' : FieldTooShortResult,
  });
  const SetMessageReminderV2Args = IDL.Record({
    'chat' : Chat,
    'notes' : IDL.Opt(IDL.Text),
    'remind_at' : TimestampMillis,
    'event_index' : EventIndex,
    'thread_root_message_index' : IDL.Opt(MessageIndex),
  });
  const SetMessageReminderResponse = IDL.Variant({
    'NotesTooLong' : FieldTooLongResult,
    'Success' : IDL.Nat64,
    'ReminderDateInThePast' : IDL.Null,
    'UserSuspended' : IDL.Null,
  });
  const ProposalToSubmitAction = IDL.Variant({
    'UpgradeSnsToNextVersion' : IDL.Null,
    'TransferSnsTreasuryFunds' : IDL.Record({
      'to' : Icrc1Account,
      'memo' : IDL.Opt(IDL.Nat64),
      'amount' : IDL.Nat,
      'treasury' : IDL.Variant({ 'ICP' : IDL.Null, 'SNS' : IDL.Null }),
    }),
    'UpgradeSnsControlledCanister' : IDL.Record({
      'new_canister_wasm' : IDL.Vec(IDL.Nat8),
      'mode' : IDL.Variant({
        'Upgrade' : IDL.Null,
        'Install' : IDL.Null,
        'Reinstall' : IDL.Null,
      }),
      'canister_id' : CanisterId,
    }),
    'ExecuteGenericNervousSystemFunction' : IDL.Record({
      'function_id' : IDL.Nat64,
      'payload' : IDL.Vec(IDL.Nat8),
    }),
    'Motion' : IDL.Null,
  });
  const ProposalToSubmit = IDL.Record({
    'url' : IDL.Text,
    'title' : IDL.Text,
    'action' : ProposalToSubmitAction,
    'summary' : IDL.Text,
  });
  const SubmitProposalArgs = IDL.Record({
    'token' : Cryptocurrency,
    'transaction_fee' : IDL.Nat,
    'ledger' : CanisterId,
    'governance_canister_id' : CanisterId,
    'proposal' : ProposalToSubmit,
    'proposal_rejection_fee' : IDL.Nat,
  });
  const SubmitProposalResponse = IDL.Variant({
    'Retrying' : IDL.Text,
    'InsufficientPayment' : IDL.Nat,
    'Success' : IDL.Null,
    'UserSuspended' : IDL.Null,
    'GovernanceCanisterNotSupported' : IDL.Null,
    'TransferFailed' : IDL.Text,
    'InternalError' : IDL.Text,
  });
  const TokenInfo = IDL.Record({
    'fee' : IDL.Nat,
    'decimals' : IDL.Nat8,
    'token' : Cryptocurrency,
    'ledger' : CanisterId,
  });
  const SwapTokensArgs = IDL.Record({
    'input_amount' : IDL.Nat,
    'min_output_amount' : IDL.Nat,
    'swap_id' : IDL.Nat,
    'input_token' : TokenInfo,
    'exchange_args' : IDL.Variant({
      'ICPSwap' : IDL.Record({
        'zero_for_one' : IDL.Bool,
        'swap_canister_id' : CanisterId,
      }),
    }),
    'output_token' : TokenInfo,
  });
  const SwapTokensResponse = IDL.Variant({
    'Success' : IDL.Record({ 'amount_out' : IDL.Nat }),
    'InternalError' : IDL.Text,
  });
  const TipMessageArgs = IDL.Record({
    'fee' : IDL.Nat,
<<<<<<< HEAD
    'decimals' : IDL.Nat8,
=======
    'decimals' : IDL.Opt(IDL.Nat8),
>>>>>>> 7b506b14
    'token' : Cryptocurrency,
    'chat' : Chat,
    'recipient' : UserId,
    'ledger' : CanisterId,
    'message_id' : MessageId,
    'amount' : IDL.Nat,
    'thread_root_message_index' : IDL.Opt(MessageIndex),
  });
  const TipMessageResponse = IDL.Variant({
    'Retrying' : IDL.Text,
    'TransferNotToMessageSender' : IDL.Null,
    'MessageNotFound' : IDL.Null,
    'ChatNotFound' : IDL.Null,
    'ChatFrozen' : IDL.Null,
    'NotAuthorized' : IDL.Null,
    'TransferCannotBeZero' : IDL.Null,
    'Success' : IDL.Null,
    'UserSuspended' : IDL.Null,
    'TransferFailed' : IDL.Text,
    'InternalError' : IDL.Tuple(IDL.Text, CompletedCryptoTransaction),
    'CannotTipSelf' : IDL.Null,
  });
  const TokenSwapStatusArgs = IDL.Record({ 'swap_id' : IDL.Nat });
  const TokenSwapStatusResponse = IDL.Variant({
    'NotFound' : IDL.Null,
    'Success' : IDL.Record({
      'started' : TimestampMillis,
      'deposit_account' : IDL.Opt(
        IDL.Variant({ 'Ok' : IDL.Null, 'Err' : IDL.Text })
      ),
      'amount_swapped' : IDL.Opt(
        IDL.Variant({ 'Ok' : IDL.Nat, 'Err' : IDL.Text })
      ),
      'notify_dex' : IDL.Opt(
        IDL.Variant({ 'Ok' : IDL.Null, 'Err' : IDL.Text })
      ),
      'transfer' : IDL.Opt(IDL.Variant({ 'Ok' : IDL.Nat64, 'Err' : IDL.Text })),
      'withdraw_from_dex' : IDL.Opt(
        IDL.Variant({ 'Ok' : IDL.Nat, 'Err' : IDL.Text })
      ),
    }),
  });
  const UnblockUserArgs = IDL.Record({ 'user_id' : UserId });
  const UnblockUserResponse = IDL.Variant({
    'Success' : IDL.Null,
    'UserSuspended' : IDL.Null,
  });
  const UndeleteMessagesArgs = IDL.Record({
    'user_id' : UserId,
    'message_ids' : IDL.Vec(MessageId),
    'correlation_id' : IDL.Nat64,
    'thread_root_message_index' : IDL.Opt(MessageIndex),
  });
  const UndeleteMessagesResponse = IDL.Variant({
    'ChatNotFound' : IDL.Null,
    'Success' : IDL.Record({ 'messages' : IDL.Vec(Message) }),
    'UserSuspended' : IDL.Null,
  });
  const UnmuteNotificationsArgs = IDL.Record({ 'chat_id' : ChatId });
  const UnmuteNotificationsResponse = IDL.Variant({
    'ChatNotFound' : IDL.Null,
    'Success' : IDL.Null,
    'InternalError' : IDL.Text,
  });
  const UnpinChatV2Request = IDL.Record({ 'chat' : ChatInList });
  const UnpinChatV2Response = IDL.Variant({
    'ChatNotFound' : IDL.Null,
    'Success' : IDL.Null,
  });
  const UpdatesArgs = IDL.Record({ 'updates_since' : TimestampMillis });
  const UserCanisterChannelSummaryUpdates = IDL.Record({
    'channel_id' : ChannelId,
    'read_by_me_up_to' : IDL.Opt(MessageIndex),
    'date_read_pinned' : IDL.Opt(TimestampMillis),
    'threads_read' : IDL.Vec(IDL.Tuple(MessageIndex, MessageIndex)),
    'archived' : IDL.Opt(IDL.Bool),
  });
  const UserCanisterCommunitySummaryUpdates = IDL.Record({
    'community_id' : CommunityId,
    'channels' : IDL.Vec(UserCanisterChannelSummaryUpdates),
    'pinned' : IDL.Opt(IDL.Vec(ChannelId)),
    'index' : IDL.Opt(IDL.Nat32),
    'archived' : IDL.Opt(IDL.Bool),
  });
  const CommunitiesUpdates = IDL.Record({
    'added' : IDL.Vec(UserCanisterCommunitySummary),
    'updated' : IDL.Vec(UserCanisterCommunitySummaryUpdates),
    'removed' : IDL.Vec(CommunityId),
  });
  const FavouriteChatsUpdates = IDL.Record({
    'chats' : IDL.Opt(IDL.Vec(Chat)),
    'pinned' : IDL.Opt(IDL.Vec(Chat)),
  });
  const UserCanisterGroupChatSummaryUpdates = IDL.Record({
    'read_by_me_up_to' : IDL.Opt(MessageIndex),
    'chat_id' : ChatId,
    'date_read_pinned' : IDL.Opt(TimestampMillis),
    'threads_read' : IDL.Vec(IDL.Tuple(MessageIndex, MessageIndex)),
    'archived' : IDL.Opt(IDL.Bool),
  });
  const GroupChatsUpdates = IDL.Record({
    'added' : IDL.Vec(UserCanisterGroupChatSummary),
    'pinned' : IDL.Opt(IDL.Vec(ChatId)),
    'updated' : IDL.Vec(UserCanisterGroupChatSummaryUpdates),
    'removed' : IDL.Vec(ChatId),
  });
  const DocumentIdUpdate = IDL.Variant({
    'NoChange' : IDL.Null,
    'SetToNone' : IDL.Null,
    'SetToSome' : IDL.Nat,
  });
  const EventsTimeToLiveUpdate = IDL.Variant({
    'NoChange' : IDL.Null,
    'SetToNone' : IDL.Null,
    'SetToSome' : Milliseconds,
  });
  const DirectChatSummaryUpdates = IDL.Record({
    'read_by_them_up_to' : IDL.Opt(MessageIndex),
    'metrics' : IDL.Opt(ChatMetrics),
    'notifications_muted' : IDL.Opt(IDL.Bool),
    'latest_message_index' : IDL.Opt(MessageIndex),
    'events_ttl' : EventsTimeToLiveUpdate,
    'last_updated' : TimestampMillis,
    'latest_event_index' : IDL.Opt(EventIndex),
    'updated_events' : IDL.Vec(IDL.Tuple(IDL.Nat32, IDL.Nat64)),
    'read_by_me_up_to' : IDL.Opt(MessageIndex),
    'chat_id' : ChatId,
    'archived' : IDL.Opt(IDL.Bool),
    'events_ttl_last_updated' : IDL.Opt(TimestampMillis),
    'my_metrics' : IDL.Opt(ChatMetrics),
    'latest_message' : IDL.Opt(MessageEventWrapper),
  });
  const DirectChatsUpdates = IDL.Record({
    'added' : IDL.Vec(DirectChatSummary),
    'pinned' : IDL.Opt(IDL.Vec(ChatId)),
    'updated' : IDL.Vec(DirectChatSummaryUpdates),
    'removed' : IDL.Vec(ChatId),
  });
  const UpdatesResponse = IDL.Variant({
    'Success' : IDL.Record({
      'communities' : CommunitiesUpdates,
      'username' : IDL.Opt(IDL.Text),
      'blocked_users' : IDL.Opt(IDL.Vec(UserId)),
      'favourite_chats' : FavouriteChatsUpdates,
      'display_name' : TextUpdate,
      'group_chats' : GroupChatsUpdates,
      'avatar_id' : DocumentIdUpdate,
      'direct_chats' : DirectChatsUpdates,
      'timestamp' : TimestampMillis,
      'suspended' : IDL.Opt(IDL.Bool),
    }),
    'SuccessNoUpdates' : IDL.Null,
  });
  const WithdrawCryptoArgs = IDL.Record({
    'withdrawal' : PendingCryptoTransaction,
  });
  const WithdrawCryptoResponse = IDL.Variant({
    'CurrencyNotSupported' : IDL.Null,
    'TransactionFailed' : FailedCryptoTransaction,
    'Success' : CompletedCryptoTransaction,
  });
  return IDL.Service({
    'add_hot_group_exclusions' : IDL.Func(
        [AddHotGroupExclusionsArgs],
        [AddHotGroupExclusionsResponse],
        [],
      ),
    'add_reaction' : IDL.Func([AddReactionArgs], [AddReactionResponse], []),
    'approve_transfer' : IDL.Func(
        [ApproveTransferArgs],
        [ApproveTransferResponse],
        [],
      ),
    'archive_unarchive_chats' : IDL.Func(
        [ArchiveUnarchiveChatsArgs],
        [ArchiveUnarchiveChatsResponse],
        [],
      ),
    'bio' : IDL.Func([BioArgs], [BioResponse], ['query']),
    'block_user' : IDL.Func([BlockUserArgs], [BlockUserResponse], []),
    'cancel_message_reminder' : IDL.Func(
        [CancelMessageReminderArgs],
        [CancelMessageReminderResponse],
        [],
      ),
    'contacts' : IDL.Func([ContactsArgs], [ContactsResponse], ['query']),
    'create_community' : IDL.Func(
        [CreateCommunityArgs],
        [CreateCommunityResponse],
        [],
      ),
    'create_group' : IDL.Func([CreateGroupArgs], [CreateGroupResponse], []),
    'delete_community' : IDL.Func(
        [DeleteCommunityArgs],
        [DeleteCommunityResponse],
        [],
      ),
    'delete_direct_chat' : IDL.Func(
        [DeleteDirectChatArgs],
        [DeleteDirectChatResponse],
        [],
      ),
    'delete_group' : IDL.Func([DeleteGroupArgs], [DeleteGroupResponse], []),
    'delete_messages' : IDL.Func(
        [DeleteMessagesArgs],
        [DeleteMessagesResponse],
        [],
      ),
    'deleted_message' : IDL.Func(
        [DeletedMessageArgs],
        [DeletedMessageResponse],
        ['query'],
      ),
    'edit_message_v2' : IDL.Func(
        [EditMessageV2Args],
        [EditMessageResponse],
        [],
      ),
    'events' : IDL.Func([EventsArgs], [EventsResponse], ['query']),
    'events_by_index' : IDL.Func(
        [EventsByIndexArgs],
        [EventsResponse],
        ['query'],
      ),
    'events_window' : IDL.Func([EventsWindowArgs], [EventsResponse], ['query']),
    'hot_group_exclusions' : IDL.Func(
        [HotGroupExclusionsArgs],
        [HotGroupExclusionsResponse],
        ['query'],
      ),
    'init_user_principal_migration' : IDL.Func(
        [InitUserPrincipalMigrationArgs],
        [InitUserPrincipalMigrationResponse],
        [],
      ),
    'initial_state' : IDL.Func(
        [InitialStateArgs],
        [InitialStateResponse],
        ['query'],
      ),
    'leave_community' : IDL.Func(
        [LeaveCommunityArgs],
        [LeaveCommunityResponse],
        [],
      ),
    'leave_group' : IDL.Func([LeaveGroupArgs], [LeaveGroupResponse], []),
    'manage_favourite_chats' : IDL.Func(
        [ManageFavouriteChatsArgs],
        [ManageFavouriteChatsResponse],
        [],
      ),
    'mark_read' : IDL.Func([MarkReadArgs], [MarkReadResponse], []),
    'messages_by_message_index' : IDL.Func(
        [MessagesByMessageIndexArgs],
        [MessagesByMessageIndexResponse],
        ['query'],
      ),
    'migrate_user_principal' : IDL.Func(
        [MigrateUserPrincipalArgs],
        [MigrateUserPrincipalResponse],
        [],
      ),
    'mute_notifications' : IDL.Func(
        [MuteNotificationsArgs],
        [MuteNotificationsResponse],
        [],
      ),
    'pin_chat_v2' : IDL.Func([PinChatV2Request], [PinChatV2Response], []),
    'public_profile' : IDL.Func(
        [PublicProfileArgs],
        [PublicProfileResponse],
        ['query'],
      ),
    'remove_reaction' : IDL.Func(
        [RemoveReactionArgs],
        [RemoveReactionResponse],
        [],
      ),
    'report_message' : IDL.Func(
        [ReportMessageArgs],
        [ReportMessageResponse],
        [],
      ),
    'save_crypto_account' : IDL.Func(
        [NamedAccount],
        [SaveCryptoAccountResponse],
        [],
      ),
    'saved_crypto_accounts' : IDL.Func(
        [EmptyArgs],
        [SavedCryptoAccountsResponse],
        ['query'],
      ),
    'search_messages' : IDL.Func(
        [SearchMessagesArgs],
        [SearchMessagesResponse],
        ['query'],
      ),
    'send_message_v2' : IDL.Func(
        [SendMessageV2Args],
        [SendMessageResponse],
        [],
      ),
    'send_message_with_transfer_to_channel' : IDL.Func(
        [SendMessageWithTransferToChannelArgs],
        [SendMessageWithTransferToChannelResponse],
        [],
      ),
    'send_message_with_transfer_to_group' : IDL.Func(
        [SendMessageWithTransferToGroupArgs],
        [SendMessageWithTransferToGroupResponse],
        [],
      ),
    'set_avatar' : IDL.Func([SetAvatarArgs], [SetAvatarResponse], []),
    'set_bio' : IDL.Func([SetBioArgs], [SetBioResponse], []),
    'set_community_indexes' : IDL.Func(
        [SetCommunityIndexesArgs],
        [SetCommunityIndexesResponse],
        [],
      ),
    'set_contact' : IDL.Func([SetContactArgs], [SetContactResponse], []),
    'set_message_reminder_v2' : IDL.Func(
        [SetMessageReminderV2Args],
        [SetMessageReminderResponse],
        [],
      ),
    'submit_proposal' : IDL.Func(
        [SubmitProposalArgs],
        [SubmitProposalResponse],
        [],
      ),
    'swap_tokens' : IDL.Func([SwapTokensArgs], [SwapTokensResponse], []),
    'tip_message' : IDL.Func([TipMessageArgs], [TipMessageResponse], []),
    'token_swap_status' : IDL.Func(
        [TokenSwapStatusArgs],
        [TokenSwapStatusResponse],
        ['query'],
      ),
    'unblock_user' : IDL.Func([UnblockUserArgs], [UnblockUserResponse], []),
    'undelete_messages' : IDL.Func(
        [UndeleteMessagesArgs],
        [UndeleteMessagesResponse],
        [],
      ),
    'unmute_notifications' : IDL.Func(
        [UnmuteNotificationsArgs],
        [UnmuteNotificationsResponse],
        [],
      ),
    'unpin_chat_v2' : IDL.Func([UnpinChatV2Request], [UnpinChatV2Response], []),
    'updates' : IDL.Func([UpdatesArgs], [UpdatesResponse], ['query']),
    'withdraw_crypto_v2' : IDL.Func(
        [WithdrawCryptoArgs],
        [WithdrawCryptoResponse],
        [],
      ),
  });
};
export const init = ({ IDL }) => { return []; };<|MERGE_RESOLUTION|>--- conflicted
+++ resolved
@@ -1416,11 +1416,7 @@
   });
   const TipMessageArgs = IDL.Record({
     'fee' : IDL.Nat,
-<<<<<<< HEAD
     'decimals' : IDL.Nat8,
-=======
-    'decimals' : IDL.Opt(IDL.Nat8),
->>>>>>> 7b506b14
     'token' : Cryptocurrency,
     'chat' : Chat,
     'recipient' : UserId,
