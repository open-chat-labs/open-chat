--- conflicted
+++ resolved
@@ -1839,11 +1839,7 @@
   { 'SetToSome' : TimestampMillis };
 export interface TipMessageArgs {
   'fee' : bigint,
-<<<<<<< HEAD
   'decimals' : number,
-=======
-  'decimals' : [] | [number],
->>>>>>> 7b506b14
   'token' : Cryptocurrency,
   'chat' : Chat,
   'recipient' : UserId,
