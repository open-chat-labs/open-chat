--- conflicted
+++ resolved
@@ -102,11 +102,8 @@
             },
             timestamp: BigInt(Date.now()),
             suspended: false,
-<<<<<<< HEAD
+            pinNumberSettings: undefined,
             localUserIndex: "",
-=======
-            pinNumberSettings: undefined,
->>>>>>> 155a5d0a
         });
     }
 
