--- conflicted
+++ resolved
@@ -120,11 +120,8 @@
             nextDailyClaim: 0n,
             chitBalance: 0,
             totalChitEarned: 0,
-<<<<<<< HEAD
+            referrals: [],
             walletConfig: { kind: "auto_wallet", minDollarValue: 1 },
-=======
-            referrals: [],
->>>>>>> ba094ffc
         });
     }
 
