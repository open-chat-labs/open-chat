import type {
    ApiEventsResponse,
    ApiDirectChatEventWrapper,
    ApiSendMessageResponse,
    ApiBlockUserResponse,
    ApiUnblockUserResponse,
    ApiMarkReadResponse,
    ApiSetAvatarResponse,
    ApiDirectChatEvent,
    ApiDeleteMessageResponse,
    ApiUndeleteMessageResponse,
    ApiSearchDirectChatResponse,
    ApiMessageMatch,
    ApiInitialStateResponse,
    ApiUpdatesResponse,
    ApiGroupRole,
    ApiMention,
    ApiSetBioResponse,
    ApiWithdrawCryptoResponse,
    ApiSendMessageWithTransferToGroupResponse,
    ApiPublicProfileResponse,
    ApiPinChatResponse,
    ApiUnpinChatResponse,
    ApiThreadSyncDetails,
    ApiMigrateUserPrincipalResponse,
    ApiDirectChatSummary,
    ApiGroupChatSummary,
    ApiUserCanisterGroupChatSummary,
    ApiUserCanisterGroupChatSummaryUpdates,
    ApiNnsFailedCryptoTransaction,
    ApiNnsCompletedCryptoTransaction,
    ApiIcrc1FailedCryptoTransaction,
    ApiIcrc1CompletedCryptoTransaction,
    ApiIcrc1Account,
    ApiDirectChatSummaryUpdates,
    ApiDeletedDirectMessageResponse,
    ApiSetMessageReminderResponse,
    ApiCreateCommunityResponse,
    ApiGroupChatsInitial,
    ApiCachedGroupChatSummaries,
    ApiDirectChatsInitial,
    ApiCommunitiesInitial,
    ApiUserCanisterCommunitySummary,
    ApiUserCanisterChannelSummary,
    ApiFavouriteChatsInitial,
    ApiChat,
    ApiCommunitiesUpdates,
    ApiUserCanisterCommunitySummaryUpdates,
    ApiUserCanisterChannelSummaryUpdates,
    ApiFavouriteChatsUpdates,
    ApiGroupChatsUpdates,
    ApiDirectChatsUpdates,
    ApiManageFavouriteChatsResponse,
    ApiPinChatV2Response,
    ApiUnpinV2ChatResponse,
    ApiLeaveCommunityResponse,
    ApiDeleteCommunityResponse,
    ApiArchiveUnarchiveChatsResponse,
    ApiSendMessageWithTransferToChannelResponse,
    ApiTipMessageResponse,
    ApiSavedCryptoAccountsResponse,
    ApiSaveCryptoAccountResponse,
    ApiSubmitProposalResponse,
<<<<<<< HEAD
    ApiApproveTransferResponse,
=======
    ApiSwapTokensResponse,
    ApiTokenSwapStatusResponse,
>>>>>>> b7bf4761
} from "./candid/idl";
import type {
    EventsResponse,
    EventWrapper,
    DirectChatEvent,
    SendMessageResponse,
    BlockUserResponse,
    UnblockUserResponse,
    MarkReadResponse,
    SetAvatarResponse,
    DeleteMessageResponse,
    UndeleteMessageResponse,
    InitialStateResponse,
    UpdatesResponse,
    MemberRole,
    Mention,
    GroupChatSummary,
    DirectChatSummary,
    UserCanisterGroupChatSummary,
    UserCanisterGroupChatSummaryUpdates,
    WithdrawCryptocurrencyResponse,
    FailedCryptocurrencyWithdrawal,
    CompletedCryptocurrencyWithdrawal,
    ThreadSyncDetails,
    PublicProfile,
    ArchiveChatResponse,
    MessageMatch,
    MigrateUserPrincipalResponse,
    PinChatResponse,
    SearchDirectChatResponse,
    SetBioResponse,
    UnpinChatResponse,
    DirectChatSummaryUpdates,
    DeletedDirectMessageResponse,
    UpdatedEvent,
    SetMessageReminderResponse,
    CreateCommunityResponse,
    GroupChatsInitial,
    CachedGroupChatSummaries,
    DirectChatsInitial,
    CommunitiesInitial,
    UserCanisterCommunitySummary,
    UserCanisterChannelSummary,
    FavouriteChatsInitial,
    ChatIdentifier,
    CommunitiesUpdates,
    UserCanisterCommunitySummaryUpdates,
    UserCanisterChannelSummaryUpdates,
    FavouriteChatsUpdates,
    GroupChatsUpdates,
    DirectChatsUpdates,
    DirectChatIdentifier,
    ManageFavouritesResponse,
    LeaveCommunityResponse,
    DeleteCommunityResponse,
    TipMessageResponse,
    NamedAccount,
    SaveCryptoAccountResponse,
    CandidateProposal,
    CandidateProposalAction,
    SubmitProposalResponse,
<<<<<<< HEAD
    ApproveTransferResponse,
=======
    SwapTokensResponse,
    TokenSwapStatusResponse,
    Result,
>>>>>>> b7bf4761
} from "openchat-shared";
import { nullMembership, CommonResponses, UnsupportedValueError } from "openchat-shared";
import {
    bytesToBigint,
    bytesToHexString,
    hexStringToBytes,
    identity,
    optional,
    optionUpdate,
} from "../../utils/mapping";
import {
    apiGroupSubtype,
    chatMetrics,
    completedCryptoTransfer,
    accessGate,
    groupPermissions,
    message,
    messageContent,
    apiOptional,
    messageEvent,
    expiredEventsRange,
    expiredMessagesRange,
} from "../common/chatMappers";
import { ensureReplicaIsUpToDate } from "../common/replicaUpToDateChecker";
import { ReplicaNotUpToDateError } from "../error";
import { Principal } from "@dfinity/principal";
import type {
    ProposalToSubmit,
    ProposalToSubmitAction,
    ReportMessageResponse,
} from "./candid/types";

export function saveCryptoAccountResponse(
    candid: ApiSaveCryptoAccountResponse,
): SaveCryptoAccountResponse {
    if ("Success" in candid) {
        return CommonResponses.success();
    } else if ("NameTaken" in candid) {
        return { kind: "name_taken" };
    } else {
        console.warn("saveCryptoAccountResponse failed with: ", candid);
        return CommonResponses.failure();
    }
}

export function savedCryptoAccountsResponse(
    candid: ApiSavedCryptoAccountsResponse,
): NamedAccount[] {
    if ("Success" in candid) {
        return candid.Success;
    }
    return [];
}

export function tipMessageResponse(candid: ApiTipMessageResponse): TipMessageResponse {
    if ("Success" in candid || "Retrying" in candid) {
        return CommonResponses.success();
    }
    console.warn("tipMessage failed with: ", candid);
    return CommonResponses.failure();
}

export function publicProfileResponse(candid: ApiPublicProfileResponse): PublicProfile {
    const profile = candid.Success;
    return {
        username: profile.username,
        displayName: optional(profile.display_name, identity),
        avatarId: optional(profile.avatar_id, identity),
        bio: profile.bio,
        isPremium: profile.is_premium,
        phoneIsVerified: profile.phone_is_verified,
        created: profile.created,
    };
}

export function setBioResponse(candid: ApiSetBioResponse): SetBioResponse {
    if ("Success" in candid) {
        return "success";
    }
    if ("TooLong" in candid) {
        return "bio_too_long";
    }
    if ("UserSuspended" in candid) {
        return "user_suspended";
    }
    throw new UnsupportedValueError(`Unexpected ApiSetBioResponse type received`, candid);
}

export function searchDirectChatResponse(
    candid: ApiSearchDirectChatResponse,
    chatId: DirectChatIdentifier,
): SearchDirectChatResponse {
    if ("Success" in candid) {
        return {
            kind: "success",
            matches: candid.Success.matches.map((m) => messageMatch(m, chatId)),
        };
    }
    if ("TermTooShort" in candid || "TermTooLong" in candid || "InvalidTerm" in candid) {
        return {
            kind: "term_invalid",
        };
    }
    if ("ChatNotFound" in candid) {
        return {
            kind: "chat_not_found",
        };
    }
    throw new UnsupportedValueError(
        "Unknown UserIndex.ApiSearchMessagesResponse type received",
        candid,
    );
}

export function messageMatch(candid: ApiMessageMatch, chatId: ChatIdentifier): MessageMatch {
    const sender = candid.sender.toString();
    return {
        chatId,
        messageIndex: candid.message_index,
        content: messageContent(candid.content, sender),
        sender,
        score: candid.score,
    };
}

export function deleteMessageResponse(candid: ApiDeleteMessageResponse): DeleteMessageResponse {
    if ("Success" in candid) {
        return "success";
    } else {
        console.warn("Unexpected ApiDeleteMessageResponse type received", candid);
        return "failure";
    }
}

export function undeleteMessageResponse(
    candid: ApiUndeleteMessageResponse,
): UndeleteMessageResponse {
    if ("Success" in candid) {
        if (candid.Success.messages.length == 0) {
            return CommonResponses.failure();
        } else {
            return {
                kind: "success",
                message: message(candid.Success.messages[0]),
            };
        }
    } else {
        console.warn("Unexpected ApiUndeleteMessageResponse type received", candid);
        return CommonResponses.failure();
    }
}

export function setAvatarResponse(candid: ApiSetAvatarResponse): SetAvatarResponse {
    if ("Success" in candid) {
        return "success";
    }
    if ("AvatarTooBig" in candid) {
        return "avatar_too_big";
    }
    if ("UserSuspended" in candid) {
        return "user_suspended";
    }
    if ("InternalError" in candid) {
        return "internal_error";
    }
    throw new UnsupportedValueError("Unexpected ApiSetAvatarResponse type received", candid);
}

export function markReadResponse(_candid: ApiMarkReadResponse): MarkReadResponse {
    // currently only one success type which makes mapping this a bit redundant but I'll
    // leave the pattern in place in case we have other return types in the future.
    return "success";
}

export function blockResponse(_candid: ApiBlockUserResponse): BlockUserResponse {
    return "success";
}

export function unblockResponse(_candid: ApiUnblockUserResponse): UnblockUserResponse {
    return "success";
}

export function pinChatResponse(
    candid: ApiPinChatResponse | ApiPinChatV2Response,
): PinChatResponse {
    if ("Success" in candid) {
        return "success";
    } else {
        console.warn("Unexpected ApiPinChatResponse type received", candid);
        return "failure";
    }
}

export function unpinChatResponse(
    candid: ApiUnpinChatResponse | ApiUnpinV2ChatResponse,
): UnpinChatResponse {
    if ("Success" in candid) {
        return "success";
    } else {
        console.warn("Unexpected ApiUnpinChatResponse type received", candid);
        return "failure";
    }
}

export function archiveChatResponse(candid: ApiArchiveUnarchiveChatsResponse): ArchiveChatResponse {
    if ("Success" in candid) {
        return "success";
    } else {
        console.warn("Archive/Unarchive chat failed with ", candid);
        return "failure";
    }
}

export function sendMessageWithTransferToChannelResponse(
    candid: ApiSendMessageWithTransferToChannelResponse,
    sender: string,
    recipient: string,
): SendMessageResponse {
    if ("Success" in candid) {
        return {
            kind: "transfer_success",
            timestamp: candid.Success.timestamp,
            messageIndex: candid.Success.message_index,
            eventIndex: candid.Success.event_index,
            transfer: completedCryptoTransfer(candid.Success.transfer, sender, recipient),
            expiresAt: optional(candid.Success.expires_at, Number),
        };
    } else {
        console.warn("SendMessageWithTransferToChannel failed with", candid);
        return CommonResponses.failure();
    }
}

export function sendMessageWithTransferToGroupResponse(
    candid: ApiSendMessageWithTransferToGroupResponse,
    sender: string,
    recipient: string,
): SendMessageResponse {
    if ("Success" in candid) {
        return {
            kind: "transfer_success",
            timestamp: candid.Success.timestamp,
            messageIndex: candid.Success.message_index,
            eventIndex: candid.Success.event_index,
            transfer: completedCryptoTransfer(candid.Success.transfer, sender, recipient),
            expiresAt: optional(candid.Success.expires_at, Number),
        };
    } else {
        console.warn("SendMessageWithTransferToGroup failed with", candid);
        return CommonResponses.failure();
    }
}

export function sendMessageResponse(
    candid: ApiSendMessageResponse,
    sender: string,
    recipient: string,
): SendMessageResponse {
    if ("Success" in candid) {
        return {
            kind: "success",
            timestamp: candid.Success.timestamp,
            messageIndex: candid.Success.message_index,
            eventIndex: candid.Success.event_index,
            expiresAt: optional(candid.Success.expires_at, Number),
        };
    }
    if ("TransferSuccessV2" in candid) {
        return {
            kind: "transfer_success",
            timestamp: candid.TransferSuccessV2.timestamp,
            messageIndex: candid.TransferSuccessV2.message_index,
            eventIndex: candid.TransferSuccessV2.event_index,
            transfer: completedCryptoTransfer(candid.TransferSuccessV2.transfer, sender, recipient),
            expiresAt: optional(candid.TransferSuccessV2.expires_at, Number),
        };
    }
    if ("TransferCannotBeZero" in candid) {
        return { kind: "transfer_cannot_be_zero" };
    }
    if ("TransferCannotBeToSelf" in candid) {
        return { kind: "transfer_cannot_be_to_self" };
    }
    if ("RecipientBlocked" in candid) {
        return { kind: "recipient_blocked" };
    }
    if ("InvalidRequest" in candid) {
        return { kind: "invalid_request", reason: candid.InvalidRequest };
    }
    if ("TextTooLong" in candid) {
        return { kind: "text_too_long" };
    }
    if ("MessageEmpty" in candid) {
        return { kind: "message_empty" };
    }
    if ("RecipientNotFound" in candid) {
        return { kind: "recipient_not_found" };
    }
    if ("TransferFailed" in candid || "TransferCannotBeToSelf" in candid) {
        return { kind: "transfer_failed" };
    }
    if ("TransferLimitExceeded" in candid) {
        return { kind: "transfer_limit_exceeded" };
    }
    if ("InvalidPoll" in candid) {
        return { kind: "invalid_poll" };
    }
    if ("UserSuspended" in candid) {
        return { kind: "user_suspended" };
    }
    if ("ChatFrozen" in candid) {
        return { kind: "chat_frozen" };
    }
    if ("InternalError" in candid) {
        return { kind: "internal_error" };
    }
    throw new UnsupportedValueError("Unexpected ApiSendMessageResponse type received", candid);
}

export function createCommunityResponse(
    candid: ApiCreateCommunityResponse,
): CreateCommunityResponse {
    if ("Success" in candid) {
        return { kind: "success", id: candid.Success.community_id.toString() };
    } else if ("NameTaken" in candid) {
        return { kind: "name_taken" };
    } else {
        console.warn("CreateCommunit failed with", candid);
        return CommonResponses.failure();
    }
}

export async function getEventsResponse(
    principal: Principal,
    candid: ApiEventsResponse,
    chatId: DirectChatIdentifier,
    latestKnownUpdatePreRequest: bigint | undefined,
): Promise<EventsResponse<DirectChatEvent>> {
    if ("Success" in candid) {
        await ensureReplicaIsUpToDate(principal, chatId, candid.Success.chat_last_updated);

        return {
            events: candid.Success.events.map(event),
            expiredEventRanges: candid.Success.expired_event_ranges.map(expiredEventsRange),
            expiredMessageRanges: candid.Success.expired_message_ranges.map(expiredMessagesRange),
            latestEventIndex: candid.Success.latest_event_index,
        };
    }
    if ("ChatNotFound" in candid) {
        return "events_failed";
    }
    if ("ReplicaNotUpToDateV2" in candid) {
        throw ReplicaNotUpToDateError.byTimestamp(
            candid.ReplicaNotUpToDateV2,
            latestKnownUpdatePreRequest ?? BigInt(-1),
            false,
        );
    }

    throw new UnsupportedValueError("Unexpected ApiEventsResponse type received", candid);
}

function event(candid: ApiDirectChatEventWrapper): EventWrapper<DirectChatEvent> {
    return {
        event: directChatEvent(candid.event),
        index: candid.index,
        timestamp: candid.timestamp,
        expiresAt: optional(candid.expires_at, Number),
    };
}

function directChatEvent(candid: ApiDirectChatEvent): DirectChatEvent {
    if ("Message" in candid) {
        return message(candid.Message);
    }

    if ("DirectChatCreated" in candid) {
        return {
            kind: "direct_chat_created",
        };
    }

    if ("Empty" in candid) {
        return {
            kind: "empty",
        };
    }

    // todo - we know there are other event types that we are not dealing with yet
    throw new Error(`Unexpected ApiEventWrapper type received: ${JSON.stringify(candid)}`);
}

function cachedGroupChatSummaries(candid: ApiCachedGroupChatSummaries): CachedGroupChatSummaries {
    return {
        summaries: candid.summaries.map(groupChatSummary),
        timestamp: candid.timestamp,
    };
}

function groupChatsInitial(candid: ApiGroupChatsInitial): GroupChatsInitial {
    return {
        summaries: candid.summaries.map(userCanisterGroupSummary),
        pinned: candid.pinned.map((c) => ({ kind: "group_chat", groupId: c.toString() })),
        cached: optional(candid.cached, cachedGroupChatSummaries),
    };
}

function directChatsInitial(candid: ApiDirectChatsInitial): DirectChatsInitial {
    return {
        summaries: candid.summaries.map(directChatSummary),
        pinned: candid.pinned.map((c) => ({ kind: "direct_chat", userId: c.toString() })),
    };
}

function userCanisterChannelSummary(
    candid: ApiUserCanisterChannelSummary,
    communityId: string,
): UserCanisterChannelSummary {
    return {
        id: {
            kind: "channel",
            communityId: communityId,
            channelId: candid.channel_id.toString(),
        },
        readByMeUpTo: optional(candid.read_by_me_up_to, identity),
        dateReadPinned: optional(candid.date_read_pinned, identity),
        threadsRead: candid.threads_read.reduce(
            (curr, next) => {
                curr[next[0]] = next[1];
                return curr;
            },
            {} as Record<number, number>,
        ),
        archived: candid.archived,
    };
}

function userCanisterCommunitySummary(
    candid: ApiUserCanisterCommunitySummary,
): UserCanisterCommunitySummary {
    const communityId = candid.community_id.toString();
    return {
        id: { kind: "community", communityId },
        index: candid.index,
        channels: candid.channels.map((c) => userCanisterChannelSummary(c, communityId)),
        pinned: candid.pinned.map((p) => ({
            kind: "channel",
            communityId,
            channelId: p.toString(),
        })),
        archived: candid.archived,
    };
}

function communitiesInitial(candid: ApiCommunitiesInitial): CommunitiesInitial {
    return {
        summaries: candid.summaries.map(userCanisterCommunitySummary),
    };
}

function chatIndentifier(candid: ApiChat): ChatIdentifier {
    if ("Group" in candid) {
        return { kind: "group_chat", groupId: candid.Group.toString() };
    }
    if ("Direct" in candid) {
        return { kind: "direct_chat", userId: candid.Direct.toString() };
    }
    if ("Channel" in candid) {
        return {
            kind: "channel",
            communityId: candid.Channel[0].toString(),
            channelId: candid.Channel[1].toString(),
        };
    }
    throw new UnsupportedValueError("Unexpected ApiChat type received", candid);
}

function favouriteChatsInitial(candid: ApiFavouriteChatsInitial): FavouriteChatsInitial {
    return {
        chats: candid.chats.map(chatIndentifier),
        pinned: candid.pinned.map(chatIndentifier),
    };
}

export function initialStateResponse(candid: ApiInitialStateResponse): InitialStateResponse {
    if ("Success" in candid) {
        const result = candid.Success;
        return {
            blockedUsers: result.blocked_users.map((u) => u.toString()),
            communities: communitiesInitial(candid.Success.communities),
            groupChats: groupChatsInitial(candid.Success.group_chats),
            favouriteChats: favouriteChatsInitial(candid.Success.favourite_chats),
            avatarId: optional(result.avatar_id, identity),
            directChats: directChatsInitial(candid.Success.direct_chats),
            timestamp: result.timestamp,
        };
    }
    throw new Error(`Unexpected ApiUpdatesResponse type received: ${candid}`);
}

export function userCanisterChannelSummaryUpdates(
    candid: ApiUserCanisterChannelSummaryUpdates,
    communityId: string,
): UserCanisterChannelSummaryUpdates {
    return {
        id: { kind: "channel", communityId, channelId: candid.channel_id.toString() },
        readByMeUpTo: optional(candid.read_by_me_up_to, identity),
        dateReadPinned: optional(candid.date_read_pinned, identity),
        threadsRead: candid.threads_read.reduce(
            (curr, next) => {
                curr[next[0]] = next[1];
                return curr;
            },
            {} as Record<number, number>,
        ),
        archived: optional(candid.archived, identity),
    };
}

export function userCanisterCommunitySummaryUpdates(
    candid: ApiUserCanisterCommunitySummaryUpdates,
): UserCanisterCommunitySummaryUpdates {
    const communityId = candid.community_id.toString();
    return {
        id: { kind: "community", communityId },
        index: optional(candid.index, identity),
        channels: candid.channels.map((c) => userCanisterChannelSummaryUpdates(c, communityId)),
        pinned: optional(candid.pinned, (p) =>
            p.map((p) => ({ kind: "channel", communityId, channelId: p.toString() })),
        ),
        archived: optional(candid.archived, identity),
    };
}

export function communitiesUpdates(candid: ApiCommunitiesUpdates): CommunitiesUpdates {
    return {
        added: candid.added.map(userCanisterCommunitySummary),
        updated: candid.updated.map(userCanisterCommunitySummaryUpdates),
        removed: candid.removed.map((c) => c.toString()),
    };
}

export function favouriteChatsUpdates(candid: ApiFavouriteChatsUpdates): FavouriteChatsUpdates {
    return {
        chats: optional(candid.chats, (c) => c.map(chatIndentifier)),
        pinned: optional(candid.pinned, (c) => c.map(chatIndentifier)),
    };
}

export function groupChatsUpdates(candid: ApiGroupChatsUpdates): GroupChatsUpdates {
    return {
        added: candid.added.map(userCanisterGroupSummary),
        pinned: optional(candid.pinned, (p) =>
            p.map((p) => ({ kind: "group_chat", groupId: p.toString() })),
        ),
        updated: candid.updated.map(userCanisterGroupSummaryUpdates),
        removed: candid.removed.map((c) => c.toString()),
    };
}

export function directChatsUpdates(candid: ApiDirectChatsUpdates): DirectChatsUpdates {
    return {
        added: candid.added.map(directChatSummary),
        pinned: optional(candid.pinned, (p) =>
            p.map((p) => ({ kind: "direct_chat", userId: p.toString() })),
        ),
        updated: candid.updated.map(directChatSummaryUpdates),
    };
}

export function manageFavouritesResponse(
    candid: ApiManageFavouriteChatsResponse,
): ManageFavouritesResponse {
    if ("Success" in candid) {
        return "success";
    } else {
        console.warn("ApiManageFavouriteChatsResponse failure response", candid);
        return "failure";
    }
}

export function getUpdatesResponse(candid: ApiUpdatesResponse): UpdatesResponse {
    if ("Success" in candid) {
        return {
            kind: "success",
            timestamp: candid.Success.timestamp,
            blockedUsers: optional(candid.Success.blocked_users, (b) => b.map((u) => u.toString())),
            communities: communitiesUpdates(candid.Success.communities),
            favouriteChats: favouriteChatsUpdates(candid.Success.favourite_chats),
            groupChats: groupChatsUpdates(candid.Success.group_chats),
            avatarId: optionUpdate(candid.Success.avatar_id, identity),
            directChats: directChatsUpdates(candid.Success.direct_chats),
        };
    }

    if ("SuccessNoUpdates" in candid) {
        return {
            kind: "success_no_updates",
        };
    }

    throw new Error(`Unexpected ApiUpdatesResponse type received: ${candid}`);
}

function userCanisterGroupSummary(
    summary: ApiUserCanisterGroupChatSummary,
): UserCanisterGroupChatSummary {
    return {
        id: { kind: "group_chat", groupId: summary.chat_id.toString() },
        readByMeUpTo: optional(summary.read_by_me_up_to, identity),
        threadsRead: summary.threads_read.reduce(
            (curr, next) => {
                curr[next[0]] = next[1];
                return curr;
            },
            {} as Record<number, number>,
        ),
        archived: summary.archived,
        dateReadPinned: optional(summary.date_read_pinned, identity),
    };
}

function userCanisterGroupSummaryUpdates(
    summary: ApiUserCanisterGroupChatSummaryUpdates,
): UserCanisterGroupChatSummaryUpdates {
    return {
        id: { kind: "group_chat", groupId: summary.chat_id.toString() },
        readByMeUpTo: optional(summary.read_by_me_up_to, identity),
        threadsRead: summary.threads_read.reduce(
            (curr, next) => {
                curr[next[0]] = next[1];
                return curr;
            },
            {} as Record<number, number>,
        ),
        archived: optional(summary.archived, identity),
        dateReadPinned: optional(summary.date_read_pinned, identity),
    };
}

function directChatSummaryUpdates(candid: ApiDirectChatSummaryUpdates): DirectChatSummaryUpdates {
    return {
        kind: "direct_chat",
        id: { kind: "direct_chat", userId: candid.chat_id.toString() },
        readByMeUpTo: optional(candid.read_by_me_up_to, identity),
        readByThemUpTo: optional(candid.read_by_them_up_to, identity),
        lastUpdated: candid.last_updated,
        latestMessage: optional(candid.latest_message, messageEvent),
        latestEventIndex: optional(candid.latest_event_index, identity),
        latestMessageIndex: optional(candid.latest_message_index, identity),
        notificationsMuted: optional(candid.notifications_muted, identity),
        updatedEvents: candid.updated_events.map(updatedEvent),
        eventsTTL: optionUpdate(candid.events_ttl, identity),
        eventsTtlLastUpdated: optional(candid.events_ttl_last_updated, identity),
        metrics: optional(candid.metrics, chatMetrics),
        myMetrics: optional(candid.my_metrics, chatMetrics),
        archived: optional(candid.archived, identity),
    };
}

function updatedEvent([eventIndex, timestamp]: [number, bigint]): UpdatedEvent {
    return {
        eventIndex,
        timestamp,
    };
}

function memberRole(candid: ApiGroupRole): MemberRole {
    if ("Admin" in candid) {
        return "admin";
    }
    if ("Moderator" in candid) {
        return "moderator";
    }
    if ("Participant" in candid) {
        return "member";
    }
    if ("Owner" in candid) {
        return "owner";
    }
    throw new UnsupportedValueError("Unexpected ApiRole type received", candid);
}

function mention(candid: ApiMention): Mention {
    return {
        messageId: candid.message_id,
        messageIndex: candid.message_index,
        eventIndex: candid.event_index,
        mentionedBy: candid.mentioned_by.toString(),
    };
}

function groupChatSummary(candid: ApiGroupChatSummary): GroupChatSummary {
    const latestMessage = optional(candid.latest_message, messageEvent);
    return {
        id: { kind: "group_chat", groupId: candid.chat_id.toString() },
        kind: "group_chat",
        latestMessage,
        name: candid.name,
        description: candid.description,
        public: candid.is_public,
        historyVisible: candid.history_visible_to_new_joiners,
        minVisibleEventIndex: candid.min_visible_event_index,
        minVisibleMessageIndex: candid.min_visible_message_index,
        latestEventIndex: candid.latest_event_index,
        latestMessageIndex: optional(candid.latest_message_index, identity),
        lastUpdated: candid.last_updated,
        blobReference: optional(candid.avatar_id, (blobId) => ({
            blobId,
            canisterId: candid.chat_id.toString(),
        })),
        memberCount: candid.participant_count,
        permissions: groupPermissions(candid.permissions_v2),
        metrics: chatMetrics(candid.metrics),
        subtype: optional(candid.subtype, apiGroupSubtype),
        previewed: false,
        frozen: candid.frozen.length > 0,
        dateLastPinned: optional(candid.date_last_pinned, identity),
        dateReadPinned: optional(candid.date_read_pinned, identity),
        gate: optional(candid.gate, accessGate) ?? { kind: "no_gate" },
        level: "group",
        eventsTTL: optional(candid.events_ttl, identity),
        eventsTtlLastUpdated: candid.events_ttl_last_updated,
        membership: {
            joined: candid.joined,
            role: memberRole(candid.role),
            mentions: candid.mentions
                .filter((m) => m.thread_root_message_index.length === 0)
                .map(mention),
            latestThreads: candid.latest_threads.map(threadSyncDetails),
            myMetrics: chatMetrics(candid.my_metrics),
            notificationsMuted: candid.notifications_muted,
            readByMeUpTo: optional(candid.read_by_me_up_to, identity),
            archived: candid.archived,
            rulesAccepted: candid.rules_accepted,
        },
    };
}

function threadSyncDetails(candid: ApiThreadSyncDetails): ThreadSyncDetails {
    return {
        threadRootMessageIndex: candid.root_message_index,
        lastUpdated: candid.last_updated,
        readUpTo: optional(candid.read_up_to, identity),
        latestEventIndex: optional(candid.latest_event, identity) ?? -1,
        latestMessageIndex: optional(candid.latest_message, identity) ?? -1,
    };
}

function directChatSummary(candid: ApiDirectChatSummary): DirectChatSummary {
    return {
        id: { kind: "direct_chat", userId: candid.them.toString() },
        kind: "direct_chat",
        latestMessage: messageEvent(candid.latest_message),
        them: { kind: "direct_chat", userId: candid.them.toString() },
        latestEventIndex: candid.latest_event_index,
        latestMessageIndex: candid.latest_message_index,
        lastUpdated: candid.last_updated,
        readByThemUpTo: optional(candid.read_by_them_up_to, identity),
        dateCreated: candid.date_created,
        eventsTTL: undefined,
        eventsTtlLastUpdated: BigInt(0),
        metrics: chatMetrics(candid.metrics),
        membership: {
            ...nullMembership(),
            role: "owner",
            myMetrics: chatMetrics(candid.my_metrics),
            notificationsMuted: candid.notifications_muted,
            readByMeUpTo: optional(candid.read_by_me_up_to, identity),
            archived: candid.archived,
            rulesAccepted: false,
        },
    };
}

function failedNnsCryptoWithdrawal(
    candid: ApiNnsFailedCryptoTransaction,
): FailedCryptocurrencyWithdrawal {
    return {
        kind: "failed",
        ledger: candid.ledger.toString(),
        to: "Account" in candid.to ? bytesToHexString(candid.to.Account) : "",
        amountE8s: candid.amount.e8s,
        feeE8s: candid.fee.e8s,
        memo: candid.memo,
        errorMessage: candid.error_message,
    };
}

function failedIcrc1CryptoWithdrawal(
    candid: ApiIcrc1FailedCryptoTransaction,
): FailedCryptocurrencyWithdrawal {
    return {
        kind: "failed",
        ledger: candid.ledger.toString(),
        to: "Account" in candid.to ? formatIcrc1Account(candid.to.Account) : "",
        amountE8s: candid.amount,
        feeE8s: candid.fee,
        memo: optional(candid.memo, bytesToBigint) ?? BigInt(0),
        errorMessage: candid.error_message,
    };
}

function completedNnsCryptoWithdrawal(
    candid: ApiNnsCompletedCryptoTransaction,
): CompletedCryptocurrencyWithdrawal {
    return {
        kind: "completed",
        ledger: candid.ledger.toString(),
        to: "Account" in candid.to ? bytesToHexString(candid.to.Account) : "",
        amountE8s: candid.amount.e8s,
        feeE8s: candid.fee.e8s,
        memo: candid.memo,
        blockIndex: candid.block_index,
        transactionHash: bytesToHexString(candid.transaction_hash),
    };
}

function completedIcrc1CryptoWithdrawal(
    candid: ApiIcrc1CompletedCryptoTransaction,
): CompletedCryptocurrencyWithdrawal {
    return {
        kind: "completed",
        ledger: candid.ledger.toString(),
        to: "Account" in candid.to ? formatIcrc1Account(candid.to.Account) : "",
        amountE8s: candid.amount,
        feeE8s: candid.fee,
        memo: optional(candid.memo, bytesToBigint) ?? BigInt(0),
        blockIndex: candid.block_index,
        transactionHash: undefined,
    };
}

export function withdrawCryptoResponse(
    candid: ApiWithdrawCryptoResponse,
): WithdrawCryptocurrencyResponse {
    if ("CurrencyNotSupported" in candid) {
        return { kind: "currency_not_supported" };
    }
    if ("TransactionFailed" in candid) {
        if ("NNS" in candid.TransactionFailed) {
            return failedNnsCryptoWithdrawal(candid.TransactionFailed.NNS);
        } else if ("ICRC1" in candid.TransactionFailed) {
            return failedIcrc1CryptoWithdrawal(candid.TransactionFailed.ICRC1);
        }
    }
    if ("Success" in candid) {
        if ("NNS" in candid.Success) {
            return completedNnsCryptoWithdrawal(candid.Success.NNS);
        } else if ("ICRC1" in candid.Success) {
            return completedIcrc1CryptoWithdrawal(candid.Success.ICRC1);
        }
    }
    throw new Error("Unexpected ApiWithdrawCryptocurrencyResponse type received");
}

export function migrateUserPrincipal(
    candid: ApiMigrateUserPrincipalResponse,
): MigrateUserPrincipalResponse {
    if ("Success" in candid) return "success";
    if ("MigrationNotInitialized" in candid) return "migration_not_initialized";
    if ("MigrationAlreadyInProgress" in candid) return "migration_already_in_progress";
    if ("PrincipalAlreadyInUse" in candid) return "principal_already_in_use";
    if ("InternalError" in candid) return "internal_error";
    throw new UnsupportedValueError(
        "Unexpected ApiMigrateUserPrincipalResponse type received",
        candid,
    );
}

function formatIcrc1Account(candid: ApiIcrc1Account): string {
    const owner = candid.owner.toString();
    const subaccount = optional(candid.subaccount, bytesToHexString);

    return subaccount !== undefined ? `${owner}:${subaccount}` : owner;
}

export function deletedMessageResponse(
    candid: ApiDeletedDirectMessageResponse,
): DeletedDirectMessageResponse {
    if ("Success" in candid) {
        return {
            kind: "success",
            content: messageContent(candid.Success.content, "unknown"),
        };
    }
    if ("ChatNotFound" in candid) {
        return { kind: "chat_not_found" };
    }
    if ("NotAuthorized" in candid) {
        return { kind: "not_authorized" };
    }
    if ("MessageNotFound" in candid) {
        return { kind: "message_not_found" };
    }
    if ("MessageNotDeleted" in candid) {
        return { kind: "message_not_deleted" };
    }
    if ("MessageHardDeleted" in candid) {
        return { kind: "message_hard_deleted" };
    }
    throw new UnsupportedValueError(
        "Unexpected ApiDeletedDirectMessageResponse type received",
        candid,
    );
}

export function setMessageReminderResponse(
    candid: ApiSetMessageReminderResponse,
): SetMessageReminderResponse {
    if ("Success" in candid) {
        return "success";
    } else {
        console.warn("SetMessageReminder failed with", candid);
        return "failure";
    }
}

export function leaveCommunityResponse(candid: ApiLeaveCommunityResponse): LeaveCommunityResponse {
    if ("Success" in candid) {
        return "success";
    } else {
        console.warn("LeaveCommunity failed with", candid);
        return "failure";
    }
}

export function deleteCommunityResponse(
    candid: ApiDeleteCommunityResponse,
): DeleteCommunityResponse {
    if ("Success" in candid) {
        return "success";
    } else {
        console.warn("DeleteCommunity failed with", candid);
        return "failure";
    }
}

export function proposalToSubmit(proposal: CandidateProposal): ProposalToSubmit {
    return {
        title: proposal.title,
        url: proposal.url ?? "",
        summary: proposal.summary,
        action: proposalAction(proposal.action),
    };
}

function proposalAction(action: CandidateProposalAction): ProposalToSubmitAction {
    switch (action.kind) {
        case "motion":
            return { Motion: null };
        case "transfer_sns_funds":
            return {
                TransferSnsTreasuryFunds: {
                    to: {
                        owner: Principal.fromText(action.recipient.owner),
                        subaccount: apiOptional(hexStringToBytes, action.recipient.subaccount),
                    },
                    amount: action.amount,
                    memo: [],
                    treasury: action.treasury === "ICP" ? { ICP: null } : { SNS: null },
                },
            };
        case "upgrade_sns_to_next_version":
            return { UpgradeSnsToNextVersion: null };
        case "execute_generic_nervous_system_function":
            return {
                ExecuteGenericNervousSystemFunction: {
                    function_id: action.functionId,
                    payload: action.payload,
                },
            };
    }
}

export function submitProposalResponse(candid: ApiSubmitProposalResponse): SubmitProposalResponse {
    if ("Success" in candid) {
        return { kind: "success" };
    }
    if ("Retrying" in candid) {
        return { kind: "retrying", error: candid.Retrying };
    }
    if ("TransferFailed" in candid) {
        return { kind: "transfer_failed", error: candid.TransferFailed };
    }
    if ("InternalError" in candid) {
        return { kind: "internal_error", error: candid.InternalError };
    }
    if ("GovernanceCanisterNotSupported" in candid) {
        return { kind: "governance_canister_not_supported" };
    }
    if ("UserSuspended" in candid) {
        return { kind: "user_suspended" };
    }
    if ("InsufficientPayment" in candid) {
        return { kind: "insufficient_payment" };
    }
    throw new UnsupportedValueError("Unexpected ApiSubmitProposalResponse type received", candid);
}

export function reportMessageResponse(candid: ReportMessageResponse): boolean {
    return "Success" in candid || "AlreadyReported" in candid;
}

<<<<<<< HEAD
export function approveTransferResponse(candid: ApiApproveTransferResponse): ApproveTransferResponse {
    if ("Success" in candid) {
        return { kind: "success" };
    }
    if ("InternalError" in candid) {
        return { kind: "internal_error", error: candid.InternalError };
    }
    if ("ApproveError" in candid) {
        return { kind: "approve_error", error: JSON.stringify(candid.ApproveError) };
    }
    throw new UnsupportedValueError("Unexpected ApiApproveTransferResponse type received", candid);
=======
export function swapTokensResponse(candid: ApiSwapTokensResponse): SwapTokensResponse {
    if ("Success" in candid) {
        return {
            kind: "success",
            amountOut: candid.Success.amount_out,
        };
    }
    if ("InternalError" in candid) {
        return {
            kind: "internal_error",
            error: candid.InternalError,
        };
    }
    throw new UnsupportedValueError("Unexpected ApiSwapTokensResponse type received", candid);
}

export function tokenSwapStatusResponse(
    candid: ApiTokenSwapStatusResponse,
): TokenSwapStatusResponse {
    if ("Success" in candid) {
        return {
            kind: "success",
            started: candid.Success.started,
            depositAccount: optional(candid.Success.deposit_account, result),
            transfer: optional(candid.Success.transfer, result),
            notifyDex: optional(candid.Success.notify_dex, result),
            amountSwapped: optional(candid.Success.amount_swapped, result),
            withdrawnFromDex: optional(candid.Success.withdraw_from_dex, result),
        };
    }
    if ("NotFound" in candid) {
        return {
            kind: "not_found",
        };
    }
    throw new UnsupportedValueError("Unexpected ApiTokenSwapStatusResponse type received", candid);
}

function result<T>(candid: { Ok: T } | { Err: string }): Result<T> {
    if ("Ok" in candid) {
        return {
            kind: "ok",
            value: candid.Ok,
        };
    }
    return {
        kind: "error",
        error: candid.Err,
    };
>>>>>>> b7bf4761
}<|MERGE_RESOLUTION|>--- conflicted
+++ resolved
@@ -61,12 +61,9 @@
     ApiSavedCryptoAccountsResponse,
     ApiSaveCryptoAccountResponse,
     ApiSubmitProposalResponse,
-<<<<<<< HEAD
-    ApiApproveTransferResponse,
-=======
     ApiSwapTokensResponse,
     ApiTokenSwapStatusResponse,
->>>>>>> b7bf4761
+    ApiApproveTransferResponse,
 } from "./candid/idl";
 import type {
     EventsResponse,
@@ -128,13 +125,10 @@
     CandidateProposal,
     CandidateProposalAction,
     SubmitProposalResponse,
-<<<<<<< HEAD
-    ApproveTransferResponse,
-=======
     SwapTokensResponse,
     TokenSwapStatusResponse,
     Result,
->>>>>>> b7bf4761
+    ApproveTransferResponse,
 } from "openchat-shared";
 import { nullMembership, CommonResponses, UnsupportedValueError } from "openchat-shared";
 import {
@@ -1139,19 +1133,6 @@
     return "Success" in candid || "AlreadyReported" in candid;
 }
 
-<<<<<<< HEAD
-export function approveTransferResponse(candid: ApiApproveTransferResponse): ApproveTransferResponse {
-    if ("Success" in candid) {
-        return { kind: "success" };
-    }
-    if ("InternalError" in candid) {
-        return { kind: "internal_error", error: candid.InternalError };
-    }
-    if ("ApproveError" in candid) {
-        return { kind: "approve_error", error: JSON.stringify(candid.ApproveError) };
-    }
-    throw new UnsupportedValueError("Unexpected ApiApproveTransferResponse type received", candid);
-=======
 export function swapTokensResponse(candid: ApiSwapTokensResponse): SwapTokensResponse {
     if ("Success" in candid) {
         return {
@@ -1201,5 +1182,17 @@
         kind: "error",
         error: candid.Err,
     };
->>>>>>> b7bf4761
+}
+
+export function approveTransferResponse(candid: ApiApproveTransferResponse): ApproveTransferResponse {
+    if ("Success" in candid) {
+        return { kind: "success" };
+    }
+    if ("InternalError" in candid) {
+        return { kind: "internal_error", error: candid.InternalError };
+    }
+    if ("ApproveError" in candid) {
+        return { kind: "approve_error", error: JSON.stringify(candid.ApproveError) };
+    }
+    throw new UnsupportedValueError("Unexpected ApiApproveTransferResponse type received", candid);
 }