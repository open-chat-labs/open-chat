--- conflicted
+++ resolved
@@ -273,12 +273,6 @@
     if ("EditedMessage" in candid) {
         return "edited_message";
     }
-<<<<<<< HEAD
-    if ("SentGroupMessage" in candid) {
-        return "sent_group_message";
-    }
-=======
->>>>>>> 59e8f4e5
     if ("ReactedToMessage" in candid) {
         return "reacted_to_message";
     }
@@ -303,10 +297,6 @@
     if ("FollowedThread" in candid) {
         return "followed_thread";
     }
-<<<<<<< HEAD
-    if ("SentChannelMessage" in candid) {
-        return "send_channel_message";
-=======
     if ("SentReminder" in candid) {
         return "sent_reminder";
     }
@@ -318,7 +308,6 @@
     }
     if ("SentText" in candid) {
         return "sent_text";
->>>>>>> 59e8f4e5
     }
     if ("OwnGroupWithOneThousandDiamondMembers" in candid) {
         return "owned_group_with_1000_diamond_members";
@@ -374,10 +363,6 @@
     if ("SentVideo" in candid) {
         return "sent_video";
     }
-<<<<<<< HEAD
-
-=======
->>>>>>> 59e8f4e5
     if ("JoinedCommunity" in candid) {
         return "joined_community";
     }
