import type {
    ApiEventsResponse,
    ApiSendMessageResponse,
    ApiBlockUserResponse,
    ApiUnblockUserResponse,
    ApiMarkReadResponse,
    ApiSetAvatarResponse,
    ApiDeleteMessageResponse,
    ApiUndeleteMessageResponse,
    ApiSearchDirectChatResponse,
    ApiMessageMatch,
    ApiInitialStateResponse,
    ApiUpdatesResponse,
    ApiGroupRole,
    ApiMention,
    ApiSetBioResponse,
    ApiWithdrawCryptoResponse,
    ApiSendMessageWithTransferToGroupResponse,
    ApiPublicProfileResponse,
    ApiPinChatResponse,
    ApiUnpinChatResponse,
    ApiThreadSyncDetails,
    ApiDirectChatSummary,
    ApiGroupChatSummary,
    ApiUserCanisterGroupChatSummary,
    ApiUserCanisterGroupChatSummaryUpdates,
    ApiNnsFailedCryptoTransaction,
    ApiNnsCompletedCryptoTransaction,
    ApiIcrc1FailedCryptoTransaction,
    ApiIcrc1CompletedCryptoTransaction,
    ApiIcrc1Account,
    ApiDirectChatSummaryUpdates,
    ApiDeletedDirectMessageResponse,
    ApiSetMessageReminderResponse,
    ApiCreateCommunityResponse,
    ApiGroupChatsInitial,
    ApiCachedGroupChatSummaries,
    ApiDirectChatsInitial,
    ApiCommunitiesInitial,
    ApiUserCanisterCommunitySummary,
    ApiUserCanisterChannelSummary,
    ApiFavouriteChatsInitial,
    ApiChat,
    ApiCommunitiesUpdates,
    ApiUserCanisterCommunitySummaryUpdates,
    ApiUserCanisterChannelSummaryUpdates,
    ApiFavouriteChatsUpdates,
    ApiGroupChatsUpdates,
    ApiDirectChatsUpdates,
    ApiManageFavouriteChatsResponse,
    ApiPinChatV2Response,
    ApiUnpinV2ChatResponse,
    ApiLeaveCommunityResponse,
    ApiDeleteCommunityResponse,
    ApiArchiveUnarchiveChatsResponse,
    ApiSendMessageWithTransferToChannelResponse,
    ApiTipMessageResponse,
    ApiSavedCryptoAccountsResponse,
    ApiSaveCryptoAccountResponse,
    ApiSubmitProposalResponse,
    ApiSwapTokensResponse,
    ApiTokenSwapStatusResponse,
    ApiApproveTransferResponse,
    ApiPinNumberSettings,
} from "./candid/idl";
import type {
    EventsResponse,
    ChatEvent,
    SendMessageResponse,
    BlockUserResponse,
    UnblockUserResponse,
    MarkReadResponse,
    SetAvatarResponse,
    DeleteMessageResponse,
    UndeleteMessageResponse,
    InitialStateResponse,
    UpdatesResponse,
    MemberRole,
    Mention,
    GroupChatSummary,
    DirectChatSummary,
    UserCanisterGroupChatSummary,
    UserCanisterGroupChatSummaryUpdates,
    WithdrawCryptocurrencyResponse,
    FailedCryptocurrencyWithdrawal,
    CompletedCryptocurrencyWithdrawal,
    ThreadSyncDetails,
    PublicProfile,
    ArchiveChatResponse,
    MessageMatch,
    PinChatResponse,
    SearchDirectChatResponse,
    SetBioResponse,
    UnpinChatResponse,
    DirectChatSummaryUpdates,
    DeletedDirectMessageResponse,
    UpdatedEvent,
    SetMessageReminderResponse,
    CreateCommunityResponse,
    GroupChatsInitial,
    CachedGroupChatSummaries,
    DirectChatsInitial,
    CommunitiesInitial,
    UserCanisterCommunitySummary,
    UserCanisterChannelSummary,
    FavouriteChatsInitial,
    ChatIdentifier,
    CommunitiesUpdates,
    UserCanisterCommunitySummaryUpdates,
    UserCanisterChannelSummaryUpdates,
    FavouriteChatsUpdates,
    GroupChatsUpdates,
    DirectChatsUpdates,
    DirectChatIdentifier,
    ManageFavouritesResponse,
    LeaveCommunityResponse,
    DeleteCommunityResponse,
    TipMessageResponse,
    NamedAccount,
    SaveCryptoAccountResponse,
    CandidateProposal,
    CandidateProposalAction,
    SubmitProposalResponse,
    SwapTokensResponse,
    TokenSwapStatusResponse,
    Result,
    ApproveTransferResponse,
} from "openchat-shared";
import { nullMembership, CommonResponses, UnsupportedValueError } from "openchat-shared";
import {
    bytesToBigint,
    bytesToHexString,
    hexStringToBytes,
    identity,
    optional,
    optionUpdate,
} from "../../utils/mapping";
import {
    apiGroupSubtype,
    chatMetrics,
    completedCryptoTransfer,
    accessGate,
    groupPermissions,
    message,
    messageContent,
    apiOptional,
    messageEvent,
    eventsSuccessResponse,
} from "../common/chatMappers";
import { ensureReplicaIsUpToDate } from "../common/replicaUpToDateChecker";
import { ReplicaNotUpToDateError } from "../error";
import { Principal } from "@dfinity/principal";
import type {
    ProposalToSubmit,
    ProposalToSubmitAction,
    ReportMessageResponse,
} from "./candid/types";
import type { PinNumberSettings } from "openchat-shared";
import { pinNumberFailureResponse } from "../common/pinNumberErrorMapper";

export function saveCryptoAccountResponse(
    candid: ApiSaveCryptoAccountResponse,
): SaveCryptoAccountResponse {
    if ("Success" in candid) {
        return CommonResponses.success();
    } else if ("NameTaken" in candid) {
        return { kind: "name_taken" };
    } else {
        console.warn("saveCryptoAccountResponse failed with: ", candid);
        return CommonResponses.failure();
    }
}

export function savedCryptoAccountsResponse(
    candid: ApiSavedCryptoAccountsResponse,
): NamedAccount[] {
    if ("Success" in candid) {
        return candid.Success;
    }
    return [];
}

export function tipMessageResponse(candid: ApiTipMessageResponse): TipMessageResponse {
    if ("Success" in candid || "Retrying" in candid) {
        return CommonResponses.success();
    }

    if ("PinRequired" in candid || "PinIncorrect" in candid || "TooManyFailedPinAttempts" in candid) {
        return pinNumberFailureResponse(candid);
    }

    console.warn("tipMessage failed with: ", candid);
    return CommonResponses.failure();
}

export function publicProfileResponse(candid: ApiPublicProfileResponse): PublicProfile {
    const profile = candid.Success;
    return {
        username: profile.username,
        displayName: optional(profile.display_name, identity),
        avatarId: optional(profile.avatar_id, identity),
        bio: profile.bio,
        isPremium: profile.is_premium,
        phoneIsVerified: profile.phone_is_verified,
        created: profile.created,
    };
}

export function setBioResponse(candid: ApiSetBioResponse): SetBioResponse {
    if ("Success" in candid) {
        return "success";
    }
    if ("TooLong" in candid) {
        return "bio_too_long";
    }
    if ("UserSuspended" in candid) {
        return "user_suspended";
    }
    throw new UnsupportedValueError(`Unexpected ApiSetBioResponse type received`, candid);
}

export function searchDirectChatResponse(
    candid: ApiSearchDirectChatResponse,
    chatId: DirectChatIdentifier,
): SearchDirectChatResponse {
    if ("Success" in candid) {
        return {
            kind: "success",
            matches: candid.Success.matches.map((m) => messageMatch(m, chatId)),
        };
    }
    if ("TermTooShort" in candid || "TermTooLong" in candid || "InvalidTerm" in candid) {
        return {
            kind: "term_invalid",
        };
    }
    if ("ChatNotFound" in candid) {
        return {
            kind: "chat_not_found",
        };
    }
    throw new UnsupportedValueError(
        "Unknown UserIndex.ApiSearchMessagesResponse type received",
        candid,
    );
}

export function messageMatch(candid: ApiMessageMatch, chatId: ChatIdentifier): MessageMatch {
    const sender = candid.sender.toString();
    return {
        chatId,
        messageIndex: candid.message_index,
        content: messageContent(candid.content, sender),
        sender,
        score: candid.score,
    };
}

export function deleteMessageResponse(candid: ApiDeleteMessageResponse): DeleteMessageResponse {
    if ("Success" in candid) {
        return "success";
    } else {
        console.warn("Unexpected ApiDeleteMessageResponse type received", candid);
        return "failure";
    }
}

export function undeleteMessageResponse(
    candid: ApiUndeleteMessageResponse,
): UndeleteMessageResponse {
    if ("Success" in candid) {
        if (candid.Success.messages.length == 0) {
            return CommonResponses.failure();
        } else {
            return {
                kind: "success",
                message: message(candid.Success.messages[0]),
            };
        }
    } else {
        console.warn("Unexpected ApiUndeleteMessageResponse type received", candid);
        return CommonResponses.failure();
    }
}

export function setAvatarResponse(candid: ApiSetAvatarResponse): SetAvatarResponse {
    if ("Success" in candid) {
        return "success";
    }
    if ("AvatarTooBig" in candid) {
        return "avatar_too_big";
    }
    if ("UserSuspended" in candid) {
        return "user_suspended";
    }
    if ("InternalError" in candid) {
        return "internal_error";
    }
    throw new UnsupportedValueError("Unexpected ApiSetAvatarResponse type received", candid);
}

export function markReadResponse(_candid: ApiMarkReadResponse): MarkReadResponse {
    // currently only one success type which makes mapping this a bit redundant but I'll
    // leave the pattern in place in case we have other return types in the future.
    return "success";
}

export function blockResponse(_candid: ApiBlockUserResponse): BlockUserResponse {
    return "success";
}

export function unblockResponse(_candid: ApiUnblockUserResponse): UnblockUserResponse {
    return "success";
}

export function pinChatResponse(
    candid: ApiPinChatResponse | ApiPinChatV2Response,
): PinChatResponse {
    if ("Success" in candid) {
        return "success";
    } else {
        console.warn("Unexpected ApiPinChatResponse type received", candid);
        return "failure";
    }
}

export function unpinChatResponse(
    candid: ApiUnpinChatResponse | ApiUnpinV2ChatResponse,
): UnpinChatResponse {
    if ("Success" in candid) {
        return "success";
    } else {
        console.warn("Unexpected ApiUnpinChatResponse type received", candid);
        return "failure";
    }
}

export function archiveChatResponse(candid: ApiArchiveUnarchiveChatsResponse): ArchiveChatResponse {
    if ("Success" in candid) {
        return "success";
    } else {
        console.warn("Archive/Unarchive chat failed with ", candid);
        return "failure";
    }
}

export function sendMessageWithTransferToChannelResponse(
    candid: ApiSendMessageWithTransferToChannelResponse,
    sender: string,
    recipient: string | undefined,
): SendMessageResponse {
    if ("Success" in candid) {
        return {
            kind: "transfer_success",
            timestamp: candid.Success.timestamp,
            messageIndex: candid.Success.message_index,
            eventIndex: candid.Success.event_index,
            expiresAt: optional(candid.Success.expires_at, Number),
            transfer: completedCryptoTransfer(candid.Success.transfer, sender, recipient ?? ""),
        };
    } 

    if ("PinRequired" in candid || "PinIncorrect" in candid || "TooManyFailedPinAttempts" in candid) {
        return pinNumberFailureResponse(candid);
    }
    
    console.warn("SendMessageWithTransferToChannel failed with", candid);
    return CommonResponses.failure();
}

export function sendMessageWithTransferToGroupResponse(
    candid: ApiSendMessageWithTransferToGroupResponse,
    sender: string,
    recipient: string | undefined,
): SendMessageResponse {
    if ("Success" in candid) {
        return {
            kind: "transfer_success",
            timestamp: candid.Success.timestamp,
            messageIndex: candid.Success.message_index,
            eventIndex: candid.Success.event_index,
            expiresAt: optional(candid.Success.expires_at, Number),
            transfer: completedCryptoTransfer(candid.Success.transfer, sender, recipient ?? ""),
        };
    }     

    if ("PinRequired" in candid || "PinIncorrect" in candid || "TooManyFailedPinAttempts" in candid) {
        return pinNumberFailureResponse(candid);
    }
    
    console.warn("SendMessageWithTransferToGroup failed with", candid);
    return CommonResponses.failure();
}

export function sendMessageResponse(
    candid: ApiSendMessageResponse,
    sender: string,
    recipient: string,
): SendMessageResponse {
    if ("Success" in candid) {
        return {
            kind: "success",
            timestamp: candid.Success.timestamp,
            messageIndex: candid.Success.message_index,
            eventIndex: candid.Success.event_index,
            expiresAt: optional(candid.Success.expires_at, Number),
        };
    }
    if ("TransferSuccessV2" in candid) {
        return {
            kind: "transfer_success",
            timestamp: candid.TransferSuccessV2.timestamp,
            messageIndex: candid.TransferSuccessV2.message_index,
            eventIndex: candid.TransferSuccessV2.event_index,
            transfer: completedCryptoTransfer(candid.TransferSuccessV2.transfer, sender, recipient),
            expiresAt: optional(candid.TransferSuccessV2.expires_at, Number),
        };
    }
    if ("PinRequired" in candid || "PinIncorrect" in candid || "TooManyFailedPinAttempts" in candid) {
        return pinNumberFailureResponse(candid);
    }
    if ("TransferCannotBeZero" in candid) {
        return { kind: "transfer_cannot_be_zero" };
    }
    if ("TransferCannotBeToSelf" in candid) {
        return { kind: "transfer_cannot_be_to_self" };
    }
    if ("RecipientBlocked" in candid) {
        return { kind: "recipient_blocked" };
    }
    if ("InvalidRequest" in candid) {
        return { kind: "invalid_request", reason: candid.InvalidRequest };
    }
    if ("TextTooLong" in candid) {
        return { kind: "text_too_long" };
    }
    if ("MessageEmpty" in candid) {
        return { kind: "message_empty" };
    }
    if ("RecipientNotFound" in candid) {
        return { kind: "recipient_not_found" };
    }
    if ("TransferFailed" in candid || "TransferCannotBeToSelf" in candid) {
        return { kind: "transfer_failed" };
    }
    if ("TransferLimitExceeded" in candid) {
        return { kind: "transfer_limit_exceeded" };
    }
    if ("InvalidPoll" in candid) {
        return { kind: "invalid_poll" };
    }
    if ("UserSuspended" in candid) {
        return { kind: "user_suspended" };
    }
    if ("ChatFrozen" in candid) {
        return { kind: "chat_frozen" };
    }
    if ("ChatFrozen" in candid) {
        return { kind: "chat_frozen" };
    }
    if ("P2PSwapSetUpFailed" in candid) {
        return { kind: "p2p_swap_setup_failed", text: candid.P2PSwapSetUpFailed };
    }
    if ("InternalError" in candid) {
        return { kind: "internal_error" };
    }
    if ("DuplicateMessageId" in candid) {
        return { kind: "duplicate_message_id" };
    }

    throw new UnsupportedValueError("Unexpected ApiSendMessageResponse type received", candid);
}

export function createCommunityResponse(
    candid: ApiCreateCommunityResponse,
): CreateCommunityResponse {
    if ("Success" in candid) {
        return { kind: "success", id: candid.Success.community_id.toString() };
    } else if ("NameTaken" in candid) {
        return { kind: "name_taken" };
    } else {
        console.warn("CreateCommunit failed with", candid);
        return CommonResponses.failure();
    }
}

export async function getEventsResponse(
    principal: Principal,
    candid: ApiEventsResponse,
    chatId: DirectChatIdentifier,
    latestKnownUpdatePreRequest: bigint | undefined,
): Promise<EventsResponse<ChatEvent>> {
    if ("Success" in candid) {
        await ensureReplicaIsUpToDate(principal, chatId, candid.Success.chat_last_updated);

        return eventsSuccessResponse(candid.Success);
    }
    if ("ChatNotFound" in candid || "ThreadMessageNotFound" in candid) {
        return "events_failed";
    }
    if ("ReplicaNotUpToDateV2" in candid) {
        throw ReplicaNotUpToDateError.byTimestamp(
            candid.ReplicaNotUpToDateV2,
            latestKnownUpdatePreRequest ?? BigInt(-1),
            false,
        );
    }

    throw new UnsupportedValueError("Unexpected ApiEventsResponse type received", candid);
}

function cachedGroupChatSummaries(candid: ApiCachedGroupChatSummaries): CachedGroupChatSummaries {
    return {
        summaries: candid.summaries.map(groupChatSummary),
        timestamp: candid.timestamp,
    };
}

function groupChatsInitial(candid: ApiGroupChatsInitial): GroupChatsInitial {
    return {
        summaries: candid.summaries.map(userCanisterGroupSummary),
        pinned: candid.pinned.map((c) => ({ kind: "group_chat", groupId: c.toString() })),
        cached: optional(candid.cached, cachedGroupChatSummaries),
    };
}

function directChatsInitial(candid: ApiDirectChatsInitial): DirectChatsInitial {
    return {
        summaries: candid.summaries.map(directChatSummary),
        pinned: candid.pinned.map((c) => ({ kind: "direct_chat", userId: c.toString() })),
    };
}

function userCanisterChannelSummary(
    candid: ApiUserCanisterChannelSummary,
    communityId: string,
): UserCanisterChannelSummary {
    return {
        id: {
            kind: "channel",
            communityId: communityId,
            channelId: candid.channel_id.toString(),
        },
        readByMeUpTo: optional(candid.read_by_me_up_to, identity),
        dateReadPinned: optional(candid.date_read_pinned, identity),
        threadsRead: candid.threads_read.reduce(
            (curr, next) => {
                curr[next[0]] = next[1];
                return curr;
            },
            {} as Record<number, number>,
        ),
        archived: candid.archived,
    };
}

function userCanisterCommunitySummary(
    candid: ApiUserCanisterCommunitySummary,
): UserCanisterCommunitySummary {
    const communityId = candid.community_id.toString();
    return {
        id: { kind: "community", communityId },
        index: candid.index,
        channels: candid.channels.map((c) => userCanisterChannelSummary(c, communityId)),
        pinned: candid.pinned.map((p) => ({
            kind: "channel",
            communityId,
            channelId: p.toString(),
        })),
        archived: candid.archived,
        localUserIndex: candid.local_user_index_canister_id.toString(),
    };
}

function communitiesInitial(candid: ApiCommunitiesInitial): CommunitiesInitial {
    return {
        summaries: candid.summaries.map(userCanisterCommunitySummary),
    };
}

function chatIndentifier(candid: ApiChat): ChatIdentifier {
    if ("Group" in candid) {
        return { kind: "group_chat", groupId: candid.Group.toString() };
    }
    if ("Direct" in candid) {
        return { kind: "direct_chat", userId: candid.Direct.toString() };
    }
    if ("Channel" in candid) {
        return {
            kind: "channel",
            communityId: candid.Channel[0].toString(),
            channelId: candid.Channel[1].toString(),
        };
    }
    throw new UnsupportedValueError("Unexpected ApiChat type received", candid);
}

function favouriteChatsInitial(candid: ApiFavouriteChatsInitial): FavouriteChatsInitial {
    return {
        chats: candid.chats.map(chatIndentifier),
        pinned: candid.pinned.map(chatIndentifier),
    };
}

export function initialStateResponse(candid: ApiInitialStateResponse): InitialStateResponse {
    if ("Success" in candid) {
        const result = candid.Success;
        return {
            blockedUsers: result.blocked_users.map((u) => u.toString()),
            communities: communitiesInitial(candid.Success.communities),
            groupChats: groupChatsInitial(candid.Success.group_chats),
            favouriteChats: favouriteChatsInitial(candid.Success.favourite_chats),
            avatarId: optional(result.avatar_id, identity),
            directChats: directChatsInitial(candid.Success.direct_chats),
            timestamp: result.timestamp,
            suspended: result.suspended,
<<<<<<< HEAD
            localUserIndex: result.local_user_index_canister_id.toString(),
=======
            pinNumberSettings: optional(result.pin_number_settings, pinNumberSettings),
>>>>>>> 155a5d0a
        };
    }
    throw new Error(`Unexpected ApiUpdatesResponse type received: ${candid}`);
}

function pinNumberSettings(candid: ApiPinNumberSettings): PinNumberSettings {
    return {
        length: candid.length,
        attemptsBlockedUntil: optional(candid.attempts_blocked_until, identity),    
    };
}

export function userCanisterChannelSummaryUpdates(
    candid: ApiUserCanisterChannelSummaryUpdates,
    communityId: string,
): UserCanisterChannelSummaryUpdates {
    return {
        id: { kind: "channel", communityId, channelId: candid.channel_id.toString() },
        readByMeUpTo: optional(candid.read_by_me_up_to, identity),
        dateReadPinned: optional(candid.date_read_pinned, identity),
        threadsRead: candid.threads_read.reduce(
            (curr, next) => {
                curr[next[0]] = next[1];
                return curr;
            },
            {} as Record<number, number>,
        ),
        archived: optional(candid.archived, identity),
    };
}

export function userCanisterCommunitySummaryUpdates(
    candid: ApiUserCanisterCommunitySummaryUpdates,
): UserCanisterCommunitySummaryUpdates {
    const communityId = candid.community_id.toString();
    return {
        id: { kind: "community", communityId },
        index: optional(candid.index, identity),
        channels: candid.channels.map((c) => userCanisterChannelSummaryUpdates(c, communityId)),
        pinned: optional(candid.pinned, (p) =>
            p.map((p) => ({ kind: "channel", communityId, channelId: p.toString() })),
        ),
        archived: optional(candid.archived, identity),
    };
}

export function communitiesUpdates(candid: ApiCommunitiesUpdates): CommunitiesUpdates {
    return {
        added: candid.added.map(userCanisterCommunitySummary),
        updated: candid.updated.map(userCanisterCommunitySummaryUpdates),
        removed: candid.removed.map((c) => c.toString()),
    };
}

export function favouriteChatsUpdates(candid: ApiFavouriteChatsUpdates): FavouriteChatsUpdates {
    return {
        chats: optional(candid.chats, (c) => c.map(chatIndentifier)),
        pinned: optional(candid.pinned, (c) => c.map(chatIndentifier)),
    };
}

export function groupChatsUpdates(candid: ApiGroupChatsUpdates): GroupChatsUpdates {
    return {
        added: candid.added.map(userCanisterGroupSummary),
        pinned: optional(candid.pinned, (p) =>
            p.map((p) => ({ kind: "group_chat", groupId: p.toString() })),
        ),
        updated: candid.updated.map(userCanisterGroupSummaryUpdates),
        removed: candid.removed.map((c) => c.toString()),
    };
}

export function directChatsUpdates(candid: ApiDirectChatsUpdates): DirectChatsUpdates {
    return {
        added: candid.added.map(directChatSummary),
        pinned: optional(candid.pinned, (p) =>
            p.map((p) => ({ kind: "direct_chat", userId: p.toString() })),
        ),
        updated: candid.updated.map(directChatSummaryUpdates),
    };
}

export function manageFavouritesResponse(
    candid: ApiManageFavouriteChatsResponse,
): ManageFavouritesResponse {
    if ("Success" in candid) {
        return "success";
    } else {
        console.warn("ApiManageFavouriteChatsResponse failure response", candid);
        return "failure";
    }
}

export function getUpdatesResponse(candid: ApiUpdatesResponse): UpdatesResponse {
    if ("Success" in candid) {
        return {
            kind: "success",
            timestamp: candid.Success.timestamp,
            blockedUsers: optional(candid.Success.blocked_users, (b) => b.map((u) => u.toString())),
            communities: communitiesUpdates(candid.Success.communities),
            favouriteChats: favouriteChatsUpdates(candid.Success.favourite_chats),
            groupChats: groupChatsUpdates(candid.Success.group_chats),
            avatarId: optionUpdate(candid.Success.avatar_id, identity),
            directChats: directChatsUpdates(candid.Success.direct_chats),
            suspended: optional(candid.Success.suspended, identity),
            pinNumberSettings: optionUpdate(candid.Success.pin_number_settings, pinNumberSettings),
        };
    }

    if ("SuccessNoUpdates" in candid) {
        return {
            kind: "success_no_updates",
        };
    }

    throw new Error(`Unexpected ApiUpdatesResponse type received: ${candid}`);
}

function userCanisterGroupSummary(
    summary: ApiUserCanisterGroupChatSummary,
): UserCanisterGroupChatSummary {
    return {
        id: { kind: "group_chat", groupId: summary.chat_id.toString() },
        readByMeUpTo: optional(summary.read_by_me_up_to, identity),
        threadsRead: summary.threads_read.reduce(
            (curr, next) => {
                curr[next[0]] = next[1];
                return curr;
            },
            {} as Record<number, number>,
        ),
        archived: summary.archived,
        dateReadPinned: optional(summary.date_read_pinned, identity),
        localUserIndex: summary.local_user_index_canister_id.toString(),
    };
}

function userCanisterGroupSummaryUpdates(
    summary: ApiUserCanisterGroupChatSummaryUpdates,
): UserCanisterGroupChatSummaryUpdates {
    return {
        id: { kind: "group_chat", groupId: summary.chat_id.toString() },
        readByMeUpTo: optional(summary.read_by_me_up_to, identity),
        threadsRead: summary.threads_read.reduce(
            (curr, next) => {
                curr[next[0]] = next[1];
                return curr;
            },
            {} as Record<number, number>,
        ),
        archived: optional(summary.archived, identity),
        dateReadPinned: optional(summary.date_read_pinned, identity),
    };
}

function directChatSummaryUpdates(candid: ApiDirectChatSummaryUpdates): DirectChatSummaryUpdates {
    return {
        kind: "direct_chat",
        id: { kind: "direct_chat", userId: candid.chat_id.toString() },
        readByMeUpTo: optional(candid.read_by_me_up_to, identity),
        readByThemUpTo: optional(candid.read_by_them_up_to, identity),
        lastUpdated: candid.last_updated,
        latestMessage: optional(candid.latest_message, messageEvent),
        latestEventIndex: optional(candid.latest_event_index, identity),
        latestMessageIndex: optional(candid.latest_message_index, identity),
        notificationsMuted: optional(candid.notifications_muted, identity),
        updatedEvents: candid.updated_events.map(updatedEvent),
        eventsTTL: optionUpdate(candid.events_ttl, identity),
        eventsTtlLastUpdated: optional(candid.events_ttl_last_updated, identity),
        metrics: optional(candid.metrics, chatMetrics),
        myMetrics: optional(candid.my_metrics, chatMetrics),
        archived: optional(candid.archived, identity),
        videoCallInProgress: optionUpdate(candid.video_call_in_progress, (v) => v.message_index),
    };
}

function updatedEvent([eventIndex, timestamp]: [number, bigint]): UpdatedEvent {
    return {
        eventIndex,
        timestamp,
    };
}

function memberRole(candid: ApiGroupRole): MemberRole {
    if ("Admin" in candid) {
        return "admin";
    }
    if ("Moderator" in candid) {
        return "moderator";
    }
    if ("Participant" in candid) {
        return "member";
    }
    if ("Owner" in candid) {
        return "owner";
    }
    throw new UnsupportedValueError("Unexpected ApiRole type received", candid);
}

function mention(candid: ApiMention): Mention {
    return {
        messageId: candid.message_id,
        messageIndex: candid.message_index,
        eventIndex: candid.event_index,
        mentionedBy: candid.mentioned_by.toString(),
    };
}

function groupChatSummary(candid: ApiGroupChatSummary): GroupChatSummary {
    const latestMessage = optional(candid.latest_message, messageEvent);
    return {
        id: { kind: "group_chat", groupId: candid.chat_id.toString() },
        kind: "group_chat",
        latestMessage,
        name: candid.name,
        description: candid.description,
        public: candid.is_public,
        historyVisible: candid.history_visible_to_new_joiners,
        minVisibleEventIndex: candid.min_visible_event_index,
        minVisibleMessageIndex: candid.min_visible_message_index,
        latestEventIndex: candid.latest_event_index,
        latestMessageIndex: optional(candid.latest_message_index, identity),
        lastUpdated: candid.last_updated,
        blobReference: optional(candid.avatar_id, (blobId) => ({
            blobId,
            canisterId: candid.chat_id.toString(),
        })),
        memberCount: candid.participant_count,
        permissions: groupPermissions(candid.permissions_v2),
        metrics: chatMetrics(candid.metrics),
        subtype: optional(candid.subtype, apiGroupSubtype),
        previewed: false,
        frozen: candid.frozen.length > 0,
        dateLastPinned: optional(candid.date_last_pinned, identity),
        dateReadPinned: optional(candid.date_read_pinned, identity),
        gate: optional(candid.gate, accessGate) ?? { kind: "no_gate" },
        level: "group",
        eventsTTL: optional(candid.events_ttl, identity),
        eventsTtlLastUpdated: candid.events_ttl_last_updated,
        membership: {
            joined: candid.joined,
            role: memberRole(candid.role),
            mentions: candid.mentions
                .filter((m) => m.thread_root_message_index.length === 0)
                .map(mention),
            latestThreads: candid.latest_threads.map(threadSyncDetails),
            myMetrics: chatMetrics(candid.my_metrics),
            notificationsMuted: candid.notifications_muted,
            readByMeUpTo: optional(candid.read_by_me_up_to, identity),
            archived: candid.archived,
            rulesAccepted: candid.rules_accepted,
        },
        localUserIndex: candid.local_user_index_canister_id.toString(),
    };
}

function threadSyncDetails(candid: ApiThreadSyncDetails): ThreadSyncDetails {
    return {
        threadRootMessageIndex: candid.root_message_index,
        lastUpdated: candid.last_updated,
        readUpTo: optional(candid.read_up_to, identity),
        latestEventIndex: optional(candid.latest_event, identity) ?? -1,
        latestMessageIndex: optional(candid.latest_message, identity) ?? -1,
    };
}

function directChatSummary(candid: ApiDirectChatSummary): DirectChatSummary {
    return {
        id: { kind: "direct_chat", userId: candid.them.toString() },
        kind: "direct_chat",
        latestMessage: messageEvent(candid.latest_message),
        them: { kind: "direct_chat", userId: candid.them.toString() },
        latestEventIndex: candid.latest_event_index,
        latestMessageIndex: candid.latest_message_index,
        lastUpdated: candid.last_updated,
        readByThemUpTo: optional(candid.read_by_them_up_to, identity),
        dateCreated: candid.date_created,
        eventsTTL: undefined,
        eventsTtlLastUpdated: BigInt(0),
        metrics: chatMetrics(candid.metrics),
        videoCallInProgress: optional(candid.video_call_in_progress, (v) => v.message_index),
        membership: {
            ...nullMembership(),
            role: "owner",
            myMetrics: chatMetrics(candid.my_metrics),
            notificationsMuted: candid.notifications_muted,
            readByMeUpTo: optional(candid.read_by_me_up_to, identity),
            archived: candid.archived,
            rulesAccepted: false,
        },
    };
}

function failedNnsCryptoWithdrawal(
    candid: ApiNnsFailedCryptoTransaction,
): FailedCryptocurrencyWithdrawal {
    return {
        kind: "failed",
        ledger: candid.ledger.toString(),
        to: "Account" in candid.to ? bytesToHexString(candid.to.Account) : "",
        amountE8s: candid.amount.e8s,
        feeE8s: candid.fee.e8s,
        memo: candid.memo,
        errorMessage: candid.error_message,
    };
}

function failedIcrc1CryptoWithdrawal(
    candid: ApiIcrc1FailedCryptoTransaction,
): FailedCryptocurrencyWithdrawal {
    return {
        kind: "failed",
        ledger: candid.ledger.toString(),
        to: "Account" in candid.to ? formatIcrc1Account(candid.to.Account) : "",
        amountE8s: candid.amount,
        feeE8s: candid.fee,
        memo: optional(candid.memo, bytesToBigint) ?? BigInt(0),
        errorMessage: candid.error_message,
    };
}

function completedNnsCryptoWithdrawal(
    candid: ApiNnsCompletedCryptoTransaction,
): CompletedCryptocurrencyWithdrawal {
    return {
        kind: "completed",
        ledger: candid.ledger.toString(),
        to: "Account" in candid.to ? bytesToHexString(candid.to.Account) : "",
        amountE8s: candid.amount.e8s,
        feeE8s: candid.fee.e8s,
        memo: candid.memo,
        blockIndex: candid.block_index,
    };
}

function completedIcrc1CryptoWithdrawal(
    candid: ApiIcrc1CompletedCryptoTransaction,
): CompletedCryptocurrencyWithdrawal {
    return {
        kind: "completed",
        ledger: candid.ledger.toString(),
        to: "Account" in candid.to ? formatIcrc1Account(candid.to.Account) : "",
        amountE8s: candid.amount,
        feeE8s: candid.fee,
        memo: optional(candid.memo, bytesToBigint) ?? BigInt(0),
        blockIndex: candid.block_index,
    };
}

export function withdrawCryptoResponse(
    candid: ApiWithdrawCryptoResponse,
): WithdrawCryptocurrencyResponse {
    if ("PinRequired" in candid || "PinIncorrect" in candid || "TooManyFailedPinAttempts" in candid) {
        return pinNumberFailureResponse(candid);
    }
    if ("CurrencyNotSupported" in candid) {
        return { kind: "currency_not_supported" };
    }
    if ("TransactionFailed" in candid) {
        if ("NNS" in candid.TransactionFailed) {
            return failedNnsCryptoWithdrawal(candid.TransactionFailed.NNS);
        } else if ("ICRC1" in candid.TransactionFailed) {
            return failedIcrc1CryptoWithdrawal(candid.TransactionFailed.ICRC1);
        }
    }
    if ("Success" in candid) {
        if ("NNS" in candid.Success) {
            return completedNnsCryptoWithdrawal(candid.Success.NNS);
        } else if ("ICRC1" in candid.Success) {
            return completedIcrc1CryptoWithdrawal(candid.Success.ICRC1);
        }
    }
    
    throw new Error("Unexpected ApiWithdrawCryptocurrencyResponse type received");
}

function formatIcrc1Account(candid: ApiIcrc1Account): string {
    const owner = candid.owner.toString();
    const subaccount = optional(candid.subaccount, bytesToHexString);

    return subaccount !== undefined ? `${owner}:${subaccount}` : owner;
}

export function deletedMessageResponse(
    candid: ApiDeletedDirectMessageResponse,
): DeletedDirectMessageResponse {
    if ("Success" in candid) {
        return {
            kind: "success",
            content: messageContent(candid.Success.content, "unknown"),
        };
    }
    if ("ChatNotFound" in candid) {
        return { kind: "chat_not_found" };
    }
    if ("NotAuthorized" in candid) {
        return { kind: "not_authorized" };
    }
    if ("MessageNotFound" in candid) {
        return { kind: "message_not_found" };
    }
    if ("MessageNotDeleted" in candid) {
        return { kind: "message_not_deleted" };
    }
    if ("MessageHardDeleted" in candid) {
        return { kind: "message_hard_deleted" };
    }
    throw new UnsupportedValueError(
        "Unexpected ApiDeletedDirectMessageResponse type received",
        candid,
    );
}

export function setMessageReminderResponse(
    candid: ApiSetMessageReminderResponse,
): SetMessageReminderResponse {
    if ("Success" in candid) {
        return "success";
    } else {
        console.warn("SetMessageReminder failed with", candid);
        return "failure";
    }
}

export function leaveCommunityResponse(candid: ApiLeaveCommunityResponse): LeaveCommunityResponse {
    if ("Success" in candid) {
        return "success";
    } else {
        console.warn("LeaveCommunity failed with", candid);
        return "failure";
    }
}

export function deleteCommunityResponse(
    candid: ApiDeleteCommunityResponse,
): DeleteCommunityResponse {
    if ("Success" in candid) {
        return "success";
    } else {
        console.warn("DeleteCommunity failed with", candid);
        return "failure";
    }
}

export function proposalToSubmit(proposal: CandidateProposal): ProposalToSubmit {
    return {
        title: proposal.title,
        url: proposal.url ?? "",
        summary: proposal.summary,
        action: proposalAction(proposal.action),
    };
}

function proposalAction(action: CandidateProposalAction): ProposalToSubmitAction {
    switch (action.kind) {
        case "motion":
            return { Motion: null };
        case "transfer_sns_funds":
            return {
                TransferSnsTreasuryFunds: {
                    to: {
                        owner: Principal.fromText(action.recipient.owner),
                        subaccount: apiOptional(hexStringToBytes, action.recipient.subaccount),
                    },
                    amount: action.amount,
                    memo: [],
                    treasury: action.treasury === "ICP" ? { ICP: null } : { SNS: null },
                },
            };
        case "upgrade_sns_to_next_version":
            return { UpgradeSnsToNextVersion: null };
        case "execute_generic_nervous_system_function":
            return {
                ExecuteGenericNervousSystemFunction: {
                    function_id: action.functionId,
                    payload: action.payload,
                },
            };
    }
}

export function submitProposalResponse(candid: ApiSubmitProposalResponse): SubmitProposalResponse {
    if ("Success" in candid) {
        return { kind: "success" };
    }
    if ("Retrying" in candid) {
        return { kind: "retrying", error: candid.Retrying };
    }
    if ("TransferFailed" in candid) {
        return { kind: "transfer_failed", error: candid.TransferFailed };
    }
    if ("InternalError" in candid) {
        return { kind: "internal_error", error: candid.InternalError };
    }
    if ("GovernanceCanisterNotSupported" in candid) {
        return { kind: "governance_canister_not_supported" };
    }
    if ("UserSuspended" in candid) {
        return { kind: "user_suspended" };
    }
    if ("InsufficientPayment" in candid) {
        return { kind: "insufficient_payment" };
    }
    throw new UnsupportedValueError("Unexpected ApiSubmitProposalResponse type received", candid);
}

export function reportMessageResponse(candid: ReportMessageResponse): boolean {
    return "Success" in candid || "AlreadyReported" in candid;
}

export function swapTokensResponse(candid: ApiSwapTokensResponse): SwapTokensResponse {
    if ("Success" in candid) {
        return {
            kind: "success",
            amountOut: candid.Success.amount_out,
        };
    }
    if ("SwapFailed" in candid) {
        return {
            kind: "swap_failed",
        };
    }
    if ("InternalError" in candid) {
        return {
            kind: "internal_error",
            error: candid.InternalError,
        };
    }
    if ("PinRequired" in candid || "PinIncorrect" in candid || "TooManyFailedPinAttempts" in candid) {
        return pinNumberFailureResponse(candid);
    }

    throw new UnsupportedValueError("Unexpected ApiSwapTokensResponse type received", candid);
}

export function tokenSwapStatusResponse(
    candid: ApiTokenSwapStatusResponse,
): TokenSwapStatusResponse {
    if ("Success" in candid) {
        return {
            kind: "success",
            started: candid.Success.started,
            depositAccount: optional(candid.Success.deposit_account, result),
            transfer: optional(candid.Success.transfer, result),
            notifyDex: optional(candid.Success.notify_dex, result),
            amountSwapped: optional(candid.Success.amount_swapped, resultOfResult),
            withdrawnFromDex: optional(candid.Success.withdraw_from_dex, result),
        };
    }
    if ("NotFound" in candid) {
        return {
            kind: "not_found",
        };
    }
    throw new UnsupportedValueError("Unexpected ApiTokenSwapStatusResponse type received", candid);
}

function result<T>(candid: { Ok: T } | { Err: string }): Result<T> {
    if ("Ok" in candid) {
        return {
            kind: "ok",
            value: candid.Ok,
        };
    }
    return {
        kind: "error",
        error: candid.Err,
    };
}

function resultOfResult<T>(
    candid: { Ok: { Ok: T } | { Err: string } } | { Err: string },
): Result<Result<T>> {
    if ("Ok" in candid) {
        return {
            kind: "ok",
            value: result(candid.Ok),
        };
    }
    return {
        kind: "error",
        error: candid.Err,
    };
}

export function approveTransferResponse(
    candid: ApiApproveTransferResponse,
): ApproveTransferResponse {
    if ("Success" in candid) {
        return { kind: "success" };
    }
    if ("InternalError" in candid) {
        return { kind: "internal_error", error: candid.InternalError };
    }
    if ("ApproveError" in candid) {
        return { kind: "approve_error", error: JSON.stringify(candid.ApproveError) };
    }
    if ("PinRequired" in candid || "PinIncorrect" in candid || "TooManyFailedPinAttempts" in candid) {
        return pinNumberFailureResponse(candid);
    }

    throw new UnsupportedValueError("Unexpected ApiApproveTransferResponse type received", candid);
}<|MERGE_RESOLUTION|>--- conflicted
+++ resolved
@@ -614,11 +614,8 @@
             directChats: directChatsInitial(candid.Success.direct_chats),
             timestamp: result.timestamp,
             suspended: result.suspended,
-<<<<<<< HEAD
+            pinNumberSettings: optional(result.pin_number_settings, pinNumberSettings),
             localUserIndex: result.local_user_index_canister_id.toString(),
-=======
-            pinNumberSettings: optional(result.pin_number_settings, pinNumberSettings),
->>>>>>> 155a5d0a
         };
     }
     throw new Error(`Unexpected ApiUpdatesResponse type received: ${candid}`);
