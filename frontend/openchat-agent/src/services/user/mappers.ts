import type {
    ApiChatSummary,
    ApiEventsResponse,
    ApiUpdatesResponse,
    ApiCreateGroupResponse,
    ApiDeleteGroupResponse,
    ApiChatSummaryUpdates,
    ApiDirectChatEventWrapper,
    ApiSendMessageResponse,
    ApiBlockUserResponse,
    ApiUnblockUserResponse,
    ApiLeaveGroupResponse,
    ApiMarkReadResponse,
    ApiSetAvatarResponse,
    ApiAddReactionResponse,
    ApiRemoveReactionResponse,
    ApiDirectChatEvent,
    ApiDeleteMessageResponse,
    ApiUndeleteMessageResponse,
    ApiJoinGroupResponse,
    ApiSearchDirectChatResponse,
    ApiSearchAllMessagesResponse,
    ApiMessageMatch,
    ApiEditMessageResponse,
    ApiInitialStateResponse,
    ApiRole,
    ApiMention,
    ApiRecommendedGroupsResponse,
    ApiSetBioResponse,
    ApiWithdrawCryptoResponse,
    ApiTransferCryptoWithinGroupResponse,
    ApiChatMetrics,
    ApiPublicProfileResponse,
    ApiPinChatResponse,
    ApiUnpinChatResponse,
    ApiThreadSyncDetails,
    ApiMigrateUserPrincipalResponse,
    ApiGroupSubtype,
    ApiGroupSubtypeUpdate,
    ApiDirectChatSummary,
    ApiGroupChatSummary,
    ApiNnsFailedCryptoTransaction,
    ApiNnsCompletedCryptoTransaction,
    ApiSnsFailedCryptoTransaction,
    ApiSnsCompletedCryptoTransaction,
    ApiArchiveChatResponse,
    ApiIcrc1Account,
} from "./candid/idl";
import {
    ChatSummary,
    UpdatesResponse,
    EventsResponse,
    EventWrapper,
    ChatSummaryUpdates,
    CreateGroupResponse,
    DeleteGroupResponse,
    DirectChatEvent,
    SendMessageResponse,
    BlockUserResponse,
    UnblockUserResponse,
    LeaveGroupResponse,
    MarkReadResponse,
    SetAvatarResponse,
    AddRemoveReactionResponse,
    DeleteMessageResponse,
    UndeleteMessageResponse,
    JoinGroupResponse,
    EditMessageResponse,
    InitialStateResponse,
    MemberRole,
    Mention,
    GroupChatSummary,
    DirectChatSummary,
    WithdrawCryptocurrencyResponse,
    FailedCryptocurrencyWithdrawal,
    CompletedCryptocurrencyWithdrawal,
    ChatMetrics,
    ThreadSyncDetails,
    ThreadSyncDetailsUpdates,
    GroupSubtype,
    GroupSubtypeUpdate,
    PublicProfile,
    ArchiveChatResponse,
    MessageMatch,
    MigrateUserPrincipalResponse,
    PinChatResponse,
    SearchAllMessagesResponse,
    SearchDirectChatResponse,
    SetBioResponse,
    UnpinChatResponse,
    UnsupportedValueError,
} from "openchat-shared";
import { bytesToHexString, identity, optional, optionUpdate } from "../../utils/mapping";
import {
    completedCryptoTransfer,
    groupPermissions,
    message,
    messageContent,
    token,
    updatedMessage,
} from "../common/chatMappers";
import { ensureReplicaIsUpToDate } from "../common/replicaUpToDateChecker";
import { publicGroupSummary } from "../common/publicSummaryMapper";
import { ReplicaNotUpToDateError } from "../error";
import type { Principal } from "@dfinity/principal";

export function publicProfileResponse(candid: ApiPublicProfileResponse): PublicProfile {
    const profile = candid.Success;
    return {
        username: profile.username,
        avatarId: optional(profile.avatar_id, identity),
        bio: profile.bio,
        isPremium: profile.is_premium,
        phoneIsVerified: profile.phone_is_verified,
        created: profile.created,
    };
}

export function setBioResponse(candid: ApiSetBioResponse): SetBioResponse {
    if ("Success" in candid) {
        return "success";
    }
    if ("TooLong" in candid) {
        return "bio_too_long";
    }
    if ("UserSuspended" in candid) {
        return "user_suspended";
    }
    throw new UnsupportedValueError(`Unexpected ApiSetBioResponse type received`, candid);
}

export function recommendedGroupsResponse(
    candid: ApiRecommendedGroupsResponse
): GroupChatSummary[] {
    if ("Success" in candid) {
        return candid.Success.groups.map(publicGroupSummary);
    }
    if ("InternalError" in candid) {
        return [];
    }
    throw new UnsupportedValueError(
        `Unexpected ApiRecommendedGroupsResponse type received`,
        candid
    );
}

export function searchAllMessagesResponse(
    candid: ApiSearchAllMessagesResponse
): SearchAllMessagesResponse {
    if ("Success" in candid) {
        return {
            kind: "success",
            matches: candid.Success.matches.map(messageMatch),
        };
    }
    if ("TermTooShort" in candid) {
        return {
            kind: "term_too_short",
        };
    }
    if ("TermTooLong" in candid) {
        return {
            kind: "term_too_long",
        };
    }
    if ("InvalidTerm" in candid) {
        return {
            kind: "term_invalid",
        };
    }
    throw new UnsupportedValueError(
        "Unknown UserIndex.ApiSearchMessagesResponse type received",
        candid
    );
}

export function searchDirectChatResponse(
    candid: ApiSearchDirectChatResponse
): SearchDirectChatResponse {
    if ("Success" in candid) {
        return {
            kind: "success",
            matches: candid.Success.matches.map(messageMatch),
        };
    }
    if ("TermTooShort" in candid) {
        return {
            kind: "term_too_short",
        };
    }
    if ("TermTooLong" in candid) {
        return {
            kind: "term_too_long",
        };
    }
    if ("InvalidTerm" in candid) {
        return {
            kind: "term_invalid",
        };
    }
    if ("ChatNotFound" in candid) {
        return {
            kind: "chat_not_found",
        };
    }
    throw new UnsupportedValueError(
        "Unknown UserIndex.ApiSearchMessagesResponse type received",
        candid
    );
}

export function messageMatch(candid: ApiMessageMatch): MessageMatch {
    const sender = candid.sender.toString();
    return {
        chatId: candid.chat_id.toString(),
        messageIndex: candid.message_index,
        content: messageContent(candid.content, sender),
        sender,
        score: candid.score,
    };
}

export function deleteMessageResponse(candid: ApiDeleteMessageResponse): DeleteMessageResponse {
    if ("Success" in candid) {
        return "success";
    }
    if ("ChatNotFound" in candid) {
        return "chat_not_found";
    }
    if ("UserSuspended" in candid) {
        return "user_suspended";
    }
    throw new UnsupportedValueError("Unexpected ApiDeleteMessageResponse type received", candid);
}

export function undeleteMessageResponse(
    candid: ApiUndeleteMessageResponse
): UndeleteMessageResponse {
    if ("Success" in candid) {
        if (candid.Success.messages.length == 0) {
            return { kind: "internal_error" };
        } else {
            return {
                kind: "success",
<<<<<<< HEAD
                message: message(candid.Success.messages[0]),
=======
                message: message(candid.Success.messages[0])
>>>>>>> f0b781ea
            };
        }
    }
    if ("ChatNotFound" in candid) {
        return { kind: "chat_not_found" };
    }
    if ("UserSuspended" in candid) {
        return { kind: "user_suspended" };
    }
    throw new UnsupportedValueError("Unexpected ApiUndeleteMessageResponse type received", candid);
}

export function addRemoveReactionResponse(
    candid: ApiAddReactionResponse | ApiRemoveReactionResponse
): AddRemoveReactionResponse {
    if ("Success" in candid) {
        return "success";
    }
    if ("NoChange" in candid) {
        return "no_change";
    }
    if ("InvalidReaction" in candid) {
        return "invalid";
    }
    if ("ChatNotFound" in candid) {
        return "chat_not_found";
    }
    if ("MessageNotFound" in candid) {
        return "message_not_found";
    }
    if ("NotAuthorized" in candid) {
        return "not_authorised";
    }
    if ("UserSuspended" in candid) {
        return "user_suspended";
    }
    throw new UnsupportedValueError(
        "Unexpected ApiAddRemoveReactionResponse type received",
        candid
    );
}

export function setAvatarResponse(candid: ApiSetAvatarResponse): SetAvatarResponse {
    if ("Success" in candid) {
        return "success";
    }
    if ("AvatarTooBig" in candid) {
        return "avatar_too_big";
    }
    if ("UserSuspended" in candid) {
        return "user_suspended";
    }
    if ("InternalError" in candid) {
        return "internal_error";
    }
    if ("UserSuspended" in candid) {
        return "user_suspended";
    }
    throw new UnsupportedValueError("Unexpected ApiSetAvatarResponse type received", candid);
}

export function markReadResponse(_candid: ApiMarkReadResponse): MarkReadResponse {
    // currently only one success type which makes mapping this a bit redundant but I'll
    // leave the pattern in place in case we have other return types in the future.
    return "success";
}

export function leaveGroupResponse(candid: ApiLeaveGroupResponse): LeaveGroupResponse {
    if ("Success" in candid) {
        return "success";
    }
    if ("CallerNotInGroup" in candid) {
        return "not_in_group";
    }
    if ("InternalError" in candid) {
        return "internal_error";
    }
    if ("GroupNotFound" in candid) {
        return "group_not_found";
    }
    if ("GroupNotPublic" in candid) {
        return "group_not_public";
    }
    if ("OwnerCannotLeave" in candid) {
        return "owner_cannot_leave";
    }
    if ("UserSuspended" in candid) {
        return "user_suspended";
    }
    if ("ChatFrozen" in candid) {
        return "chat_frozen";
    }
    throw new UnsupportedValueError("Unexpected ApiLeaveGroupResponse type received", candid);
}

export function joinGroupResponse(candid: ApiJoinGroupResponse): JoinGroupResponse {
    if ("Success" in candid) {
        return groupChatSummary(candid.Success);
    }
    if ("Blocked" in candid) {
        return { kind: "blocked" };
    }
    if ("AlreadyInGroup" in candid) {
        return { kind: "already_in_group" };
    }
    if ("GroupNotPublic" in candid) {
        return { kind: "group_not_public" };
    }
    if ("InternalError" in candid) {
        return { kind: "internal_error" };
    }
    if ("ParticipantLimitReached" in candid) {
        // todo - check if we need to deal with this in the UI
        return { kind: "member_limit_reached" };
    }
    if ("GroupNotFound" in candid) {
        return { kind: "group_not_found" };
    }
    if ("NotSuperAdmin" in candid) {
        return { kind: "not_super_admin" };
    }
    if ("UserSuspended" in candid) {
        return { kind: "user_suspended" };
    }
    if ("ChatFrozen" in candid) {
        return { kind: "chat_frozen" };
    }
    throw new UnsupportedValueError("Unexpected ApiLeaveGroupResponse type received", candid);
}

export function blockResponse(_candid: ApiBlockUserResponse): BlockUserResponse {
    return "success";
}

export function unblockResponse(_candid: ApiUnblockUserResponse): UnblockUserResponse {
    return "success";
}

export function pinChatResponse(candid: ApiPinChatResponse): PinChatResponse {
    if ("Success" in candid) {
        return { kind: "success" };
    }

    if ("PinnedLimitReached" in candid) {
        return { kind: "pinned_limit_reached", limit: candid.PinnedLimitReached };
    }

    throw new UnsupportedValueError("Unexpected ApiPinChatResponse type received", candid);
}

export function unpinChatResponse(_candid: ApiUnpinChatResponse): UnpinChatResponse {
    return "success";
}

export function archiveChatResponse(candid: ApiArchiveChatResponse): ArchiveChatResponse {
    if ("Success" in candid) {
        return "success";
    }

    if ("ChatNotFound" in candid) {
        return "chat_not_found";
    }

    throw new UnsupportedValueError("Unexpected ApiArchiveChatResponse type received", candid);
}

export function editMessageResponse(candid: ApiEditMessageResponse): EditMessageResponse {
    if ("Success" in candid) {
        return "success";
    }
    if ("ChatNotFound" in candid) {
        return "chat_not_found";
    }
    if ("MessageNotFound" in candid) {
        return "message_not_found";
    }
    if ("UserBlocked" in candid) {
        return "user_blocked";
    }
    if ("UserSuspended" in candid) {
        return "user_suspended";
    }
    throw new UnsupportedValueError("Unexpected ApiEditMessageResponse type received", candid);
}

export function transferWithinGroupResponse(
    candid: ApiTransferCryptoWithinGroupResponse,
    sender: string,
    recipient: string
): SendMessageResponse {
    if ("Success" in candid) {
        const transfer =
            "NNS" in candid.Success.transfer
                ? candid.Success.transfer.NNS
                : candid.Success.transfer.SNS;

        return {
            kind: "transfer_success",
            timestamp: candid.Success.timestamp,
            messageIndex: candid.Success.message_index,
            eventIndex: candid.Success.event_index,
            transfer: completedCryptoTransfer(transfer, sender, recipient),
        };
    }
    if ("TransferCannotBeZero" in candid) {
        return { kind: "transfer_cannot_be_zero" };
    }
    if ("RecipientBlocked" in candid) {
        return { kind: "recipient_blocked" };
    }
    if ("InvalidRequest" in candid) {
        return { kind: "invalid_request", reason: candid.InvalidRequest };
    }
    if ("TextTooLong" in candid) {
        return { kind: "text_too_long" };
    }
    if ("MessageEmpty" in candid) {
        return { kind: "message_empty" };
    }
    if ("RecipientNotFound" in candid) {
        return { kind: "recipient_not_found" };
    }
    if ("TransferFailed" in candid) {
        return { kind: "transfer_failed" };
    }
    if ("CallerNotInGroup" in candid) {
        return { kind: "caller_not_in_group" };
    }
    if ("CryptocurrencyNotSupported" in candid) {
        return { kind: "cryptocurrency_not_supported" };
    }
    if ("InternalError" in candid) {
        return { kind: "internal_error" };
    }
    if ("TransferLimitExceeded" in candid) {
        return { kind: "transfer_limit_exceeded" };
    }
    if ("InvalidPoll" in candid) {
        return { kind: "invalid_poll" };
    }
    if ("UserSuspended" in candid) {
        return { kind: "user_suspended" };
    }
    if ("ChatFrozen" in candid) {
        return { kind: "chat_frozen" };
    }
    throw new UnsupportedValueError("Unexpected ApiSendMessageResponse type received", candid);
}

export function sendMessageResponse(
    candid: ApiSendMessageResponse,
    sender: string,
    recipient: string
): SendMessageResponse {
    if ("Success" in candid) {
        return {
            kind: "success",
            timestamp: candid.Success.timestamp,
            messageIndex: candid.Success.message_index,
            eventIndex: candid.Success.event_index,
        };
    }
    if ("TransferSuccessV2" in candid) {
        const transfer =
            "NNS" in candid.TransferSuccessV2.transfer
                ? candid.TransferSuccessV2.transfer.NNS
                : candid.TransferSuccessV2.transfer.SNS;

        return {
            kind: "transfer_success",
            timestamp: candid.TransferSuccessV2.timestamp,
            messageIndex: candid.TransferSuccessV2.message_index,
            eventIndex: candid.TransferSuccessV2.event_index,
            transfer: completedCryptoTransfer(transfer, sender, recipient),
        };
    }
    if ("TransferCannotBeZero" in candid) {
        return { kind: "transfer_cannot_be_zero" };
    }
    if ("RecipientBlocked" in candid) {
        return { kind: "recipient_blocked" };
    }
    if ("InvalidRequest" in candid) {
        return { kind: "invalid_request", reason: candid.InvalidRequest };
    }
    if ("TextTooLong" in candid) {
        return { kind: "text_too_long" };
    }
    if ("MessageEmpty" in candid) {
        return { kind: "message_empty" };
    }
    if ("RecipientNotFound" in candid) {
        return { kind: "recipient_not_found" };
    }
    if ("TransferFailed" in candid) {
        return { kind: "transfer_failed" };
    }
    if ("TransferLimitExceeded" in candid) {
        return { kind: "transfer_limit_exceeded" };
    }
    if ("InvalidPoll" in candid) {
        return { kind: "invalid_poll" };
    }
    if ("UserSuspended" in candid) {
        return { kind: "user_suspended" };
    }
    if ("ChatFrozen" in candid) {
        return { kind: "chat_frozen" };
    }
    if ("InternalError" in candid) {
        return { kind: "internal_error" }
    }
    throw new UnsupportedValueError("Unexpected ApiSendMessageResponse type received", candid);
}

export function createGroupResponse(candid: ApiCreateGroupResponse): CreateGroupResponse {
    if ("Success" in candid) {
        return { kind: "success", canisterId: candid.Success.chat_id.toString() };
    }

    if ("NameTaken" in candid) {
        return { kind: "group_name_taken" };
    }

    if ("NameTooLong" in candid) {
        return { kind: "name_too_long" };
    }

    if ("NameTooShort" in candid) {
        return { kind: "name_too_short" };
    }

    if ("NameReserved" in candid) {
        return { kind: "name_reserved" };
    }

    if ("DescriptionTooLong" in candid) {
        return { kind: "description_too_long" };
    }

    if ("Throttled" in candid) {
        return { kind: "throttled" };
    }

    if ("InternalError" in candid) {
        return { kind: "internal_error" };
    }

    if ("AvatarTooBig" in candid) {
        return { kind: "avatar_too_big" };
    }

    if ("MaxGroupsCreated" in candid) {
        // todo - make sure we handle this in the UI
        return { kind: "max_groups_created" };
    }

    if ("RulesTooLong" in candid) {
        return { kind: "rules_too_long" };
    }

    if ("RulesTooShort" in candid) {
        return { kind: "rules_too_short" };
    }

    if ("UserSuspended" in candid) {
        return { kind: "user_suspended" };
    }

    throw new UnsupportedValueError("Unexpected ApiCreateGroupResponse type received", candid);
}

export function deleteGroupResponse(candid: ApiDeleteGroupResponse): DeleteGroupResponse {
    if ("Success" in candid) {
        return "success";
    }
    if ("InternalError" in candid) {
        return "internal_error";
    }
    if ("NotAuthorized" in candid) {
        return "not_authorised";
    }
    if ("UserSuspended" in candid) {
        return "user_suspended";
    }
    if ("ChatFrozen" in candid) {
        return "chat_frozen";
    }
    throw new UnsupportedValueError("Unexpected ApiDeleteGroupResponse type received", candid);
}

export async function getEventsResponse(
    principal: Principal,
    candid: ApiEventsResponse,
    chatId: string,
    latestClientEventIndexPreRequest: number | undefined
): Promise<EventsResponse<DirectChatEvent>> {
    if ("Success" in candid) {
        const latestEventIndex = candid.Success.latest_event_index;

        await ensureReplicaIsUpToDate(
            principal,
            chatId,
            undefined,
            latestClientEventIndexPreRequest,
            latestEventIndex
        );

        return {
            events: candid.Success.events.map(event),
            affectedEvents: candid.Success.affected_events.map(event),
            latestEventIndex,
        };
    }
    if ("ChatNotFound" in candid) {
        return "events_failed";
    }
    if ("ReplicaNotUpToDate" in candid) {
        throw ReplicaNotUpToDateError.byEventIndex(
            candid.ReplicaNotUpToDate,
            latestClientEventIndexPreRequest ?? -1,
            false
        );
    }

    throw new UnsupportedValueError("Unexpected ApiEventsResponse type received", candid);
}

function event(candid: ApiDirectChatEventWrapper): EventWrapper<DirectChatEvent> {
    return {
        event: directChatEvent(candid.event),
        index: candid.index,
        timestamp: candid.timestamp,
    };
}

function directChatEvent(candid: ApiDirectChatEvent): DirectChatEvent {
    if ("Message" in candid) {
        return message(candid.Message);
    }

    if ("DirectChatCreated" in candid) {
        return {
            kind: "direct_chat_created",
        };
    }

    if ("MessageReactionAdded" in candid) {
        return {
            kind: "reaction_added",
            message: updatedMessage(candid.MessageReactionAdded),
        };
    }

    if ("MessageDeleted" in candid) {
        return {
            kind: "message_deleted",
            message: updatedMessage(candid.MessageDeleted),
        };
    }

    if ("MessageUndeleted" in candid) {
        return {
            kind: "message_undeleted",
            message: updatedMessage(candid.MessageUndeleted),
        };
    }

    if ("MessageEdited" in candid) {
        return {
            kind: "message_edited",
            message: updatedMessage(candid.MessageEdited),
        };
    }

    if ("MessageReactionRemoved" in candid) {
        return {
            kind: "reaction_removed",
            message: updatedMessage(candid.MessageReactionRemoved),
        };
    }

    if ("PollVoteRegistered" in candid) {
        return {
            kind: "poll_vote_registered",
            message: updatedMessage(candid.PollVoteRegistered),
        };
    }

    if ("PollVoteDeleted" in candid) {
        return {
            kind: "poll_vote_deleted",
            message: updatedMessage(candid.PollVoteDeleted),
        };
    }

    if ("PollEnded" in candid) {
        return {
            kind: "poll_ended",
            messageIndex: candid.PollEnded.message_index,
            eventIndex: candid.PollEnded.event_index,
        };
    }

    if ("ThreadUpdated" in candid) {
        return {
            kind: "thread_updated",
            messageIndex: candid.ThreadUpdated.message_index,
            eventIndex: candid.ThreadUpdated.event_index,
        };
    }

    // todo - we know there are other event types that we are not dealing with yet
    throw new Error(`Unexpected ApiEventWrapper type received: ${JSON.stringify(candid)}`);
}

export function initialStateResponse(candid: ApiInitialStateResponse): InitialStateResponse {
    if ("Success" in candid) {
        return {
            blockedUsers: new Set(candid.Success.blocked_users.map((u) => u.toString())),
            pinnedChats: candid.Success.pinned_chats.map((u) => u.toString()),
            chats: candid.Success.chats.map(chatSummary),
            timestamp: candid.Success.timestamp,
            cyclesBalance: candid.Success.cycles_balance,
        };
    }
    throw new Error(`Unexpected ApiUpdatesResponse type received: ${candid}`);
}

export function getUpdatesResponse(candid: ApiUpdatesResponse): UpdatesResponse {
    if ("Success" in candid) {
        return {
            blockedUsers: optional(
                candid.Success.blocked_users_v2,
                (user_ids) => new Set(user_ids.map((u) => u.toString()))
            ),
            chatsUpdated: candid.Success.chats_updated.map(updatedChatSummary),
            chatsAdded: candid.Success.chats_added.map(chatSummary),
            chatsRemoved: new Set(candid.Success.chats_removed.map((p) => p.toString())),
            avatarIdUpdate: optionUpdate(candid.Success.avatar_id, (id) => id),
            timestamp: candid.Success.timestamp,
            cyclesBalance: optional(candid.Success.cycles_balance, identity),
            transactions: [], // todo - come back when we need this
            pinnedChats: optional(candid.Success.pinned_chats, (chat_ids) =>
                chat_ids.map((u) => u.toString())
            ),
        };
    }
    throw new Error(`Unexpected ApiUpdatesResponse type received: ${candid}`);
}

function updatedChatSummary(candid: ApiChatSummaryUpdates): ChatSummaryUpdates {
    if ("Group" in candid) {
        const chatId = candid.Group.chat_id.toString();
        return {
            kind: "group_chat",
            chatId,
            lastUpdated: candid.Group.last_updated,
            readByMeUpTo: optional(candid.Group.read_by_me_up_to, identity),
            latestMessage: optional(candid.Group.latest_message, (ev) => ({
                index: ev.index,
                timestamp: ev.timestamp,
                event: message(ev.event),
            })),
            name: optional(candid.Group.name, identity),
            description: optional(candid.Group.description, identity),
            latestEventIndex: optional(candid.Group.latest_event_index, identity),
            avatarBlobReferenceUpdate: optionUpdate(candid.Group.avatar_id, (blobId) => ({
                blobId,
                canisterId: chatId,
            })),
            notificationsMuted: optional(candid.Group.notifications_muted, identity),
            memberCount: optional(candid.Group.participant_count, identity),
            myRole: optional(candid.Group.role, memberRole),
            mentions: candid.Group.mentions
                .filter((m) => m.thread_root_message_index.length === 0)
                .map(mention),
            ownerId: optional(candid.Group.owner_id, (id) => id.toString()),
            permissions: optional(candid.Group.permissions, (permissions) =>
                groupPermissions(permissions)
            ),
            affectedEvents: [...candid.Group.affected_events],
            metrics: optional(candid.Group.metrics, chatMetrics),
            myMetrics: optional(candid.Group.my_metrics, chatMetrics),
            public: optional(candid.Group.is_public, identity),
            latestThreads: candid.Group.latest_threads.map(threadSyncDetailsUpdates),
            subtype: updatedSubtype(candid.Group.subtype),
            archived: optional(candid.Group.archived, identity),
            frozen: optionUpdate(candid.Group.frozen, (_) => true),
        };
    }
    if ("Direct" in candid) {
        const chatId = candid.Direct.chat_id.toString();
        return {
            kind: "direct_chat",
            chatId,
            readByMeUpTo: optional(candid.Direct.read_by_me_up_to, identity),
            readByThemUpTo: optional(candid.Direct.read_by_them_up_to, identity),
            latestMessage: optional(candid.Direct.latest_message, (ev) => ({
                index: ev.index,
                timestamp: ev.timestamp,
                event: message(ev.event),
            })),
            latestEventIndex: optional(candid.Direct.latest_event_index, identity),
            notificationsMuted: optional(candid.Direct.notifications_muted, identity),
            affectedEvents: [...candid.Direct.affected_events],
            metrics: optional(candid.Direct.metrics, chatMetrics),
            myMetrics: optional(candid.Direct.my_metrics, chatMetrics),
            archived: optional(candid.Direct.archived, identity),
        };
    }
    throw new UnsupportedValueError("Unexpected ApiChatSummaryUpdate type received", candid);
}

function updatedSubtype(candid: ApiGroupSubtypeUpdate): GroupSubtypeUpdate {
    if ("NoChange" in candid) {
        return { kind: "no_change" };
    } else if ("SetToNone" in candid) {
        return { kind: "set_to_none" };
    } else {
        return { kind: "set_to_some", subtype: apiGroupSubtype(candid.SetToSome) };
    }
}

function memberRole(candid: ApiRole): MemberRole {
    if ("Admin" in candid) {
        return "admin";
    }
    if ("Participant" in candid) {
        return "participant";
    }
    if ("Owner" in candid) {
        return "owner";
    }
    if ("SuperAdmin" in candid) {
        return "super_admin";
    }
    throw new UnsupportedValueError("Unexpected ApiRole type received", candid);
}

function mention(candid: ApiMention): Mention {
    return {
        messageId: candid.message_id,
        messageIndex: candid.message_index,
        eventIndex: candid.event_index,
        mentionedBy: candid.mentioned_by.toString(),
    };
}

function chatSummary(candid: ApiChatSummary): ChatSummary {
    if ("Group" in candid) {
        return groupChatSummary(candid.Group);
    }
    if ("Direct" in candid) {
        return directChatSummary(candid.Direct);
    }
    throw new UnsupportedValueError("Unexpected ApiChatSummary type received", candid);
}

function chatMetrics(candid: ApiChatMetrics): ChatMetrics {
    return {
        audioMessages: Number(candid.audio_messages),
        cyclesMessages: Number(candid.cycles_messages),
        edits: Number(candid.edits),
        icpMessages: Number(candid.icp_messages),
        giphyMessages: Number(candid.giphy_messages),
        deletedMessages: Number(candid.deleted_messages),
        fileMessages: Number(candid.file_messages),
        pollVotes: Number(candid.poll_votes),
        textMessages: Number(candid.text_messages),
        imageMessages: Number(candid.image_messages),
        replies: Number(candid.replies),
        videoMessages: Number(candid.video_messages),
        polls: Number(candid.polls),
        reactions: Number(candid.reactions),
    };
}

function groupChatSummary(candid: ApiGroupChatSummary): GroupChatSummary {
    const ownerId = candid.owner_id.toString();
    return {
        kind: "group_chat",
        chatId: candid.chat_id.toString(),
        latestMessage: optional(candid.latest_message, (ev) => {
            return {
                index: ev.index,
                timestamp: ev.timestamp,
                event: message(ev.event),
            };
        }),
        readByMeUpTo: optional(candid.read_by_me_up_to, identity),
        name: candid.name,
        description: candid.description,
        public: candid.is_public,
        historyVisibleToNewJoiners: candid.history_visible_to_new_joiners,
        joined: candid.joined,
        minVisibleEventIndex: candid.min_visible_event_index,
        minVisibleMessageIndex: candid.min_visible_message_index,
        latestEventIndex: candid.latest_event_index,
        lastUpdated: candid.last_updated,
        blobReference: optional(candid.avatar_id, (blobId) => ({
            blobId,
            canisterId: candid.chat_id.toString(),
        })),
        notificationsMuted: candid.notifications_muted,
        memberCount: candid.participant_count,
        myRole: memberRole(candid.role),
        mentions: candid.mentions
            .filter((m) => m.thread_root_message_index.length === 0)
            .map(mention),
        ownerId,
        permissions: groupPermissions(candid.permissions),
        metrics: chatMetrics(candid.metrics),
        myMetrics: chatMetrics(candid.my_metrics),
        latestThreads: candid.latest_threads.map(threadSyncDetails),
        subtype: optional(candid.subtype, apiGroupSubtype),
        archived: candid.archived,
        previewed: false,
        frozen: candid.frozen.length > 0,
    };
}

export function apiGroupSubtype(subtype: ApiGroupSubtype): GroupSubtype {
    return {
        kind: "governance_proposals",
        isNns: subtype.GovernanceProposals.is_nns,
        governanceCanisterId: subtype.GovernanceProposals.governance_canister_id.toText(),
    };
}

function threadSyncDetails(candid: ApiThreadSyncDetails): ThreadSyncDetails {
    return {
        threadRootMessageIndex: candid.root_message_index,
        lastUpdated: candid.last_updated,
        readUpTo: optional(candid.read_up_to, identity),
        latestEventIndex: optional(candid.latest_event, identity) ?? -1,
        latestMessageIndex: optional(candid.latest_message, identity) ?? -1,
    };
}

function threadSyncDetailsUpdates(candid: ApiThreadSyncDetails): ThreadSyncDetailsUpdates {
    return {
        threadRootMessageIndex: candid.root_message_index,
        lastUpdated: candid.last_updated,
        readUpTo: optional(candid.read_up_to, identity),
        latestEventIndex: optional(candid.latest_event, identity),
        latestMessageIndex: optional(candid.latest_message, identity),
    };
}

function directChatSummary(candid: ApiDirectChatSummary): DirectChatSummary {
    return {
        kind: "direct_chat",
        chatId: candid.them.toString(),
        latestMessage: {
            index: candid.latest_message.index,
            timestamp: candid.latest_message.timestamp,
            event: message(candid.latest_message.event),
        },
        them: candid.them.toString(),
        latestEventIndex: candid.latest_event_index,
        readByMeUpTo: optional(candid.read_by_me_up_to, identity),
        readByThemUpTo: optional(candid.read_by_them_up_to, identity),
        dateCreated: candid.date_created,
        notificationsMuted: candid.notifications_muted,
        metrics: chatMetrics(candid.metrics),
        myMetrics: chatMetrics(candid.my_metrics),
        archived: candid.archived,
    };
}

function failedNnsCryptoWithdrawal(
    candid: ApiNnsFailedCryptoTransaction
): FailedCryptocurrencyWithdrawal {
    return {
        kind: "failed",
        token: token(candid.token),
        to: "Account" in candid.to ? bytesToHexString(candid.to.Account) : "",
        amountE8s: candid.amount.e8s,
        feeE8s: candid.fee.e8s,
        memo: candid.memo,
        errorMessage: candid.error_message,
    };
}

function failedSnsCryptoWithdrawal(
    candid: ApiSnsFailedCryptoTransaction
): FailedCryptocurrencyWithdrawal {
    return {
        kind: "failed",
        token: token(candid.token),
        to: "Account" in candid.to ? formatIcrc1Account(candid.to.Account) : "",
        amountE8s: candid.amount.e8s,
        feeE8s: candid.fee.e8s,
        memo: candid.memo[0] ?? BigInt(0),
        errorMessage: candid.error_message,
    };
}

function completedNnsCryptoWithdrawal(
    candid: ApiNnsCompletedCryptoTransaction
): CompletedCryptocurrencyWithdrawal {
    return {
        kind: "completed",
        token: token(candid.token),
        to: "Account" in candid.to ? bytesToHexString(candid.to.Account) : "",
        amountE8s: candid.amount.e8s,
        feeE8s: candid.fee.e8s,
        memo: candid.memo,
        blockIndex: candid.block_index,
        transactionHash: bytesToHexString(candid.transaction_hash),
    };
}

function completedSnsCryptoWithdrawal(
    candid: ApiSnsCompletedCryptoTransaction
): CompletedCryptocurrencyWithdrawal {
    return {
        kind: "completed",
        token: token(candid.token),
        to: "Account" in candid.to ? formatIcrc1Account(candid.to.Account) : "",
        amountE8s: candid.amount.e8s,
        feeE8s: candid.fee.e8s,
        memo: candid.memo[0] ?? BigInt(0),
        blockIndex: candid.block_index,
        transactionHash: bytesToHexString(candid.transaction_hash),
    };
}

export function withdrawCryptoResponse(
    candid: ApiWithdrawCryptoResponse
): WithdrawCryptocurrencyResponse {
    if ("CurrencyNotSupported" in candid) {
        return { kind: "currency_not_supported" };
    }
    if ("TransactionFailed" in candid) {
        if ("NNS" in candid.TransactionFailed) {
            return failedNnsCryptoWithdrawal(candid.TransactionFailed.NNS);
        } else {
            return failedSnsCryptoWithdrawal(candid.TransactionFailed.SNS);
        }
    }
    if ("Success" in candid) {
        if ("NNS" in candid.Success) {
            return completedNnsCryptoWithdrawal(candid.Success.NNS);
        } else {
            return completedSnsCryptoWithdrawal(candid.Success.SNS);
        }
    }
    throw new UnsupportedValueError(
        "Unexpected ApiWithdrawCryptocurrencyResponse type received",
        candid
    );
}

export function migrateUserPrincipal(
    candid: ApiMigrateUserPrincipalResponse
): MigrateUserPrincipalResponse {
    if ("Success" in candid) return "success";
    if ("MigrationNotInitialized" in candid) return "migration_not_initialized";
    if ("MigrationAlreadyInProgress" in candid) return "migration_already_in_progress";
    if ("PrincipalAlreadyInUse" in candid) return "principal_already_in_use";
    if ("InternalError" in candid) return "internal_error";
    throw new UnsupportedValueError(
        "Unexpected ApiMigrateUserPrincipalResponse type received",
        candid
    );
}

function formatIcrc1Account(candid: ApiIcrc1Account): string {
    const owner = candid.owner.toString();
    const subaccount = optional(candid.subaccount, bytesToHexString);

    return subaccount !== undefined ? `${owner}:${subaccount}` : owner;
}<|MERGE_RESOLUTION|>--- conflicted
+++ resolved
@@ -242,11 +242,7 @@
         } else {
             return {
                 kind: "success",
-<<<<<<< HEAD
                 message: message(candid.Success.messages[0]),
-=======
-                message: message(candid.Success.messages[0])
->>>>>>> f0b781ea
             };
         }
     }
@@ -557,7 +553,7 @@
         return { kind: "chat_frozen" };
     }
     if ("InternalError" in candid) {
-        return { kind: "internal_error" }
+        return { kind: "internal_error" };
     }
     throw new UnsupportedValueError("Unexpected ApiSendMessageResponse type received", candid);
 }
