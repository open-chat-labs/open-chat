import type {
    ApiEventsResponse,
    ApiSendMessageResponse,
    ApiBlockUserResponse,
    ApiUnblockUserResponse,
    ApiMarkReadResponse,
    ApiSetAvatarResponse,
    ApiDeleteMessageResponse,
    ApiUndeleteMessageResponse,
    ApiSearchDirectChatResponse,
    ApiMessageMatch,
    ApiInitialStateResponse,
    ApiUpdatesResponse,
    ApiGroupRole,
    ApiMention,
    ApiSetBioResponse,
    ApiWithdrawCryptoResponse,
    ApiSendMessageWithTransferToGroupResponse,
    ApiPublicProfileResponse,
    ApiPinChatResponse,
    ApiUnpinChatResponse,
    ApiThreadSyncDetails,
    ApiDirectChatSummary,
    ApiGroupChatSummary,
    ApiUserCanisterGroupChatSummary,
    ApiUserCanisterGroupChatSummaryUpdates,
    ApiNnsFailedCryptoTransaction,
    ApiNnsCompletedCryptoTransaction,
    ApiIcrc1FailedCryptoTransaction,
    ApiIcrc1CompletedCryptoTransaction,
    ApiIcrc1Account,
    ApiDirectChatSummaryUpdates,
    ApiDeletedDirectMessageResponse,
    ApiSetMessageReminderResponse,
    ApiCreateCommunityResponse,
    ApiGroupChatsInitial,
    ApiCachedGroupChatSummaries,
    ApiDirectChatsInitial,
    ApiCommunitiesInitial,
    ApiUserCanisterCommunitySummary,
    ApiUserCanisterChannelSummary,
    ApiFavouriteChatsInitial,
    ApiChat,
    ApiCommunitiesUpdates,
    ApiUserCanisterCommunitySummaryUpdates,
    ApiUserCanisterChannelSummaryUpdates,
    ApiFavouriteChatsUpdates,
    ApiGroupChatsUpdates,
    ApiDirectChatsUpdates,
    ApiManageFavouriteChatsResponse,
    ApiPinChatV2Response,
    ApiUnpinV2ChatResponse,
    ApiLeaveCommunityResponse,
    ApiDeleteCommunityResponse,
    ApiArchiveUnarchiveChatsResponse,
    ApiSendMessageWithTransferToChannelResponse,
    ApiTipMessageResponse,
    ApiSavedCryptoAccountsResponse,
    ApiSaveCryptoAccountResponse,
    ApiSubmitProposalResponse,
    ApiSwapTokensResponse,
    ApiTokenSwapStatusResponse,
    ApiApproveTransferResponse,
    ApiPinNumberSettings,
    ApiExchangeArgs,
    ApiChitEventsResponse,
    ApiChitEarned,
    ApiChitEarnedReason,
    ApiAchievement,
    ApiClaimDailyChitResponse,
<<<<<<< HEAD
    ApiWalletConfig,
=======
    ApiReferralStatus,
    ApiReferral,
>>>>>>> ba094ffc
} from "./candid/idl";
import type {
    EventsResponse,
    ChatEvent,
    SendMessageResponse,
    BlockUserResponse,
    UnblockUserResponse,
    MarkReadResponse,
    SetAvatarResponse,
    DeleteMessageResponse,
    UndeleteMessageResponse,
    InitialStateResponse,
    UpdatesResponse,
    MemberRole,
    Mention,
    GroupChatSummary,
    DirectChatSummary,
    UserCanisterGroupChatSummary,
    UserCanisterGroupChatSummaryUpdates,
    WithdrawCryptocurrencyResponse,
    FailedCryptocurrencyWithdrawal,
    CompletedCryptocurrencyWithdrawal,
    ThreadSyncDetails,
    PublicProfile,
    ArchiveChatResponse,
    MessageMatch,
    PinChatResponse,
    SearchDirectChatResponse,
    SetBioResponse,
    UnpinChatResponse,
    DirectChatSummaryUpdates,
    DeletedDirectMessageResponse,
    UpdatedEvent,
    SetMessageReminderResponse,
    CreateCommunityResponse,
    GroupChatsInitial,
    CachedGroupChatSummaries,
    DirectChatsInitial,
    CommunitiesInitial,
    UserCanisterCommunitySummary,
    UserCanisterChannelSummary,
    FavouriteChatsInitial,
    ChatIdentifier,
    CommunitiesUpdates,
    UserCanisterCommunitySummaryUpdates,
    UserCanisterChannelSummaryUpdates,
    FavouriteChatsUpdates,
    GroupChatsUpdates,
    DirectChatsUpdates,
    DirectChatIdentifier,
    ManageFavouritesResponse,
    LeaveCommunityResponse,
    DeleteCommunityResponse,
    TipMessageResponse,
    NamedAccount,
    SaveCryptoAccountResponse,
    CandidateProposal,
    CandidateProposalAction,
    SubmitProposalResponse,
    SwapTokensResponse,
    TokenSwapStatusResponse,
    Result,
    ApproveTransferResponse,
    ExchangeTokenSwapArgs,
    ChitEventsResponse,
    ChitEarned,
    ChitEarnedReason,
    Achievement,
    ClaimDailyChitResponse,
<<<<<<< HEAD
    WalletConfig,
=======
    ReferralStatus,
    Referral,
>>>>>>> ba094ffc
} from "openchat-shared";
import { nullMembership, CommonResponses, UnsupportedValueError } from "openchat-shared";
import {
    bytesToBigint,
    bytesToHexString,
    hexStringToBytes,
    identity,
    optional,
    optionUpdate,
} from "../../utils/mapping";
import {
    apiGroupSubtype,
    chatMetrics,
    completedCryptoTransfer,
    accessGate,
    groupPermissions,
    message,
    messageContent,
    apiOptional,
    messageEvent,
    eventsSuccessResponse,
} from "../common/chatMappers";
import { ensureReplicaIsUpToDate } from "../common/replicaUpToDateChecker";
import { ReplicaNotUpToDateError } from "../error";
import { Principal } from "@dfinity/principal";
import type {
    ProposalToSubmit,
    ProposalToSubmitAction,
    ReportMessageResponse,
} from "./candid/types";
import type { PinNumberSettings } from "openchat-shared";
import { pinNumberFailureResponse } from "../common/pinNumberErrorMapper";

export function chitEventsResponse(candid: ApiChitEventsResponse): ChitEventsResponse {
    if ("Success" in candid) {
        return {
            events: candid.Success.events.map(chitEarned),
            total: candid.Success.total,
        };
    } else {
        console.warn("chitEventsResponse failed with: ", candid);
        return {
            events: [],
            total: 0,
        };
    }
}

export function chitEarned(candid: ApiChitEarned): ChitEarned {
    return {
        amount: candid.amount,
        timestamp: candid.timestamp,
        reason: chitEarnedReason(candid.reason),
    };
}

export function chitEarnedReason(candid: ApiChitEarnedReason): ChitEarnedReason {
    if ("DailyClaim" in candid) {
        return { kind: "daily_claim" };
    }
    if ("Achievement" in candid) {
        return { kind: "achievement_unlocked", type: achievementType(candid.Achievement) };
    }
    if ("Referral" in candid) {
        return { kind: "referral", type: referralStatus(candid.Referral) };
    }
    if ("MemeContestWinner" in candid) {
        return { kind: "meme_contest_winner" };
    }
    throw new UnsupportedValueError("Unexpected ApiChitEarnedReason encountered", candid);
}

export function referralStatus(candid: ApiReferralStatus): ReferralStatus {
    if ("Registered" in candid) {
        return "registered";
    }
    if ("Diamond" in candid) {
        return "diamond";
    }
    if ("UniquePerson" in candid) {
        return "unique_person";
    }
    if ("LifetimeDiamond" in candid) {
        return "lifetime_diamond";
    }
    throw new UnsupportedValueError("Unexpected ApiReferralStatus encountered", candid);
}

export function achievementType(candid: ApiAchievement): Achievement {
    if ("AppointedGroupModerator" in candid) {
        return "appointed_group_mod";
    }
    if ("DirectChats5" in candid) {
        return "direct_chat_5";
    }
    if ("ChangedTheme" in candid) {
        return "changed_theme";
    }
    if ("ChosenAsGroupModerator" in candid) {
        return "appointed_as_group_mod";
    }
    if ("FavouritedChat" in candid) {
        return "favourited_chat";
    }
    if ("AppointedGroupAdmin" in candid) {
        return "appointed_group_admin";
    }
    if ("HadMessageReactedTo" in candid) {
        return "received_reaction";
    }
    if ("VotedOnPoll" in candid) {
        return "voted_on_poll";
    }
    if ("ChosenAsGroupAdmin" in candid) {
        return "appointed_as_group_admin";
    }
    if ("OwnGroupWithOneHundredDiamondMembers" in candid) {
        return "owned_group_with_100_diamond_members";
    }
    if ("SetCommunityDisplayName" in candid) {
        return "set_community_display_name";
    }
    if ("AppointedGroupOwner" in candid) {
        return "appointed_group_owner";
    }
    if ("OwnGroupWithTenDiamondMembers" in candid) {
        return "owned_group_with_10_diamond_members";
    }
    if ("JoinedGatedGroupOrCommunity" in candid) {
        return "joined_gated_group_or_community";
    }
    if ("StartedCall" in candid) {
        return "started_call";
    }
    if ("ChosenAsGroupOwner" in candid) {
        return "appointed_as_group_owner";
    }
    if ("TippedMessage" in candid) {
        return "tipped_message";
    }
    if ("SentGiphy" in candid) {
        return "sent_giphy";
    }
    if ("SetCommunityAccessGate" in candid) {
        return "set_community_access_gate";
    }
    if ("HadMessageTipped" in candid) {
        return "had_message_tipped";
    }
    if ("SwappedFromWallet" in candid) {
        return "swapped_from_wallet";
    }
    if ("EditedMessage" in candid) {
        return "edited_message";
    }
    if ("ReactedToMessage" in candid) {
        return "reacted_to_message";
    }
    if ("AcceptedP2PSwapOffer" in candid) {
        return "accepted_swap_offer";
    }
    if ("JoinedCall" in candid) {
        return "joined_call";
    }
    if ("SentImage" in candid) {
        return "sent_image";
    }
    if ("EnabledDisappearingMessages" in candid) {
        return "enabled_disappearing_messages";
    }
    if ("ForwardedMessage" in candid) {
        return "forwarded_message";
    }
    if ("SentPrize" in candid) {
        return "sent_prize";
    }
    if ("FollowedThread" in candid) {
        return "followed_thread";
    }
    if ("SentReminder" in candid) {
        return "sent_reminder";
    }
    if ("ProvedUniquePersonhood" in candid) {
        return "proved_unique_personhood";
    }
    if ("DeletedMessage" in candid) {
        return "deleted_message";
    }
    if ("SentText" in candid) {
        return "sent_text";
    }
    if ("OwnGroupWithOneThousandDiamondMembers" in candid) {
        return "owned_group_with_1000_diamond_members";
    }
    if ("SentP2PSwapOffer" in candid) {
        return "sent_swap_offer";
    }
    if ("QuoteReplied" in candid) {
        return "quote_replied";
    }
    if ("OwnGroupWithOneDiamondMember" in candid) {
        return "owned_group_with_1_diamond_member";
    }
    if ("SentCrypto" in candid) {
        return "sent_crypto";
    }
    if ("PinnedMessage" in candid) {
        return "pinned_message";
    }
    if ("ReceivedCrypto" in candid) {
        return "received_crypto";
    }
    if ("TranslationAccepted" in candid) {
        return "translation_accepted";
    }
    if ("RepliedInThread" in candid) {
        return "replied_in_thread";
    }
    if ("DirectChats10" in candid) {
        return "direct_chats_10";
    }
    if ("DirectChats20" in candid) {
        return "direct_chats_20";
    }
    if ("SetGroupAccessGate" in candid) {
        return "set_group_access_gate";
    }
    if ("SentFile" in candid) {
        return "sent_file";
    }
    if ("SentMeme" in candid) {
        return "sent_meme";
    }
    if ("SentPoll" in candid) {
        return "sent_poll";
    }
    if ("SentAudio" in candid) {
        return "sent_audio";
    }
    if ("SuggestedTranslation" in candid) {
        return "suggested_translation";
    }
    if ("SentVideo" in candid) {
        return "sent_video";
    }
    if ("JoinedCommunity" in candid) {
        return "joined_community";
    }
    if ("JoinedGroup" in candid) {
        return "joined_group";
    }
    if ("Streak14" in candid) {
        return "streak_14";
    }
    if ("Streak30" in candid) {
        return "streak_30";
    }
    if ("UpgradedToDiamond" in candid) {
        return "upgraded_to_diamond";
    }
    if ("ReceivedDirectMessage" in candid) {
        return "received_direct_message";
    }
    if ("SetDisplayName" in candid) {
        return "set_display_name";
    }
    if ("SetBio" in candid) {
        return "set_bio";
    }
    if ("Streak3" in candid) {
        return "streak_3";
    }
    if ("Streak7" in candid) {
        return "streak_7";
    }
    if ("Streak100" in candid) {
        return "streak_100";
    }
    if ("Streak365" in candid) {
        return "streak_365";
    }
    if ("UpgradedToGoldDiamond" in candid) {
        return "upgrade_to_gold_diamond";
    }
    if ("SentDirectMessage" in candid) {
        return "sent_direct_message";
    }
    if ("SetAvatar" in candid) {
        return "set_avatar";
    }
    if ("Referred1stUser" in candid) {
        return "referred_1st_user";
    }
    if ("Referred3rdUser" in candid) {
        return "referred_3rd_user";
    }
    if ("Referred10thUser" in candid) {
        return "referred_10th_user";
    }
    if ("Referred20thUser" in candid) {
        return "referred_20th_user";
    }
    if ("Referred50thUser" in candid) {
        return "referred_50th_user";
    }
    throw new UnsupportedValueError("Unexpected ApiAchievement received", candid);
}

export function saveCryptoAccountResponse(
    candid: ApiSaveCryptoAccountResponse,
): SaveCryptoAccountResponse {
    if ("Success" in candid) {
        return CommonResponses.success();
    } else if ("NameTaken" in candid) {
        return { kind: "name_taken" };
    } else {
        console.warn("saveCryptoAccountResponse failed with: ", candid);
        return CommonResponses.failure();
    }
}

export function savedCryptoAccountsResponse(
    candid: ApiSavedCryptoAccountsResponse,
): NamedAccount[] {
    if ("Success" in candid) {
        return candid.Success;
    }
    return [];
}

export function tipMessageResponse(candid: ApiTipMessageResponse): TipMessageResponse {
    if ("Success" in candid || "Retrying" in candid) {
        return CommonResponses.success();
    }

    if (
        "PinRequired" in candid ||
        "PinIncorrect" in candid ||
        "TooManyFailedPinAttempts" in candid
    ) {
        return pinNumberFailureResponse(candid);
    }

    console.warn("tipMessage failed with: ", candid);
    return CommonResponses.failure();
}

export function publicProfileResponse(candid: ApiPublicProfileResponse): PublicProfile {
    const profile = candid.Success;
    return {
        username: profile.username,
        displayName: optional(profile.display_name, identity),
        avatarId: optional(profile.avatar_id, identity),
        bio: profile.bio,
        isPremium: profile.is_premium,
        phoneIsVerified: profile.phone_is_verified,
        created: profile.created,
    };
}

export function setBioResponse(candid: ApiSetBioResponse): SetBioResponse {
    if ("Success" in candid) {
        return "success";
    }
    if ("TooLong" in candid) {
        return "bio_too_long";
    }
    if ("UserSuspended" in candid) {
        return "user_suspended";
    }
    throw new UnsupportedValueError(`Unexpected ApiSetBioResponse type received`, candid);
}

export function searchDirectChatResponse(
    candid: ApiSearchDirectChatResponse,
    chatId: DirectChatIdentifier,
): SearchDirectChatResponse {
    if ("Success" in candid) {
        return {
            kind: "success",
            matches: candid.Success.matches.map((m) => messageMatch(m, chatId)),
        };
    }
    if ("TermTooShort" in candid || "TermTooLong" in candid || "InvalidTerm" in candid) {
        return {
            kind: "term_invalid",
        };
    }
    if ("ChatNotFound" in candid) {
        return {
            kind: "chat_not_found",
        };
    }
    throw new UnsupportedValueError(
        "Unknown UserIndex.ApiSearchMessagesResponse type received",
        candid,
    );
}

export function messageMatch(candid: ApiMessageMatch, chatId: ChatIdentifier): MessageMatch {
    const sender = candid.sender.toString();
    return {
        chatId,
        messageIndex: candid.message_index,
        content: messageContent(candid.content, sender),
        sender,
        score: candid.score,
    };
}

export function deleteMessageResponse(candid: ApiDeleteMessageResponse): DeleteMessageResponse {
    if ("Success" in candid) {
        return "success";
    } else {
        console.warn("Unexpected ApiDeleteMessageResponse type received", candid);
        return "failure";
    }
}

export function undeleteMessageResponse(
    candid: ApiUndeleteMessageResponse,
): UndeleteMessageResponse {
    if ("Success" in candid) {
        if (candid.Success.messages.length == 0) {
            return CommonResponses.failure();
        } else {
            return {
                kind: "success",
                message: message(candid.Success.messages[0]),
            };
        }
    } else {
        console.warn("Unexpected ApiUndeleteMessageResponse type received", candid);
        return CommonResponses.failure();
    }
}

export function setAvatarResponse(candid: ApiSetAvatarResponse): SetAvatarResponse {
    if ("Success" in candid) {
        return "success";
    }
    if ("AvatarTooBig" in candid) {
        return "avatar_too_big";
    }
    if ("UserSuspended" in candid) {
        return "user_suspended";
    }
    if ("InternalError" in candid) {
        return "internal_error";
    }
    throw new UnsupportedValueError("Unexpected ApiSetAvatarResponse type received", candid);
}

export function markReadResponse(_candid: ApiMarkReadResponse): MarkReadResponse {
    // currently only one success type which makes mapping this a bit redundant but I'll
    // leave the pattern in place in case we have other return types in the future.
    return "success";
}

export function blockResponse(_candid: ApiBlockUserResponse): BlockUserResponse {
    return "success";
}

export function unblockResponse(_candid: ApiUnblockUserResponse): UnblockUserResponse {
    return "success";
}

export function pinChatResponse(
    candid: ApiPinChatResponse | ApiPinChatV2Response,
): PinChatResponse {
    if ("Success" in candid) {
        return "success";
    } else {
        console.warn("Unexpected ApiPinChatResponse type received", candid);
        return "failure";
    }
}

export function unpinChatResponse(
    candid: ApiUnpinChatResponse | ApiUnpinV2ChatResponse,
): UnpinChatResponse {
    if ("Success" in candid) {
        return "success";
    } else {
        console.warn("Unexpected ApiUnpinChatResponse type received", candid);
        return "failure";
    }
}

export function archiveChatResponse(candid: ApiArchiveUnarchiveChatsResponse): ArchiveChatResponse {
    if ("Success" in candid) {
        return "success";
    } else {
        console.warn("Archive/Unarchive chat failed with ", candid);
        return "failure";
    }
}

export function sendMessageWithTransferToChannelResponse(
    candid: ApiSendMessageWithTransferToChannelResponse,
    sender: string,
    recipient: string | undefined,
): SendMessageResponse {
    if ("Success" in candid) {
        return {
            kind: "transfer_success",
            timestamp: candid.Success.timestamp,
            messageIndex: candid.Success.message_index,
            eventIndex: candid.Success.event_index,
            expiresAt: optional(candid.Success.expires_at, Number),
            transfer: completedCryptoTransfer(candid.Success.transfer, sender, recipient ?? ""),
        };
    }

    if (
        "PinRequired" in candid ||
        "PinIncorrect" in candid ||
        "TooManyFailedPinAttempts" in candid
    ) {
        return pinNumberFailureResponse(candid);
    }

    console.warn("SendMessageWithTransferToChannel failed with", candid);
    return CommonResponses.failure();
}

export function sendMessageWithTransferToGroupResponse(
    candid: ApiSendMessageWithTransferToGroupResponse,
    sender: string,
    recipient: string | undefined,
): SendMessageResponse {
    if ("Success" in candid) {
        return {
            kind: "transfer_success",
            timestamp: candid.Success.timestamp,
            messageIndex: candid.Success.message_index,
            eventIndex: candid.Success.event_index,
            expiresAt: optional(candid.Success.expires_at, Number),
            transfer: completedCryptoTransfer(candid.Success.transfer, sender, recipient ?? ""),
        };
    }

    if (
        "PinRequired" in candid ||
        "PinIncorrect" in candid ||
        "TooManyFailedPinAttempts" in candid
    ) {
        return pinNumberFailureResponse(candid);
    }

    console.warn("SendMessageWithTransferToGroup failed with", candid);
    return CommonResponses.failure();
}

export function sendMessageResponse(
    candid: ApiSendMessageResponse,
    sender: string,
    recipient: string,
): SendMessageResponse {
    if ("Success" in candid) {
        return {
            kind: "success",
            timestamp: candid.Success.timestamp,
            messageIndex: candid.Success.message_index,
            eventIndex: candid.Success.event_index,
            expiresAt: optional(candid.Success.expires_at, Number),
        };
    }
    if ("TransferSuccessV2" in candid) {
        return {
            kind: "transfer_success",
            timestamp: candid.TransferSuccessV2.timestamp,
            messageIndex: candid.TransferSuccessV2.message_index,
            eventIndex: candid.TransferSuccessV2.event_index,
            transfer: completedCryptoTransfer(candid.TransferSuccessV2.transfer, sender, recipient),
            expiresAt: optional(candid.TransferSuccessV2.expires_at, Number),
        };
    }
    if (
        "PinRequired" in candid ||
        "PinIncorrect" in candid ||
        "TooManyFailedPinAttempts" in candid
    ) {
        return pinNumberFailureResponse(candid);
    }
    if ("TransferCannotBeZero" in candid) {
        return { kind: "transfer_cannot_be_zero" };
    }
    if ("TransferCannotBeToSelf" in candid) {
        return { kind: "transfer_cannot_be_to_self" };
    }
    if ("RecipientBlocked" in candid) {
        return { kind: "recipient_blocked" };
    }
    if ("InvalidRequest" in candid) {
        return { kind: "invalid_request", reason: candid.InvalidRequest };
    }
    if ("TextTooLong" in candid) {
        return { kind: "text_too_long" };
    }
    if ("MessageEmpty" in candid) {
        return { kind: "message_empty" };
    }
    if ("RecipientNotFound" in candid) {
        return { kind: "recipient_not_found" };
    }
    if ("TransferFailed" in candid || "TransferCannotBeToSelf" in candid) {
        return { kind: "transfer_failed" };
    }
    if ("TransferLimitExceeded" in candid) {
        return { kind: "transfer_limit_exceeded" };
    }
    if ("InvalidPoll" in candid) {
        return { kind: "invalid_poll" };
    }
    if ("UserSuspended" in candid) {
        return { kind: "user_suspended" };
    }
    if ("ChatFrozen" in candid) {
        return { kind: "chat_frozen" };
    }
    if ("ChatFrozen" in candid) {
        return { kind: "chat_frozen" };
    }
    if ("P2PSwapSetUpFailed" in candid) {
        return { kind: "p2p_swap_setup_failed", text: candid.P2PSwapSetUpFailed };
    }
    if ("InternalError" in candid) {
        return { kind: "internal_error" };
    }
    if ("DuplicateMessageId" in candid) {
        return { kind: "duplicate_message_id" };
    }

    throw new UnsupportedValueError("Unexpected ApiSendMessageResponse type received", candid);
}

export function createCommunityResponse(
    candid: ApiCreateCommunityResponse,
): CreateCommunityResponse {
    if ("Success" in candid) {
        return { kind: "success", id: candid.Success.community_id.toString() };
    } else if ("NameTaken" in candid) {
        return { kind: "name_taken" };
    } else {
        console.warn("CreateCommunit failed with", candid);
        return CommonResponses.failure();
    }
}

export async function getEventsResponse(
    principal: Principal,
    candid: ApiEventsResponse,
    chatId: DirectChatIdentifier,
    latestKnownUpdatePreRequest: bigint | undefined,
): Promise<EventsResponse<ChatEvent>> {
    if ("Success" in candid) {
        await ensureReplicaIsUpToDate(principal, chatId, candid.Success.chat_last_updated);

        return eventsSuccessResponse(candid.Success);
    }
    if ("ChatNotFound" in candid || "ThreadMessageNotFound" in candid) {
        return "events_failed";
    }
    if ("ReplicaNotUpToDateV2" in candid) {
        throw ReplicaNotUpToDateError.byTimestamp(
            candid.ReplicaNotUpToDateV2,
            latestKnownUpdatePreRequest ?? BigInt(-1),
            false,
        );
    }

    throw new UnsupportedValueError("Unexpected ApiEventsResponse type received", candid);
}

function cachedGroupChatSummaries(candid: ApiCachedGroupChatSummaries): CachedGroupChatSummaries {
    return {
        summaries: candid.summaries.map((g) => groupChatSummary(g, false)),
        timestamp: candid.timestamp,
    };
}

function groupChatsInitial(candid: ApiGroupChatsInitial): GroupChatsInitial {
    return {
        summaries: candid.summaries.map(userCanisterGroupSummary),
        pinned: candid.pinned.map((c) => ({ kind: "group_chat", groupId: c.toString() })),
        cached: optional(candid.cached, cachedGroupChatSummaries),
    };
}

function directChatsInitial(candid: ApiDirectChatsInitial): DirectChatsInitial {
    return {
        summaries: candid.summaries.map(directChatSummary),
        pinned: candid.pinned.map((c) => ({ kind: "direct_chat", userId: c.toString() })),
    };
}

function userCanisterChannelSummary(
    candid: ApiUserCanisterChannelSummary,
    communityId: string,
): UserCanisterChannelSummary {
    return {
        id: {
            kind: "channel",
            communityId: communityId,
            channelId: candid.channel_id.toString(),
        },
        readByMeUpTo: optional(candid.read_by_me_up_to, identity),
        dateReadPinned: optional(candid.date_read_pinned, identity),
        threadsRead: candid.threads_read.reduce(
            (curr, next) => {
                curr[next[0]] = next[1];
                return curr;
            },
            {} as Record<number, number>,
        ),
        archived: candid.archived,
    };
}

function userCanisterCommunitySummary(
    candid: ApiUserCanisterCommunitySummary,
): UserCanisterCommunitySummary {
    const communityId = candid.community_id.toString();
    return {
        id: { kind: "community", communityId },
        index: candid.index,
        channels: candid.channels.map((c) => userCanisterChannelSummary(c, communityId)),
        pinned: candid.pinned.map((p) => ({
            kind: "channel",
            communityId,
            channelId: p.toString(),
        })),
        archived: candid.archived,
        localUserIndex: candid.local_user_index_canister_id.toString(),
    };
}

function communitiesInitial(candid: ApiCommunitiesInitial): CommunitiesInitial {
    return {
        summaries: candid.summaries.map(userCanisterCommunitySummary),
    };
}

function chatIndentifier(candid: ApiChat): ChatIdentifier {
    if ("Group" in candid) {
        return { kind: "group_chat", groupId: candid.Group.toString() };
    }
    if ("Direct" in candid) {
        return { kind: "direct_chat", userId: candid.Direct.toString() };
    }
    if ("Channel" in candid) {
        return {
            kind: "channel",
            communityId: candid.Channel[0].toString(),
            channelId: candid.Channel[1].toString(),
        };
    }
    throw new UnsupportedValueError("Unexpected ApiChat type received", candid);
}

function favouriteChatsInitial(candid: ApiFavouriteChatsInitial): FavouriteChatsInitial {
    return {
        chats: candid.chats.map(chatIndentifier),
        pinned: candid.pinned.map(chatIndentifier),
    };
}

export function initialStateResponse(candid: ApiInitialStateResponse): InitialStateResponse {
    if ("Success" in candid) {
        const result = candid.Success;
        return {
            blockedUsers: result.blocked_users.map((u) => u.toString()),
            communities: communitiesInitial(candid.Success.communities),
            groupChats: groupChatsInitial(candid.Success.group_chats),
            favouriteChats: favouriteChatsInitial(candid.Success.favourite_chats),
            avatarId: optional(result.avatar_id, identity),
            directChats: directChatsInitial(candid.Success.direct_chats),
            timestamp: result.timestamp,
            suspended: result.suspended,
            pinNumberSettings: optional(result.pin_number_settings, pinNumberSettings),
            localUserIndex: result.local_user_index_canister_id.toString(),
            achievementsLastSeen: result.achievements_last_seen,
            achievements: result.achievements.map(chitEarned),
            streakEnds: result.streak_ends,
            streak: result.streak,
            nextDailyClaim: result.next_daily_claim,
            chitBalance: result.chit_balance,
            totalChitEarned: result.total_chit_earned,
<<<<<<< HEAD
            walletConfig: walletConfig(result.wallet_config),
=======
            referrals: result.referrals.map(referral),
>>>>>>> ba094ffc
        };
    }
    throw new Error(`Unexpected ApiUpdatesResponse type received: ${candid}`);
}

<<<<<<< HEAD
export function apiWalletConfig(domain: WalletConfig): ApiWalletConfig {
    switch (domain.kind) {
        case "auto_wallet": {
            return { Auto: { min_cents_visible: Math.round(domain.minDollarValue * 100) } };
        }
        case "manual_wallet": {
            return { Manual: { tokens: [...domain.tokens].map((t) => Principal.fromText(t)) } };
        }
    }
    throw new UnsupportedValueError("Unexpected WalletConfig value received", domain);
}

function walletConfig(candid: ApiWalletConfig): WalletConfig {
    if ("Auto" in candid) {
        return {
            kind: "auto_wallet",
            minDollarValue: candid.Auto.min_cents_visible / 100,
        };
    }
    if ("Manual" in candid) {
        return {
            kind: "manual_wallet",
            tokens: new Set<string>(candid.Manual.tokens.map((p) => p.toString())),
        };
    }
    throw new UnsupportedValueError("Unexpected ApiWalletConfig value received", candid);
=======
function referral(candid: ApiReferral): Referral {
    return {
        userId: candid.user_id.toString(),
        status: referralStatus(candid.status),
    };
>>>>>>> ba094ffc
}

function pinNumberSettings(candid: ApiPinNumberSettings): PinNumberSettings {
    return {
        length: candid.length,
        attemptsBlockedUntil: optional(candid.attempts_blocked_until, identity),
    };
}

export function userCanisterChannelSummaryUpdates(
    candid: ApiUserCanisterChannelSummaryUpdates,
    communityId: string,
): UserCanisterChannelSummaryUpdates {
    return {
        id: { kind: "channel", communityId, channelId: candid.channel_id.toString() },
        readByMeUpTo: optional(candid.read_by_me_up_to, identity),
        dateReadPinned: optional(candid.date_read_pinned, identity),
        threadsRead: candid.threads_read.reduce(
            (curr, next) => {
                curr[next[0]] = next[1];
                return curr;
            },
            {} as Record<number, number>,
        ),
        archived: optional(candid.archived, identity),
    };
}

export function userCanisterCommunitySummaryUpdates(
    candid: ApiUserCanisterCommunitySummaryUpdates,
): UserCanisterCommunitySummaryUpdates {
    const communityId = candid.community_id.toString();
    return {
        id: { kind: "community", communityId },
        index: optional(candid.index, identity),
        channels: candid.channels.map((c) => userCanisterChannelSummaryUpdates(c, communityId)),
        pinned: optional(candid.pinned, (p) =>
            p.map((p) => ({ kind: "channel", communityId, channelId: p.toString() })),
        ),
        archived: optional(candid.archived, identity),
    };
}

export function communitiesUpdates(candid: ApiCommunitiesUpdates): CommunitiesUpdates {
    return {
        added: candid.added.map(userCanisterCommunitySummary),
        updated: candid.updated.map(userCanisterCommunitySummaryUpdates),
        removed: candid.removed.map((c) => c.toString()),
    };
}

export function favouriteChatsUpdates(candid: ApiFavouriteChatsUpdates): FavouriteChatsUpdates {
    return {
        chats: optional(candid.chats, (c) => c.map(chatIndentifier)),
        pinned: optional(candid.pinned, (c) => c.map(chatIndentifier)),
    };
}

export function groupChatsUpdates(candid: ApiGroupChatsUpdates): GroupChatsUpdates {
    return {
        added: candid.added.map(userCanisterGroupSummary),
        pinned: optional(candid.pinned, (p) =>
            p.map((p) => ({ kind: "group_chat", groupId: p.toString() })),
        ),
        updated: candid.updated.map(userCanisterGroupSummaryUpdates),
        removed: candid.removed.map((c) => c.toString()),
    };
}

export function directChatsUpdates(candid: ApiDirectChatsUpdates): DirectChatsUpdates {
    return {
        added: candid.added.map(directChatSummary),
        pinned: optional(candid.pinned, (p) =>
            p.map((p) => ({ kind: "direct_chat", userId: p.toString() })),
        ),
        updated: candid.updated.map(directChatSummaryUpdates),
    };
}

export function manageFavouritesResponse(
    candid: ApiManageFavouriteChatsResponse,
): ManageFavouritesResponse {
    if ("Success" in candid) {
        return "success";
    } else {
        console.warn("ApiManageFavouriteChatsResponse failure response", candid);
        return "failure";
    }
}

export function getUpdatesResponse(candid: ApiUpdatesResponse): UpdatesResponse {
    if ("Success" in candid) {
        const result = candid.Success;
        return {
            kind: "success",
<<<<<<< HEAD
            timestamp: candid.Success.timestamp,
            blockedUsers: optional(candid.Success.blocked_users, (b) => b.map((u) => u.toString())),
            communities: communitiesUpdates(candid.Success.communities),
            favouriteChats: favouriteChatsUpdates(candid.Success.favourite_chats),
            groupChats: groupChatsUpdates(candid.Success.group_chats),
            avatarId: optionUpdate(candid.Success.avatar_id, identity),
            directChats: directChatsUpdates(candid.Success.direct_chats),
            suspended: optional(candid.Success.suspended, identity),
            pinNumberSettings: optionUpdate(candid.Success.pin_number_settings, pinNumberSettings),
            achievementsLastSeen: optional(candid.Success.achievements_last_seen, identity),
            achievements: candid.Success.achievements.map(chitEarned),
            streakEnds: candid.Success.streak_ends,
            streak: candid.Success.streak,
            nextDailyClaim: candid.Success.next_daily_claim,
            chitBalance: candid.Success.chit_balance,
            totalChitEarned: candid.Success.total_chit_earned,
            walletConfig: optional(candid.Success.wallet_config, walletConfig),
=======
            timestamp: result.timestamp,
            blockedUsers: optional(result.blocked_users, (b) => b.map((u) => u.toString())),
            communities: communitiesUpdates(result.communities),
            favouriteChats: favouriteChatsUpdates(result.favourite_chats),
            groupChats: groupChatsUpdates(result.group_chats),
            avatarId: optionUpdate(result.avatar_id, identity),
            directChats: directChatsUpdates(result.direct_chats),
            suspended: optional(result.suspended, identity),
            pinNumberSettings: optionUpdate(result.pin_number_settings, pinNumberSettings),
            achievementsLastSeen: optional(result.achievements_last_seen, identity),
            achievements: result.achievements.map(chitEarned),
            streakEnds: result.streak_ends,
            streak: result.streak,
            nextDailyClaim: result.next_daily_claim,
            chitBalance: result.chit_balance,
            totalChitEarned: result.total_chit_earned,
            referrals: result.referrals.map(referral),
>>>>>>> ba094ffc
        };
    }

    if ("SuccessNoUpdates" in candid) {
        return {
            kind: "success_no_updates",
        };
    }

    throw new Error(`Unexpected ApiUpdatesResponse type received: ${candid}`);
}

function userCanisterGroupSummary(
    summary: ApiUserCanisterGroupChatSummary,
): UserCanisterGroupChatSummary {
    return {
        id: { kind: "group_chat", groupId: summary.chat_id.toString() },
        readByMeUpTo: optional(summary.read_by_me_up_to, identity),
        threadsRead: summary.threads_read.reduce(
            (curr, next) => {
                curr[next[0]] = next[1];
                return curr;
            },
            {} as Record<number, number>,
        ),
        archived: summary.archived,
        dateReadPinned: optional(summary.date_read_pinned, identity),
        localUserIndex: summary.local_user_index_canister_id.toString(),
    };
}

function userCanisterGroupSummaryUpdates(
    summary: ApiUserCanisterGroupChatSummaryUpdates,
): UserCanisterGroupChatSummaryUpdates {
    return {
        id: { kind: "group_chat", groupId: summary.chat_id.toString() },
        readByMeUpTo: optional(summary.read_by_me_up_to, identity),
        threadsRead: summary.threads_read.reduce(
            (curr, next) => {
                curr[next[0]] = next[1];
                return curr;
            },
            {} as Record<number, number>,
        ),
        archived: optional(summary.archived, identity),
        dateReadPinned: optional(summary.date_read_pinned, identity),
    };
}

function directChatSummaryUpdates(candid: ApiDirectChatSummaryUpdates): DirectChatSummaryUpdates {
    return {
        kind: "direct_chat",
        id: { kind: "direct_chat", userId: candid.chat_id.toString() },
        readByMeUpTo: optional(candid.read_by_me_up_to, identity),
        readByThemUpTo: optional(candid.read_by_them_up_to, identity),
        lastUpdated: candid.last_updated,
        latestMessage: optional(candid.latest_message, messageEvent),
        latestEventIndex: optional(candid.latest_event_index, identity),
        latestMessageIndex: optional(candid.latest_message_index, identity),
        notificationsMuted: optional(candid.notifications_muted, identity),
        updatedEvents: candid.updated_events.map(updatedEvent),
        eventsTTL: optionUpdate(candid.events_ttl, identity),
        eventsTtlLastUpdated: optional(candid.events_ttl_last_updated, identity),
        metrics: optional(candid.metrics, chatMetrics),
        myMetrics: optional(candid.my_metrics, chatMetrics),
        archived: optional(candid.archived, identity),
        videoCallInProgress: optionUpdate(candid.video_call_in_progress, (v) => v.message_index),
    };
}

function updatedEvent([eventIndex, timestamp]: [number, bigint]): UpdatedEvent {
    return {
        eventIndex,
        timestamp,
    };
}

function memberRole(candid: ApiGroupRole): MemberRole {
    if ("Admin" in candid) {
        return "admin";
    }
    if ("Moderator" in candid) {
        return "moderator";
    }
    if ("Participant" in candid) {
        return "member";
    }
    if ("Owner" in candid) {
        return "owner";
    }
    throw new UnsupportedValueError("Unexpected ApiRole type received", candid);
}

function mention(candid: ApiMention): Mention {
    return {
        messageId: candid.message_id,
        messageIndex: candid.message_index,
        eventIndex: candid.event_index,
        mentionedBy: candid.mentioned_by.toString(),
    };
}

function groupChatSummary(candid: ApiGroupChatSummary, isInvited: boolean): GroupChatSummary {
    const latestMessage = optional(candid.latest_message, messageEvent);
    return {
        id: { kind: "group_chat", groupId: candid.chat_id.toString() },
        kind: "group_chat",
        latestMessage,
        name: candid.name,
        description: candid.description,
        public: candid.is_public,
        historyVisible: candid.history_visible_to_new_joiners,
        minVisibleEventIndex: candid.min_visible_event_index,
        minVisibleMessageIndex: candid.min_visible_message_index,
        latestEventIndex: candid.latest_event_index,
        latestMessageIndex: optional(candid.latest_message_index, identity),
        lastUpdated: candid.last_updated,
        blobReference: optional(candid.avatar_id, (blobId) => ({
            blobId,
            canisterId: candid.chat_id.toString(),
        })),
        memberCount: candid.participant_count,
        permissions: groupPermissions(candid.permissions_v2),
        metrics: chatMetrics(candid.metrics),
        subtype: optional(candid.subtype, apiGroupSubtype),
        previewed: false,
        frozen: candid.frozen.length > 0,
        dateLastPinned: optional(candid.date_last_pinned, identity),
        dateReadPinned: optional(candid.date_read_pinned, identity),
        gate: optional(candid.gate, accessGate) ?? { kind: "no_gate" },
        level: "group",
        eventsTTL: optional(candid.events_ttl, identity),
        eventsTtlLastUpdated: candid.events_ttl_last_updated,
        membership: {
            joined: candid.joined,
            role: memberRole(candid.role),
            mentions: candid.mentions
                .filter((m) => m.thread_root_message_index.length === 0)
                .map(mention),
            latestThreads: candid.latest_threads.map(threadSyncDetails),
            myMetrics: chatMetrics(candid.my_metrics),
            notificationsMuted: candid.notifications_muted,
            readByMeUpTo: optional(candid.read_by_me_up_to, identity),
            archived: candid.archived,
            rulesAccepted: candid.rules_accepted,
        },
        localUserIndex: candid.local_user_index_canister_id.toString(),
        isInvited,
        messagesVisibleToNonMembers: candid.messages_visible_to_non_members,
    };
}

function threadSyncDetails(candid: ApiThreadSyncDetails): ThreadSyncDetails {
    return {
        threadRootMessageIndex: candid.root_message_index,
        lastUpdated: candid.last_updated,
        readUpTo: optional(candid.read_up_to, identity),
        latestEventIndex: optional(candid.latest_event, identity) ?? -1,
        latestMessageIndex: optional(candid.latest_message, identity) ?? -1,
    };
}

function directChatSummary(candid: ApiDirectChatSummary): DirectChatSummary {
    return {
        id: { kind: "direct_chat", userId: candid.them.toString() },
        kind: "direct_chat",
        latestMessage: messageEvent(candid.latest_message),
        them: { kind: "direct_chat", userId: candid.them.toString() },
        latestEventIndex: candid.latest_event_index,
        latestMessageIndex: candid.latest_message_index,
        lastUpdated: candid.last_updated,
        readByThemUpTo: optional(candid.read_by_them_up_to, identity),
        dateCreated: candid.date_created,
        eventsTTL: undefined,
        eventsTtlLastUpdated: BigInt(0),
        metrics: chatMetrics(candid.metrics),
        videoCallInProgress: optional(candid.video_call_in_progress, (v) => v.message_index),
        membership: {
            ...nullMembership(),
            role: "owner",
            myMetrics: chatMetrics(candid.my_metrics),
            notificationsMuted: candid.notifications_muted,
            readByMeUpTo: optional(candid.read_by_me_up_to, identity),
            archived: candid.archived,
            rulesAccepted: false,
        },
    };
}

function failedNnsCryptoWithdrawal(
    candid: ApiNnsFailedCryptoTransaction,
): FailedCryptocurrencyWithdrawal {
    return {
        kind: "failed",
        ledger: candid.ledger.toString(),
        to: "Account" in candid.to ? bytesToHexString(candid.to.Account) : "",
        amountE8s: candid.amount.e8s,
        feeE8s: candid.fee.e8s,
        memo: candid.memo,
        errorMessage: candid.error_message,
    };
}

function failedIcrc1CryptoWithdrawal(
    candid: ApiIcrc1FailedCryptoTransaction,
): FailedCryptocurrencyWithdrawal {
    return {
        kind: "failed",
        ledger: candid.ledger.toString(),
        to: "Account" in candid.to ? formatIcrc1Account(candid.to.Account) : "",
        amountE8s: candid.amount,
        feeE8s: candid.fee,
        memo: optional(candid.memo, bytesToBigint) ?? BigInt(0),
        errorMessage: candid.error_message,
    };
}

function completedNnsCryptoWithdrawal(
    candid: ApiNnsCompletedCryptoTransaction,
): CompletedCryptocurrencyWithdrawal {
    return {
        kind: "completed",
        ledger: candid.ledger.toString(),
        to: "Account" in candid.to ? bytesToHexString(candid.to.Account) : "",
        amountE8s: candid.amount.e8s,
        feeE8s: candid.fee.e8s,
        memo: candid.memo,
        blockIndex: candid.block_index,
    };
}

function completedIcrc1CryptoWithdrawal(
    candid: ApiIcrc1CompletedCryptoTransaction,
): CompletedCryptocurrencyWithdrawal {
    return {
        kind: "completed",
        ledger: candid.ledger.toString(),
        to: "Account" in candid.to ? formatIcrc1Account(candid.to.Account) : "",
        amountE8s: candid.amount,
        feeE8s: candid.fee,
        memo: optional(candid.memo, bytesToBigint) ?? BigInt(0),
        blockIndex: candid.block_index,
    };
}

export function withdrawCryptoResponse(
    candid: ApiWithdrawCryptoResponse,
): WithdrawCryptocurrencyResponse {
    if (
        "PinRequired" in candid ||
        "PinIncorrect" in candid ||
        "TooManyFailedPinAttempts" in candid
    ) {
        return pinNumberFailureResponse(candid);
    }
    if ("CurrencyNotSupported" in candid) {
        return { kind: "currency_not_supported" };
    }
    if ("TransactionFailed" in candid) {
        if ("NNS" in candid.TransactionFailed) {
            return failedNnsCryptoWithdrawal(candid.TransactionFailed.NNS);
        } else if ("ICRC1" in candid.TransactionFailed) {
            return failedIcrc1CryptoWithdrawal(candid.TransactionFailed.ICRC1);
        }
    }
    if ("Success" in candid) {
        if ("NNS" in candid.Success) {
            return completedNnsCryptoWithdrawal(candid.Success.NNS);
        } else if ("ICRC1" in candid.Success) {
            return completedIcrc1CryptoWithdrawal(candid.Success.ICRC1);
        }
    }

    throw new Error("Unexpected ApiWithdrawCryptocurrencyResponse type received");
}

function formatIcrc1Account(candid: ApiIcrc1Account): string {
    const owner = candid.owner.toString();
    const subaccount = optional(candid.subaccount, bytesToHexString);

    return subaccount !== undefined ? `${owner}:${subaccount}` : owner;
}

export function deletedMessageResponse(
    candid: ApiDeletedDirectMessageResponse,
): DeletedDirectMessageResponse {
    if ("Success" in candid) {
        return {
            kind: "success",
            content: messageContent(candid.Success.content, "unknown"),
        };
    }
    if ("ChatNotFound" in candid) {
        return { kind: "chat_not_found" };
    }
    if ("NotAuthorized" in candid) {
        return { kind: "not_authorized" };
    }
    if ("MessageNotFound" in candid) {
        return { kind: "message_not_found" };
    }
    if ("MessageNotDeleted" in candid) {
        return { kind: "message_not_deleted" };
    }
    if ("MessageHardDeleted" in candid) {
        return { kind: "message_hard_deleted" };
    }
    throw new UnsupportedValueError(
        "Unexpected ApiDeletedDirectMessageResponse type received",
        candid,
    );
}

export function setMessageReminderResponse(
    candid: ApiSetMessageReminderResponse,
): SetMessageReminderResponse {
    if ("Success" in candid) {
        return "success";
    } else {
        console.warn("SetMessageReminder failed with", candid);
        return "failure";
    }
}

export function leaveCommunityResponse(candid: ApiLeaveCommunityResponse): LeaveCommunityResponse {
    if ("Success" in candid) {
        return "success";
    } else {
        console.warn("LeaveCommunity failed with", candid);
        return "failure";
    }
}

export function deleteCommunityResponse(
    candid: ApiDeleteCommunityResponse,
): DeleteCommunityResponse {
    if ("Success" in candid) {
        return "success";
    } else {
        console.warn("DeleteCommunity failed with", candid);
        return "failure";
    }
}

export function proposalToSubmit(proposal: CandidateProposal): ProposalToSubmit {
    return {
        title: proposal.title,
        url: proposal.url ?? "",
        summary: proposal.summary,
        action: proposalAction(proposal.action),
    };
}

function proposalAction(action: CandidateProposalAction): ProposalToSubmitAction {
    switch (action.kind) {
        case "motion":
            return { Motion: null };
        case "transfer_sns_funds":
            return {
                TransferSnsTreasuryFunds: {
                    to: {
                        owner: Principal.fromText(action.recipient.owner),
                        subaccount: apiOptional(hexStringToBytes, action.recipient.subaccount),
                    },
                    amount: action.amount,
                    memo: [],
                    treasury: action.treasury === "ICP" ? { ICP: null } : { SNS: null },
                },
            };
        case "upgrade_sns_to_next_version":
            return { UpgradeSnsToNextVersion: null };
        case "execute_generic_nervous_system_function":
            return {
                ExecuteGenericNervousSystemFunction: {
                    function_id: action.functionId,
                    payload: action.payload,
                },
            };
    }
}

export function submitProposalResponse(candid: ApiSubmitProposalResponse): SubmitProposalResponse {
    if ("Success" in candid) {
        return { kind: "success" };
    }
    if ("Retrying" in candid) {
        return { kind: "retrying", error: candid.Retrying };
    }
    if ("TransferFailed" in candid) {
        return { kind: "transfer_failed", error: candid.TransferFailed };
    }
    if ("InternalError" in candid) {
        return { kind: "internal_error", error: candid.InternalError };
    }
    if ("GovernanceCanisterNotSupported" in candid) {
        return { kind: "governance_canister_not_supported" };
    }
    if ("UserSuspended" in candid) {
        return { kind: "user_suspended" };
    }
    if ("InsufficientPayment" in candid) {
        return { kind: "insufficient_payment" };
    }
    throw new UnsupportedValueError("Unexpected ApiSubmitProposalResponse type received", candid);
}

export function reportMessageResponse(candid: ReportMessageResponse): boolean {
    return "Success" in candid || "AlreadyReported" in candid;
}

export function swapTokensResponse(candid: ApiSwapTokensResponse): SwapTokensResponse {
    if ("Success" in candid) {
        return {
            kind: "success",
            amountOut: candid.Success.amount_out,
        };
    }
    if ("SwapFailed" in candid) {
        return {
            kind: "swap_failed",
        };
    }
    if ("InternalError" in candid) {
        return {
            kind: "internal_error",
            error: candid.InternalError,
        };
    }
    if (
        "PinRequired" in candid ||
        "PinIncorrect" in candid ||
        "TooManyFailedPinAttempts" in candid
    ) {
        return pinNumberFailureResponse(candid);
    }

    throw new UnsupportedValueError("Unexpected ApiSwapTokensResponse type received", candid);
}

export function tokenSwapStatusResponse(
    candid: ApiTokenSwapStatusResponse,
): TokenSwapStatusResponse {
    if ("Success" in candid) {
        return {
            kind: "success",
            started: candid.Success.started,
            depositAccount: optional(candid.Success.deposit_account, result),
            transfer: optional(candid.Success.transfer, result),
            notifyDex: optional(candid.Success.notify_dex, result),
            amountSwapped: optional(candid.Success.amount_swapped, resultOfResult),
            withdrawnFromDex: optional(candid.Success.withdraw_from_dex, result),
        };
    }
    if ("NotFound" in candid) {
        return {
            kind: "not_found",
        };
    }
    throw new UnsupportedValueError("Unexpected ApiTokenSwapStatusResponse type received", candid);
}

function result<T>(candid: { Ok: T } | { Err: string }): Result<T> {
    if ("Ok" in candid) {
        return {
            kind: "ok",
            value: candid.Ok,
        };
    }
    return {
        kind: "error",
        error: candid.Err,
    };
}

function resultOfResult<T>(
    candid: { Ok: { Ok: T } | { Err: string } } | { Err: string },
): Result<Result<T>> {
    if ("Ok" in candid) {
        return {
            kind: "ok",
            value: result(candid.Ok),
        };
    }
    return {
        kind: "error",
        error: candid.Err,
    };
}

export function approveTransferResponse(
    candid: ApiApproveTransferResponse,
): ApproveTransferResponse {
    if ("Success" in candid) {
        return { kind: "success" };
    }
    if ("InternalError" in candid) {
        return { kind: "internal_error", error: candid.InternalError };
    }
    if ("ApproveError" in candid) {
        return { kind: "approve_error", error: JSON.stringify(candid.ApproveError) };
    }
    if (
        "PinRequired" in candid ||
        "PinIncorrect" in candid ||
        "TooManyFailedPinAttempts" in candid
    ) {
        return pinNumberFailureResponse(candid);
    }

    throw new UnsupportedValueError("Unexpected ApiApproveTransferResponse type received", candid);
}

export function apiExchangeArgs(
    args: ExchangeTokenSwapArgs,
): { Sonic: ApiExchangeArgs } | { ICPSwap: ApiExchangeArgs } {
    const value = {
        swap_canister_id: Principal.fromText(args.swapCanisterId),
        zero_for_one: args.zeroForOne,
    };
    if (args.dex === "icpswap") {
        return {
            ICPSwap: value,
        };
    } else if (args.dex === "sonic") {
        return {
            Sonic: value,
        };
    }
    throw new UnsupportedValueError("Unexpected dex", args.dex);
}

export function claimDailyChitResponse(candid: ApiClaimDailyChitResponse): ClaimDailyChitResponse {
    if ("Success" in candid) {
        return {
            kind: "success",
            streak: candid.Success.streak,
            chitBalance: candid.Success.chit_balance,
            chitEarned: candid.Success.chit_earned,
            nextDailyChitClaim: candid.Success.next_claim,
        };
    }
    if ("AlreadyClaimed" in candid) {
        return {
            kind: "already_claimed",
            nextDailyChitClaim: candid.AlreadyClaimed,
        };
    }
    throw new UnsupportedValueError("Unexpected ApiClaimDailyChitResponse type received", candid);
}<|MERGE_RESOLUTION|>--- conflicted
+++ resolved
@@ -68,12 +68,9 @@
     ApiChitEarnedReason,
     ApiAchievement,
     ApiClaimDailyChitResponse,
-<<<<<<< HEAD
-    ApiWalletConfig,
-=======
     ApiReferralStatus,
     ApiReferral,
->>>>>>> ba094ffc
+    ApiWalletConfig,
 } from "./candid/idl";
 import type {
     EventsResponse,
@@ -143,12 +140,9 @@
     ChitEarnedReason,
     Achievement,
     ClaimDailyChitResponse,
-<<<<<<< HEAD
-    WalletConfig,
-=======
     ReferralStatus,
     Referral,
->>>>>>> ba094ffc
+    WalletConfig,
 } from "openchat-shared";
 import { nullMembership, CommonResponses, UnsupportedValueError } from "openchat-shared";
 import {
@@ -938,17 +932,20 @@
             nextDailyClaim: result.next_daily_claim,
             chitBalance: result.chit_balance,
             totalChitEarned: result.total_chit_earned,
-<<<<<<< HEAD
+            referrals: result.referrals.map(referral),
             walletConfig: walletConfig(result.wallet_config),
-=======
-            referrals: result.referrals.map(referral),
->>>>>>> ba094ffc
         };
     }
     throw new Error(`Unexpected ApiUpdatesResponse type received: ${candid}`);
 }
 
-<<<<<<< HEAD
+function referral(candid: ApiReferral): Referral {
+    return {
+        userId: candid.user_id.toString(),
+        status: referralStatus(candid.status),
+    };
+}
+
 export function apiWalletConfig(domain: WalletConfig): ApiWalletConfig {
     switch (domain.kind) {
         case "auto_wallet": {
@@ -975,13 +972,6 @@
         };
     }
     throw new UnsupportedValueError("Unexpected ApiWalletConfig value received", candid);
-=======
-function referral(candid: ApiReferral): Referral {
-    return {
-        userId: candid.user_id.toString(),
-        status: referralStatus(candid.status),
-    };
->>>>>>> ba094ffc
 }
 
 function pinNumberSettings(candid: ApiPinNumberSettings): PinNumberSettings {
@@ -1077,25 +1067,6 @@
         const result = candid.Success;
         return {
             kind: "success",
-<<<<<<< HEAD
-            timestamp: candid.Success.timestamp,
-            blockedUsers: optional(candid.Success.blocked_users, (b) => b.map((u) => u.toString())),
-            communities: communitiesUpdates(candid.Success.communities),
-            favouriteChats: favouriteChatsUpdates(candid.Success.favourite_chats),
-            groupChats: groupChatsUpdates(candid.Success.group_chats),
-            avatarId: optionUpdate(candid.Success.avatar_id, identity),
-            directChats: directChatsUpdates(candid.Success.direct_chats),
-            suspended: optional(candid.Success.suspended, identity),
-            pinNumberSettings: optionUpdate(candid.Success.pin_number_settings, pinNumberSettings),
-            achievementsLastSeen: optional(candid.Success.achievements_last_seen, identity),
-            achievements: candid.Success.achievements.map(chitEarned),
-            streakEnds: candid.Success.streak_ends,
-            streak: candid.Success.streak,
-            nextDailyClaim: candid.Success.next_daily_claim,
-            chitBalance: candid.Success.chit_balance,
-            totalChitEarned: candid.Success.total_chit_earned,
-            walletConfig: optional(candid.Success.wallet_config, walletConfig),
-=======
             timestamp: result.timestamp,
             blockedUsers: optional(result.blocked_users, (b) => b.map((u) => u.toString())),
             communities: communitiesUpdates(result.communities),
@@ -1113,7 +1084,7 @@
             chitBalance: result.chit_balance,
             totalChitEarned: result.total_chit_earned,
             referrals: result.referrals.map(referral),
->>>>>>> ba094ffc
+			walletConfig: optional(result.wallet_config, walletConfig),
         };
     }
 
