--- conflicted
+++ resolved
@@ -25,13 +25,10 @@
     _SERVICE as LocalUserIndexService,
     RegisterUserResponse as ApiRegisterUserResponse,
     GroupAndCommunitySummaryUpdatesResponse as ApiGroupAndCommunitySummaryUpdatesResponse,
-<<<<<<< HEAD
     GroupCanisterGroupChatSummary as ApiGroupCanisterGroupChatSummary,
     ChatEventsArgsInner as ApiChatEventsArgsInner,
     EventsContext as ApiEventsContext,
     ChatEventsResponse as ApiChatEventsResponse,
-=======
->>>>>>> 155a5d0a
     JoinGroupResponse as ApiJoinGroupResponse,
     GateCheckFailedReason as ApiGateCheckFailedReason,
     InviteUsersToGroupResponse as ApiInviteUsersResponse,
