--- conflicted
+++ resolved
@@ -4,15 +4,12 @@
 import type {
     AccessTokenType,
     ChannelIdentifier,
-<<<<<<< HEAD
     ChatEvent,
     ChatEventsArgs,
     ChatEventsBatchResponse,
     ChatEventsResponse,
+    ChatIdentifier,
     EventsSuccessResult,
-=======
-    ChatIdentifier,
->>>>>>> 155a5d0a
     GroupAndCommunitySummaryUpdatesArgs,
     GroupAndCommunitySummaryUpdatesResponse,
     InviteUsersResponse,
@@ -23,14 +20,11 @@
 } from "openchat-shared";
 import { CandidService } from "../candidService";
 import {
-<<<<<<< HEAD
     chatEventsArgs,
     chatEventsBatchResponse,
-=======
     accessTokenResponse,
     apiAccessTokenType,
     apiVerifiedCredentialArgs,
->>>>>>> 155a5d0a
     groupAndCommunitySummaryUpdates,
     inviteUsersResponse,
     joinChannelResponse,
