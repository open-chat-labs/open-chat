import type { HttpAgent, Identity, SignIdentity } from "@dfinity/agent";
import type {
    AccessTokenType,
    BotInstallationLocation,
    ChannelIdentifier,
    ChatEvent,
    ChatEventsArgs,
    ChatEventsArgsInner,
    ChatEventsBatchResponse,
    ChatEventsResponse,
    EventsSuccessResult,
    EventWrapper,
    GrantedBotPermissions,
    GroupAndCommunitySummaryUpdatesArgs,
    GroupAndCommunitySummaryUpdatesResponseBatch,
    JoinCommunityResponse,
    JoinGroupResponse,
    MessageContext,
    MultiUserChatIdentifier,
    PayForPremiumItemResponse,
    PremiumItem,
    RegisterUserResponse,
    Tally,
    VerifiedCredentialArgs,
} from "openchat-shared";
import {
    MAX_MISSING,
    premiumPrices,
    textToCode,
    toBigInt32,
    UnsupportedValueError,
} from "openchat-shared";
import {
    BotInstallationLocation as ApiBotInstallationLocation,
    LocalUserIndexAccessTokenV2Args,
    LocalUserIndexAccessTokenV2Response,
    LocalUserIndexActiveProposalTalliesArgs,
    LocalUserIndexActiveProposalTalliesResponse,
    LocalUserIndexChatEventsArgs,
    LocalUserIndexChatEventsResponse,
    LocalUserIndexGroupAndCommunitySummaryUpdatesV2Args,
    LocalUserIndexGroupAndCommunitySummaryUpdatesV2Response,
    LocalUserIndexInstallBotArgs,
    LocalUserIndexInviteUsersToChannelArgs,
    LocalUserIndexInviteUsersToChannelResponse,
    LocalUserIndexInviteUsersToCommunityArgs,
    LocalUserIndexInviteUsersToCommunityResponse,
    LocalUserIndexInviteUsersToGroupArgs,
    LocalUserIndexInviteUsersToGroupResponse,
    LocalUserIndexJoinChannelArgs,
    LocalUserIndexJoinChannelResponse,
    LocalUserIndexJoinCommunityArgs,
    LocalUserIndexJoinCommunityResponse,
    LocalUserIndexJoinGroupArgs,
    LocalUserIndexJoinGroupResponse,
    LocalUserIndexPayForPremiumItemArgs,
    LocalUserIndexPayForPremiumItemResponse,
    LocalUserIndexRegisterUserArgs,
    LocalUserIndexRegisterUserResponse,
    LocalUserIndexReinstateMissedDailyClaimsArgs,
    LocalUserIndexUninstallBotArgs,
    LocalUserIndexWithdrawFromIcpswapArgs,
    SuccessOnly,
    MultiUserChat as TMultiUserChat,
    UnitResult,
} from "../../typebox";
import {
    type Database,
    getCachedEvents,
    getCachedEventsByIndex,
    getCachedEventsWindowByMessageIndex,
    setCachedEvents,
    setCachePrimerTimestamp,
} from "../../utils/caching";
import {
    mapOptional,
    maybePrincipalStringToBytes,
    principalStringToBytes,
} from "../../utils/mapping";
import { MsgpackCanisterAgent } from "../canisterAgent/msgpack";
import {
    apiChatIdentifier,
    apiExternalBotPermissions,
<<<<<<< HEAD
=======
    isSuccess,
>>>>>>> 6f1d5108
    joinGroupResponse,
} from "../common/chatMappersV2";
import {
    accessTokenResponse,
    activeProposalTalliesResponse,
    apiAccessTokenType,
    apiVerifiedCredentialArgs,
    chatEventsArgs,
    chatEventsBatchResponse,
    groupAndCommunitySummaryUpdates,
    inviteUsersResponse,
    joinChannelResponse,
    joinCommunityResponse,
    payForPremiumItemResponse,
    registerUserResponse,
    withdrawFromIcpSwapResponse,
} from "./mappers";

export class LocalUserIndexClient extends MsgpackCanisterAgent {
    constructor(identity: Identity, agent: HttpAgent, canisterId: string, private db: Database) {
        super(identity, agent, canisterId, "LocalUserIndex");
    }

    groupAndCommunitySummaryUpdates(
        requests: GroupAndCommunitySummaryUpdatesArgs[],
        maxC2cCalls = 50,
    ): Promise<GroupAndCommunitySummaryUpdatesResponseBatch> {
        const args = {
            requests: requests.map((r) => ({
                canister_id: principalStringToBytes(r.canisterId),
                is_community: r.isCommunity,
                invite_code: r.inviteCode,
                updates_since: r.updatesSince,
            })),
            max_c2c_calls: maxC2cCalls,
        };

        return this.executeMsgpackQuery(
            "group_and_community_summary_updates_v2",
            args,
            groupAndCommunitySummaryUpdates,
            LocalUserIndexGroupAndCommunitySummaryUpdatesV2Args,
            LocalUserIndexGroupAndCommunitySummaryUpdatesV2Response,
        );
    }

    async chatEvents(
        requests: ChatEventsArgs[],
        cachePrimer = false,
    ): Promise<ChatEventsResponse[]> {
        // The responses must be ordered such that the response at index i matches the request at index i
        const responses = [] as ChatEventsResponse[];
        const partialCachedResults = [] as EventWrapper<ChatEvent>[][];
        const requestsToBackend = [] as ChatEventsArgs[];

        for (let i = 0; i < requests.length; i++) {
            const request = requests[i];

            const [cached, missing] = await this.getEventsFromCache(request.context, request.args);

            if (missing.size === 0) {
                // Insert the response into the index matching the request
                responses[i] = {
                    kind: "success",
                    result: cached,
                };
                if (cachePrimer && request.latestKnownUpdate !== undefined) {
                    setCachePrimerTimestamp(
                        this.db,
                        request.context.chatId,
                        request.latestKnownUpdate,
                    );
                }
            } else if (missing.size > MAX_MISSING) {
                requestsToBackend.push(request);
            } else {
                partialCachedResults[i] = cached.events;
                requestsToBackend.push({
                    context: request.context,
                    args: {
                        kind: "by_index",
                        events: [...missing],
                    },
                    latestKnownUpdate: request.latestKnownUpdate,
                });
            }
        }

        if (requestsToBackend.length > 0) {
            const batchResponse = await this.getChatEventsFromBackend(requestsToBackend);

            for (let i = 0; i < batchResponse.responses.length; i++) {
                const request = requestsToBackend[i];
                const response = batchResponse.responses[i];

                if (response.kind === "success") {
                    setCachedEvents(
                        this.db,
                        request.context.chatId,
                        response.result,
                        request.context.threadRootMessageIndex,
                    );
                    if (cachePrimer) {
                        setCachePrimerTimestamp(
                            this.db,
                            request.context.chatId,
                            batchResponse.timestamp,
                        );
                    }
                }

                // Insert the response into the first empty index, this will match the index of the request
                for (let j = i; j <= responses.length; j++) {
                    if (responses[j] === undefined) {
                        if (response.kind === "success") {
                            const fromCache = partialCachedResults[j];
                            if (fromCache !== undefined) {
                                response.result.events = [
                                    ...response.result.events,
                                    ...fromCache,
                                ].sort((a, b) => a.index - b.index);
                            }
                        }
                        responses[j] = response;
                        break;
                    }
                }
            }
        }

        return responses;
    }

    private async getEventsFromCache(
        context: MessageContext,
        args: ChatEventsArgsInner,
    ): Promise<[EventsSuccessResult<ChatEvent>, Set<number>]> {
        if (args.kind === "page") {
            return await getCachedEvents(
                this.db,
                args.eventIndexRange,
                context,
                args.startIndex,
                args.ascending,
                undefined,
                undefined,
                1,
            );
        }
        if (args.kind === "window") {
            const [cached, missing] = await getCachedEventsWindowByMessageIndex(
                this.db,
                args.eventIndexRange,
                context,
                args.midPoint,
                undefined,
                undefined,
                1,
            );
            return [cached, missing];
        }
        if (args.kind === "by_index") {
            return await getCachedEventsByIndex(this.db, args.events, context);
        }
        throw new UnsupportedValueError("Unexpected ChatEventsArgs type", args);
    }

    private getChatEventsFromBackend(requests: ChatEventsArgs[]): Promise<ChatEventsBatchResponse> {
        const args = {
            requests: requests.map(chatEventsArgs),
        };

        return this.executeMsgpackQuery(
            "chat_events",
            args,
            (resp) => chatEventsBatchResponse(this.principal, requests, resp),
            LocalUserIndexChatEventsArgs,
            LocalUserIndexChatEventsResponse,
        );
    }

    activeProposalTallies(
        chatIds: MultiUserChatIdentifier[],
    ): Promise<Map<MultiUserChatIdentifier, [number, Tally][]>> {
        return this.executeMsgpackQuery(
            "active_proposal_tallies",
            {
                chat_ids: chatIds.map(apiChatIdentifier) as TMultiUserChat[],
            },
            (resp) => activeProposalTalliesResponse(chatIds, resp),
            LocalUserIndexActiveProposalTalliesArgs,
            LocalUserIndexActiveProposalTalliesResponse,
        );
    }

    registerUser(
        username: string,
        referralCode: string | undefined,
    ): Promise<RegisterUserResponse> {
        return this.executeMsgpackUpdate(
            "register_user",
            {
                username,
                referral_code: referralCode,
                public_key: new Uint8Array((this.identity as SignIdentity).getPublicKey().toDer()),
            },
            registerUserResponse,
            LocalUserIndexRegisterUserArgs,
            LocalUserIndexRegisterUserResponse,
        );
    }

    joinCommunity(
        communityId: string,
        inviteCode: string | undefined,
        credentialArgs: VerifiedCredentialArgs | undefined,
        referredBy?: string,
    ): Promise<JoinCommunityResponse> {
        return this.executeMsgpackUpdate(
            "join_community",
            {
                community_id: principalStringToBytes(communityId),
                invite_code: mapOptional(inviteCode, textToCode),
                verified_credential_args: mapOptional(credentialArgs, apiVerifiedCredentialArgs),
                referred_by: maybePrincipalStringToBytes(referredBy),
            },
            joinCommunityResponse,
            LocalUserIndexJoinCommunityArgs,
            LocalUserIndexJoinCommunityResponse,
        );
    }

    joinGroup(
        chatId: string,
        inviteCode: string | undefined,
        credentialArgs: VerifiedCredentialArgs | undefined,
    ): Promise<JoinGroupResponse> {
        return this.executeMsgpackUpdate(
            "join_group",
            {
                chat_id: principalStringToBytes(chatId),
                invite_code: mapOptional(inviteCode, textToCode),
                verified_credential_args: mapOptional(credentialArgs, apiVerifiedCredentialArgs),
            },
            joinGroupResponse,
            LocalUserIndexJoinGroupArgs,
            LocalUserIndexJoinGroupResponse,
        );
    }

    joinChannel(
        id: ChannelIdentifier,
        inviteCode: string | undefined,
        credentialArgs: VerifiedCredentialArgs | undefined,
        referredBy?: string,
    ): Promise<JoinGroupResponse> {
        return this.executeMsgpackUpdate(
            "join_channel",
            {
                community_id: principalStringToBytes(id.communityId),
                channel_id: toBigInt32(id.channelId),
                invite_code: mapOptional(inviteCode, textToCode),
                verified_credential_args: mapOptional(credentialArgs, apiVerifiedCredentialArgs),
                referred_by: maybePrincipalStringToBytes(referredBy),
            },
            (resp) => {
                return joinChannelResponse(resp, id.communityId);
            },
            LocalUserIndexJoinChannelArgs,
            LocalUserIndexJoinChannelResponse,
        );
    }

    inviteUsersToCommunity(communityId: string, userIds: string[]): Promise<boolean> {
        return this.executeMsgpackUpdate(
            "invite_users_to_community",
            {
                community_id: principalStringToBytes(communityId),
                user_ids: userIds.map(principalStringToBytes),
            },
            inviteUsersResponse,
            LocalUserIndexInviteUsersToCommunityArgs,
            LocalUserIndexInviteUsersToCommunityResponse,
        );
    }

    inviteUsersToGroup(chatId: string, userIds: string[]): Promise<boolean> {
        return this.executeMsgpackUpdate(
            "invite_users_to_group",
            {
                group_id: principalStringToBytes(chatId),
                user_ids: userIds.map(principalStringToBytes),
            },
            inviteUsersResponse,
            LocalUserIndexInviteUsersToGroupArgs,
            LocalUserIndexInviteUsersToGroupResponse,
        );
    }

    inviteUsersToChannel(
        communityId: string,
        channelId: number,
        userIds: string[],
    ): Promise<boolean> {
        return this.executeMsgpackUpdate(
            "invite_users_to_channel",
            {
                community_id: principalStringToBytes(communityId),
                channel_id: toBigInt32(channelId),
                user_ids: userIds.map(principalStringToBytes),
            },
            inviteUsersResponse,
            LocalUserIndexInviteUsersToChannelArgs,
            LocalUserIndexInviteUsersToChannelResponse,
        );
    }

    #apiBotInstallationLocation(domain: BotInstallationLocation): ApiBotInstallationLocation {
        switch (domain.kind) {
            case "community":
                return { Community: principalStringToBytes(domain.communityId) };
            case "group_chat":
                return { Group: principalStringToBytes(domain.groupId) };
            case "direct_chat":
                return { User: principalStringToBytes(domain.userId) };
        }
    }

    installBot(
        location: BotInstallationLocation,
        botId: string,
        grantedPermissions: GrantedBotPermissions,
    ): Promise<boolean> {
        return this.executeMsgpackUpdate(
            "install_bot",
            {
                location: this.#apiBotInstallationLocation(location),
                bot_id: principalStringToBytes(botId),
                granted_permissions: apiExternalBotPermissions(grantedPermissions.command),
                granted_autonomous_permissions: mapOptional(
                    grantedPermissions.autonomous,
                    apiExternalBotPermissions,
                ),
            },
            (resp) => {
                console.log("Install bot response: ", resp);
                return resp === "Success";
            },
            LocalUserIndexInstallBotArgs,
            UnitResult,
        );
    }

    uninstallBot(location: BotInstallationLocation, botId: string): Promise<boolean> {
        return this.executeMsgpackUpdate(
            "uninstall_bot",
            {
                location: this.#apiBotInstallationLocation(location),
                bot_id: principalStringToBytes(botId),
            },
            (resp) => {
                if (resp !== "Success") {
                    console.log("Error uninstalling bot: ", resp);
                }
                return resp === "Success";
            },
            LocalUserIndexUninstallBotArgs,
            SuccessOnly,
        );
    }

    getAccessToken(accessType: AccessTokenType): Promise<string | undefined> {
        return this.executeMsgpackQuery(
            "access_token_v2",
            apiAccessTokenType(accessType),
            accessTokenResponse,
            LocalUserIndexAccessTokenV2Args,
            LocalUserIndexAccessTokenV2Response,
        );
    }

    withdrawFromIcpSwap(
        userId: string,
        swapId: bigint,
        inputToken: boolean,
        amount: bigint | undefined,
        fee: bigint | undefined,
    ): Promise<boolean> {
        return this.executeMsgpackUpdate(
            "withdraw_from_icpswap",
            {
                user_id: principalStringToBytes(userId),
                swap_id: swapId,
                input_token: inputToken,
                amount,
                fee,
            },
            withdrawFromIcpSwapResponse,
            LocalUserIndexWithdrawFromIcpswapArgs,
            SuccessOnly,
        );
    }

    payForPremiumItem(item: PremiumItem): Promise<PayForPremiumItemResponse> {
        return this.executeMsgpackUpdate(
            "pay_for_premium_item",
            {
                item_id: item,
                pay_in_chat: false,
                expected_cost: premiumPrices[item],
            },
            payForPremiumItemResponse,
            LocalUserIndexPayForPremiumItemArgs,
            LocalUserIndexPayForPremiumItemResponse,
        );
    }

    reinstateMissedDailyClaims(
        userId: string,
        days: number[],
    ): Promise<boolean> {
        return this.executeMsgpackUpdate(
            "reinstate_missed_daily_claims",
            {
                user_id: principalStringToBytes(userId),
                days,
            },
            isSuccess,
            LocalUserIndexReinstateMissedDailyClaimsArgs,
            UnitResult,
        );
    }
}<|MERGE_RESOLUTION|>--- conflicted
+++ resolved
@@ -81,10 +81,7 @@
 import {
     apiChatIdentifier,
     apiExternalBotPermissions,
-<<<<<<< HEAD
-=======
     isSuccess,
->>>>>>> 6f1d5108
     joinGroupResponse,
 } from "../common/chatMappersV2";
 import {
@@ -502,10 +499,7 @@
         );
     }
 
-    reinstateMissedDailyClaims(
-        userId: string,
-        days: number[],
-    ): Promise<boolean> {
+    reinstateMissedDailyClaims(userId: string, days: number[]): Promise<boolean> {
         return this.executeMsgpackUpdate(
             "reinstate_missed_daily_claims",
             {
