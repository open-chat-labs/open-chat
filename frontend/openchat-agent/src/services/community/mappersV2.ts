import type {
    AddMembersToChannelResponse,
    BlockCommunityUserResponse,
    ChangeCommunityRoleResponse,
    ChannelMatch,
    ChannelMessageMatch,
    ChannelSummaryResponse,
    CommunityCanisterChannelSummaryUpdates,
    CommunityCanisterCommunitySummaryUpdates,
    CommunityDetailsResponse,
    CommunityDetailsUpdatesResponse,
    CommunityMembershipUpdates,
    CommunityPermissions,
    CommunitySummaryResponse,
    CommunitySummaryUpdatesResponse,
    CreateUserGroupResponse,
    DeleteUserGroupsResponse,
    ExploreChannelsResponse,
    FollowThreadResponse,
    GroupMembershipUpdates,
    ImportGroupResponse,
    MemberRole,
    RemoveMemberResponse,
    SendMessageResponse,
    SetMemberDisplayNameResponse,
    UnblockCommunityUserResponse,
    UpdateCommunityResponse,
    UpdateUserGroupResponse,
    UserFailedError,
    UserGroupDetails,
} from "openchat-shared";
import { CommonResponses, UnsupportedValueError } from "openchat-shared";
import type {
    ChannelMatch as TChannelMatch,
    CommunityCanisterCommunitySummaryUpdates as TCommunityCanisterCommunitySummaryUpdates,
    CommunityCanisterChannelSummaryUpdates as TCommunityCanisterChannelSummaryUpdates,
    CommunityMembershipUpdates as TCommunityMembershipUpdates,
    CommunitySendMessageResponse,
    CommunityAddMembersToChannelResponse,
    CommunityAddMembersToChannelFailedResult,
    CommunityAddMembersToChannelUserFailedError,
    CommunityAddMembersToChannelPartialSuccessResult,
    CommunityBlockUserResponse,
    CommunityRole as TCommunityRole,
    CommunityChangeRoleResponse,
    CommunityRemoveMemberResponse,
    CommunityRemoveMemberFromChannelResponse,
    CommunitySelectedInitialResponse,
    GroupMembershipUpdates as TGroupMembershipUpdates,
    GroupRole as TGroupRole,
    MessageMatch as TMessageMatch,
    UserGroupDetails as TUserGroupDetails,
    CommunitySelectedUpdatesResponse,
    CommunityChannelSummaryResponse,
    CommunityImportGroupResponse,
    CommunitySummaryResponse as TCommunitySummaryResponse,
    CommunitySummaryUpdatesResponse as TCommunitySummaryUpdatesResponse,
    CommunityExploreChannelsResponse,
    CommunityUnblockUserResponse,
    CommunityUpdateCommunityResponse,
    OptionalCommunityPermissions as TOptionalCommunityPermissions,
    CommunityCreateUserGroupResponse,
    CommunityReportMessageResponse,
    CommunityFollowThreadResponse,
    CommunityUnfollowThreadResponse,
    CommunitySetMemberDisplayNameResponse,
    CommunityDeleteUserGroupsResponse,
    CommunityUpdateUserGroupResponse,
} from "../../typebox";
import { mapOptional, optionUpdateV2, principalBytesToString } from "../../utils/mapping";
import {
<<<<<<< HEAD
    accessGateConfig,
    // apiCommunityPermissionRole,
    // apiOptional,
=======
    accessGate,
    apiCommunityPermissionRole,
>>>>>>> f72b51d1
    chatMetrics,
    communityChannelSummary,
    communityPermissions,
    communitySummary,
    groupPermissions,
    groupSubtype,
    memberRole,
    mention,
    messageContent,
    messageEvent,
    threadSyncDetails,
    updatedEvent,
    userGroup,
} from "../common/chatMappersV2";
import { identity } from "../../utils/mapping";

export function addMembersToChannelResponse(
    value: CommunityAddMembersToChannelResponse,
): AddMembersToChannelResponse {
    if (value === "Success") {
        return CommonResponses.success();
    }
    if (value === "CommunityFrozen") {
        return CommonResponses.communityFrozen();
    }
    if (value === "CommunityPublic") {
        return CommonResponses.communityPublic();
    }
    if (value === "UserSuspended") {
        return CommonResponses.userSuspended();
    }
    if (value === "UserLapsed") {
        return CommonResponses.userLapsed();
    }
    if (value === "UserNotInCommunity") {
        return CommonResponses.userNotInCommunity();
    }
    if (value === "UserNotInChannel") {
        return CommonResponses.userNotInChat();
    }
    if (value === "ChannelNotFound") {
        return CommonResponses.chatNotFound();
    }
    if (value === "NotAuthorized") {
        return CommonResponses.notAuthorized();
    }
    if ("Failed" in value) {
        return addToChannelFailed(value.Failed);
    }
    if ("PartialSuccess" in value) {
        return addToChannelPartialSuccess(value.PartialSuccess);
    }
    if ("UserLimitReached" in value) {
        return CommonResponses.userLimitReached();
    }
    if ("InternalError" in value) {
        return CommonResponses.internalError();
    }
    if ("CommunityPublic" in value) {
        return CommonResponses.communityPublic();
    }
    throw new UnsupportedValueError(
        "Unexpected ApiAddMembersToChannelResponse type received",
        value,
    );
}

function addToChannelFailed(
    value: CommunityAddMembersToChannelFailedResult,
): AddMembersToChannelResponse {
    return {
        kind: "add_to_channel_failed",
        usersLimitReached: value.users_limit_reached.map(principalBytesToString),
        usersAlreadyInChannel: value.users_already_in_channel.map(principalBytesToString),
        usersFailedWithError: value.users_failed_with_error.map(userFailedWithError),
    };
}

function userFailedWithError(value: CommunityAddMembersToChannelUserFailedError): UserFailedError {
    return {
        userId: principalBytesToString(value.user_id),
        error: value.error,
    };
}

function addToChannelPartialSuccess(
    value: CommunityAddMembersToChannelPartialSuccessResult,
): AddMembersToChannelResponse {
    return {
        kind: "add_to_channel_partial_success",
        usersLimitReached: value.users_limit_reached.map(principalBytesToString),
        usersAlreadyInChannel: value.users_already_in_channel.map(principalBytesToString),
        usersFailedWithError: value.users_failed_with_error.map(userFailedWithError),
        usersAdded: value.users_added.map(principalBytesToString),
    };
}

export function blockUserResponse(value: CommunityBlockUserResponse): BlockCommunityUserResponse {
    if (value === "Success") {
        return CommonResponses.success();
    } else {
        console.warn("BlockCommunityUser failed with ", value);
        return CommonResponses.failure();
    }
}

export function changeRoleResponse(
    value: CommunityChangeRoleResponse,
): ChangeCommunityRoleResponse {
    if (value === "Success") {
        return "success";
    } else {
        console.warn("Unexpected ApiChangeRoleResponse type received", value);
        return "failure";
    }
}

export function removeMemberResponse(value: CommunityRemoveMemberResponse): RemoveMemberResponse {
    if (typeof value === "object" && "Success" in value) {
        return "success";
    } else {
        console.warn("RemoveCommunityMember failed with", value);
        return "failure";
    }
}

export function removeMemberFromChannelResponse(
    value: CommunityRemoveMemberFromChannelResponse,
): RemoveMemberResponse {
    if (typeof value === "object" && "Success" in value) {
        return "success";
    } else {
        console.warn("RemoveChannelMember failed with", value);
        return "failure";
    }
}

export function messageMatch(value: TMessageMatch): ChannelMessageMatch {
    const sender = principalBytesToString(value.sender);
    return {
        content: messageContent(value.content, sender),
        sender,
        score: value.score,
        messageIndex: value.message_index,
    };
}

export function sendMessageResponse(value: CommunitySendMessageResponse): SendMessageResponse {
    if (typeof value === "object") {
        if ("Success" in value) {
            return {
                kind: "success",
                timestamp: value.Success.timestamp,
                messageIndex: value.Success.message_index,
                eventIndex: value.Success.event_index,
                expiresAt: mapOptional(value.Success.expires_at, Number),
            };
        }
    }
    if (value === "RulesNotAccepted") {
        return { kind: "rules_not_accepted" };
    } else if (value === "CommunityRulesNotAccepted") {
        return { kind: "community_rules_not_accepted" };
    } else {
        console.warn("SendMessage failed with", value);
        return CommonResponses.failure();
    }
}

export function exploreChannelsResponse(
    value: CommunityExploreChannelsResponse,
    communityId: string,
): ExploreChannelsResponse {
    if (typeof value === "object" && "Success" in value) {
        return {
            kind: "success",
            matches: value.Success.matches.map((m) => channelMatch(m, communityId)),
            total: value.Success.total,
        };
    } else {
        console.warn("ExploreChannels failed with", value);
        return CommonResponses.failure();
    }
}

export function channelMatch(value: TChannelMatch, communityId: string): ChannelMatch {
    return {
        id: { kind: "channel", communityId, channelId: value.id.toString() },
        gate: mapOptional(value.gate, accessGate) ?? { kind: "no_gate" },
        name: value.name,
        description: value.description,
        memberCount: value.member_count,
        avatar: {
            blobReference: mapOptional(value.avatar_id, (blobId) => ({
                blobId,
                canisterId: communityId,
            })),
        },
    };
}

export function communityChannelSummaryResponse(
    value: CommunityChannelSummaryResponse,
    communityId: string,
): ChannelSummaryResponse {
    if (typeof value === "object" && "Success") {
        return communityChannelSummary(value.Success, communityId);
    } else {
        console.warn("CommunityChannelSummary failed with", value);
        return CommonResponses.failure();
    }
}

export function importGroupResponse(
    communityId: string,
    value: CommunityImportGroupResponse,
): ImportGroupResponse {
    if (typeof value === "object" && "Success" in value) {
        return {
            kind: "success",
            channelId: {
                kind: "channel",
                communityId,
                channelId: value.Success.channel_id.toString(),
            },
        };
    } else {
        console.warn("ImportGroup failed with", value);
        return CommonResponses.failure();
    }
}

export function summaryResponse(value: TCommunitySummaryResponse): CommunitySummaryResponse {
    if (typeof value === "object" && "Success" in value) {
        return communitySummary(value.Success);
    } else {
        console.warn("CommunitySummary failed with", value);
        return CommonResponses.failure();
    }
}

export function summaryUpdatesResponse(
    value: TCommunitySummaryUpdatesResponse,
): CommunitySummaryUpdatesResponse {
    if (typeof value === "object" && "Success" in value) {
        return communitySummaryUpdates(value.Success);
    }
    if (value === "SuccessNoUpdates") {
        return CommonResponses.successNoUpdates();
    }
    if (value === "PrivateCommunity") {
        return CommonResponses.failure();
    }
    throw new UnsupportedValueError("invalid ApiSummaryUpdatesResponse received", value);
}

export function communitySummaryUpdates(
    value: TCommunityCanisterCommunitySummaryUpdates,
): CommunityCanisterCommunitySummaryUpdates {
    const communityId = principalBytesToString(value.community_id);
    return {
        id: { kind: "community", communityId },
        public: value.is_public,
        permissions: mapOptional(value.permissions, communityPermissions),
        channelsUpdated: value.channels_updated.map((c) => communityChannelUpdates(c, communityId)),
        metrics: mapOptional(value.metrics, chatMetrics),
        gateConfig: optionUpdateV2(value.gate_config, accessGateConfig),
        name: value.name,
        description: value.description,
        lastUpdated: value.last_updated,
        channelsRemoved: value.channels_removed.map((c) => ({
            kind: "channel",
            communityId,
            channelId: c.toString(),
        })),
        avatarId: optionUpdateV2(value.avatar_id, identity),
        channelsAdded: value.channels_added.map((c) => communityChannelSummary(c, communityId)),
        membership: mapOptional(value.membership, communityMembershipUpdates),
        frozen: optionUpdateV2(value.frozen, (_) => true),
        latestEventIndex: value.latest_event_index,
        bannerId: optionUpdateV2(value.banner_id, identity),
        memberCount: value.member_count,
        primaryLanguage: value.primary_language,
        userGroups: value.user_groups.map(userGroup).map(([_, g]) => g),
        userGroupsDeleted: new Set(value.user_groups_deleted),
    };
}

export function communityMembershipUpdates(
    value: TCommunityMembershipUpdates,
): CommunityMembershipUpdates {
    return {
        role: mapOptional(value.role, memberRole),
        displayName: optionUpdateV2(value.display_name, identity),
        rulesAccepted: value.rules_accepted,
        lapsed: value.lapsed,
    };
}

export function communityChannelUpdates(
    value: TCommunityCanisterChannelSummaryUpdates,
    communityId: string,
): CommunityCanisterChannelSummaryUpdates {
    return {
        id: { kind: "channel", communityId, channelId: value.channel_id.toString() },
        public: value.is_public,
        permissions: mapOptional(value.permissions_v2, groupPermissions),
        metrics: mapOptional(value.metrics, chatMetrics),
        subtype: optionUpdateV2(value.subtype, groupSubtype),
        dateLastPinned: value.date_last_pinned,
        gateConfig: optionUpdateV2(value.gate_config, accessGateConfig),
        name: value.name,
        description: value.description,
        externalUrl: optionUpdateV2(value.external_url, identity),
        lastUpdated: value.last_updated,
        avatarId: optionUpdateV2(value.avatar_id, identity),
        membership: mapOptional(value.membership, groupMembershipUpdates),
        updatedEvents: value.updated_events.map(updatedEvent),
        latestEventIndex: value.latest_event_index,
        latestMessageIndex: value.latest_message_index,
        memberCount: value.member_count,
        latestMessage: mapOptional(value.latest_message, messageEvent),
        eventsTTL: optionUpdateV2(value.events_ttl, identity),
        eventsTtlLastUpdated: value.events_ttl_last_updated,
        videoCallInProgress: optionUpdateV2(value.video_call_in_progress, (v) => v.message_index),
        messageVisibleToNonMembers: value.messages_visible_to_non_members,
    };
}

export function groupMembershipUpdates(value: TGroupMembershipUpdates): GroupMembershipUpdates {
    return {
        myRole: mapOptional(value.role, memberRole),
        notificationsMuted: value.notifications_muted,
        latestThreads: value.latest_threads.map(threadSyncDetails),
        unfollowedThreads: Array.from(value.unfollowed_threads),
        mentions: value.mentions
            .filter((m) => m.thread_root_message_index === undefined)
            .map(mention),
        myMetrics: mapOptional(value.my_metrics, chatMetrics),
        rulesAccepted: value.rules_accepted,
        lapsed: value.lapsed,
    };
}

export function unblockUserResponse(
    value: CommunityUnblockUserResponse,
): UnblockCommunityUserResponse {
    if (typeof value === "object" && "Success" in value) {
        return CommonResponses.success();
    } else {
        console.warn("UnblockCommunityUser failed with", value);
        return CommonResponses.failure();
    }
}

export function updateCommunityResponse(
    value: CommunityUpdateCommunityResponse,
): UpdateCommunityResponse {
    if (typeof value === "object" && "SuccessV2" in value) {
        return {
            kind: "success",
            rulesVersion: value.SuccessV2.rules_version,
        };
    } else {
        console.warn("UpdateCommunity failed with", value);
        return CommonResponses.failure();
    }
}

export function apiMemberRole(domain: MemberRole): TGroupRole {
    switch (domain) {
        case "owner":
            return "Owner";
        case "admin":
            return "Admin";
        case "moderator":
            return "Moderator";
        default:
            return "Participant";
    }
}
//
// export function communityRole(candid: ApiCommunityRole): MemberRole {
//     if ("Member" in candid) {
//         return "member";
//     }
//     if ("Admin" in candid) {
//         return "admin";
//     }
//     if ("Owner" in candid) {
//         return "owner";
//     }
//     throw new UnsupportedValueError("Unknown community role", candid);
// }

export function apiCommunityRole(newRole: MemberRole): TCommunityRole {
    switch (newRole) {
        case "owner":
            return "Owner";
        case "admin":
            return "Admin";
        default:
            return "Member";
    }
}

export function apiOptionalCommunityPermissions(
    permissions: Partial<CommunityPermissions>,
): TOptionalCommunityPermissions {
    return {
        create_public_channel: mapOptional(
            permissions.createPublicChannel,
            apiCommunityPermissionRole,
        ),
        update_details: mapOptional(permissions.updateDetails, apiCommunityPermissionRole),
        remove_members: mapOptional(permissions.removeMembers, apiCommunityPermissionRole),
        invite_users: mapOptional(permissions.inviteUsers, apiCommunityPermissionRole),
        change_roles: mapOptional(permissions.changeRoles, apiCommunityPermissionRole),
        create_private_channel: mapOptional(
            permissions.createPrivateChannel,
            apiCommunityPermissionRole,
        ),
        manage_user_groups: mapOptional(permissions.manageUserGroups, apiCommunityPermissionRole),
    };
}

export function communityDetailsResponse(
    value: CommunitySelectedInitialResponse,
): CommunityDetailsResponse {
    if (typeof value === "object" && "Success" in value) {
        return {
            members: value.Success.members.map((m) => ({
                role: memberRole(m.role),
                userId: principalBytesToString(m.user_id),
                displayName: m.display_name,
            })),
            blockedUsers: new Set(value.Success.blocked_users.map(principalBytesToString)),
            invitedUsers: new Set(value.Success.invited_users.map(principalBytesToString)),
            rules: value.Success.chat_rules,
            lastUpdated: value.Success.timestamp,
            userGroups: new Map(value.Success.user_groups.map(userGroupDetails)),
            referrals: new Set(value.Success.referrals.map((u) => u.toString())),
        };
    } else {
        console.warn("CommunityDetails failed with", value);
        return "failure";
    }
}

export function userGroupDetails(value: TUserGroupDetails): [number, UserGroupDetails] {
    return [
        value.user_group_id,
        {
            id: value.user_group_id,
            kind: "user_group",
            members: new Set<string>(value.members.map(principalBytesToString)),
            name: value.name,
        },
    ];
}

export function communityDetailsUpdatesResponse(
    value: CommunitySelectedUpdatesResponse,
): CommunityDetailsUpdatesResponse {
    if (typeof value === "object") {
        if ("Success" in value) {
            return {
                kind: "success",
                membersAddedOrUpdated: value.Success.members_added_or_updated.map((m) => ({
                    role: memberRole(m.role),
                    userId: principalBytesToString(m.user_id),
                    displayName: m.display_name,
                })),
                membersRemoved: new Set(value.Success.members_removed.map(principalBytesToString)),
                blockedUsersAdded: new Set(
                    value.Success.blocked_users_added.map(principalBytesToString),
                ),
                blockedUsersRemoved: new Set(
                    value.Success.blocked_users_removed.map(principalBytesToString),
                ),
                rules: value.Success.chat_rules,
                invitedUsers: mapOptional(
                    value.Success.invited_users,
                    (invited_users) => new Set(invited_users.map(principalBytesToString)),
                ),
                lastUpdated: value.Success.timestamp,
                userGroups: value.Success.user_groups.map(userGroupDetails).map(([_, g]) => g),
                userGroupsDeleted: new Set(value.Success.user_groups_deleted),
                referralsRemoved: new Set(
                    value.Success.referrals_removed.map(principalBytesToString),
                ),
                referralsAdded: new Set(value.Success.referrals_added.map(principalBytesToString)),
            };
        } else if ("SuccessNoUpdates" in value) {
            return {
                kind: "success_no_updates",
                lastUpdated: value.SuccessNoUpdates,
            };
        }
    }
    console.warn("Unexpected ApiSelectedUpdatesResponse type received", value);
    return CommonResponses.failure();
}

export function createUserGroupResponse(
    value: CommunityCreateUserGroupResponse,
): CreateUserGroupResponse {
    if (typeof value === "object" && "Success" in value) {
        return {
            kind: "success",
            userGroupId: value.Success.user_group_id,
        };
    }
    if (value === "NameTaken") {
        return {
            kind: "name_taken",
        };
    } else {
        console.warn("CreateUserGroup failed with", value);
        return CommonResponses.failure();
    }
}

export function updateUserGroupResponse(
    value: CommunityUpdateUserGroupResponse,
): UpdateUserGroupResponse {
    if (value === "Success") {
        return CommonResponses.success();
    } else if (value === "NameTaken") {
        return {
            kind: "name_taken",
        };
    } else {
        console.warn("UpdateUserGroup failed with", value);
        return CommonResponses.failure();
    }
}

export function deleteUserGroupsResponse(
    value: CommunityDeleteUserGroupsResponse,
): DeleteUserGroupsResponse {
    if (value === "Success") {
        return CommonResponses.success();
    } else {
        console.warn("DeleteUserGroups failed with", value);
        return CommonResponses.failure();
    }
}

export function setMemberDisplayNameResponse(
    value: CommunitySetMemberDisplayNameResponse,
): SetMemberDisplayNameResponse {
    if (value === "Success") {
        return "success";
    }
    if (typeof value === "object") {
        if ("DisplayNameTooShort" in value) {
            return "display_name_too_short";
        }
        if ("DisplayNameTooLong" in value) {
            return "display_name_too_long";
        }
    }
    if (value === "UserNotInCommunity") {
        return "user_not_in_community";
    }
    if (value === "UserSuspended") {
        return "user_suspended";
    }
    if (value === "UserLapsed") {
        return "user_lapsed";
    }
    if (value === "CommunityFrozen") {
        return "community_frozen";
    }
    if (value === "DisplayNameInvalid") {
        return "display_name_invalid";
    }
    throw new UnsupportedValueError(
        "Unexpected ApiSetMemberDisplayNameResponse type received",
        value,
    );
}

export function followThreadResponse(
    value: CommunityFollowThreadResponse | CommunityUnfollowThreadResponse,
): FollowThreadResponse {
    if (value === "Success") {
        return "success";
    }
    if (value === "AlreadyFollowing" || value === "NotFollowing") {
        return "unchanged";
    } else {
        console.warn("followThread failed with", value);
        return "failed";
    }
}

export function reportMessageResponse(value: CommunityReportMessageResponse): boolean {
    return value === "Success" || value === "AlreadyReported";
}<|MERGE_RESOLUTION|>--- conflicted
+++ resolved
@@ -69,14 +69,9 @@
 } from "../../typebox";
 import { mapOptional, optionUpdateV2, principalBytesToString } from "../../utils/mapping";
 import {
-<<<<<<< HEAD
     accessGateConfig,
-    // apiCommunityPermissionRole,
-    // apiOptional,
-=======
     accessGate,
     apiCommunityPermissionRole,
->>>>>>> f72b51d1
     chatMetrics,
     communityChannelSummary,
     communityPermissions,
@@ -512,6 +507,7 @@
                 role: memberRole(m.role),
                 userId: principalBytesToString(m.user_id),
                 displayName: m.display_name,
+                lapsed: m.lapsed,
             })),
             blockedUsers: new Set(value.Success.blocked_users.map(principalBytesToString)),
             invitedUsers: new Set(value.Success.invited_users.map(principalBytesToString)),
@@ -549,6 +545,7 @@
                     role: memberRole(m.role),
                     userId: principalBytesToString(m.user_id),
                     displayName: m.display_name,
+                    lapsed: m.lapsed,
                 })),
                 membersRemoved: new Set(value.Success.members_removed.map(principalBytesToString)),
                 blockedUsersAdded: new Set(
