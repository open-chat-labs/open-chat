--- conflicted
+++ resolved
@@ -20,10 +20,6 @@
     ImportGroupResponse,
     MemberRole,
     PublicApiKeyDetails,
-<<<<<<< HEAD
-    // PublicApiKeyDetails,
-=======
->>>>>>> cc7f034b
     RemoveMemberResponse,
     SendMessageResponse,
     SetMemberDisplayNameResponse,
@@ -84,14 +80,10 @@
     memberRole,
     mentions,
     messageEvent,
-<<<<<<< HEAD
-=======
     publicApiKeyDetails,
->>>>>>> cc7f034b
     threadSyncDetails,
     updatedEvent,
     userGroup,
-    publicApiKeyDetails,
 } from "../common/chatMappersV2";
 import { identity } from "../../utils/mapping";
 import { mapCommonResponses } from "../common/commonResponseMapper";
@@ -480,11 +472,7 @@
             lastUpdated: value.Success.timestamp,
             userGroups: new Map(value.Success.user_groups.map(userGroupDetails)),
             referrals: new Set(value.Success.referrals.map(principalBytesToString)),
-<<<<<<< HEAD
             bots: value.Success.bots.map(installedBotDetails),
-=======
-            bots: value.Success.bots.map(botGroupDetails),
->>>>>>> cc7f034b
             apiKeys: value.Success.api_keys.map(publicApiKeyDetails).reduce((m, k) => {
                 m.set(k.botId, k);
                 return m;
