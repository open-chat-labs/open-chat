import type { Principal } from '@dfinity/principal';
import type { ActorMethod } from '@dfinity/agent';

export type AccessGate = { 'SnsNeuron' : SnsNeuronGate } |
  { 'DiamondMember' : null };
export type AccessGateUpdate = { 'NoChange' : null } |
  { 'SetToNone' : null } |
  { 'SetToSome' : AccessGate };
export interface AccessRules { 'text' : string, 'enabled' : boolean }
export type AccessorId = Principal;
export type AccountIdentifier = Uint8Array | number[];
export interface AddMembersToChannelArgs {
  'channel_id' : ChannelId,
  'user_ids' : Array<UserId>,
  'added_by_name' : string,
  'added_by_display_name' : [] | [string],
}
export interface AddMembersToChannelFailed {
  'users_limit_reached' : Array<UserId>,
  'users_failed_gate_check' : Array<UserFailedGateCheck>,
  'users_already_in_channel' : Array<UserId>,
  'users_failed_with_error' : Array<UserFailedError>,
}
export interface AddMembersToChannelPartialSuccess {
  'users_limit_reached' : Array<UserId>,
  'users_failed_gate_check' : Array<UserFailedGateCheck>,
  'users_already_in_channel' : Array<UserId>,
  'users_failed_with_error' : Array<UserFailedError>,
  'users_added' : Array<UserId>,
}
export type AddMembersToChannelResponse = {
    'Failed' : AddMembersToChannelFailed
  } |
  { 'UserNotInChannel' : null } |
  { 'PartialSuccess' : AddMembersToChannelPartialSuccess } |
  { 'ChannelNotFound' : null } |
  { 'UserLimitReached' : number } |
  { 'NotAuthorized' : null } |
  { 'Success' : null } |
  { 'UserNotInCommunity' : null } |
  { 'UserSuspended' : null } |
  { 'CommunityFrozen' : null };
export interface AddReactionArgs {
  'channel_id' : ChannelId,
  'username' : string,
  'display_name' : [] | [string],
  'message_id' : MessageId,
  'thread_root_message_index' : [] | [MessageIndex],
  'reaction' : string,
}
export type AddReactionResponse = { 'UserNotInChannel' : null } |
  { 'MessageNotFound' : null } |
  { 'NoChange' : null } |
  { 'ChannelNotFound' : null } |
  { 'NotAuthorized' : null } |
  { 'Success' : null } |
  { 'UserNotInCommunity' : null } |
  { 'UserSuspended' : null } |
  { 'CommunityFrozen' : null } |
  { 'InvalidReaction' : null };
export interface AddedToChannelNotification {
  'channel_id' : ChannelId,
  'community_id' : CommunityId,
  'added_by_name' : string,
  'added_by' : UserId,
  'channel_name' : string,
  'community_avatar_id' : [] | [bigint],
  'added_by_display_name' : [] | [string],
  'community_name' : string,
  'channel_avatar_id' : [] | [bigint],
}
export interface AudioContent {
  'mime_type' : string,
  'blob_reference' : [] | [BlobReference],
  'caption' : [] | [string],
}
export interface AvatarChanged {
  'changed_by' : UserId,
  'previous_avatar' : [] | [bigint],
  'new_avatar' : [] | [bigint],
}
export interface BannerChanged {
  'new_banner' : [] | [bigint],
  'changed_by' : UserId,
  'previous_banner' : [] | [bigint],
}
export interface BlobReference {
  'blob_id' : bigint,
  'canister_id' : CanisterId,
}
export type BlockIndex = bigint;
export interface BlockUserArgs { 'user_id' : UserId }
export type BlockUserResponse = { 'NotAuthorized' : null } |
  { 'Success' : null } |
  { 'UserNotInCommunity' : null } |
  { 'CommunityNotPublic' : null } |
  { 'UserSuspended' : null } |
  { 'CommunityFrozen' : null } |
  { 'TargetUserNotInCommunity' : null } |
  { 'InternalError' : string } |
  { 'CannotBlockSelf' : null } |
  { 'CannotBlockUser' : null };
export interface BuildVersion {
  'major' : number,
  'minor' : number,
  'patch' : number,
}
export type CanisterId = Principal;
export type CanisterUpgradeStatus = { 'NotRequired' : null } |
  { 'InProgress' : null };
export interface CanisterWasm {
  'compressed' : boolean,
  'version' : BuildVersion,
  'module' : Uint8Array | number[],
}
export interface ChangeChannelRoleArgs {
  'channel_id' : ChannelId,
  'user_id' : UserId,
  'new_role' : GroupRole,
}
export type ChangeChannelRoleResponse = { 'Invalid' : null } |
  { 'UserNotInChannel' : null } |
  { 'ChannelNotFound' : null } |
  { 'NotAuthorized' : null } |
  { 'Success' : null } |
  { 'UserNotInCommunity' : null } |
  { 'UserSuspended' : null } |
  { 'CommunityFrozen' : null } |
  { 'TargetUserNotInChannel' : null };
export interface ChangeRoleArgs {
  'user_id' : UserId,
  'new_role' : CommunityRole,
}
export type ChangeRoleResponse = { 'Invalid' : null } |
  { 'NotAuthorized' : null } |
  { 'Success' : null } |
  { 'UserNotInCommunity' : null } |
  { 'UserSuspended' : null } |
  { 'CommunityFrozen' : null } |
  { 'TargetUserNotInCommunity' : null } |
  { 'InternalError' : string };
export type ChannelId = bigint;
export interface ChannelMatch {
  'id' : ChannelId,
  'gate' : [] | [AccessGate],
  'name' : string,
  'description' : string,
  'avatar_id' : [] | [bigint],
  'member_count' : number,
}
export interface ChannelMembership {
  'role' : GroupRole,
  'notifications_muted' : boolean,
  'joined' : TimestampMillis,
  'rules_accepted' : boolean,
  'latest_threads' : Array<GroupCanisterThreadDetails>,
  'mentions' : Array<Mention>,
  'my_metrics' : ChatMetrics,
}
export interface ChannelMembershipUpdates {
  'role' : [] | [GroupRole],
  'notifications_muted' : [] | [boolean],
  'rules_accepted' : [] | [boolean],
  'latest_threads' : Array<GroupCanisterThreadDetails>,
  'mentions' : Array<Mention>,
  'my_metrics' : [] | [ChatMetrics],
}
export interface ChannelMessageNotification {
  'channel_id' : ChannelId,
  'community_id' : CommunityId,
  'image_url' : [] | [string],
  'sender_display_name' : [] | [string],
  'sender' : UserId,
  'channel_name' : string,
  'community_avatar_id' : [] | [bigint],
  'community_name' : string,
  'sender_name' : string,
  'message_text' : [] | [string],
  'message_type' : string,
  'event_index' : EventIndex,
  'thread_root_message_index' : [] | [MessageIndex],
  'channel_avatar_id' : [] | [bigint],
  'crypto_transfer' : [] | [NotificationCryptoTransferDetails],
  'message_index' : MessageIndex,
}
export interface ChannelReactionAddedNotification {
  'channel_id' : ChannelId,
  'community_id' : CommunityId,
  'added_by_name' : string,
  'message_event_index' : EventIndex,
  'added_by' : UserId,
  'channel_name' : string,
  'community_avatar_id' : [] | [bigint],
  'added_by_display_name' : [] | [string],
  'community_name' : string,
  'thread_root_message_index' : [] | [MessageIndex],
  'channel_avatar_id' : [] | [bigint],
  'reaction' : Reaction,
  'message_index' : MessageIndex,
}
export interface ChannelSummaryArgs {
  'channel_id' : ChannelId,
  'invite_code' : [] | [bigint],
}
export type ChannelSummaryResponse = { 'ChannelNotFound' : null } |
  { 'Success' : CommunityCanisterChannelSummary } |
  { 'PrivateCommunity' : null } |
  { 'PrivateChannel' : null };
export interface ChannelSummaryUpdatesArgs {
  'channel_id' : ChannelId,
  'updates_since' : TimestampMillis,
  'invite_code' : [] | [bigint],
}
export type ChannelSummaryUpdatesResponse = {
    'SuccessAdded' : CommunityCanisterChannelSummary
  } |
  { 'ChannelNotFound' : null } |
  { 'SuccessNoUpdates' : null } |
  { 'PrivateCommunity' : null } |
  { 'PrivateChannel' : null } |
  { 'SuccessUpdated' : CommunityCanisterChannelSummaryUpdates };
export type Chat = { 'Group' : ChatId } |
  { 'Channel' : [CommunityId, ChannelId] } |
  { 'Direct' : ChatId };
export type ChatEvent = { 'Empty' : null } |
  { 'ParticipantJoined' : ParticipantJoined } |
  { 'GroupDescriptionChanged' : GroupDescriptionChanged } |
  { 'GroupChatCreated' : GroupChatCreated } |
  { 'MessagePinned' : MessagePinned } |
  { 'UsersInvited' : UsersInvited } |
  { 'UsersBlocked' : UsersBlocked } |
  { 'MessageUnpinned' : MessageUnpinned } |
  { 'ParticipantsRemoved' : ParticipantsRemoved } |
  { 'GroupVisibilityChanged' : GroupVisibilityChanged } |
  { 'Message' : Message } |
  { 'PermissionsChanged' : PermissionsChanged } |
  { 'MembersAddedToDefaultChannel' : MembersAddedToDefaultChannel } |
  { 'ChatFrozen' : GroupFrozen } |
  { 'GroupInviteCodeChanged' : GroupInviteCodeChanged } |
  { 'UsersUnblocked' : UsersUnblocked } |
  { 'ChatUnfrozen' : GroupUnfrozen } |
  { 'ParticipantLeft' : ParticipantLeft } |
  { 'GroupRulesChanged' : GroupRulesChanged } |
  { 'GroupNameChanged' : GroupNameChanged } |
  { 'GroupGateUpdated' : GroupGateUpdated } |
  { 'RoleChanged' : RoleChanged } |
  { 'EventsTimeToLiveUpdated' : EventsTimeToLiveUpdated } |
  { 'DirectChatCreated' : DirectChatCreated } |
  { 'AvatarChanged' : AvatarChanged } |
  { 'ParticipantsAdded' : ParticipantsAdded };
export interface ChatEventWrapper {
  'event' : ChatEvent,
  'timestamp' : TimestampMillis,
  'index' : EventIndex,
  'correlation_id' : bigint,
  'expires_at' : [] | [TimestampMillis],
}
export type ChatId = CanisterId;
export interface ChatMetrics {
  'prize_winner_messages' : bigint,
  'audio_messages' : bigint,
  'chat_messages' : bigint,
  'edits' : bigint,
  'icp_messages' : bigint,
  'last_active' : TimestampMillis,
  'giphy_messages' : bigint,
  'deleted_messages' : bigint,
  'file_messages' : bigint,
  'poll_votes' : bigint,
  'text_messages' : bigint,
  'message_reminders' : bigint,
  'image_messages' : bigint,
  'replies' : bigint,
  'video_messages' : bigint,
  'sns1_messages' : bigint,
  'polls' : bigint,
  'proposals' : bigint,
  'reported_messages' : bigint,
  'ckbtc_messages' : bigint,
  'reactions' : bigint,
  'kinic_messages' : bigint,
  'custom_type_messages' : bigint,
  'prize_messages' : bigint,
}
export interface ClaimPrizeArgs {
  'channel_id' : ChannelId,
  'message_id' : MessageId,
}
export type ClaimPrizeResponse = { 'PrizeFullyClaimed' : null } |
  { 'UserNotInChannel' : null } |
  { 'MessageNotFound' : null } |
  { 'ChannelNotFound' : null } |
  { 'AlreadyClaimed' : null } |
  { 'Success' : null } |
  { 'UserNotInCommunity' : null } |
  { 'UserSuspended' : null } |
  { 'CommunityFrozen' : null } |
  { 'PrizeEnded' : null } |
  { 'FailedAfterTransfer' : [string, CompletedCryptoTransaction] } |
  { 'TransferFailed' : [string, FailedCryptoTransaction] };
export interface CommunityCanisterChannelSummary {
  'latest_message_sender_display_name' : [] | [string],
  'channel_id' : ChannelId,
  'is_public' : boolean,
  'permissions' : GroupPermissions,
  'metrics' : ChatMetrics,
  'subtype' : [] | [GroupSubtype],
  'date_last_pinned' : [] | [TimestampMillis],
  'min_visible_event_index' : EventIndex,
  'gate' : [] | [AccessGate],
  'name' : string,
  'description' : string,
  'events_ttl' : [] | [Milliseconds],
  'last_updated' : TimestampMillis,
  'avatar_id' : [] | [bigint],
  'next_message_expiry' : [] | [TimestampMillis],
  'membership' : [] | [ChannelMembership],
  'latest_event_index' : EventIndex,
  'history_visible_to_new_joiners' : boolean,
  'min_visible_message_index' : MessageIndex,
  'member_count' : number,
  'expired_messages' : Array<MessageIndexRange>,
  'latest_message' : [] | [MessageEventWrapper],
}
export interface CommunityCanisterChannelSummaryUpdates {
  'latest_message_sender_display_name' : [] | [string],
  'channel_id' : ChannelId,
  'is_public' : [] | [boolean],
  'permissions' : [] | [GroupPermissions],
  'metrics' : [] | [ChatMetrics],
  'subtype' : GroupSubtypeUpdate,
  'date_last_pinned' : [] | [TimestampMillis],
  'gate' : AccessGateUpdate,
  'name' : [] | [string],
  'description' : [] | [string],
  'events_ttl' : EventsTimeToLiveUpdate,
  'last_updated' : TimestampMillis,
  'avatar_id' : DocumentIdUpdate,
  'membership' : [] | [ChannelMembershipUpdates],
  'latest_event_index' : [] | [EventIndex],
  'updated_events' : Array<[[] | [number], number, bigint]>,
  'member_count' : [] | [number],
  'latest_message' : [] | [MessageEventWrapper],
}
export interface CommunityCanisterCommunitySummary {
  'is_public' : boolean,
  'permissions' : CommunityPermissions,
  'community_id' : CommunityId,
  'metrics' : ChatMetrics,
  'gate' : [] | [AccessGate],
  'name' : string,
  'description' : string,
  'last_updated' : TimestampMillis,
  'channels' : Array<CommunityCanisterChannelSummary>,
  'user_groups' : Array<UserGroup>,
  'avatar_id' : [] | [bigint],
  'membership' : [] | [CommunityMembership],
  'frozen' : [] | [FrozenGroupInfo],
  'latest_event_index' : EventIndex,
  'banner_id' : [] | [bigint],
  'member_count' : number,
  'primary_language' : string,
}
export interface CommunityCanisterCommunitySummaryUpdates {
  'is_public' : [] | [boolean],
  'permissions' : [] | [CommunityPermissions],
  'community_id' : CommunityId,
  'channels_updated' : Array<CommunityCanisterChannelSummaryUpdates>,
  'metrics' : [] | [ChatMetrics],
  'user_groups_deleted' : Uint32Array | number[],
  'gate' : AccessGateUpdate,
  'name' : [] | [string],
  'description' : [] | [string],
  'last_updated' : TimestampMillis,
  'channels_removed' : Array<ChannelId>,
  'user_groups' : Array<UserGroup>,
  'avatar_id' : DocumentIdUpdate,
  'channels_added' : Array<CommunityCanisterChannelSummary>,
  'membership' : [] | [CommunityMembershipUpdates],
  'frozen' : FrozenGroupUpdate,
  'latest_event_index' : [] | [EventIndex],
  'banner_id' : DocumentIdUpdate,
  'member_count' : [] | [number],
  'primary_language' : [] | [string],
}
export type CommunityId = CanisterId;
export interface CommunityMatch {
  'id' : CommunityId,
  'channel_count' : number,
  'gate' : [] | [AccessGate],
  'name' : string,
  'description' : string,
  'moderation_flags' : number,
  'score' : number,
  'avatar_id' : [] | [bigint],
  'banner_id' : [] | [bigint],
  'member_count' : number,
  'primary_language' : string,
}
export interface CommunityMember {
  'role' : CommunityRole,
  'user_id' : UserId,
  'display_name' : [] | [string],
  'date_added' : TimestampMillis,
}
export interface CommunityMembership {
  'role' : CommunityRole,
  'display_name' : [] | [string],
  'joined' : TimestampMillis,
  'rules_accepted' : boolean,
}
export interface CommunityMembershipUpdates {
  'role' : [] | [CommunityRole],
  'display_name' : TextUpdate,
  'rules_accepted' : [] | [boolean],
}
export type CommunityPermissionRole = { 'Owners' : null } |
  { 'Admins' : null } |
  { 'Members' : null };
export interface CommunityPermissions {
  'create_public_channel' : CommunityPermissionRole,
  'manage_user_groups' : CommunityPermissionRole,
  'update_details' : CommunityPermissionRole,
  'remove_members' : CommunityPermissionRole,
  'invite_users' : CommunityPermissionRole,
  'change_roles' : CommunityPermissionRole,
  'create_private_channel' : CommunityPermissionRole,
}
export type CommunityRole = { 'Member' : null } |
  { 'Admin' : null } |
  { 'Owner' : null };
export type CompletedCryptoTransaction = {
    'NNS' : NnsCompletedCryptoTransaction
  } |
  { 'ICRC1' : Icrc1CompletedCryptoTransaction };
export interface CreateChannelArgs {
  'is_public' : boolean,
  'permissions' : [] | [GroupPermissions],
  'subtype' : [] | [GroupSubtype],
  'gate' : [] | [AccessGate],
  'name' : string,
  'description' : string,
  'events_ttl' : [] | [Milliseconds],
  'history_visible_to_new_joiners' : boolean,
  'rules' : AccessRules,
  'avatar' : [] | [Document],
}
export type CreateChannelResponse = { 'MaxChannelsCreated' : number } |
  { 'NameReserved' : null } |
  { 'RulesTooLong' : FieldTooLongResult } |
  { 'DescriptionTooLong' : FieldTooLongResult } |
  { 'NameTooShort' : FieldTooShortResult } |
  { 'NotAuthorized' : null } |
  { 'AvatarTooBig' : FieldTooLongResult } |
  { 'Success' : { 'channel_id' : ChannelId } } |
  { 'UserSuspended' : null } |
  { 'RulesTooShort' : FieldTooShortResult } |
  { 'CommunityFrozen' : null } |
  { 'NameTooLong' : FieldTooLongResult } |
  { 'NameTaken' : null };
export interface CreateUserGroupArgs {
  'user_ids' : Array<UserId>,
  'name' : string,
}
export type CreateUserGroupResponse = { 'NameTooShort' : FieldTooShortResult } |
  { 'NotAuthorized' : null } |
  { 'Success' : { 'user_group_id' : number } } |
  { 'UserSuspended' : null } |
  { 'CommunityFrozen' : null } |
  { 'NameTooLong' : FieldTooLongResult } |
  { 'NameTaken' : null };
export interface CryptoContent {
  'recipient' : UserId,
  'caption' : [] | [string],
  'transfer' : CryptoTransaction,
}
export type CryptoTransaction = { 'Failed' : FailedCryptoTransaction } |
  { 'Completed' : CompletedCryptoTransaction } |
  { 'Pending' : PendingCryptoTransaction };
export type Cryptocurrency = { 'InternetComputer' : null } |
  { 'CHAT' : null } |
  { 'SNS1' : null } |
  { 'KINIC' : null } |
  { 'CKBTC' : null } |
  { 'Other' : string };
export interface CustomMessageContent {
  'data' : Uint8Array | number[],
  'kind' : string,
}
export type Cycles = bigint;
export interface CyclesRegistrationFee {
  'recipient' : Principal,
  'valid_until' : TimestampMillis,
  'amount' : Cycles,
}
export interface DeclineInvitationArgs { 'channel_id' : [] | [ChannelId] }
export type DeclineInvitationResponse = { 'NotInvited' : null } |
  { 'ChannelNotFound' : null } |
  { 'Success' : null } |
  { 'UserNotInCommunity' : null };
export interface DeleteChannelArgs { 'channel_id' : ChannelId }
export type DeleteChannelResponse = { 'UserNotInChannel' : null } |
  { 'ChannelNotFound' : null } |
  { 'NotAuthorized' : null } |
  { 'Success' : null } |
  { 'UserNotInCommunity' : null } |
  { 'UserSuspended' : null } |
  { 'CommunityFrozen' : null };
export interface DeleteMessagesArgs {
  'channel_id' : ChannelId,
  'as_platform_moderator' : [] | [boolean],
  'message_ids' : Array<MessageId>,
  'thread_root_message_index' : [] | [MessageIndex],
}
export type DeleteMessagesResponse = { 'UserNotInChannel' : null } |
  { 'MessageNotFound' : null } |
  { 'ChannelNotFound' : null } |
  { 'Success' : null } |
  { 'UserNotInCommunity' : null } |
  { 'UserSuspended' : null } |
  { 'CommunityFrozen' : null } |
  { 'NotPlatformModerator' : null } |
  { 'InternalError' : string };
export interface DeleteUserGroupsArgs {
  'user_group_ids' : Uint32Array | number[],
}
export type DeleteUserGroupsResponse = { 'NotAuthorized' : null } |
  { 'Success' : null } |
  { 'UserSuspended' : null } |
  { 'CommunityFrozen' : null };
export interface DeletedContent {
  'timestamp' : TimestampMillis,
  'deleted_by' : UserId,
}
export interface DeletedMessageArgs {
  'channel_id' : ChannelId,
  'message_id' : MessageId,
  'thread_root_message_index' : [] | [MessageIndex],
}
export type DeletedMessageResponse = { 'UserNotInChannel' : null } |
  { 'MessageNotFound' : null } |
  { 'ChannelNotFound' : null } |
  { 'NotAuthorized' : null } |
  { 'Success' : { 'content' : MessageContent } } |
  { 'UserNotInCommunity' : null } |
  { 'MessageHardDeleted' : null } |
  { 'MessageNotDeleted' : null };
export interface DiamondMembershipDetails {
  'recurring' : [] | [DiamondMembershipPlanDuration],
  'expires_at' : TimestampMillis,
}
export type DiamondMembershipPlanDuration = { 'OneYear' : null } |
  { 'ThreeMonths' : null } |
  { 'OneMonth' : null };
export type DirectChatCreated = {};
export interface DirectChatSummary {
  'read_by_them_up_to' : [] | [MessageIndex],
  'date_created' : TimestampMillis,
  'metrics' : ChatMetrics,
  'them' : UserId,
  'notifications_muted' : boolean,
  'events_ttl' : [] | [Milliseconds],
  'latest_event_index' : EventIndex,
  'read_by_me_up_to' : [] | [MessageIndex],
  'expired_messages' : Array<MessageIndexRange>,
  'archived' : boolean,
  'my_metrics' : ChatMetrics,
  'latest_message' : MessageEventWrapper,
}
export interface DirectChatSummaryUpdates {
  'read_by_them_up_to' : [] | [MessageIndex],
  'metrics' : [] | [ChatMetrics],
  'notifications_muted' : [] | [boolean],
  'events_ttl' : EventsTimeToLiveUpdate,
  'latest_event_index' : [] | [EventIndex],
  'updated_events' : Array<[number, bigint]>,
  'read_by_me_up_to' : [] | [MessageIndex],
  'chat_id' : ChatId,
  'newly_expired_messages' : Array<MessageIndexRange>,
  'archived' : [] | [boolean],
  'my_metrics' : [] | [ChatMetrics],
  'latest_message' : [] | [MessageEventWrapper],
}
export interface DirectMessageNotification {
  'image_url' : [] | [string],
  'sender_display_name' : [] | [string],
  'sender_avatar_id' : [] | [bigint],
  'sender' : UserId,
  'sender_name' : string,
  'message_text' : [] | [string],
  'message_type' : string,
  'event_index' : EventIndex,
  'thread_root_message_index' : [] | [MessageIndex],
  'crypto_transfer' : [] | [NotificationCryptoTransferDetails],
  'message_index' : MessageIndex,
}
export interface DirectReactionAddedNotification {
  'username' : string,
  'message_event_index' : EventIndex,
  'them' : UserId,
  'display_name' : [] | [string],
  'user_avatar_id' : [] | [bigint],
  'thread_root_message_index' : [] | [MessageIndex],
  'reaction' : Reaction,
  'message_index' : MessageIndex,
}
export type DisableInviteCodeResponse = { 'NotAuthorized' : null } |
  { 'Success' : null } |
  { 'UserSuspended' : null } |
  { 'CommunityFrozen' : null };
export interface Document {
  'id' : bigint,
  'data' : Uint8Array | number[],
  'mime_type' : string,
}
export type DocumentIdUpdate = { 'NoChange' : null } |
  { 'SetToNone' : null } |
  { 'SetToSome' : bigint };
export type DocumentUpdate = { 'NoChange' : null } |
  { 'SetToNone' : null } |
  { 'SetToSome' : Document };
export interface EditMessageArgs {
  'channel_id' : ChannelId,
  'content' : MessageContentInitial,
  'message_id' : MessageId,
  'thread_root_message_index' : [] | [MessageIndex],
}
export type EditMessageResponse = { 'UserNotInChannel' : null } |
  { 'MessageNotFound' : null } |
  { 'ChannelNotFound' : null } |
  { 'Success' : null } |
  { 'UserNotInCommunity' : null } |
  { 'UserSuspended' : null } |
  { 'CommunityFrozen' : null };
export type EmptyArgs = {};
export type EnableInviteCodeResponse = { 'NotAuthorized' : null } |
  { 'Success' : { 'code' : bigint } } |
  { 'UserSuspended' : null } |
  { 'CommunityFrozen' : null };
export type EventIndex = number;
export interface EventsArgs {
  'channel_id' : ChannelId,
  'latest_client_event_index' : [] | [EventIndex],
  'max_messages' : number,
  'max_events' : number,
  'ascending' : boolean,
  'thread_root_message_index' : [] | [MessageIndex],
  'start_index' : EventIndex,
}
export interface EventsByIndexArgs {
  'channel_id' : ChannelId,
  'latest_client_event_index' : [] | [EventIndex],
  'events' : Uint32Array | number[],
  'thread_root_message_index' : [] | [MessageIndex],
}
export type EventsResponse = { 'ThreadNotFound' : null } |
  { 'UserNotInChannel' : null } |
  { 'ReplicaNotUpToDate' : EventIndex } |
  { 'ChannelNotFound' : null } |
  { 'Success' : EventsSuccessResult } |
  { 'UserNotInCommunity' : null };
export interface EventsSuccessResult {
  'events' : Array<ChatEventWrapper>,
  'timestamp' : TimestampMillis,
  'latest_event_index' : number,
}
export type EventsTimeToLiveUpdate = { 'NoChange' : null } |
  { 'SetToNone' : null } |
  { 'SetToSome' : Milliseconds };
export interface EventsTimeToLiveUpdated {
  'new_ttl' : [] | [Milliseconds],
  'updated_by' : UserId,
}
export interface EventsWindowArgs {
  'channel_id' : ChannelId,
  'latest_client_event_index' : [] | [EventIndex],
  'mid_point' : MessageIndex,
  'max_messages' : number,
  'max_events' : number,
  'thread_root_message_index' : [] | [MessageIndex],
}
export interface ExploreChannelsArgs {
  'page_size' : number,
  'page_index' : number,
  'invite_code' : [] | [bigint],
  'search_term' : [] | [string],
}
export type ExploreChannelsResponse = { 'TermTooShort' : number } |
  { 'Success' : { 'total' : number, 'matches' : Array<ChannelMatch> } } |
  { 'TermTooLong' : number } |
  { 'InvalidTerm' : null } |
  { 'PrivateCommunity' : null };
export type FailedCryptoTransaction = { 'NNS' : NnsFailedCryptoTransaction } |
  { 'ICRC1' : Icrc1FailedCryptoTransaction };
export interface FieldTooLongResult {
  'length_provided' : number,
  'max_length' : number,
}
export interface FieldTooShortResult {
  'length_provided' : number,
  'min_length' : number,
}
export interface FileContent {
  'name' : string,
  'mime_type' : string,
  'file_size' : number,
  'blob_reference' : [] | [BlobReference],
  'caption' : [] | [string],
}
export type FileId = bigint;
export interface FrozenGroupInfo {
  'timestamp' : TimestampMillis,
  'frozen_by' : UserId,
  'reason' : [] | [string],
}
export type FrozenGroupUpdate = { 'NoChange' : null } |
  { 'SetToNone' : null } |
  { 'SetToSome' : FrozenGroupInfo };
export type GateCheckFailedReason = { 'NotDiamondMember' : null } |
  { 'NoSnsNeuronsFound' : null } |
  { 'NoSnsNeuronsWithRequiredDissolveDelayFound' : null } |
  { 'NoSnsNeuronsWithRequiredStakeFound' : null };
export interface GiphyContent {
  'title' : string,
  'desktop' : GiphyImageVariant,
  'caption' : [] | [string],
  'mobile' : GiphyImageVariant,
}
export interface GiphyImageVariant {
  'url' : string,
  'height' : number,
  'mime_type' : string,
  'width' : number,
}
export interface GovernanceProposalsSubtype {
  'is_nns' : boolean,
  'governance_canister_id' : CanisterId,
}
export interface GroupCanisterGroupChatSummary {
  'is_public' : boolean,
  'permissions' : GroupPermissions,
  'metrics' : ChatMetrics,
  'subtype' : [] | [GroupSubtype],
  'date_last_pinned' : [] | [TimestampMillis],
  'min_visible_event_index' : EventIndex,
  'gate' : [] | [AccessGate],
  'name' : string,
  'role' : GroupRole,
  'wasm_version' : BuildVersion,
  'notifications_muted' : boolean,
  'description' : string,
  'events_ttl' : [] | [Milliseconds],
  'last_updated' : TimestampMillis,
  'joined' : TimestampMillis,
  'avatar_id' : [] | [bigint],
  'rules_accepted' : boolean,
  'next_message_expiry' : [] | [TimestampMillis],
  'latest_threads' : Array<GroupCanisterThreadDetails>,
  'frozen' : [] | [FrozenGroupInfo],
  'latest_event_index' : EventIndex,
  'history_visible_to_new_joiners' : boolean,
  'min_visible_message_index' : MessageIndex,
  'mentions' : Array<Mention>,
  'chat_id' : ChatId,
  'expired_messages' : Array<MessageIndexRange>,
  'participant_count' : number,
  'my_metrics' : ChatMetrics,
  'latest_message' : [] | [MessageEventWrapper],
}
export interface GroupCanisterGroupChatSummaryUpdates {
  'is_public' : [] | [boolean],
  'permissions' : [] | [GroupPermissions],
  'metrics' : [] | [ChatMetrics],
  'subtype' : GroupSubtypeUpdate,
  'date_last_pinned' : [] | [TimestampMillis],
  'gate' : AccessGateUpdate,
  'name' : [] | [string],
  'role' : [] | [GroupRole],
  'wasm_version' : [] | [BuildVersion],
  'notifications_muted' : [] | [boolean],
  'description' : [] | [string],
  'events_ttl' : EventsTimeToLiveUpdate,
  'last_updated' : TimestampMillis,
  'avatar_id' : DocumentIdUpdate,
  'rules_accepted' : [] | [boolean],
  'next_message_expiry' : TimestampUpdate,
  'latest_threads' : Array<GroupCanisterThreadDetails>,
  'frozen' : FrozenGroupUpdate,
  'latest_event_index' : [] | [EventIndex],
  'updated_events' : Array<[[] | [number], number, bigint]>,
  'mentions' : Array<Mention>,
  'chat_id' : ChatId,
  'newly_expired_messages' : Array<MessageIndexRange>,
  'participant_count' : [] | [number],
  'my_metrics' : [] | [ChatMetrics],
  'latest_message' : [] | [MessageEventWrapper],
}
export interface GroupCanisterThreadDetails {
  'root_message_index' : MessageIndex,
  'last_updated' : TimestampMillis,
  'latest_event' : EventIndex,
  'latest_message' : MessageIndex,
}
export interface GroupChatCreated {
  'name' : string,
  'description' : string,
  'created_by' : UserId,
}
export interface GroupChatSummary {
  'is_public' : boolean,
  'permissions' : GroupPermissions,
  'metrics' : ChatMetrics,
  'subtype' : [] | [GroupSubtype],
  'date_last_pinned' : [] | [TimestampMillis],
  'min_visible_event_index' : EventIndex,
  'gate' : [] | [AccessGate],
  'name' : string,
  'role' : GroupRole,
  'wasm_version' : BuildVersion,
  'notifications_muted' : boolean,
  'description' : string,
  'events_ttl' : [] | [Milliseconds],
  'last_updated' : TimestampMillis,
  'joined' : TimestampMillis,
  'avatar_id' : [] | [bigint],
  'next_message_expiry' : [] | [TimestampMillis],
  'latest_threads' : Array<ThreadSyncDetails>,
  'frozen' : [] | [FrozenGroupInfo],
  'latest_event_index' : EventIndex,
  'history_visible_to_new_joiners' : boolean,
  'read_by_me_up_to' : [] | [MessageIndex],
  'min_visible_message_index' : MessageIndex,
  'mentions' : Array<Mention>,
  'chat_id' : ChatId,
  'date_read_pinned' : [] | [TimestampMillis],
  'expired_messages' : Array<MessageIndexRange>,
  'archived' : boolean,
  'participant_count' : number,
  'my_metrics' : ChatMetrics,
  'latest_message' : [] | [MessageEventWrapper],
}
export interface GroupDescriptionChanged {
  'new_description' : string,
  'previous_description' : string,
  'changed_by' : UserId,
}
export interface GroupFrozen { 'frozen_by' : UserId, 'reason' : [] | [string] }
export interface GroupGateUpdated {
  'updated_by' : UserId,
  'new_gate' : [] | [AccessGate],
}
export type GroupInviteCodeChange = { 'Enabled' : null } |
  { 'Disabled' : null } |
  { 'Reset' : null };
export interface GroupInviteCodeChanged {
  'changed_by' : UserId,
  'change' : GroupInviteCodeChange,
}
export interface GroupMatch {
  'id' : ChatId,
  'gate' : [] | [AccessGate],
  'name' : string,
  'description' : string,
  'avatar_id' : [] | [bigint],
  'chat_id' : ChatId,
  'member_count' : number,
}
export interface GroupMessageNotification {
  'image_url' : [] | [string],
  'group_avatar_id' : [] | [bigint],
  'sender_display_name' : [] | [string],
  'sender' : UserId,
  'sender_name' : string,
  'message_text' : [] | [string],
  'message_type' : string,
  'chat_id' : ChatId,
  'event_index' : EventIndex,
  'thread_root_message_index' : [] | [MessageIndex],
  'group_name' : string,
  'crypto_transfer' : [] | [NotificationCryptoTransferDetails],
  'message_index' : MessageIndex,
}
export interface GroupNameChanged {
  'changed_by' : UserId,
  'new_name' : string,
  'previous_name' : string,
}
export interface GroupPermissions {
  'block_users' : PermissionRole,
  'change_permissions' : PermissionRole,
  'delete_messages' : PermissionRole,
  'send_messages' : PermissionRole,
  'remove_members' : PermissionRole,
  'update_group' : PermissionRole,
  'invite_users' : PermissionRole,
  'change_roles' : PermissionRole,
  'add_members' : PermissionRole,
  'create_polls' : PermissionRole,
  'pin_messages' : PermissionRole,
  'reply_in_thread' : PermissionRole,
  'react_to_messages' : PermissionRole,
}
export interface GroupReactionAddedNotification {
  'added_by_name' : string,
  'group_avatar_id' : [] | [bigint],
  'message_event_index' : EventIndex,
  'added_by' : UserId,
  'added_by_display_name' : [] | [string],
  'chat_id' : ChatId,
  'thread_root_message_index' : [] | [MessageIndex],
  'group_name' : string,
  'reaction' : Reaction,
  'message_index' : MessageIndex,
}
export interface GroupReplyContext { 'event_index' : EventIndex }
export type GroupRole = { 'Participant' : null } |
  { 'Admin' : null } |
  { 'Moderator' : null } |
  { 'Owner' : null };
export interface GroupRulesChanged {
  'changed_by' : UserId,
  'enabled' : boolean,
  'prev_enabled' : boolean,
}
export type GroupSubtype = {
    'GovernanceProposals' : GovernanceProposalsSubtype
  };
export type GroupSubtypeUpdate = { 'NoChange' : null } |
  { 'SetToNone' : null } |
  { 'SetToSome' : GroupSubtype };
export interface GroupUnfrozen { 'unfrozen_by' : UserId }
export interface GroupVisibilityChanged {
  'changed_by' : UserId,
  'now_public' : boolean,
}
export type Hash = Uint8Array | number[];
export type ICP = Tokens;
export interface ICPRegistrationFee {
  'recipient' : AccountIdentifier,
  'valid_until' : TimestampMillis,
  'amount' : ICP,
}
export interface Icrc1Account {
  'owner' : Principal,
  'subaccount' : [] | [Uint8Array | number[]],
}
export type Icrc1AccountOrMint = { 'Mint' : null } |
  { 'Account' : Icrc1Account };
export interface Icrc1CompletedCryptoTransaction {
  'to' : Icrc1AccountOrMint,
  'fee' : bigint,
  'created' : TimestampNanos,
  'token' : Cryptocurrency,
  'block_index' : BlockIndex,
  'from' : Icrc1AccountOrMint,
  'memo' : [] | [Memo],
  'ledger' : CanisterId,
  'amount' : bigint,
}
export interface Icrc1FailedCryptoTransaction {
  'to' : Icrc1AccountOrMint,
  'fee' : bigint,
  'created' : TimestampNanos,
  'token' : Cryptocurrency,
  'from' : Icrc1AccountOrMint,
  'memo' : [] | [Memo],
  'error_message' : string,
  'ledger' : CanisterId,
  'amount' : bigint,
}
export interface Icrc1PendingCryptoTransaction {
  'to' : Icrc1Account,
  'fee' : bigint,
  'created' : TimestampNanos,
  'token' : Cryptocurrency,
  'memo' : [] | [Memo],
  'ledger' : CanisterId,
  'amount' : bigint,
}
export interface ImageContent {
  'height' : number,
  'mime_type' : string,
  'blob_reference' : [] | [BlobReference],
  'thumbnail_data' : string,
  'caption' : [] | [string],
  'width' : number,
}
export interface ImportGroupArgs { 'group_id' : ChatId }
export type ImportGroupResponse = { 'GroupFrozen' : null } |
  { 'GroupNotFound' : null } |
  { 'UserNotGroupOwner' : null } |
  { 'UserNotInGroup' : null } |
  { 'UserNotCommunityOwner' : null } |
  { 'Success' : { 'channel_id' : ChannelId, 'total_bytes' : bigint } } |
  { 'UserNotInCommunity' : null } |
  { 'UserSuspended' : null } |
  { 'GroupAlreadyBeingImported' : null } |
  { 'GroupImportingToAnotherCommunity' : null } |
  { 'InternalError' : string };
export interface IndexedNotification {
  'value' : NotificationEnvelope,
  'index' : bigint,
}
export type InvalidPollReason = { 'DuplicateOptions' : null } |
  { 'TooFewOptions' : number } |
  { 'TooManyOptions' : number } |
  { 'OptionTooLong' : number } |
  { 'EndDateInThePast' : null } |
  { 'PollsNotValidForDirectChats' : null };
export type InviteCodeResponse = { 'NotAuthorized' : null } |
  { 'Success' : { 'code' : [] | [bigint] } } |
  { 'UserNotInCommunity' : null };
export interface LeaveChannelArgs { 'channel_id' : ChannelId }
export type LeaveChannelResponse = { 'UserNotInChannel' : null } |
  { 'LastOwnerCannotLeave' : null } |
  { 'ChannelNotFound' : null } |
  { 'Success' : null } |
  { 'UserNotInCommunity' : null } |
  { 'UserSuspended' : null } |
  { 'CommunityFrozen' : null };
export type LocalUserIndexResponse = { 'Success' : CanisterId };
export interface MembersAddedToDefaultChannel { 'count' : number }
export type Memo = Uint8Array | number[];
export interface Mention {
  'message_id' : MessageId,
  'event_index' : EventIndex,
  'thread_root_message_index' : [] | [MessageIndex],
  'mentioned_by' : UserId,
  'message_index' : MessageIndex,
}
export interface Message {
  'forwarded' : boolean,
  'content' : MessageContent,
  'edited' : boolean,
  'last_updated' : [] | [TimestampMillis],
  'sender' : UserId,
  'thread_summary' : [] | [ThreadSummary],
  'message_id' : MessageId,
  'replies_to' : [] | [ReplyContext],
  'reactions' : Array<[string, Array<UserId>]>,
  'message_index' : MessageIndex,
}
export type MessageContent = { 'ReportedMessage' : ReportedMessage } |
  { 'Giphy' : GiphyContent } |
  { 'File' : FileContent } |
  { 'Poll' : PollContent } |
  { 'Text' : TextContent } |
  { 'Image' : ImageContent } |
  { 'Prize' : PrizeContent } |
  { 'Custom' : CustomMessageContent } |
  { 'GovernanceProposal' : ProposalContent } |
  { 'PrizeWinner' : PrizeWinnerContent } |
  { 'Audio' : AudioContent } |
  { 'Crypto' : CryptoContent } |
  { 'Video' : VideoContent } |
  { 'Deleted' : DeletedContent } |
  { 'MessageReminderCreated' : MessageReminderCreated } |
  { 'MessageReminder' : MessageReminder };
export type MessageContentInitial = { 'Giphy' : GiphyContent } |
  { 'File' : FileContent } |
  { 'Poll' : PollContent } |
  { 'Text' : TextContent } |
  { 'Image' : ImageContent } |
  { 'Prize' : PrizeContentInitial } |
  { 'Custom' : CustomMessageContent } |
  { 'GovernanceProposal' : ProposalContent } |
  { 'Audio' : AudioContent } |
  { 'Crypto' : CryptoContent } |
  { 'Video' : VideoContent } |
  { 'Deleted' : DeletedContent } |
  { 'MessageReminderCreated' : MessageReminderCreated } |
  { 'MessageReminder' : MessageReminder };
export interface MessageEventWrapper {
  'event' : Message,
  'timestamp' : TimestampMillis,
  'index' : EventIndex,
  'correlation_id' : bigint,
  'expires_at' : [] | [TimestampMillis],
}
export type MessageId = bigint;
export type MessageIndex = number;
export interface MessageIndexRange {
  'end' : MessageIndex,
  'start' : MessageIndex,
}
export interface MessageMatch {
  'content' : MessageContent,
  'sender' : UserId,
  'score' : number,
  'message_index' : MessageIndex,
}
export interface MessagePinned {
  'pinned_by' : UserId,
  'message_index' : MessageIndex,
}
export interface MessageReminder {
  'notes' : [] | [string],
  'reminder_id' : bigint,
}
export interface MessageReminderCreated {
  'hidden' : boolean,
  'notes' : [] | [string],
  'remind_at' : TimestampMillis,
  'reminder_id' : bigint,
}
export interface MessageReport {
  'notes' : [] | [string],
  'timestamp' : TimestampMillis,
  'reported_by' : UserId,
  'reason_code' : number,
}
export interface MessageUnpinned {
  'due_to_message_deleted' : boolean,
  'unpinned_by' : UserId,
  'message_index' : MessageIndex,
}
export interface MessagesByMessageIndexArgs {
  'channel_id' : ChannelId,
  'latest_client_event_index' : [] | [EventIndex],
  'messages' : Uint32Array | number[],
  'thread_root_message_index' : [] | [MessageIndex],
}
export type MessagesByMessageIndexResponse = { 'ThreadNotFound' : null } |
  { 'UserNotInChannel' : null } |
  { 'ReplicaNotUpToDate' : EventIndex } |
  { 'ChannelNotFound' : null } |
  { 'Success' : MessagesSuccessResult } |
  { 'UserNotInCommunity' : null };
export interface MessagesSuccessResult {
  'messages' : Array<MessageEventWrapper>,
  'timestamp' : TimestampMillis,
  'latest_event_index' : EventIndex,
}
export type Milliseconds = bigint;
export type MultiUserChat = { 'Group' : ChatId } |
  { 'Channel' : [CommunityId, ChannelId] };
export interface NnsCompletedCryptoTransaction {
  'to' : NnsCryptoAccount,
  'fee' : Tokens,
  'created' : TimestampNanos,
  'token' : Cryptocurrency,
  'transaction_hash' : TransactionHash,
  'block_index' : BlockIndex,
  'from' : NnsCryptoAccount,
  'memo' : bigint,
  'ledger' : CanisterId,
  'amount' : Tokens,
}
export type NnsCryptoAccount = { 'Mint' : null } |
  { 'Account' : AccountIdentifier };
export interface NnsFailedCryptoTransaction {
  'to' : NnsCryptoAccount,
  'fee' : Tokens,
  'created' : TimestampNanos,
  'token' : Cryptocurrency,
  'transaction_hash' : TransactionHash,
  'from' : NnsCryptoAccount,
  'memo' : bigint,
  'error_message' : string,
  'ledger' : CanisterId,
  'amount' : Tokens,
}
export type NnsNeuronId = bigint;
export interface NnsPendingCryptoTransaction {
  'to' : NnsUserOrAccount,
  'fee' : [] | [Tokens],
  'created' : TimestampNanos,
  'token' : Cryptocurrency,
  'memo' : [] | [bigint],
  'ledger' : CanisterId,
  'amount' : Tokens,
}
export interface NnsProposal {
  'id' : ProposalId,
  'url' : string,
  'status' : ProposalDecisionStatus,
  'tally' : Tally,
  'title' : string,
  'created' : TimestampMillis,
  'topic' : number,
  'last_updated' : TimestampMillis,
  'deadline' : TimestampMillis,
  'reward_status' : ProposalRewardStatus,
  'summary' : string,
  'proposer' : NnsNeuronId,
}
export type NnsUserOrAccount = { 'User' : UserId } |
  { 'Account' : AccountIdentifier };
export type Notification = {
    'GroupReactionAdded' : GroupReactionAddedNotification
  } |
  { 'DirectMessage' : DirectMessageNotification } |
  { 'ChannelReactionAdded' : ChannelReactionAddedNotification } |
  { 'DirectReactionAdded' : DirectReactionAddedNotification } |
  { 'GroupMessage' : GroupMessageNotification } |
  { 'AddedToChannel' : AddedToChannelNotification } |
  { 'ChannelMessage' : ChannelMessageNotification };
export interface NotificationCryptoTransferDetails {
  'recipient' : UserId,
  'ledger' : CanisterId,
  'recipient_username' : [] | [string],
  'amount' : bigint,
  'symbol' : string,
}
export interface NotificationEnvelope {
  'notification_bytes' : Uint8Array | number[],
  'recipients' : Array<UserId>,
  'timestamp' : TimestampMillis,
}
export interface OptionalCommunityPermissions {
  'create_public_channel' : [] | [CommunityPermissionRole],
  'manage_user_groups' : [] | [CommunityPermissionRole],
  'update_details' : [] | [CommunityPermissionRole],
  'remove_members' : [] | [CommunityPermissionRole],
  'invite_users' : [] | [CommunityPermissionRole],
  'change_roles' : [] | [CommunityPermissionRole],
  'create_private_channel' : [] | [CommunityPermissionRole],
}
export interface OptionalGroupPermissions {
  'block_users' : [] | [PermissionRole],
  'change_permissions' : [] | [PermissionRole],
  'delete_messages' : [] | [PermissionRole],
  'send_messages' : [] | [PermissionRole],
  'remove_members' : [] | [PermissionRole],
  'update_group' : [] | [PermissionRole],
  'invite_users' : [] | [PermissionRole],
  'change_roles' : [] | [PermissionRole],
  'create_polls' : [] | [PermissionRole],
  'pin_messages' : [] | [PermissionRole],
  'reply_in_thread' : [] | [PermissionRole],
  'react_to_messages' : [] | [PermissionRole],
}
export interface PartialUserSummary {
  'username' : [] | [string],
  'diamond_member' : boolean,
  'user_id' : UserId,
  'is_bot' : boolean,
  'avatar_id' : [] | [bigint],
  'suspended' : boolean,
}
export interface Participant {
  'role' : GroupRole,
  'user_id' : UserId,
  'date_added' : TimestampMillis,
}
export interface ParticipantJoined {
  'user_id' : UserId,
  'invited_by' : [] | [UserId],
}
export interface ParticipantLeft { 'user_id' : UserId }
export interface ParticipantsAdded {
  'user_ids' : Array<UserId>,
  'unblocked' : Array<UserId>,
  'added_by' : UserId,
}
export interface ParticipantsRemoved {
  'user_ids' : Array<UserId>,
  'removed_by' : UserId,
}
export type PendingCryptoTransaction = { 'NNS' : NnsPendingCryptoTransaction } |
  { 'ICRC1' : Icrc1PendingCryptoTransaction };
export type PermissionRole = { 'Moderators' : null } |
  { 'Owner' : null } |
  { 'Admins' : null } |
  { 'Members' : null };
export interface PermissionsChanged {
  'changed_by' : UserId,
  'old_permissions' : GroupPermissions,
  'new_permissions' : GroupPermissions,
}
export interface PinMessageArgs {
  'channel_id' : ChannelId,
  'message_index' : MessageIndex,
}
export type PinMessageResponse = { 'UserNotInChannel' : null } |
  { 'MessageNotFound' : null } |
  { 'NoChange' : null } |
  { 'ChannelNotFound' : null } |
  { 'NotAuthorized' : null } |
  { 'Success' : PushEventResult } |
  { 'UserNotInCommunity' : null } |
  { 'UserSuspended' : null } |
  { 'CommunityFrozen' : null };
export type PinnedMessageUpdate = { 'NoChange' : null } |
  { 'SetToNone' : null } |
  { 'SetToSome' : MessageIndex };
export interface PollConfig {
  'allow_multiple_votes_per_user' : boolean,
  'text' : [] | [string],
  'show_votes_before_end_date' : boolean,
  'end_date' : [] | [TimestampMillis],
  'anonymous' : boolean,
  'options' : Array<string>,
}
export interface PollContent {
  'votes' : PollVotes,
  'ended' : boolean,
  'config' : PollConfig,
}
export interface PollVotes {
  'total' : TotalPollVotes,
  'user' : Uint32Array | number[],
}
export interface PrizeContent {
  'token' : Cryptocurrency,
  'end_date' : TimestampMillis,
  'prizes_remaining' : number,
  'prizes_pending' : number,
  'caption' : [] | [string],
  'winners' : Array<UserId>,
}
export interface PrizeContentInitial {
  'end_date' : TimestampMillis,
  'caption' : [] | [string],
  'prizes' : Array<Tokens>,
  'transfer' : CryptoTransaction,
}
export interface PrizeWinnerContent {
  'transaction' : CompletedCryptoTransaction,
  'winner' : UserId,
  'prize_message' : MessageIndex,
}
export type Proposal = { 'NNS' : NnsProposal } |
  { 'SNS' : SnsProposal };
export interface ProposalContent {
  'my_vote' : [] | [boolean],
  'governance_canister_id' : CanisterId,
  'proposal' : Proposal,
}
export type ProposalDecisionStatus = { 'Failed' : null } |
  { 'Open' : null } |
  { 'Rejected' : null } |
  { 'Executed' : null } |
  { 'Adopted' : null } |
  { 'Unspecified' : null };
export type ProposalId = bigint;
export type ProposalRewardStatus = { 'ReadyToSettle' : null } |
  { 'AcceptVotes' : null } |
  { 'Unspecified' : null } |
  { 'Settled' : null };
export interface PublicGroupSummary {
  'is_public' : boolean,
  'subtype' : [] | [GroupSubtype],
  'gate' : [] | [AccessGate],
  'name' : string,
  'wasm_version' : BuildVersion,
  'description' : string,
  'events_ttl' : [] | [Milliseconds],
  'last_updated' : TimestampMillis,
  'avatar_id' : [] | [bigint],
  'frozen' : [] | [FrozenGroupInfo],
  'latest_event_index' : EventIndex,
  'history_visible_to_new_joiners' : boolean,
  'chat_id' : ChatId,
  'participant_count' : number,
  'latest_message' : [] | [MessageEventWrapper],
}
export interface PushEventResult {
  'timestamp' : TimestampMillis,
  'index' : EventIndex,
  'expires_at' : [] | [TimestampMillis],
}
export type Reaction = string;
export interface RegisterPollVoteArgs {
  'channel_id' : ChannelId,
  'poll_option' : number,
  'operation' : VoteOperation,
  'thread_root_message_index' : [] | [MessageIndex],
  'message_index' : MessageIndex,
}
export type RegisterPollVoteResponse = { 'UserNotInChannel' : null } |
  { 'ChannelNotFound' : null } |
  { 'PollEnded' : null } |
  { 'Success' : PollVotes } |
  { 'UserNotInCommunity' : null } |
  { 'UserSuspended' : null } |
  { 'CommunityFrozen' : null } |
  { 'OptionIndexOutOfRange' : null } |
  { 'PollNotFound' : null };
export interface RegisterProposalVoteArgs {
  'channel_id' : ChannelId,
  'adopt' : boolean,
  'message_index' : MessageIndex,
}
export type RegisterProposalVoteResponse = { 'AlreadyVoted' : boolean } |
  { 'ProposalNotFound' : null } |
  { 'ProposalMessageNotFound' : null } |
  { 'UserNotInChannel' : null } |
  { 'NoEligibleNeurons' : null } |
  { 'ChannelNotFound' : null } |
  { 'Success' : null } |
  { 'UserNotInCommunity' : null } |
  { 'UserSuspended' : null } |
  { 'CommunityFrozen' : null } |
  { 'ProposalNotAcceptingVotes' : null } |
  { 'InternalError' : string };
export type RegisterProposalVoteV2Response = {
    'ProposalMessageNotFound' : null
  } |
  { 'UserNotInChannel' : null } |
  { 'ChannelNotFound' : null } |
  { 'Success' : null } |
  { 'UserNotInCommunity' : null } |
  { 'UserSuspended' : null } |
  { 'CommunityFrozen' : null };
export type RegistrationFee = { 'ICP' : ICPRegistrationFee } |
  { 'Cycles' : CyclesRegistrationFee };
export interface RemoveMemberArgs { 'user_id' : UserId }
export interface RemoveMemberFromChannelArgs {
  'channel_id' : ChannelId,
  'user_id' : UserId,
}
export type RemoveMemberFromChannelResponse = { 'UserNotInChannel' : null } |
  { 'ChannelNotFound' : null } |
  { 'NotAuthorized' : null } |
  { 'Success' : null } |
  { 'UserNotInCommunity' : null } |
  { 'UserSuspended' : null } |
  { 'CommunityFrozen' : null } |
  { 'TargetUserNotInCommunity' : null } |
  { 'TargetUserNotInChannel' : null } |
  { 'CannotRemoveSelf' : null };
export type RemoveMemberResponse = { 'NotAuthorized' : null } |
  { 'Success' : null } |
  { 'UserNotInCommunity' : null } |
  { 'UserSuspended' : null } |
  { 'CommunityFrozen' : null } |
  { 'TargetUserNotInCommunity' : null } |
  { 'CannotRemoveSelf' : null } |
  { 'CannotRemoveUser' : null } |
  { 'InternalError' : string };
export interface RemoveReactionArgs {
  'channel_id' : ChannelId,
  'message_id' : MessageId,
  'thread_root_message_index' : [] | [MessageIndex],
  'reaction' : string,
}
export type RemoveReactionResponse = { 'UserNotInChannel' : null } |
  { 'MessageNotFound' : null } |
  { 'NoChange' : null } |
  { 'ChannelNotFound' : null } |
  { 'NotAuthorized' : null } |
  { 'Success' : null } |
  { 'UserNotInCommunity' : null } |
  { 'UserSuspended' : null } |
  { 'CommunityFrozen' : null };
export interface ReplyContext {
  'chat_if_other' : [] | [[Chat, [] | [MessageIndex]]],
  'event_index' : EventIndex,
}
export interface ReportedMessage {
  'count' : number,
  'reports' : Array<MessageReport>,
}
export interface RoleChanged {
  'user_ids' : Array<UserId>,
  'changed_by' : UserId,
  'old_role' : GroupRole,
  'new_role' : GroupRole,
}
export interface SearchChannelArgs {
  'channel_id' : ChannelId,
  'max_results' : number,
  'users' : [] | [Array<UserId>],
  'search_term' : string,
}
export type SearchChannelResponse = { 'TermTooShort' : number } |
  { 'UserNotInChannel' : null } |
  { 'ChannelNotFound' : null } |
  { 'TooManyUsers' : number } |
  { 'Success' : { 'matches' : Array<MessageMatch> } } |
  { 'UserNotInCommunity' : null } |
  { 'TermTooLong' : number } |
  { 'InvalidTerm' : null };
export interface SelectedChannelInitialArgs { 'channel_id' : ChannelId }
export type SelectedChannelInitialResponse = { 'ChannelNotFound' : null } |
  {
    'Success' : {
      'members' : Array<Participant>,
      'invited_users' : Array<UserId>,
      'blocked_users' : Array<UserId>,
      'timestamp' : TimestampMillis,
      'pinned_messages' : Uint32Array | number[],
      'latest_event_index' : EventIndex,
      'rules' : AccessRules,
    }
  } |
  { 'PrivateCommunity' : null } |
  { 'PrivateChannel' : null };
export interface SelectedChannelUpdatesArgs {
  'channel_id' : ChannelId,
  'updates_since' : TimestampMillis,
}
export type SelectedChannelUpdatesResponse = { 'ChannelNotFound' : null } |
  { 'Success' : SelectedGroupUpdates } |
  { 'SuccessNoUpdates' : null } |
  { 'PrivateCommunity' : null } |
  { 'PrivateChannel' : null };
export type SelectedChannelUpdatesV2Response = { 'ChannelNotFound' : null } |
  { 'Success' : SelectedGroupUpdates } |
  { 'SuccessNoUpdates' : TimestampMillis } |
  { 'PrivateCommunity' : null } |
  { 'PrivateChannel' : null };
export interface SelectedGroupUpdates {
  'blocked_users_removed' : Array<UserId>,
  'pinned_messages_removed' : Uint32Array | number[],
  'invited_users' : [] | [Array<UserId>],
  'members_added_or_updated' : Array<Participant>,
  'pinned_messages_added' : Uint32Array | number[],
  'members_removed' : Array<UserId>,
  'timestamp' : TimestampMillis,
  'latest_event_index' : EventIndex,
  'rules' : [] | [AccessRules],
  'blocked_users_added' : Array<UserId>,
}
export interface SelectedInitialArgs { 'invite_code' : [] | [bigint] }
export type SelectedInitialResponse = { 'Success' : SelectedInitialSuccess } |
  { 'PrivateCommunity' : null };
export interface SelectedInitialSuccess {
  'members' : Array<CommunityMember>,
  'invited_users' : Array<UserId>,
  'blocked_users' : Array<UserId>,
<<<<<<< HEAD
  'user_groups' : Array<UserGroupDetails>,
  'access_rules' : VersionedRules,
=======
>>>>>>> 9e6ef58f
  'timestamp' : TimestampMillis,
  'latest_event_index' : EventIndex,
  'rules' : AccessRules,
}
export interface SelectedUpdatesArgs {
  'updates_since' : TimestampMillis,
  'invite_code' : [] | [bigint],
}
export type SelectedUpdatesResponse = { 'Success' : SelectedUpdatesSuccess } |
  { 'SuccessNoUpdates' : null } |
  { 'PrivateCommunity' : null };
export interface SelectedUpdatesSuccess {
  'blocked_users_removed' : Array<UserId>,
  'invited_users' : [] | [Array<UserId>],
  'user_groups_deleted' : Uint32Array | number[],
  'members_added_or_updated' : Array<CommunityMember>,
  'user_groups' : Array<UserGroupDetails>,
  'members_removed' : Array<UserId>,
  'timestamp' : TimestampMillis,
  'rules' : [] | [AccessRules],
  'blocked_users_added' : Array<UserId>,
}
export type SelectedUpdatesV2Response = { 'Success' : SelectedUpdatesSuccess } |
  { 'SuccessNoUpdates' : TimestampMillis } |
  { 'PrivateCommunity' : null };
export interface SendMessageArgs {
  'channel_id' : ChannelId,
  'channel_rules_accepted' : [] | [Version],
  'content' : MessageContentInitial,
  'community_rules_accepted' : [] | [Version],
  'mentioned' : Array<User>,
  'sender_display_name' : [] | [string],
  'forwarding' : boolean,
  'sender_name' : string,
  'message_id' : MessageId,
  'replies_to' : [] | [GroupReplyContext],
  'thread_root_message_index' : [] | [MessageIndex],
}
export type SendMessageResponse = { 'TextTooLong' : number } |
  { 'ThreadMessageNotFound' : null } |
  { 'UserNotInChannel' : null } |
  { 'ChannelNotFound' : null } |
  { 'NotAuthorized' : null } |
  {
    'Success' : {
      'timestamp' : TimestampMillis,
      'event_index' : EventIndex,
      'expires_at' : [] | [TimestampMillis],
      'message_index' : MessageIndex,
    }
  } |
  { 'UserNotInCommunity' : null } |
  { 'MessageEmpty' : null } |
  { 'InvalidPoll' : InvalidPollReason } |
  { 'UserSuspended' : null } |
  { 'CommunityFrozen' : null } |
  { 'InvalidRequest' : string } |
  { 'RulesNotAccepted' : null };
export interface SetMemberDisplayNameArgs { 'display_name' : [] | [string] }
export type SetMemberDisplayNameResponse = { 'DisplayNameInvalid' : null } |
  { 'Success' : null } |
  { 'DisplayNameTooLong' : number } |
  { 'UserNotInCommunity' : null } |
  { 'UserSuspended' : null } |
  { 'CommunityFrozen' : null } |
  { 'DisplayNameTooShort' : number };
export interface SnsNeuronGate {
  'min_stake_e8s' : [] | [bigint],
  'min_dissolve_delay' : [] | [Milliseconds],
  'governance_canister_id' : CanisterId,
}
export type SnsNeuronId = Uint8Array | number[];
export interface SnsProposal {
  'id' : ProposalId,
  'url' : string,
  'status' : ProposalDecisionStatus,
  'payload_text_rendering' : [] | [string],
  'tally' : Tally,
  'title' : string,
  'created' : TimestampMillis,
  'action' : bigint,
  'last_updated' : TimestampMillis,
  'deadline' : TimestampMillis,
  'reward_status' : ProposalRewardStatus,
  'summary' : string,
  'proposer' : SnsNeuronId,
}
export interface Subscription {
  'value' : SubscriptionInfo,
  'last_active' : TimestampMillis,
}
export interface SubscriptionInfo {
  'endpoint' : string,
  'keys' : SubscriptionKeys,
}
export interface SubscriptionKeys { 'auth' : string, 'p256dh' : string }
export interface SummaryArgs { 'invite_code' : [] | [bigint] }
export type SummaryResponse = {
    'Success' : CommunityCanisterCommunitySummary
  } |
  { 'PrivateCommunity' : null };
export interface SummaryUpdatesArgs {
  'updates_since' : TimestampMillis,
  'invite_code' : [] | [bigint],
}
export type SummaryUpdatesResponse = {
    'Success' : CommunityCanisterCommunitySummaryUpdates
  } |
  { 'SuccessNoUpdates' : null } |
  { 'PrivateCommunity' : null };
export interface Tally {
  'no' : bigint,
  'yes' : bigint,
  'total' : bigint,
  'timestamp' : TimestampMillis,
}
export interface TextContent { 'text' : string }
export type TextUpdate = { 'NoChange' : null } |
  { 'SetToNone' : null } |
  { 'SetToSome' : string };
export interface ThreadPreview {
  'latest_replies' : Array<MessageEventWrapper>,
  'total_replies' : number,
  'root_message' : MessageEventWrapper,
}
export interface ThreadPreviewsArgs {
  'channel_id' : ChannelId,
  'latest_client_thread_update' : [] | [TimestampMillis],
  'threads' : Uint32Array | number[],
}
export type ThreadPreviewsResponse = { 'UserNotInChannel' : null } |
  { 'ReplicaNotUpToDate' : TimestampMillis } |
  { 'ChannelNotFound' : null } |
  {
    'Success' : {
      'threads' : Array<ThreadPreview>,
      'timestamp' : TimestampMillis,
    }
  } |
  { 'UserNotInCommunity' : null };
export interface ThreadSummary {
  'latest_event_timestamp' : TimestampMillis,
  'participant_ids' : Array<UserId>,
  'reply_count' : number,
  'latest_event_index' : EventIndex,
}
export interface ThreadSyncDetails {
  'root_message_index' : MessageIndex,
  'last_updated' : TimestampMillis,
  'read_up_to' : [] | [MessageIndex],
  'latest_event' : [] | [EventIndex],
  'latest_message' : [] | [MessageIndex],
}
export type TimestampMillis = bigint;
export type TimestampNanos = bigint;
export type TimestampUpdate = { 'NoChange' : null } |
  { 'SetToNone' : null } |
  { 'SetToSome' : TimestampMillis };
export interface ToggleMuteNotificationsArgs {
  'channel_id' : [] | [ChannelId],
  'mute' : boolean,
}
export type ToggleMuteNotificationsResponse = { 'UserNotInChannel' : null } |
  { 'ChannelNotFound' : null } |
  { 'Success' : null } |
  { 'UserNotInCommunity' : null } |
  { 'UserSuspended' : null } |
  { 'CommunityFrozen' : null };
export interface Tokens { 'e8s' : bigint }
export type TotalPollVotes = { 'Anonymous' : Array<[number, number]> } |
  { 'Visible' : Array<[number, Array<UserId>]> } |
  { 'Hidden' : number };
export type TransactionHash = Uint8Array | number[];
export interface UnblockUserArgs { 'user_id' : UserId }
export type UnblockUserResponse = { 'CannotUnblockSelf' : null } |
  { 'NotAuthorized' : null } |
  { 'Success' : null } |
  { 'UserNotInCommunity' : null } |
  { 'CommunityNotPublic' : null } |
  { 'UserSuspended' : null } |
  { 'CommunityFrozen' : null };
export interface UndeleteMessagesArgs {
  'channel_id' : ChannelId,
  'message_ids' : Array<MessageId>,
  'thread_root_message_index' : [] | [MessageIndex],
}
export type UndeleteMessagesResponse = { 'GroupNotFound' : null } |
  { 'UserNotInChannel' : null } |
  { 'MessageNotFound' : null } |
  { 'Success' : { 'messages' : Array<Message> } } |
  { 'UserNotInCommunity' : null } |
  { 'UserSuspended' : null } |
  { 'CommunityFrozen' : null };
export interface UpdateChannelArgs {
  'channel_id' : ChannelId,
  'permissions' : [] | [OptionalGroupPermissions],
  'gate' : AccessGateUpdate,
  'name' : [] | [string],
  'description' : [] | [string],
  'public' : [] | [boolean],
  'rules' : [] | [AccessRules],
  'avatar' : DocumentUpdate,
}
export type UpdateChannelResponse = { 'NameReserved' : null } |
  { 'RulesTooLong' : FieldTooLongResult } |
  { 'DescriptionTooLong' : FieldTooLongResult } |
  { 'NameTooShort' : FieldTooShortResult } |
  { 'UserNotInChannel' : null } |
  { 'ChannelNotFound' : null } |
  { 'NotAuthorized' : null } |
  { 'AvatarTooBig' : FieldTooLongResult } |
  { 'Success' : null } |
  { 'UserNotInCommunity' : null } |
  { 'UserSuspended' : null } |
  { 'RulesTooShort' : FieldTooShortResult } |
  { 'CommunityFrozen' : null } |
  { 'NameTooLong' : FieldTooLongResult } |
  { 'NameTaken' : null };
export interface UpdateCommunityArgs {
  'permissions' : [] | [OptionalCommunityPermissions],
  'gate' : AccessGateUpdate,
  'name' : [] | [string],
  'banner' : DocumentUpdate,
  'description' : [] | [string],
  'public' : [] | [boolean],
  'rules' : [] | [AccessRules],
  'avatar' : DocumentUpdate,
  'primary_language' : [] | [string],
}
export type UpdateCommunityResponse = { 'NameReserved' : null } |
  { 'RulesTooLong' : FieldTooLongResult } |
  { 'DescriptionTooLong' : FieldTooLongResult } |
  { 'InvalidLanguage' : null } |
  { 'NameTooShort' : FieldTooShortResult } |
  { 'NotAuthorized' : null } |
  { 'AvatarTooBig' : FieldTooLongResult } |
  { 'Success' : null } |
  { 'UserNotInCommunity' : null } |
  { 'UserSuspended' : null } |
  { 'RulesTooShort' : FieldTooShortResult } |
  { 'CommunityFrozen' : null } |
  { 'NameTooLong' : FieldTooLongResult } |
  { 'NameTaken' : null } |
  { 'InternalError' : null } |
  { 'BannerTooBig' : FieldTooLongResult };
export interface UpdateUserGroupArgs {
  'name' : [] | [string],
  'users_to_add' : Array<UserId>,
  'users_to_remove' : Array<UserId>,
  'user_group_id' : number,
}
export type UpdateUserGroupResponse = { 'NameTooShort' : FieldTooShortResult } |
  { 'NotAuthorized' : null } |
  { 'Success' : null } |
  { 'UserGroupNotFound' : null } |
  { 'UserSuspended' : null } |
  { 'CommunityFrozen' : null } |
  { 'NameTooLong' : FieldTooLongResult } |
  { 'NameTaken' : null };
export interface User { 'username' : string, 'user_id' : UserId }
export interface UserFailedError { 'user_id' : UserId, 'error' : string }
export interface UserFailedGateCheck {
  'user_id' : UserId,
  'reason' : GateCheckFailedReason,
}
export interface UserGroup {
  'members' : number,
  'name' : string,
  'user_group_id' : number,
}
export interface UserGroupDetails {
  'members' : Array<UserId>,
  'name' : string,
  'user_group_id' : number,
}
export type UserId = CanisterId;
export interface UserSummary {
  'username' : string,
  'diamond_member' : boolean,
  'user_id' : UserId,
  'is_bot' : boolean,
  'display_name' : [] | [string],
  'avatar_id' : [] | [bigint],
  'suspended' : boolean,
}
export interface UsersBlocked {
  'user_ids' : Array<UserId>,
  'blocked_by' : UserId,
}
export interface UsersInvited {
  'user_ids' : Array<UserId>,
  'invited_by' : UserId,
}
export interface UsersUnblocked {
  'user_ids' : Array<UserId>,
  'unblocked_by' : UserId,
}
export type Version = number;
export interface VersionedRules { 'text' : string, 'version' : Version }
export interface VideoContent {
  'height' : number,
  'image_blob_reference' : [] | [BlobReference],
  'video_blob_reference' : [] | [BlobReference],
  'mime_type' : string,
  'thumbnail_data' : string,
  'caption' : [] | [string],
  'width' : number,
}
export type VoteOperation = { 'RegisterVote' : null } |
  { 'DeleteVote' : null };
export interface _SERVICE {
  'add_members_to_channel' : ActorMethod<
    [AddMembersToChannelArgs],
    AddMembersToChannelResponse
  >,
  'add_reaction' : ActorMethod<[AddReactionArgs], AddReactionResponse>,
  'block_user' : ActorMethod<[BlockUserArgs], BlockUserResponse>,
  'change_channel_role' : ActorMethod<
    [ChangeChannelRoleArgs],
    ChangeChannelRoleResponse
  >,
  'change_role' : ActorMethod<[ChangeRoleArgs], ChangeRoleResponse>,
  'channel_summary' : ActorMethod<[ChannelSummaryArgs], ChannelSummaryResponse>,
  'channel_summary_updates' : ActorMethod<
    [ChannelSummaryUpdatesArgs],
    ChannelSummaryUpdatesResponse
  >,
  'claim_prize' : ActorMethod<[ClaimPrizeArgs], ClaimPrizeResponse>,
  'create_channel' : ActorMethod<[CreateChannelArgs], CreateChannelResponse>,
  'create_user_group' : ActorMethod<
    [CreateUserGroupArgs],
    CreateUserGroupResponse
  >,
  'decline_invitation' : ActorMethod<
    [DeclineInvitationArgs],
    DeclineInvitationResponse
  >,
  'delete_channel' : ActorMethod<[DeleteChannelArgs], DeleteChannelResponse>,
  'delete_messages' : ActorMethod<[DeleteMessagesArgs], DeleteMessagesResponse>,
  'delete_user_groups' : ActorMethod<
    [DeleteUserGroupsArgs],
    DeleteUserGroupsResponse
  >,
  'deleted_message' : ActorMethod<[DeletedMessageArgs], DeletedMessageResponse>,
  'disable_invite_code' : ActorMethod<[EmptyArgs], DisableInviteCodeResponse>,
  'edit_message' : ActorMethod<[EditMessageArgs], EditMessageResponse>,
  'enable_invite_code' : ActorMethod<[EmptyArgs], EnableInviteCodeResponse>,
  'events' : ActorMethod<[EventsArgs], EventsResponse>,
  'events_by_index' : ActorMethod<[EventsByIndexArgs], EventsResponse>,
  'events_window' : ActorMethod<[EventsWindowArgs], EventsResponse>,
  'explore_channels' : ActorMethod<
    [ExploreChannelsArgs],
    ExploreChannelsResponse
  >,
  'import_group' : ActorMethod<[ImportGroupArgs], ImportGroupResponse>,
  'invite_code' : ActorMethod<[EmptyArgs], InviteCodeResponse>,
  'leave_channel' : ActorMethod<[LeaveChannelArgs], LeaveChannelResponse>,
  'local_user_index' : ActorMethod<[EmptyArgs], LocalUserIndexResponse>,
  'messages_by_message_index' : ActorMethod<
    [MessagesByMessageIndexArgs],
    MessagesByMessageIndexResponse
  >,
  'pin_message' : ActorMethod<[PinMessageArgs], PinMessageResponse>,
  'register_poll_vote' : ActorMethod<
    [RegisterPollVoteArgs],
    RegisterPollVoteResponse
  >,
  'register_proposal_vote' : ActorMethod<
    [RegisterProposalVoteArgs],
    RegisterProposalVoteResponse
  >,
  'register_proposal_vote_v2' : ActorMethod<
    [RegisterProposalVoteArgs],
    RegisterProposalVoteV2Response
  >,
  'remove_member' : ActorMethod<[RemoveMemberArgs], RemoveMemberResponse>,
  'remove_member_from_channel' : ActorMethod<
    [RemoveMemberFromChannelArgs],
    RemoveMemberFromChannelResponse
  >,
  'remove_reaction' : ActorMethod<[RemoveReactionArgs], RemoveReactionResponse>,
  'reset_invite_code' : ActorMethod<[EmptyArgs], EnableInviteCodeResponse>,
  'search_channel' : ActorMethod<[SearchChannelArgs], SearchChannelResponse>,
  'selected_channel_initial' : ActorMethod<
    [SelectedChannelInitialArgs],
    SelectedChannelInitialResponse
  >,
  'selected_channel_updates' : ActorMethod<
    [SelectedChannelUpdatesArgs],
    SelectedChannelUpdatesResponse
  >,
  'selected_channel_updates_v2' : ActorMethod<
    [SelectedChannelUpdatesArgs],
    SelectedChannelUpdatesV2Response
  >,
  'selected_initial' : ActorMethod<
    [SelectedInitialArgs],
    SelectedInitialResponse
  >,
  'selected_updates' : ActorMethod<
    [SelectedUpdatesArgs],
    SelectedUpdatesResponse
  >,
  'selected_updates_v2' : ActorMethod<
    [SelectedUpdatesArgs],
    SelectedUpdatesV2Response
  >,
  'send_message' : ActorMethod<[SendMessageArgs], SendMessageResponse>,
  'set_member_display_name' : ActorMethod<
    [SetMemberDisplayNameArgs],
    SetMemberDisplayNameResponse
  >,
  'summary' : ActorMethod<[SummaryArgs], SummaryResponse>,
  'summary_updates' : ActorMethod<[SummaryUpdatesArgs], SummaryUpdatesResponse>,
  'thread_previews' : ActorMethod<[ThreadPreviewsArgs], ThreadPreviewsResponse>,
  'toggle_mute_notifications' : ActorMethod<
    [ToggleMuteNotificationsArgs],
    ToggleMuteNotificationsResponse
  >,
  'unblock_user' : ActorMethod<[UnblockUserArgs], UnblockUserResponse>,
  'undelete_messages' : ActorMethod<
    [UndeleteMessagesArgs],
    UndeleteMessagesResponse
  >,
  'unpin_message' : ActorMethod<[PinMessageArgs], PinMessageResponse>,
  'update_channel' : ActorMethod<[UpdateChannelArgs], UpdateChannelResponse>,
  'update_community' : ActorMethod<
    [UpdateCommunityArgs],
    UpdateCommunityResponse
  >,
  'update_user_group' : ActorMethod<
    [UpdateUserGroupArgs],
    UpdateUserGroupResponse
  >,
}<|MERGE_RESOLUTION|>--- conflicted
+++ resolved
@@ -1520,11 +1520,7 @@
   'members' : Array<CommunityMember>,
   'invited_users' : Array<UserId>,
   'blocked_users' : Array<UserId>,
-<<<<<<< HEAD
   'user_groups' : Array<UserGroupDetails>,
-  'access_rules' : VersionedRules,
-=======
->>>>>>> 9e6ef58f
   'timestamp' : TimestampMillis,
   'latest_event_index' : EventIndex,
   'rules' : AccessRules,
