export const idlFactory = ({ IDL }) => {
  const AccessGate = IDL.Rec();
  const ChannelId = IDL.Nat;
  const MessageId = IDL.Nat;
  const MessageIndex = IDL.Nat32;
  const AcceptP2PSwapArgs = IDL.Record({
    'pin' : IDL.Opt(IDL.Text),
    'channel_id' : ChannelId,
    'message_id' : MessageId,
    'thread_root_message_index' : IDL.Opt(MessageIndex),
  });
  const Milliseconds = IDL.Nat64;
  const AcceptSwapSuccess = IDL.Record({ 'token1_txn_in' : IDL.Nat64 });
  const CanisterId = IDL.Principal;
  const UserId = CanisterId;
  const SwapStatusErrorReserved = IDL.Record({ 'reserved_by' : UserId });
  const SwapStatusErrorAccepted = IDL.Record({
    'accepted_by' : UserId,
    'token1_txn_in' : IDL.Nat64,
  });
  const SwapStatusErrorCancelled = IDL.Record({
    'token0_txn_out' : IDL.Opt(IDL.Nat64),
  });
  const SwapStatusErrorCompleted = IDL.Record({
    'accepted_by' : UserId,
    'token1_txn_out' : IDL.Nat64,
    'token0_txn_out' : IDL.Nat64,
    'token1_txn_in' : IDL.Nat64,
  });
  const SwapStatusErrorExpired = IDL.Record({
    'token0_txn_out' : IDL.Opt(IDL.Nat64),
  });
  const SwapStatusError = IDL.Variant({
    'Reserved' : SwapStatusErrorReserved,
    'Accepted' : SwapStatusErrorAccepted,
    'Cancelled' : SwapStatusErrorCancelled,
    'Completed' : SwapStatusErrorCompleted,
    'Expired' : SwapStatusErrorExpired,
  });
  const AcceptP2PSwapResponse = IDL.Variant({
    'TooManyFailedPinAttempts' : Milliseconds,
    'PinIncorrect' : Milliseconds,
    'UserNotInChannel' : IDL.Null,
    'PinRequired' : IDL.Null,
    'ChannelNotFound' : IDL.Null,
    'ChatFrozen' : IDL.Null,
    'Success' : AcceptSwapSuccess,
    'UserNotInCommunity' : IDL.Null,
    'UserSuspended' : IDL.Null,
    'StatusError' : SwapStatusError,
    'SwapNotFound' : IDL.Null,
    'InternalError' : IDL.Text,
    'InsufficientFunds' : IDL.Null,
  });
  const AddMembersToChannelArgs = IDL.Record({
    'channel_id' : ChannelId,
    'user_ids' : IDL.Vec(UserId),
    'added_by_name' : IDL.Text,
    'added_by_display_name' : IDL.Opt(IDL.Text),
  });
<<<<<<< HEAD
  const ICRC2_TransferFromError = IDL.Variant({
    'GenericError' : IDL.Record({
      'message' : IDL.Text,
      'error_code' : IDL.Nat,
    }),
    'TemporarilyUnavailable' : IDL.Null,
    'InsufficientAllowance' : IDL.Record({ 'allowance' : IDL.Nat }),
    'BadBurn' : IDL.Record({ 'min_burn_amount' : IDL.Nat }),
    'Duplicate' : IDL.Record({ 'duplicate_of' : IDL.Nat }),
    'BadFee' : IDL.Record({ 'expected_fee' : IDL.Nat }),
    'CreatedInFuture' : IDL.Record({ 'ledger_time' : IDL.Nat64 }),
    'TooOld' : IDL.Null,
    'InsufficientFunds' : IDL.Record({ 'balance' : IDL.Nat }),
  });
=======
>>>>>>> 323d2920
  const UserFailedError = IDL.Record({
    'user_id' : UserId,
    'error' : IDL.Text,
  });
  const AddMembersToChannelFailed = IDL.Record({
    'users_limit_reached' : IDL.Vec(UserId),
    'users_already_in_channel' : IDL.Vec(UserId),
    'users_failed_with_error' : IDL.Vec(UserFailedError),
  });
  const AddMembersToChannelPartialSuccess = IDL.Record({
    'users_limit_reached' : IDL.Vec(UserId),
    'users_already_in_channel' : IDL.Vec(UserId),
    'users_failed_with_error' : IDL.Vec(UserFailedError),
    'users_added' : IDL.Vec(UserId),
  });
  const AddMembersToChannelResponse = IDL.Variant({
    'Failed' : AddMembersToChannelFailed,
    'UserNotInChannel' : IDL.Null,
    'CommunityPublic' : IDL.Null,
    'PartialSuccess' : AddMembersToChannelPartialSuccess,
    'ChannelNotFound' : IDL.Null,
    'UserLimitReached' : IDL.Nat32,
    'NotAuthorized' : IDL.Null,
    'Success' : IDL.Null,
    'UserNotInCommunity' : IDL.Null,
    'UserSuspended' : IDL.Null,
    'CommunityFrozen' : IDL.Null,
    'InternalError' : IDL.Text,
  });
  const AddReactionArgs = IDL.Record({
    'channel_id' : ChannelId,
    'new_achievement' : IDL.Bool,
    'username' : IDL.Text,
    'display_name' : IDL.Opt(IDL.Text),
    'message_id' : MessageId,
    'thread_root_message_index' : IDL.Opt(MessageIndex),
    'reaction' : IDL.Text,
  });
  const AddReactionResponse = IDL.Variant({
    'UserNotInChannel' : IDL.Null,
    'MessageNotFound' : IDL.Null,
    'NoChange' : IDL.Null,
    'ChannelNotFound' : IDL.Null,
    'NotAuthorized' : IDL.Null,
    'Success' : IDL.Null,
    'UserNotInCommunity' : IDL.Null,
    'UserSuspended' : IDL.Null,
    'CommunityFrozen' : IDL.Null,
    'InvalidReaction' : IDL.Null,
  });
  const BlockUserArgs = IDL.Record({ 'user_id' : UserId });
  const BlockUserResponse = IDL.Variant({
    'NotAuthorized' : IDL.Null,
    'Success' : IDL.Null,
    'UserNotInCommunity' : IDL.Null,
    'CommunityNotPublic' : IDL.Null,
    'UserSuspended' : IDL.Null,
    'CommunityFrozen' : IDL.Null,
    'TargetUserNotInCommunity' : IDL.Null,
    'InternalError' : IDL.Text,
    'CannotBlockSelf' : IDL.Null,
    'CannotBlockUser' : IDL.Null,
  });
  const CancelP2PSwapArgs = IDL.Record({
    'channel_id' : ChannelId,
    'message_id' : MessageId,
    'thread_root_message_index' : IDL.Opt(MessageIndex),
  });
  const CancelP2PSwapResponse = IDL.Variant({
    'UserNotInChannel' : IDL.Null,
    'ChannelNotFound' : IDL.Null,
    'ChatFrozen' : IDL.Null,
    'Success' : IDL.Null,
    'UserNotInCommunity' : IDL.Null,
    'StatusError' : SwapStatusError,
    'SwapNotFound' : IDL.Null,
  });
  const GroupRole = IDL.Variant({
    'Participant' : IDL.Null,
    'Admin' : IDL.Null,
    'Moderator' : IDL.Null,
    'Owner' : IDL.Null,
  });
  const ChangeChannelRoleArgs = IDL.Record({
    'channel_id' : ChannelId,
    'user_id' : UserId,
    'new_role' : GroupRole,
  });
  const ChangeChannelRoleResponse = IDL.Variant({
    'Invalid' : IDL.Null,
    'UserNotInChannel' : IDL.Null,
    'ChannelNotFound' : IDL.Null,
    'NotAuthorized' : IDL.Null,
    'Success' : IDL.Null,
    'UserNotInCommunity' : IDL.Null,
    'UserSuspended' : IDL.Null,
    'CommunityFrozen' : IDL.Null,
    'TargetUserNotInChannel' : IDL.Null,
  });
  const CommunityRole = IDL.Variant({
    'Member' : IDL.Null,
    'Admin' : IDL.Null,
    'Owner' : IDL.Null,
  });
  const ChangeRoleArgs = IDL.Record({
    'user_id' : UserId,
    'new_role' : CommunityRole,
  });
  const ChangeRoleResponse = IDL.Variant({
    'Invalid' : IDL.Null,
    'NotAuthorized' : IDL.Null,
    'Success' : IDL.Null,
    'UserNotInCommunity' : IDL.Null,
    'UserSuspended' : IDL.Null,
    'CommunityFrozen' : IDL.Null,
    'TargetUserNotInCommunity' : IDL.Null,
    'InternalError' : IDL.Text,
  });
  const ChannelSummaryArgs = IDL.Record({
    'channel_id' : ChannelId,
    'invite_code' : IDL.Opt(IDL.Nat64),
  });
  const VideoCallType = IDL.Variant({
    'Default' : IDL.Null,
    'Broadcast' : IDL.Null,
  });
  const VideoCall = IDL.Record({
    'call_type' : VideoCallType,
    'message_index' : MessageIndex,
  });
  const TimestampMillis = IDL.Nat64;
  const ChatMetrics = IDL.Record({
    'prize_winner_messages' : IDL.Nat64,
    'audio_messages' : IDL.Nat64,
    'chat_messages' : IDL.Nat64,
    'edits' : IDL.Nat64,
    'icp_messages' : IDL.Nat64,
    'last_active' : TimestampMillis,
    'giphy_messages' : IDL.Nat64,
    'deleted_messages' : IDL.Nat64,
    'file_messages' : IDL.Nat64,
    'poll_votes' : IDL.Nat64,
    'text_messages' : IDL.Nat64,
    'message_reminders' : IDL.Nat64,
    'image_messages' : IDL.Nat64,
    'replies' : IDL.Nat64,
    'video_messages' : IDL.Nat64,
    'sns1_messages' : IDL.Nat64,
    'polls' : IDL.Nat64,
    'proposals' : IDL.Nat64,
    'reported_messages' : IDL.Nat64,
    'ckbtc_messages' : IDL.Nat64,
    'reactions' : IDL.Nat64,
    'kinic_messages' : IDL.Nat64,
    'custom_type_messages' : IDL.Nat64,
    'prize_messages' : IDL.Nat64,
  });
  const GovernanceProposalsSubtype = IDL.Record({
    'is_nns' : IDL.Bool,
    'governance_canister_id' : CanisterId,
  });
  const GroupSubtype = IDL.Variant({
    'GovernanceProposals' : GovernanceProposalsSubtype,
  });
  const PermissionRole = IDL.Variant({
    'None' : IDL.Null,
    'Moderators' : IDL.Null,
    'Owner' : IDL.Null,
    'Admins' : IDL.Null,
    'Members' : IDL.Null,
  });
  const CustomPermission = IDL.Record({
    'subtype' : IDL.Text,
    'role' : PermissionRole,
  });
  const MessagePermissions = IDL.Record({
    'audio' : IDL.Opt(PermissionRole),
    'video' : IDL.Opt(PermissionRole),
    'video_call' : IDL.Opt(PermissionRole),
    'custom' : IDL.Vec(CustomPermission),
    'file' : IDL.Opt(PermissionRole),
    'poll' : IDL.Opt(PermissionRole),
    'text' : IDL.Opt(PermissionRole),
    'crypto' : IDL.Opt(PermissionRole),
    'giphy' : IDL.Opt(PermissionRole),
    'default' : PermissionRole,
    'image' : IDL.Opt(PermissionRole),
    'prize' : IDL.Opt(PermissionRole),
    'p2p_swap' : IDL.Opt(PermissionRole),
  });
  const GroupPermissions = IDL.Record({
    'mention_all_members' : PermissionRole,
    'delete_messages' : PermissionRole,
    'remove_members' : PermissionRole,
    'update_group' : PermissionRole,
    'message_permissions' : MessagePermissions,
    'invite_users' : PermissionRole,
    'thread_permissions' : IDL.Opt(MessagePermissions),
    'change_roles' : PermissionRole,
    'start_video_call' : PermissionRole,
    'add_members' : PermissionRole,
    'pin_messages' : PermissionRole,
    'react_to_messages' : PermissionRole,
  });
  const EventIndex = IDL.Nat32;
  const VerifiedCredentialGate = IDL.Record({
    'credential_arguments' : IDL.Vec(
      IDL.Tuple(
        IDL.Text,
        IDL.Variant({ 'Int' : IDL.Int32, 'String' : IDL.Text }),
      )
    ),
    'issuer_origin' : IDL.Text,
    'issuer_canister_id' : CanisterId,
    'credential_name' : IDL.Text,
    'credential_type' : IDL.Text,
  });
  const SnsNeuronGate = IDL.Record({
    'min_stake_e8s' : IDL.Opt(IDL.Nat64),
    'min_dissolve_delay' : IDL.Opt(Milliseconds),
    'governance_canister_id' : CanisterId,
  });
  const TokenBalanceGate = IDL.Record({
    'min_balance' : IDL.Nat,
    'ledger_canister_id' : CanisterId,
  });
  const PaymentGate = IDL.Record({
    'fee' : IDL.Nat,
    'ledger_canister_id' : CanisterId,
    'amount' : IDL.Nat,
  });
  AccessGate.fill(
    IDL.Variant({
      'UniquePerson' : IDL.Null,
      'VerifiedCredential' : VerifiedCredentialGate,
      'SnsNeuron' : SnsNeuronGate,
      'Locked' : IDL.Null,
      'TokenBalance' : TokenBalanceGate,
      'Composite' : IDL.Record({
        'and' : IDL.Bool,
        'inner' : IDL.Vec(AccessGate),
      }),
      'DiamondMember' : IDL.Null,
      'Payment' : PaymentGate,
      'LifetimeDiamondMember' : IDL.Null,
    })
  );
  const GroupCanisterThreadDetails = IDL.Record({
    'root_message_index' : MessageIndex,
    'last_updated' : TimestampMillis,
    'latest_event' : EventIndex,
    'latest_message' : MessageIndex,
  });
  const Mention = IDL.Record({
    'message_id' : MessageId,
    'event_index' : EventIndex,
    'thread_root_message_index' : IDL.Opt(MessageIndex),
    'mentioned_by' : UserId,
    'message_index' : MessageIndex,
  });
  const GroupMembership = IDL.Record({
    'role' : GroupRole,
    'notifications_muted' : IDL.Bool,
    'joined' : TimestampMillis,
    'rules_accepted' : IDL.Bool,
    'latest_threads' : IDL.Vec(GroupCanisterThreadDetails),
    'mentions' : IDL.Vec(Mention),
    'my_metrics' : ChatMetrics,
  });
  const CallParticipant = IDL.Record({
    'user_id' : UserId,
    'joined' : TimestampMillis,
  });
  const VideoCallContent = IDL.Record({
    'participants' : IDL.Vec(CallParticipant),
    'ended' : IDL.Opt(TimestampMillis),
    'hidden_participants' : IDL.Nat32,
    'call_type' : VideoCallType,
  });
  const MessageReport = IDL.Record({
    'notes' : IDL.Opt(IDL.Text),
    'timestamp' : TimestampMillis,
    'reported_by' : UserId,
    'reason_code' : IDL.Nat32,
  });
  const ReportedMessage = IDL.Record({
    'count' : IDL.Nat32,
    'reports' : IDL.Vec(MessageReport),
  });
  const GiphyImageVariant = IDL.Record({
    'url' : IDL.Text,
    'height' : IDL.Nat32,
    'mime_type' : IDL.Text,
    'width' : IDL.Nat32,
  });
  const GiphyContent = IDL.Record({
    'title' : IDL.Text,
    'desktop' : GiphyImageVariant,
    'caption' : IDL.Opt(IDL.Text),
    'mobile' : GiphyImageVariant,
  });
  const BlobReference = IDL.Record({
    'blob_id' : IDL.Nat,
    'canister_id' : CanisterId,
  });
  const FileContent = IDL.Record({
    'name' : IDL.Text,
    'mime_type' : IDL.Text,
    'file_size' : IDL.Nat32,
    'blob_reference' : IDL.Opt(BlobReference),
    'caption' : IDL.Opt(IDL.Text),
  });
  const TotalPollVotes = IDL.Variant({
    'Anonymous' : IDL.Vec(IDL.Tuple(IDL.Nat32, IDL.Nat32)),
    'Visible' : IDL.Vec(IDL.Tuple(IDL.Nat32, IDL.Vec(UserId))),
    'Hidden' : IDL.Nat32,
  });
  const PollVotes = IDL.Record({
    'total' : TotalPollVotes,
    'user' : IDL.Vec(IDL.Nat32),
  });
  const PollConfig = IDL.Record({
    'allow_multiple_votes_per_user' : IDL.Bool,
    'text' : IDL.Opt(IDL.Text),
    'show_votes_before_end_date' : IDL.Bool,
    'end_date' : IDL.Opt(TimestampMillis),
    'anonymous' : IDL.Bool,
    'allow_user_to_change_vote' : IDL.Bool,
    'options' : IDL.Vec(IDL.Text),
  });
  const PollContent = IDL.Record({
    'votes' : PollVotes,
    'ended' : IDL.Bool,
    'config' : PollConfig,
  });
  const TextContent = IDL.Record({ 'text' : IDL.Text });
  const P2PSwapReserved = IDL.Record({ 'reserved_by' : UserId });
  const P2PSwapAccepted = IDL.Record({
    'accepted_by' : UserId,
    'token1_txn_in' : IDL.Nat64,
  });
  const P2PSwapCancelled = IDL.Record({
    'token0_txn_out' : IDL.Opt(IDL.Nat64),
  });
  const P2PSwapCompleted = IDL.Record({
    'accepted_by' : UserId,
    'token1_txn_out' : IDL.Nat64,
    'token0_txn_out' : IDL.Nat64,
    'token1_txn_in' : IDL.Nat64,
  });
  const P2PSwapExpired = P2PSwapCancelled;
  const P2PSwapStatus = IDL.Variant({
    'Reserved' : P2PSwapReserved,
    'Open' : IDL.Null,
    'Accepted' : P2PSwapAccepted,
    'Cancelled' : P2PSwapCancelled,
    'Completed' : P2PSwapCompleted,
    'Expired' : P2PSwapExpired,
  });
  const Cryptocurrency = IDL.Variant({
    'InternetComputer' : IDL.Null,
    'CHAT' : IDL.Null,
    'SNS1' : IDL.Null,
    'KINIC' : IDL.Null,
    'CKBTC' : IDL.Null,
    'Other' : IDL.Text,
  });
  const TokenInfo = IDL.Record({
    'fee' : IDL.Nat,
    'decimals' : IDL.Nat8,
    'token' : Cryptocurrency,
    'ledger' : CanisterId,
  });
  const P2PSwapContent = IDL.Record({
    'status' : P2PSwapStatus,
    'token0_txn_in' : IDL.Nat64,
    'swap_id' : IDL.Nat32,
    'token0_amount' : IDL.Nat,
    'token0' : TokenInfo,
    'token1' : TokenInfo,
    'caption' : IDL.Opt(IDL.Text),
    'token1_amount' : IDL.Nat,
    'expires_at' : TimestampMillis,
  });
  const ImageContent = IDL.Record({
    'height' : IDL.Nat32,
    'mime_type' : IDL.Text,
    'blob_reference' : IDL.Opt(BlobReference),
    'thumbnail_data' : IDL.Text,
    'caption' : IDL.Opt(IDL.Text),
    'width' : IDL.Nat32,
  });
  const PrizeContent = IDL.Record({
    'token' : Cryptocurrency,
    'end_date' : TimestampMillis,
    'prizes_remaining' : IDL.Nat32,
    'prizes_pending' : IDL.Nat32,
    'caption' : IDL.Opt(IDL.Text),
    'diamond_only' : IDL.Bool,
    'winners' : IDL.Vec(UserId),
  });
  const CustomMessageContent = IDL.Record({
    'data' : IDL.Vec(IDL.Nat8),
    'kind' : IDL.Text,
  });
  const ProposalId = IDL.Nat64;
  const ProposalDecisionStatus = IDL.Variant({
    'Failed' : IDL.Null,
    'Open' : IDL.Null,
    'Rejected' : IDL.Null,
    'Executed' : IDL.Null,
    'Adopted' : IDL.Null,
    'Unspecified' : IDL.Null,
  });
  const Tally = IDL.Record({
    'no' : IDL.Nat64,
    'yes' : IDL.Nat64,
    'total' : IDL.Nat64,
    'timestamp' : TimestampMillis,
  });
  const ProposalRewardStatus = IDL.Variant({
    'ReadyToSettle' : IDL.Null,
    'AcceptVotes' : IDL.Null,
    'Unspecified' : IDL.Null,
    'Settled' : IDL.Null,
  });
  const NnsNeuronId = IDL.Nat64;
  const NnsProposal = IDL.Record({
    'id' : ProposalId,
    'url' : IDL.Text,
    'status' : ProposalDecisionStatus,
    'payload_text_rendering' : IDL.Opt(IDL.Text),
    'tally' : Tally,
    'title' : IDL.Text,
    'created' : TimestampMillis,
    'topic' : IDL.Int32,
    'last_updated' : TimestampMillis,
    'deadline' : TimestampMillis,
    'reward_status' : ProposalRewardStatus,
    'summary' : IDL.Text,
    'proposer' : NnsNeuronId,
  });
  const SnsNeuronId = IDL.Vec(IDL.Nat8);
  const SnsProposal = IDL.Record({
    'id' : ProposalId,
    'url' : IDL.Text,
    'status' : ProposalDecisionStatus,
    'payload_text_rendering' : IDL.Opt(IDL.Text),
    'tally' : Tally,
    'title' : IDL.Text,
    'created' : TimestampMillis,
    'action' : IDL.Nat64,
    'minimum_yes_proportion_of_total' : IDL.Nat32,
    'last_updated' : TimestampMillis,
    'deadline' : TimestampMillis,
    'reward_status' : ProposalRewardStatus,
    'summary' : IDL.Text,
    'proposer' : SnsNeuronId,
    'minimum_yes_proportion_of_exercised' : IDL.Nat32,
  });
  const Proposal = IDL.Variant({ 'NNS' : NnsProposal, 'SNS' : SnsProposal });
  const ProposalContent = IDL.Record({
    'my_vote' : IDL.Opt(IDL.Bool),
    'governance_canister_id' : CanisterId,
    'proposal' : Proposal,
  });
  const AccountIdentifier = IDL.Vec(IDL.Nat8);
  const NnsCryptoAccount = IDL.Variant({
    'Mint' : IDL.Null,
    'Account' : AccountIdentifier,
  });
  const Tokens = IDL.Record({ 'e8s' : IDL.Nat64 });
  const TimestampNanos = IDL.Nat64;
  const TransactionHash = IDL.Vec(IDL.Nat8);
  const BlockIndex = IDL.Nat64;
  const NnsCompletedCryptoTransaction = IDL.Record({
    'to' : NnsCryptoAccount,
    'fee' : Tokens,
    'created' : TimestampNanos,
    'token' : Cryptocurrency,
    'transaction_hash' : TransactionHash,
    'block_index' : BlockIndex,
    'from' : NnsCryptoAccount,
    'memo' : IDL.Nat64,
    'ledger' : CanisterId,
    'amount' : Tokens,
  });
  const Icrc1Account = IDL.Record({
    'owner' : IDL.Principal,
    'subaccount' : IDL.Opt(IDL.Vec(IDL.Nat8)),
  });
  const Icrc1AccountOrMint = IDL.Variant({
    'Mint' : IDL.Null,
    'Account' : Icrc1Account,
  });
  const Memo = IDL.Vec(IDL.Nat8);
  const Icrc1CompletedCryptoTransaction = IDL.Record({
    'to' : Icrc1AccountOrMint,
    'fee' : IDL.Nat,
    'created' : TimestampNanos,
    'token' : Cryptocurrency,
    'block_index' : BlockIndex,
    'from' : Icrc1AccountOrMint,
    'memo' : IDL.Opt(Memo),
    'ledger' : CanisterId,
    'amount' : IDL.Nat,
  });
  const Icrc2CompletedCryptoTransaction = IDL.Record({
    'to' : Icrc1AccountOrMint,
    'fee' : IDL.Nat,
    'created' : TimestampNanos,
    'token' : Cryptocurrency,
    'block_index' : BlockIndex,
    'from' : Icrc1AccountOrMint,
    'memo' : IDL.Opt(Memo),
    'ledger' : CanisterId,
    'amount' : IDL.Nat,
    'spender' : UserId,
  });
  const CompletedCryptoTransaction = IDL.Variant({
    'NNS' : NnsCompletedCryptoTransaction,
    'ICRC1' : Icrc1CompletedCryptoTransaction,
    'ICRC2' : Icrc2CompletedCryptoTransaction,
  });
  const PrizeWinnerContent = IDL.Record({
    'transaction' : CompletedCryptoTransaction,
    'winner' : UserId,
    'prize_message' : MessageIndex,
  });
  const AudioContent = IDL.Record({
    'mime_type' : IDL.Text,
    'blob_reference' : IDL.Opt(BlobReference),
    'caption' : IDL.Opt(IDL.Text),
  });
  const NnsFailedCryptoTransaction = IDL.Record({
    'to' : NnsCryptoAccount,
    'fee' : Tokens,
    'created' : TimestampNanos,
    'token' : Cryptocurrency,
    'transaction_hash' : TransactionHash,
    'from' : NnsCryptoAccount,
    'memo' : IDL.Nat64,
    'error_message' : IDL.Text,
    'ledger' : CanisterId,
    'amount' : Tokens,
  });
  const Icrc1FailedCryptoTransaction = IDL.Record({
    'to' : Icrc1AccountOrMint,
    'fee' : IDL.Nat,
    'created' : TimestampNanos,
    'token' : Cryptocurrency,
    'from' : Icrc1AccountOrMint,
    'memo' : IDL.Opt(Memo),
    'error_message' : IDL.Text,
    'ledger' : CanisterId,
    'amount' : IDL.Nat,
  });
  const Icrc2FailedCryptoTransaction = IDL.Record({
    'to' : Icrc1AccountOrMint,
    'fee' : IDL.Nat,
    'created' : TimestampNanos,
    'token' : Cryptocurrency,
    'from' : Icrc1AccountOrMint,
    'memo' : IDL.Opt(Memo),
    'error_message' : IDL.Text,
    'ledger' : CanisterId,
    'amount' : IDL.Nat,
    'spender' : UserId,
  });
  const FailedCryptoTransaction = IDL.Variant({
    'NNS' : NnsFailedCryptoTransaction,
    'ICRC1' : Icrc1FailedCryptoTransaction,
    'ICRC2' : Icrc2FailedCryptoTransaction,
  });
  const NnsUserOrAccount = IDL.Variant({
    'User' : UserId,
    'Account' : AccountIdentifier,
  });
  const NnsPendingCryptoTransaction = IDL.Record({
    'to' : NnsUserOrAccount,
    'fee' : IDL.Opt(Tokens),
    'created' : TimestampNanos,
    'token' : Cryptocurrency,
    'memo' : IDL.Opt(IDL.Nat64),
    'ledger' : CanisterId,
    'amount' : Tokens,
  });
  const Icrc1PendingCryptoTransaction = IDL.Record({
    'to' : Icrc1Account,
    'fee' : IDL.Nat,
    'created' : TimestampNanos,
    'token' : Cryptocurrency,
    'memo' : IDL.Opt(Memo),
    'ledger' : CanisterId,
    'amount' : IDL.Nat,
  });
  const Icrc2PendingCryptoTransaction = IDL.Record({
    'to' : Icrc1Account,
    'fee' : IDL.Nat,
    'created' : TimestampNanos,
    'token' : Cryptocurrency,
    'from' : Icrc1Account,
    'memo' : IDL.Opt(Memo),
    'ledger' : CanisterId,
    'amount' : IDL.Nat,
  });
  const PendingCryptoTransaction = IDL.Variant({
    'NNS' : NnsPendingCryptoTransaction,
    'ICRC1' : Icrc1PendingCryptoTransaction,
    'ICRC2' : Icrc2PendingCryptoTransaction,
  });
  const CryptoTransaction = IDL.Variant({
    'Failed' : FailedCryptoTransaction,
    'Completed' : CompletedCryptoTransaction,
    'Pending' : PendingCryptoTransaction,
  });
  const CryptoContent = IDL.Record({
    'recipient' : UserId,
    'caption' : IDL.Opt(IDL.Text),
    'transfer' : CryptoTransaction,
  });
  const VideoContent = IDL.Record({
    'height' : IDL.Nat32,
    'image_blob_reference' : IDL.Opt(BlobReference),
    'video_blob_reference' : IDL.Opt(BlobReference),
    'mime_type' : IDL.Text,
    'thumbnail_data' : IDL.Text,
    'caption' : IDL.Opt(IDL.Text),
    'width' : IDL.Nat32,
  });
  const DeletedContent = IDL.Record({
    'timestamp' : TimestampMillis,
    'deleted_by' : UserId,
  });
  const MessageReminderCreated = IDL.Record({
    'hidden' : IDL.Bool,
    'notes' : IDL.Opt(IDL.Text),
    'remind_at' : TimestampMillis,
    'reminder_id' : IDL.Nat64,
  });
  const MessageReminder = IDL.Record({
    'notes' : IDL.Opt(IDL.Text),
    'reminder_id' : IDL.Nat64,
  });
  const MessageContent = IDL.Variant({
    'VideoCall' : VideoCallContent,
    'ReportedMessage' : ReportedMessage,
    'Giphy' : GiphyContent,
    'File' : FileContent,
    'Poll' : PollContent,
    'Text' : TextContent,
    'P2PSwap' : P2PSwapContent,
    'Image' : ImageContent,
    'Prize' : PrizeContent,
    'Custom' : CustomMessageContent,
    'GovernanceProposal' : ProposalContent,
    'PrizeWinner' : PrizeWinnerContent,
    'Audio' : AudioContent,
    'Crypto' : CryptoContent,
    'Video' : VideoContent,
    'Deleted' : DeletedContent,
    'MessageReminderCreated' : MessageReminderCreated,
    'MessageReminder' : MessageReminder,
  });
  const ThreadSummary = IDL.Record({
    'latest_event_timestamp' : TimestampMillis,
    'participant_ids' : IDL.Vec(UserId),
    'reply_count' : IDL.Nat32,
    'latest_event_index' : EventIndex,
    'followed_by_me' : IDL.Bool,
  });
  const ChatId = CanisterId;
  const CommunityId = CanisterId;
  const Chat = IDL.Variant({
    'Group' : ChatId,
    'Channel' : IDL.Tuple(CommunityId, ChannelId),
    'Direct' : ChatId,
  });
  const ReplyContext = IDL.Record({
    'chat_if_other' : IDL.Opt(IDL.Tuple(Chat, IDL.Opt(MessageIndex))),
    'event_index' : EventIndex,
  });
  const Message = IDL.Record({
    'forwarded' : IDL.Bool,
    'content' : MessageContent,
    'edited' : IDL.Bool,
    'block_level_markdown' : IDL.Bool,
    'tips' : IDL.Vec(
      IDL.Tuple(CanisterId, IDL.Vec(IDL.Tuple(UserId, IDL.Nat)))
    ),
    'sender' : UserId,
    'thread_summary' : IDL.Opt(ThreadSummary),
    'message_id' : MessageId,
    'replies_to' : IDL.Opt(ReplyContext),
    'reactions' : IDL.Vec(IDL.Tuple(IDL.Text, IDL.Vec(UserId))),
    'message_index' : MessageIndex,
  });
  const MessageEventWrapper = IDL.Record({
    'event' : Message,
    'timestamp' : TimestampMillis,
    'index' : EventIndex,
    'correlation_id' : IDL.Nat64,
    'expires_at' : IDL.Opt(TimestampMillis),
  });
  const CommunityCanisterChannelSummary = IDL.Record({
    'latest_message_sender_display_name' : IDL.Opt(IDL.Text),
    'channel_id' : ChannelId,
    'is_public' : IDL.Bool,
    'is_invited' : IDL.Opt(IDL.Bool),
    'video_call_in_progress' : IDL.Opt(VideoCall),
    'metrics' : ChatMetrics,
    'subtype' : IDL.Opt(GroupSubtype),
    'permissions_v2' : GroupPermissions,
    'date_last_pinned' : IDL.Opt(TimestampMillis),
    'min_visible_event_index' : EventIndex,
    'gate' : IDL.Opt(AccessGate),
    'name' : IDL.Text,
    'latest_message_index' : IDL.Opt(MessageIndex),
    'description' : IDL.Text,
    'events_ttl' : IDL.Opt(Milliseconds),
    'last_updated' : TimestampMillis,
    'avatar_id' : IDL.Opt(IDL.Nat),
    'messages_visible_to_non_members' : IDL.Bool,
    'membership' : IDL.Opt(GroupMembership),
    'latest_event_index' : EventIndex,
    'history_visible_to_new_joiners' : IDL.Bool,
    'min_visible_message_index' : MessageIndex,
    'member_count' : IDL.Nat32,
    'events_ttl_last_updated' : TimestampMillis,
    'latest_message' : IDL.Opt(MessageEventWrapper),
  });
  const ChannelSummaryResponse = IDL.Variant({
    'ChannelNotFound' : IDL.Null,
    'Success' : CommunityCanisterChannelSummary,
    'PrivateCommunity' : IDL.Null,
    'PrivateChannel' : IDL.Null,
  });
  const ChannelSummaryUpdatesArgs = IDL.Record({
    'channel_id' : ChannelId,
    'updates_since' : TimestampMillis,
    'invite_code' : IDL.Opt(IDL.Nat64),
  });
  const VideoCallUpdates = IDL.Variant({
    'NoChange' : IDL.Null,
    'SetToNone' : IDL.Null,
    'SetToSome' : VideoCall,
  });
  const GroupSubtypeUpdate = IDL.Variant({
    'NoChange' : IDL.Null,
    'SetToNone' : IDL.Null,
    'SetToSome' : GroupSubtype,
  });
  const AccessGateUpdate = IDL.Variant({
    'NoChange' : IDL.Null,
    'SetToNone' : IDL.Null,
    'SetToSome' : AccessGate,
  });
  const EventsTimeToLiveUpdate = IDL.Variant({
    'NoChange' : IDL.Null,
    'SetToNone' : IDL.Null,
    'SetToSome' : Milliseconds,
  });
  const DocumentIdUpdate = IDL.Variant({
    'NoChange' : IDL.Null,
    'SetToNone' : IDL.Null,
    'SetToSome' : IDL.Nat,
  });
  const GroupMembershipUpdates = IDL.Record({
    'role' : IDL.Opt(GroupRole),
    'notifications_muted' : IDL.Opt(IDL.Bool),
    'unfollowed_threads' : IDL.Vec(MessageIndex),
    'rules_accepted' : IDL.Opt(IDL.Bool),
    'latest_threads' : IDL.Vec(GroupCanisterThreadDetails),
    'mentions' : IDL.Vec(Mention),
    'my_metrics' : IDL.Opt(ChatMetrics),
  });
  const CommunityCanisterChannelSummaryUpdates = IDL.Record({
    'latest_message_sender_display_name' : IDL.Opt(IDL.Text),
    'channel_id' : ChannelId,
    'is_public' : IDL.Opt(IDL.Bool),
    'video_call_in_progress' : VideoCallUpdates,
    'metrics' : IDL.Opt(ChatMetrics),
    'subtype' : GroupSubtypeUpdate,
    'permissions_v2' : IDL.Opt(GroupPermissions),
    'date_last_pinned' : IDL.Opt(TimestampMillis),
    'gate' : AccessGateUpdate,
    'name' : IDL.Opt(IDL.Text),
    'latest_message_index' : IDL.Opt(MessageIndex),
    'description' : IDL.Opt(IDL.Text),
    'events_ttl' : EventsTimeToLiveUpdate,
    'last_updated' : TimestampMillis,
    'avatar_id' : DocumentIdUpdate,
    'messages_visible_to_non_members' : IDL.Opt(IDL.Bool),
    'membership' : IDL.Opt(GroupMembershipUpdates),
    'latest_event_index' : IDL.Opt(EventIndex),
    'updated_events' : IDL.Vec(
      IDL.Tuple(IDL.Opt(IDL.Nat32), IDL.Nat32, IDL.Nat64)
    ),
    'member_count' : IDL.Opt(IDL.Nat32),
    'events_ttl_last_updated' : IDL.Opt(TimestampMillis),
    'latest_message' : IDL.Opt(MessageEventWrapper),
  });
  const ChannelSummaryUpdatesResponse = IDL.Variant({
    'SuccessAdded' : CommunityCanisterChannelSummary,
    'ChannelNotFound' : IDL.Null,
    'SuccessNoUpdates' : IDL.Null,
    'PrivateCommunity' : IDL.Null,
    'PrivateChannel' : IDL.Null,
    'SuccessUpdated' : CommunityCanisterChannelSummaryUpdates,
  });
  const ClaimPrizeArgs = IDL.Record({
    'channel_id' : ChannelId,
    'message_id' : MessageId,
  });
  const ClaimPrizeResponse = IDL.Variant({
    'PrizeFullyClaimed' : IDL.Null,
    'UserNotInChannel' : IDL.Null,
    'MessageNotFound' : IDL.Null,
    'ChannelNotFound' : IDL.Null,
    'AlreadyClaimed' : IDL.Null,
    'Success' : IDL.Null,
    'UserNotInCommunity' : IDL.Null,
    'UserSuspended' : IDL.Null,
    'CommunityFrozen' : IDL.Null,
    'PrizeEnded' : IDL.Null,
    'FailedAfterTransfer' : IDL.Tuple(IDL.Text, CompletedCryptoTransaction),
    'TransferFailed' : IDL.Tuple(IDL.Text, FailedCryptoTransaction),
  });
  const Rules = IDL.Record({ 'text' : IDL.Text, 'enabled' : IDL.Bool });
  const Document = IDL.Record({
    'id' : IDL.Nat,
    'data' : IDL.Vec(IDL.Nat8),
    'mime_type' : IDL.Text,
  });
  const CreateChannelArgs = IDL.Record({
    'is_public' : IDL.Bool,
    'subtype' : IDL.Opt(GroupSubtype),
    'permissions_v2' : IDL.Opt(GroupPermissions),
    'gate' : IDL.Opt(AccessGate),
    'name' : IDL.Text,
    'description' : IDL.Text,
    'events_ttl' : IDL.Opt(Milliseconds),
    'messages_visible_to_non_members' : IDL.Opt(IDL.Bool),
    'history_visible_to_new_joiners' : IDL.Bool,
    'rules' : Rules,
    'avatar' : IDL.Opt(Document),
  });
  const FieldTooLongResult = IDL.Record({
    'length_provided' : IDL.Nat32,
    'max_length' : IDL.Nat32,
  });
  const FieldTooShortResult = IDL.Record({
    'length_provided' : IDL.Nat32,
    'min_length' : IDL.Nat32,
  });
  const CreateChannelResponse = IDL.Variant({
    'MaxChannelsCreated' : IDL.Nat32,
    'NameReserved' : IDL.Null,
    'RulesTooLong' : FieldTooLongResult,
    'DescriptionTooLong' : FieldTooLongResult,
    'NameTooShort' : FieldTooShortResult,
    'AccessGateInvalid' : IDL.Null,
    'NotAuthorized' : IDL.Null,
    'AvatarTooBig' : FieldTooLongResult,
    'Success' : IDL.Record({ 'channel_id' : ChannelId }),
    'UserSuspended' : IDL.Null,
    'RulesTooShort' : FieldTooShortResult,
    'CommunityFrozen' : IDL.Null,
    'NameTooLong' : FieldTooLongResult,
    'NameTaken' : IDL.Null,
    'InternalError' : IDL.Text,
  });
  const CreateUserGroupArgs = IDL.Record({
    'user_ids' : IDL.Vec(UserId),
    'name' : IDL.Text,
  });
  const CreateUserGroupResponse = IDL.Variant({
    'NameTooShort' : FieldTooShortResult,
    'NotAuthorized' : IDL.Null,
    'Success' : IDL.Record({ 'user_group_id' : IDL.Nat32 }),
    'NameInvalid' : IDL.Null,
    'UserSuspended' : IDL.Null,
    'CommunityFrozen' : IDL.Null,
    'NameTooLong' : FieldTooLongResult,
    'NameTaken' : IDL.Null,
  });
  const DeclineInvitationArgs = IDL.Record({
    'channel_id' : IDL.Opt(ChannelId),
  });
  const DeclineInvitationResponse = IDL.Variant({
    'NotInvited' : IDL.Null,
    'ChannelNotFound' : IDL.Null,
    'Success' : IDL.Null,
    'UserNotInCommunity' : IDL.Null,
  });
  const DeleteChannelArgs = IDL.Record({ 'channel_id' : ChannelId });
  const DeleteChannelResponse = IDL.Variant({
    'UserNotInChannel' : IDL.Null,
    'ChannelNotFound' : IDL.Null,
    'NotAuthorized' : IDL.Null,
    'Success' : IDL.Null,
    'UserNotInCommunity' : IDL.Null,
    'UserSuspended' : IDL.Null,
    'CommunityFrozen' : IDL.Null,
  });
  const DeleteMessagesArgs = IDL.Record({
    'channel_id' : ChannelId,
    'new_achievement' : IDL.Bool,
    'as_platform_moderator' : IDL.Opt(IDL.Bool),
    'message_ids' : IDL.Vec(MessageId),
    'thread_root_message_index' : IDL.Opt(MessageIndex),
  });
  const DeleteMessagesResponse = IDL.Variant({
    'UserNotInChannel' : IDL.Null,
    'MessageNotFound' : IDL.Null,
    'ChannelNotFound' : IDL.Null,
    'Success' : IDL.Null,
    'UserNotInCommunity' : IDL.Null,
    'UserSuspended' : IDL.Null,
    'CommunityFrozen' : IDL.Null,
    'NotPlatformModerator' : IDL.Null,
    'InternalError' : IDL.Text,
  });
  const DeleteUserGroupsArgs = IDL.Record({
    'user_group_ids' : IDL.Vec(IDL.Nat32),
  });
  const DeleteUserGroupsResponse = IDL.Variant({
    'NotAuthorized' : IDL.Null,
    'Success' : IDL.Null,
    'UserSuspended' : IDL.Null,
    'CommunityFrozen' : IDL.Null,
  });
  const DeletedMessageArgs = IDL.Record({
    'channel_id' : ChannelId,
    'message_id' : MessageId,
    'thread_root_message_index' : IDL.Opt(MessageIndex),
  });
  const DeletedMessageResponse = IDL.Variant({
    'UserNotInChannel' : IDL.Null,
    'MessageNotFound' : IDL.Null,
    'ChannelNotFound' : IDL.Null,
    'NotAuthorized' : IDL.Null,
    'Success' : IDL.Record({ 'content' : MessageContent }),
    'UserNotInCommunity' : IDL.Null,
    'MessageHardDeleted' : IDL.Null,
  });
  const EmptyArgs = IDL.Record({});
  const DisableInviteCodeResponse = IDL.Variant({
    'NotAuthorized' : IDL.Null,
    'Success' : IDL.Null,
    'UserSuspended' : IDL.Null,
    'CommunityFrozen' : IDL.Null,
  });
  const P2PSwapContentInitial = IDL.Record({
    'token0_amount' : IDL.Nat,
    'token0' : TokenInfo,
    'token1' : TokenInfo,
    'caption' : IDL.Opt(IDL.Text),
    'token1_amount' : IDL.Nat,
    'expires_in' : Milliseconds,
  });
  const PrizeContentInitial = IDL.Record({
    'prizes_v2' : IDL.Vec(IDL.Nat),
    'end_date' : TimestampMillis,
    'caption' : IDL.Opt(IDL.Text),
    'transfer' : CryptoTransaction,
    'diamond_only' : IDL.Bool,
  });
  const MessageContentInitial = IDL.Variant({
    'Giphy' : GiphyContent,
    'File' : FileContent,
    'Poll' : PollContent,
    'Text' : TextContent,
    'P2PSwap' : P2PSwapContentInitial,
    'Image' : ImageContent,
    'Prize' : PrizeContentInitial,
    'Custom' : CustomMessageContent,
    'GovernanceProposal' : ProposalContent,
    'Audio' : AudioContent,
    'Crypto' : CryptoContent,
    'Video' : VideoContent,
    'Deleted' : DeletedContent,
    'MessageReminderCreated' : MessageReminderCreated,
    'MessageReminder' : MessageReminder,
  });
  const EditMessageArgs = IDL.Record({
    'channel_id' : ChannelId,
    'new_achievement' : IDL.Bool,
    'content' : MessageContentInitial,
    'block_level_markdown' : IDL.Opt(IDL.Bool),
    'message_id' : MessageId,
    'thread_root_message_index' : IDL.Opt(MessageIndex),
  });
  const EditMessageResponse = IDL.Variant({
    'UserNotInChannel' : IDL.Null,
    'MessageNotFound' : IDL.Null,
    'ChannelNotFound' : IDL.Null,
    'Success' : IDL.Null,
    'UserNotInCommunity' : IDL.Null,
    'UserSuspended' : IDL.Null,
    'CommunityFrozen' : IDL.Null,
  });
  const EnableInviteCodeResponse = IDL.Variant({
    'NotAuthorized' : IDL.Null,
    'Success' : IDL.Record({ 'code' : IDL.Nat64 }),
    'UserSuspended' : IDL.Null,
    'CommunityFrozen' : IDL.Null,
  });
  const EndVideoCallArgs = IDL.Record({
    'channel_id' : ChannelId,
    'message_id' : MessageId,
  });
  const EndVideoCallResponse = IDL.Variant({
    'AlreadyEnded' : IDL.Null,
    'MessageNotFound' : IDL.Null,
    'Success' : IDL.Null,
  });
  const EventsArgs = IDL.Record({
    'channel_id' : ChannelId,
    'max_messages' : IDL.Nat32,
    'max_events' : IDL.Nat32,
    'ascending' : IDL.Bool,
    'thread_root_message_index' : IDL.Opt(MessageIndex),
    'latest_known_update' : IDL.Opt(TimestampMillis),
    'start_index' : EventIndex,
  });
  const ParticipantJoined = IDL.Record({
    'user_id' : UserId,
    'invited_by' : IDL.Opt(UserId),
  });
  const GroupDescriptionChanged = IDL.Record({
    'new_description' : IDL.Text,
    'previous_description' : IDL.Text,
    'changed_by' : UserId,
  });
  const GroupChatCreated = IDL.Record({
    'name' : IDL.Text,
    'description' : IDL.Text,
    'created_by' : UserId,
  });
  const MessagePinned = IDL.Record({
    'pinned_by' : UserId,
    'message_index' : MessageIndex,
  });
  const UsersInvited = IDL.Record({
    'user_ids' : IDL.Vec(UserId),
    'invited_by' : UserId,
  });
  const UsersBlocked = IDL.Record({
    'user_ids' : IDL.Vec(UserId),
    'blocked_by' : UserId,
  });
  const MessageUnpinned = IDL.Record({
    'due_to_message_deleted' : IDL.Bool,
    'unpinned_by' : UserId,
    'message_index' : MessageIndex,
  });
  const ParticipantsRemoved = IDL.Record({
    'user_ids' : IDL.Vec(UserId),
    'removed_by' : UserId,
  });
  const GroupVisibilityChanged = IDL.Record({
    'changed_by' : UserId,
    'public' : IDL.Opt(IDL.Bool),
    'messages_visible_to_non_members' : IDL.Opt(IDL.Bool),
  });
  const PermissionsChanged = IDL.Record({
    'changed_by' : UserId,
    'old_permissions_v2' : GroupPermissions,
    'new_permissions_v2' : GroupPermissions,
  });
  const MembersAddedToDefaultChannel = IDL.Record({ 'count' : IDL.Nat32 });
  const GroupFrozen = IDL.Record({
    'frozen_by' : UserId,
    'reason' : IDL.Opt(IDL.Text),
  });
  const GroupInviteCodeChange = IDL.Variant({
    'Enabled' : IDL.Null,
    'Disabled' : IDL.Null,
    'Reset' : IDL.Null,
  });
  const GroupInviteCodeChanged = IDL.Record({
    'changed_by' : UserId,
    'change' : GroupInviteCodeChange,
  });
  const UsersUnblocked = IDL.Record({
    'user_ids' : IDL.Vec(UserId),
    'unblocked_by' : UserId,
  });
  const GroupUnfrozen = IDL.Record({ 'unfrozen_by' : UserId });
  const ParticipantLeft = IDL.Record({ 'user_id' : UserId });
  const GroupRulesChanged = IDL.Record({
    'changed_by' : UserId,
    'enabled' : IDL.Bool,
    'prev_enabled' : IDL.Bool,
  });
  const GroupNameChanged = IDL.Record({
    'changed_by' : UserId,
    'new_name' : IDL.Text,
    'previous_name' : IDL.Text,
  });
  const GroupGateUpdated = IDL.Record({
    'updated_by' : UserId,
    'new_gate' : IDL.Opt(AccessGate),
  });
  const RoleChanged = IDL.Record({
    'user_ids' : IDL.Vec(UserId),
    'changed_by' : UserId,
    'old_role' : GroupRole,
    'new_role' : GroupRole,
  });
  const EventsTimeToLiveUpdated = IDL.Record({
    'new_ttl' : IDL.Opt(Milliseconds),
    'updated_by' : UserId,
  });
  const DirectChatCreated = IDL.Record({});
  const AvatarChanged = IDL.Record({
    'changed_by' : UserId,
    'previous_avatar' : IDL.Opt(IDL.Nat),
    'new_avatar' : IDL.Opt(IDL.Nat),
  });
  const ParticipantsAdded = IDL.Record({
    'user_ids' : IDL.Vec(UserId),
    'unblocked' : IDL.Vec(UserId),
    'added_by' : UserId,
  });
  const ChatEvent = IDL.Variant({
    'Empty' : IDL.Null,
    'ParticipantJoined' : ParticipantJoined,
    'GroupDescriptionChanged' : GroupDescriptionChanged,
    'GroupChatCreated' : GroupChatCreated,
    'MessagePinned' : MessagePinned,
    'UsersInvited' : UsersInvited,
    'UsersBlocked' : UsersBlocked,
    'MessageUnpinned' : MessageUnpinned,
    'ParticipantsRemoved' : ParticipantsRemoved,
    'GroupVisibilityChanged' : GroupVisibilityChanged,
    'Message' : Message,
    'PermissionsChanged' : PermissionsChanged,
    'MembersAddedToDefaultChannel' : MembersAddedToDefaultChannel,
    'ChatFrozen' : GroupFrozen,
    'GroupInviteCodeChanged' : GroupInviteCodeChanged,
    'UsersUnblocked' : UsersUnblocked,
    'ChatUnfrozen' : GroupUnfrozen,
    'ParticipantLeft' : ParticipantLeft,
    'GroupRulesChanged' : GroupRulesChanged,
    'GroupNameChanged' : GroupNameChanged,
    'GroupGateUpdated' : GroupGateUpdated,
    'RoleChanged' : RoleChanged,
    'EventsTimeToLiveUpdated' : EventsTimeToLiveUpdated,
    'DirectChatCreated' : DirectChatCreated,
    'AvatarChanged' : AvatarChanged,
    'ParticipantsAdded' : ParticipantsAdded,
  });
  const ChatEventWrapper = IDL.Record({
    'event' : ChatEvent,
    'timestamp' : TimestampMillis,
    'index' : EventIndex,
    'correlation_id' : IDL.Nat64,
    'expires_at' : IDL.Opt(TimestampMillis),
  });
  const EventsSuccessResult = IDL.Record({
    'expired_message_ranges' : IDL.Vec(IDL.Tuple(MessageIndex, MessageIndex)),
    'chat_last_updated' : TimestampMillis,
    'events' : IDL.Vec(ChatEventWrapper),
    'latest_event_index' : IDL.Nat32,
    'expired_event_ranges' : IDL.Vec(IDL.Tuple(EventIndex, EventIndex)),
  });
  const EventsResponse = IDL.Variant({
    'ThreadNotFound' : IDL.Null,
    'UserNotInChannel' : IDL.Null,
    'ChannelNotFound' : IDL.Null,
    'Success' : EventsSuccessResult,
    'UserNotInCommunity' : IDL.Null,
    'ReplicaNotUpToDateV2' : TimestampMillis,
  });
  const EventsByIndexArgs = IDL.Record({
    'channel_id' : ChannelId,
    'events' : IDL.Vec(EventIndex),
    'thread_root_message_index' : IDL.Opt(MessageIndex),
    'latest_known_update' : IDL.Opt(TimestampMillis),
  });
  const EventsWindowArgs = IDL.Record({
    'channel_id' : ChannelId,
    'mid_point' : MessageIndex,
    'max_messages' : IDL.Nat32,
    'max_events' : IDL.Nat32,
    'thread_root_message_index' : IDL.Opt(MessageIndex),
    'latest_known_update' : IDL.Opt(TimestampMillis),
  });
  const ExploreChannelsArgs = IDL.Record({
    'page_size' : IDL.Nat8,
    'page_index' : IDL.Nat32,
    'invite_code' : IDL.Opt(IDL.Nat64),
    'search_term' : IDL.Opt(IDL.Text),
  });
  const ChannelMatch = IDL.Record({
    'id' : ChannelId,
    'subtype' : IDL.Opt(GroupSubtype),
    'gate' : IDL.Opt(AccessGate),
    'name' : IDL.Text,
    'description' : IDL.Text,
    'avatar_id' : IDL.Opt(IDL.Nat),
    'member_count' : IDL.Nat32,
  });
  const ExploreChannelsResponse = IDL.Variant({
    'TermTooShort' : IDL.Nat8,
    'Success' : IDL.Record({
      'total' : IDL.Nat32,
      'matches' : IDL.Vec(ChannelMatch),
    }),
    'TermTooLong' : IDL.Nat8,
    'InvalidTerm' : IDL.Null,
    'PrivateCommunity' : IDL.Null,
  });
  const FollowThreadArgs = IDL.Record({
    'channel_id' : ChannelId,
    'thread_root_message_index' : MessageIndex,
  });
  const FollowThreadResponse = IDL.Variant({
    'ThreadNotFound' : IDL.Null,
    'AlreadyFollowing' : IDL.Null,
    'UserNotInChannel' : IDL.Null,
    'ChannelNotFound' : IDL.Null,
    'Success' : IDL.Null,
    'UserNotInCommunity' : IDL.Null,
    'UserSuspended' : IDL.Null,
    'CommunityFrozen' : IDL.Null,
  });
  const ImportGroupArgs = IDL.Record({ 'group_id' : ChatId });
  const ImportGroupResponse = IDL.Variant({
    'GroupFrozen' : IDL.Null,
    'GroupNotFound' : IDL.Null,
    'UserNotGroupOwner' : IDL.Null,
    'UserNotInGroup' : IDL.Null,
    'UserNotCommunityOwner' : IDL.Null,
    'Success' : IDL.Record({
      'channel_id' : ChannelId,
      'total_bytes' : IDL.Nat64,
    }),
    'UserNotInCommunity' : IDL.Null,
    'UserSuspended' : IDL.Null,
    'GroupAlreadyBeingImported' : IDL.Null,
    'GroupImportingToAnotherCommunity' : IDL.Null,
    'InternalError' : IDL.Text,
  });
  const InviteCodeResponse = IDL.Variant({
    'NotAuthorized' : IDL.Null,
    'Success' : IDL.Record({ 'code' : IDL.Opt(IDL.Nat64) }),
    'UserNotInCommunity' : IDL.Null,
  });
  const JoinVideoCallArgs = IDL.Record({
    'channel_id' : ChannelId,
    'message_id' : MessageId,
  });
  const JoinVideoCallResponse = IDL.Variant({
    'AlreadyEnded' : IDL.Null,
    'UserNotInChannel' : IDL.Null,
    'MessageNotFound' : IDL.Null,
    'ChannelNotFound' : IDL.Null,
    'Success' : IDL.Null,
    'UserNotInCommunity' : IDL.Null,
    'UserSuspended' : IDL.Null,
    'CommunityFrozen' : IDL.Null,
  });
  const LeaveChannelArgs = IDL.Record({ 'channel_id' : ChannelId });
  const LeaveChannelResponse = IDL.Variant({
    'UserNotInChannel' : IDL.Null,
    'LastOwnerCannotLeave' : IDL.Null,
    'ChannelNotFound' : IDL.Null,
    'Success' : IDL.Null,
    'UserNotInCommunity' : IDL.Null,
    'UserSuspended' : IDL.Null,
    'CommunityFrozen' : IDL.Null,
  });
  const LocalUserIndexResponse = IDL.Variant({ 'Success' : CanisterId });
  const MessagesByMessageIndexArgs = IDL.Record({
    'channel_id' : ChannelId,
    'messages' : IDL.Vec(MessageIndex),
    'thread_root_message_index' : IDL.Opt(MessageIndex),
    'latest_known_update' : IDL.Opt(TimestampMillis),
  });
  const MessagesSuccessResult = IDL.Record({
    'messages' : IDL.Vec(MessageEventWrapper),
    'chat_last_updated' : TimestampMillis,
    'latest_event_index' : EventIndex,
  });
  const MessagesByMessageIndexResponse = IDL.Variant({
    'ThreadNotFound' : IDL.Null,
    'UserNotInChannel' : IDL.Null,
    'ChannelNotFound' : IDL.Null,
    'Success' : MessagesSuccessResult,
    'UserNotInCommunity' : IDL.Null,
    'ReplicaNotUpToDateV2' : TimestampMillis,
  });
  const PinMessageArgs = IDL.Record({
    'channel_id' : ChannelId,
    'message_index' : MessageIndex,
  });
  const PushEventResult = IDL.Record({
    'timestamp' : TimestampMillis,
    'index' : EventIndex,
    'expires_at' : IDL.Opt(TimestampMillis),
  });
  const PinMessageResponse = IDL.Variant({
    'UserNotInChannel' : IDL.Null,
    'MessageNotFound' : IDL.Null,
    'NoChange' : IDL.Null,
    'ChannelNotFound' : IDL.Null,
    'NotAuthorized' : IDL.Null,
    'Success' : PushEventResult,
    'UserNotInCommunity' : IDL.Null,
    'UserSuspended' : IDL.Null,
    'CommunityFrozen' : IDL.Null,
  });
  const VoteOperation = IDL.Variant({
    'RegisterVote' : IDL.Null,
    'DeleteVote' : IDL.Null,
  });
  const RegisterPollVoteArgs = IDL.Record({
    'channel_id' : ChannelId,
    'poll_option' : IDL.Nat32,
    'operation' : VoteOperation,
    'thread_root_message_index' : IDL.Opt(MessageIndex),
    'message_index' : MessageIndex,
  });
  const RegisterPollVoteResponse = IDL.Variant({
    'UserCannotChangeVote' : IDL.Null,
    'UserNotInChannel' : IDL.Null,
    'ChannelNotFound' : IDL.Null,
    'PollEnded' : IDL.Null,
    'Success' : PollVotes,
    'UserNotInCommunity' : IDL.Null,
    'UserSuspended' : IDL.Null,
    'CommunityFrozen' : IDL.Null,
    'OptionIndexOutOfRange' : IDL.Null,
    'PollNotFound' : IDL.Null,
  });
  const RegisterProposalVoteArgs = IDL.Record({
    'channel_id' : ChannelId,
    'adopt' : IDL.Bool,
    'message_index' : MessageIndex,
  });
  const RegisterProposalVoteResponse = IDL.Variant({
    'AlreadyVoted' : IDL.Bool,
    'ProposalNotFound' : IDL.Null,
    'ProposalMessageNotFound' : IDL.Null,
    'UserNotInChannel' : IDL.Null,
    'NoEligibleNeurons' : IDL.Null,
    'ChannelNotFound' : IDL.Null,
    'Success' : IDL.Null,
    'UserNotInCommunity' : IDL.Null,
    'UserSuspended' : IDL.Null,
    'CommunityFrozen' : IDL.Null,
    'ProposalNotAcceptingVotes' : IDL.Null,
    'InternalError' : IDL.Text,
  });
  const RegisterProposalVoteV2Response = IDL.Variant({
    'ProposalMessageNotFound' : IDL.Null,
    'UserNotInChannel' : IDL.Null,
    'ChannelNotFound' : IDL.Null,
    'Success' : IDL.Null,
    'UserNotInCommunity' : IDL.Null,
    'UserSuspended' : IDL.Null,
    'CommunityFrozen' : IDL.Null,
  });
  const RemoveMemberArgs = IDL.Record({ 'user_id' : UserId });
  const RemoveMemberResponse = IDL.Variant({
    'NotAuthorized' : IDL.Null,
    'Success' : IDL.Null,
    'UserNotInCommunity' : IDL.Null,
    'UserSuspended' : IDL.Null,
    'CommunityFrozen' : IDL.Null,
    'TargetUserNotInCommunity' : IDL.Null,
    'CannotRemoveSelf' : IDL.Null,
    'CannotRemoveUser' : IDL.Null,
    'InternalError' : IDL.Text,
  });
  const RemoveMemberFromChannelArgs = IDL.Record({
    'channel_id' : ChannelId,
    'user_id' : UserId,
  });
  const RemoveMemberFromChannelResponse = IDL.Variant({
    'UserNotInChannel' : IDL.Null,
    'ChannelNotFound' : IDL.Null,
    'NotAuthorized' : IDL.Null,
    'Success' : IDL.Null,
    'UserNotInCommunity' : IDL.Null,
    'UserSuspended' : IDL.Null,
    'CommunityFrozen' : IDL.Null,
    'TargetUserNotInCommunity' : IDL.Null,
    'TargetUserNotInChannel' : IDL.Null,
    'CannotRemoveSelf' : IDL.Null,
  });
  const RemoveReactionArgs = IDL.Record({
    'channel_id' : ChannelId,
    'message_id' : MessageId,
    'thread_root_message_index' : IDL.Opt(MessageIndex),
    'reaction' : IDL.Text,
  });
  const RemoveReactionResponse = IDL.Variant({
    'UserNotInChannel' : IDL.Null,
    'MessageNotFound' : IDL.Null,
    'NoChange' : IDL.Null,
    'ChannelNotFound' : IDL.Null,
    'NotAuthorized' : IDL.Null,
    'Success' : IDL.Null,
    'UserNotInCommunity' : IDL.Null,
    'UserSuspended' : IDL.Null,
    'CommunityFrozen' : IDL.Null,
  });
  const ReportMessageArgs = IDL.Record({
    'channel_id' : ChannelId,
    'delete' : IDL.Bool,
    'message_id' : MessageId,
    'thread_root_message_index' : IDL.Opt(MessageIndex),
  });
  const ReportMessageResponse = IDL.Variant({
    'UserNotInChannel' : IDL.Null,
    'AlreadyReported' : IDL.Null,
    'MessageNotFound' : IDL.Null,
    'ChannelNotFound' : IDL.Null,
    'NotAuthorized' : IDL.Null,
    'Success' : IDL.Null,
    'UserNotInCommunity' : IDL.Null,
    'UserSuspended' : IDL.Null,
    'CommunityFrozen' : IDL.Null,
    'InternalError' : IDL.Text,
  });
  const SearchChannelArgs = IDL.Record({
    'channel_id' : ChannelId,
    'max_results' : IDL.Nat8,
    'users' : IDL.Opt(IDL.Vec(UserId)),
    'search_term' : IDL.Text,
  });
  const MessageMatch = IDL.Record({
    'content' : MessageContent,
    'sender' : UserId,
    'score' : IDL.Nat32,
    'message_index' : MessageIndex,
  });
  const SearchChannelResponse = IDL.Variant({
    'TermTooShort' : IDL.Nat8,
    'UserNotInChannel' : IDL.Null,
    'ChannelNotFound' : IDL.Null,
    'TooManyUsers' : IDL.Nat8,
    'Success' : IDL.Record({ 'matches' : IDL.Vec(MessageMatch) }),
    'UserNotInCommunity' : IDL.Null,
    'TermTooLong' : IDL.Nat8,
    'InvalidTerm' : IDL.Null,
  });
  const SelectedChannelInitialArgs = IDL.Record({ 'channel_id' : ChannelId });
  const Participant = IDL.Record({
    'role' : GroupRole,
    'user_id' : UserId,
    'date_added' : TimestampMillis,
  });
  const Version = IDL.Nat32;
  const VersionedRules = IDL.Record({
    'text' : IDL.Text,
    'version' : Version,
    'enabled' : IDL.Bool,
  });
  const SelectedChannelInitialResponse = IDL.Variant({
    'ChannelNotFound' : IDL.Null,
    'Success' : IDL.Record({
      'members' : IDL.Vec(Participant),
      'invited_users' : IDL.Vec(UserId),
      'blocked_users' : IDL.Vec(UserId),
      'last_updated' : TimestampMillis,
      'chat_rules' : VersionedRules,
      'timestamp' : TimestampMillis,
      'pinned_messages' : IDL.Vec(MessageIndex),
      'latest_event_index' : EventIndex,
    }),
    'PrivateCommunity' : IDL.Null,
    'PrivateChannel' : IDL.Null,
  });
  const SelectedChannelUpdatesArgs = IDL.Record({
    'channel_id' : ChannelId,
    'updates_since' : TimestampMillis,
  });
  const SelectedGroupUpdates = IDL.Record({
    'blocked_users_removed' : IDL.Vec(UserId),
    'pinned_messages_removed' : IDL.Vec(MessageIndex),
    'invited_users' : IDL.Opt(IDL.Vec(UserId)),
    'last_updated' : TimestampMillis,
    'members_added_or_updated' : IDL.Vec(Participant),
    'pinned_messages_added' : IDL.Vec(MessageIndex),
    'chat_rules' : IDL.Opt(VersionedRules),
    'members_removed' : IDL.Vec(UserId),
    'timestamp' : TimestampMillis,
    'latest_event_index' : EventIndex,
    'blocked_users_added' : IDL.Vec(UserId),
  });
  const SelectedChannelUpdatesResponse = IDL.Variant({
    'ChannelNotFound' : IDL.Null,
    'Success' : SelectedGroupUpdates,
    'SuccessNoUpdates' : IDL.Null,
    'PrivateCommunity' : IDL.Null,
    'PrivateChannel' : IDL.Null,
  });
  const SelectedChannelUpdatesV2Response = IDL.Variant({
    'ChannelNotFound' : IDL.Null,
    'Success' : SelectedGroupUpdates,
    'SuccessNoUpdates' : TimestampMillis,
    'PrivateCommunity' : IDL.Null,
    'PrivateChannel' : IDL.Null,
  });
  const SelectedInitialArgs = IDL.Record({
    'invite_code' : IDL.Opt(IDL.Nat64),
  });
  const CommunityMember = IDL.Record({
    'role' : CommunityRole,
    'user_id' : UserId,
    'display_name' : IDL.Opt(IDL.Text),
    'date_added' : TimestampMillis,
  });
  const UserGroupDetails = IDL.Record({
    'members' : IDL.Vec(UserId),
    'name' : IDL.Text,
    'user_group_id' : IDL.Nat32,
  });
  const SelectedInitialSuccess = IDL.Record({
    'members' : IDL.Vec(CommunityMember),
    'invited_users' : IDL.Vec(UserId),
    'blocked_users' : IDL.Vec(UserId),
    'last_updated' : TimestampMillis,
    'chat_rules' : VersionedRules,
    'user_groups' : IDL.Vec(UserGroupDetails),
    'timestamp' : TimestampMillis,
    'latest_event_index' : EventIndex,
  });
  const SelectedInitialResponse = IDL.Variant({
    'Success' : SelectedInitialSuccess,
    'PrivateCommunity' : IDL.Null,
  });
  const SelectedUpdatesArgs = IDL.Record({
    'updates_since' : TimestampMillis,
    'invite_code' : IDL.Opt(IDL.Nat64),
  });
  const SelectedUpdatesSuccess = IDL.Record({
    'blocked_users_removed' : IDL.Vec(UserId),
    'invited_users' : IDL.Opt(IDL.Vec(UserId)),
    'user_groups_deleted' : IDL.Vec(IDL.Nat32),
    'last_updated' : TimestampMillis,
    'members_added_or_updated' : IDL.Vec(CommunityMember),
    'chat_rules' : IDL.Opt(VersionedRules),
    'user_groups' : IDL.Vec(UserGroupDetails),
    'members_removed' : IDL.Vec(UserId),
    'timestamp' : TimestampMillis,
    'blocked_users_added' : IDL.Vec(UserId),
  });
  const SelectedUpdatesResponse = IDL.Variant({
    'Success' : SelectedUpdatesSuccess,
    'SuccessNoUpdates' : IDL.Null,
    'PrivateCommunity' : IDL.Null,
  });
  const SelectedUpdatesV2Response = IDL.Variant({
    'Success' : SelectedUpdatesSuccess,
    'SuccessNoUpdates' : TimestampMillis,
    'PrivateCommunity' : IDL.Null,
  });
  const User = IDL.Record({ 'username' : IDL.Text, 'user_id' : UserId });
  const GroupReplyContext = IDL.Record({ 'event_index' : EventIndex });
  const SendMessageArgs = IDL.Record({
    'channel_id' : ChannelId,
    'new_achievement' : IDL.Bool,
    'channel_rules_accepted' : IDL.Opt(Version),
    'content' : MessageContentInitial,
    'message_filter_failed' : IDL.Opt(IDL.Nat64),
    'block_level_markdown' : IDL.Bool,
    'community_rules_accepted' : IDL.Opt(Version),
    'mentioned' : IDL.Vec(User),
    'sender_display_name' : IDL.Opt(IDL.Text),
    'forwarding' : IDL.Bool,
    'sender_name' : IDL.Text,
    'message_id' : MessageId,
    'replies_to' : IDL.Opt(GroupReplyContext),
    'thread_root_message_index' : IDL.Opt(MessageIndex),
  });
  const SendMessageSuccess = IDL.Record({
    'timestamp' : TimestampMillis,
    'event_index' : EventIndex,
    'expires_at' : IDL.Opt(TimestampMillis),
    'message_index' : MessageIndex,
  });
  const InvalidPollReason = IDL.Variant({
    'DuplicateOptions' : IDL.Null,
    'TooFewOptions' : IDL.Nat32,
    'TooManyOptions' : IDL.Nat32,
    'OptionTooLong' : IDL.Nat32,
    'EndDateInThePast' : IDL.Null,
    'PollsNotValidForDirectChats' : IDL.Null,
  });
  const SendMessageResponse = IDL.Variant({
    'TextTooLong' : IDL.Nat32,
    'ThreadMessageNotFound' : IDL.Null,
    'UserNotInChannel' : IDL.Null,
    'ChannelNotFound' : IDL.Null,
    'NotAuthorized' : IDL.Null,
    'Success' : SendMessageSuccess,
    'UserNotInCommunity' : IDL.Null,
    'MessageEmpty' : IDL.Null,
    'InvalidPoll' : InvalidPollReason,
    'UserSuspended' : IDL.Null,
    'CommunityFrozen' : IDL.Null,
    'CommunityRulesNotAccepted' : IDL.Null,
    'InvalidRequest' : IDL.Text,
    'RulesNotAccepted' : IDL.Null,
  });
  const SetMemberDisplayNameArgs = IDL.Record({
    'display_name' : IDL.Opt(IDL.Text),
  });
  const SetMemberDisplayNameResponse = IDL.Variant({
    'DisplayNameInvalid' : IDL.Null,
    'Success' : IDL.Null,
    'DisplayNameTooLong' : IDL.Nat16,
    'UserNotInCommunity' : IDL.Null,
    'UserSuspended' : IDL.Null,
    'CommunityFrozen' : IDL.Null,
    'DisplayNameTooShort' : IDL.Nat16,
  });
  const VideoCallPresence = IDL.Variant({
    'Default' : IDL.Null,
    'Hidden' : IDL.Null,
    'Owner' : IDL.Null,
  });
  const SetVideoCallPresenceArgs = IDL.Record({
    'channel_id' : ChannelId,
    'presence' : VideoCallPresence,
    'message_id' : MessageId,
  });
  const SetVideoCallPresenceResponse = IDL.Variant({
    'AlreadyEnded' : IDL.Null,
    'UserNotInChannel' : IDL.Null,
    'MessageNotFound' : IDL.Null,
    'ChannelNotFound' : IDL.Null,
    'Success' : IDL.Null,
    'UserNotInCommunity' : IDL.Null,
    'UserSuspended' : IDL.Null,
    'CommunityFrozen' : IDL.Null,
  });
  const StartVideoCallArgs = IDL.Record({
    'initiator_username' : IDL.Text,
    'channel_id' : ChannelId,
    'initiator' : UserId,
    'max_duration' : IDL.Opt(Milliseconds),
    'initiator_display_name' : IDL.Opt(IDL.Text),
    'message_id' : MessageId,
    'call_type' : VideoCallType,
  });
  const StartVideoCallResponse = IDL.Variant({
    'NotAuthorized' : IDL.Null,
    'Success' : IDL.Null,
  });
  const SummaryArgs = IDL.Record({ 'invite_code' : IDL.Opt(IDL.Nat64) });
  const CommunityPermissionRole = IDL.Variant({
    'Owners' : IDL.Null,
    'Admins' : IDL.Null,
    'Members' : IDL.Null,
  });
  const CommunityPermissions = IDL.Record({
    'create_public_channel' : CommunityPermissionRole,
    'manage_user_groups' : CommunityPermissionRole,
    'update_details' : CommunityPermissionRole,
    'remove_members' : CommunityPermissionRole,
    'invite_users' : CommunityPermissionRole,
    'change_roles' : CommunityPermissionRole,
    'create_private_channel' : CommunityPermissionRole,
  });
  const UserGroup = IDL.Record({
    'members' : IDL.Nat32,
    'name' : IDL.Text,
    'user_group_id' : IDL.Nat32,
  });
  const CommunityMembership = IDL.Record({
    'role' : CommunityRole,
    'display_name' : IDL.Opt(IDL.Text),
    'joined' : TimestampMillis,
    'rules_accepted' : IDL.Bool,
  });
  const FrozenGroupInfo = IDL.Record({
    'timestamp' : TimestampMillis,
    'frozen_by' : UserId,
    'reason' : IDL.Opt(IDL.Text),
  });
  const CommunityCanisterCommunitySummary = IDL.Record({
    'is_public' : IDL.Bool,
    'permissions' : CommunityPermissions,
    'community_id' : CommunityId,
    'is_invited' : IDL.Opt(IDL.Bool),
    'metrics' : ChatMetrics,
    'gate' : IDL.Opt(AccessGate),
    'name' : IDL.Text,
    'description' : IDL.Text,
    'last_updated' : TimestampMillis,
    'channels' : IDL.Vec(CommunityCanisterChannelSummary),
    'user_groups' : IDL.Vec(UserGroup),
    'avatar_id' : IDL.Opt(IDL.Nat),
    'membership' : IDL.Opt(CommunityMembership),
    'local_user_index_canister_id' : CanisterId,
    'frozen' : IDL.Opt(FrozenGroupInfo),
    'latest_event_index' : EventIndex,
    'banner_id' : IDL.Opt(IDL.Nat),
    'member_count' : IDL.Nat32,
    'primary_language' : IDL.Text,
  });
  const SummaryResponse = IDL.Variant({
    'Success' : CommunityCanisterCommunitySummary,
    'PrivateCommunity' : IDL.Null,
  });
  const SummaryUpdatesArgs = IDL.Record({
    'updates_since' : TimestampMillis,
    'invite_code' : IDL.Opt(IDL.Nat64),
  });
  const TextUpdate = IDL.Variant({
    'NoChange' : IDL.Null,
    'SetToNone' : IDL.Null,
    'SetToSome' : IDL.Text,
  });
  const CommunityMembershipUpdates = IDL.Record({
    'role' : IDL.Opt(CommunityRole),
    'display_name' : TextUpdate,
    'rules_accepted' : IDL.Opt(IDL.Bool),
  });
  const FrozenGroupUpdate = IDL.Variant({
    'NoChange' : IDL.Null,
    'SetToNone' : IDL.Null,
    'SetToSome' : FrozenGroupInfo,
  });
  const CommunityCanisterCommunitySummaryUpdates = IDL.Record({
    'is_public' : IDL.Opt(IDL.Bool),
    'permissions' : IDL.Opt(CommunityPermissions),
    'community_id' : CommunityId,
    'channels_updated' : IDL.Vec(CommunityCanisterChannelSummaryUpdates),
    'metrics' : IDL.Opt(ChatMetrics),
    'user_groups_deleted' : IDL.Vec(IDL.Nat32),
    'gate' : AccessGateUpdate,
    'name' : IDL.Opt(IDL.Text),
    'description' : IDL.Opt(IDL.Text),
    'last_updated' : TimestampMillis,
    'channels_removed' : IDL.Vec(ChannelId),
    'user_groups' : IDL.Vec(UserGroup),
    'avatar_id' : DocumentIdUpdate,
    'channels_added' : IDL.Vec(CommunityCanisterChannelSummary),
    'membership' : IDL.Opt(CommunityMembershipUpdates),
    'frozen' : FrozenGroupUpdate,
    'latest_event_index' : IDL.Opt(EventIndex),
    'banner_id' : DocumentIdUpdate,
    'member_count' : IDL.Opt(IDL.Nat32),
    'primary_language' : IDL.Opt(IDL.Text),
  });
  const SummaryUpdatesResponse = IDL.Variant({
    'Success' : CommunityCanisterCommunitySummaryUpdates,
    'SuccessNoUpdates' : IDL.Null,
    'PrivateCommunity' : IDL.Null,
  });
  const ThreadPreviewsArgs = IDL.Record({
    'channel_id' : ChannelId,
    'latest_client_thread_update' : IDL.Opt(TimestampMillis),
    'threads' : IDL.Vec(MessageIndex),
  });
  const ThreadPreview = IDL.Record({
    'latest_replies' : IDL.Vec(MessageEventWrapper),
    'total_replies' : IDL.Nat32,
    'root_message' : MessageEventWrapper,
  });
  const ThreadPreviewsResponse = IDL.Variant({
    'UserNotInChannel' : IDL.Null,
    'ReplicaNotUpToDate' : TimestampMillis,
    'ChannelNotFound' : IDL.Null,
    'Success' : IDL.Record({
      'threads' : IDL.Vec(ThreadPreview),
      'timestamp' : TimestampMillis,
    }),
    'UserNotInCommunity' : IDL.Null,
  });
  const ToggleMuteNotificationsArgs = IDL.Record({
    'channel_id' : IDL.Opt(ChannelId),
    'mute' : IDL.Bool,
  });
  const ToggleMuteNotificationsResponse = IDL.Variant({
    'UserNotInChannel' : IDL.Null,
    'ChannelNotFound' : IDL.Null,
    'Success' : IDL.Null,
    'UserNotInCommunity' : IDL.Null,
    'UserSuspended' : IDL.Null,
    'CommunityFrozen' : IDL.Null,
  });
  const UnblockUserArgs = IDL.Record({ 'user_id' : UserId });
  const UnblockUserResponse = IDL.Variant({
    'CannotUnblockSelf' : IDL.Null,
    'NotAuthorized' : IDL.Null,
    'Success' : IDL.Null,
    'UserNotInCommunity' : IDL.Null,
    'CommunityNotPublic' : IDL.Null,
    'UserSuspended' : IDL.Null,
    'CommunityFrozen' : IDL.Null,
  });
  const UndeleteMessagesArgs = IDL.Record({
    'channel_id' : ChannelId,
    'message_ids' : IDL.Vec(MessageId),
    'thread_root_message_index' : IDL.Opt(MessageIndex),
  });
  const UndeleteMessagesResponse = IDL.Variant({
    'GroupNotFound' : IDL.Null,
    'UserNotInChannel' : IDL.Null,
    'MessageNotFound' : IDL.Null,
    'Success' : IDL.Record({ 'messages' : IDL.Vec(Message) }),
    'UserNotInCommunity' : IDL.Null,
    'UserSuspended' : IDL.Null,
    'CommunityFrozen' : IDL.Null,
  });
  const UnfollowThreadArgs = IDL.Record({
    'channel_id' : ChannelId,
    'thread_root_message_index' : MessageIndex,
  });
  const UnfollowThreadResponse = IDL.Variant({
    'ThreadNotFound' : IDL.Null,
    'UserNotInChannel' : IDL.Null,
    'ChannelNotFound' : IDL.Null,
    'NotFollowing' : IDL.Null,
    'Success' : IDL.Null,
    'UserNotInCommunity' : IDL.Null,
    'UserSuspended' : IDL.Null,
    'CommunityFrozen' : IDL.Null,
  });
  const PermissionRoleUpdate = IDL.Variant({
    'NoChange' : IDL.Null,
    'SetToNone' : IDL.Null,
    'SetToSome' : PermissionRole,
  });
  const OptionalMessagePermissions = IDL.Record({
    'custom_updated' : IDL.Vec(CustomPermission),
    'audio' : PermissionRoleUpdate,
    'video' : PermissionRoleUpdate,
    'video_call' : PermissionRoleUpdate,
    'file' : PermissionRoleUpdate,
    'poll' : PermissionRoleUpdate,
    'text' : PermissionRoleUpdate,
    'crypto' : PermissionRoleUpdate,
    'giphy' : PermissionRoleUpdate,
    'custom_deleted' : IDL.Vec(IDL.Text),
    'default' : IDL.Opt(PermissionRole),
    'image' : PermissionRoleUpdate,
    'prize' : PermissionRoleUpdate,
    'p2p_swap' : PermissionRoleUpdate,
  });
  const OptionalMessagePermissionsUpdate = IDL.Variant({
    'NoChange' : IDL.Null,
    'SetToNone' : IDL.Null,
    'SetToSome' : OptionalMessagePermissions,
  });
  const OptionalGroupPermissions = IDL.Record({
    'mention_all_members' : IDL.Opt(PermissionRole),
    'delete_messages' : IDL.Opt(PermissionRole),
    'remove_members' : IDL.Opt(PermissionRole),
    'update_group' : IDL.Opt(PermissionRole),
    'message_permissions' : IDL.Opt(OptionalMessagePermissions),
    'invite_users' : IDL.Opt(PermissionRole),
    'thread_permissions' : OptionalMessagePermissionsUpdate,
    'change_roles' : IDL.Opt(PermissionRole),
    'start_video_call' : IDL.Opt(PermissionRole),
    'add_members' : IDL.Opt(PermissionRole),
    'pin_messages' : IDL.Opt(PermissionRole),
    'react_to_messages' : IDL.Opt(PermissionRole),
  });
  const UpdatedRules = IDL.Record({
    'new_version' : IDL.Bool,
    'text' : IDL.Text,
    'enabled' : IDL.Bool,
  });
  const DocumentUpdate = IDL.Variant({
    'NoChange' : IDL.Null,
    'SetToNone' : IDL.Null,
    'SetToSome' : Document,
  });
  const UpdateChannelArgs = IDL.Record({
    'channel_id' : ChannelId,
    'permissions_v2' : IDL.Opt(OptionalGroupPermissions),
    'gate' : AccessGateUpdate,
    'name' : IDL.Opt(IDL.Text),
    'description' : IDL.Opt(IDL.Text),
    'events_ttl' : EventsTimeToLiveUpdate,
    'public' : IDL.Opt(IDL.Bool),
    'messages_visible_to_non_members' : IDL.Opt(IDL.Bool),
    'rules' : IDL.Opt(UpdatedRules),
    'avatar' : DocumentUpdate,
  });
  const UpdateChannelResponse = IDL.Variant({
    'NameReserved' : IDL.Null,
    'RulesTooLong' : FieldTooLongResult,
    'DescriptionTooLong' : FieldTooLongResult,
    'NameTooShort' : FieldTooShortResult,
    'UserNotInChannel' : IDL.Null,
    'AccessGateInvalid' : IDL.Null,
    'ChannelNotFound' : IDL.Null,
    'NotAuthorized' : IDL.Null,
    'AvatarTooBig' : FieldTooLongResult,
    'UserNotInCommunity' : IDL.Null,
    'UserSuspended' : IDL.Null,
    'RulesTooShort' : FieldTooShortResult,
    'CommunityFrozen' : IDL.Null,
    'NameTooLong' : FieldTooLongResult,
    'SuccessV2' : IDL.Record({ 'rules_version' : IDL.Opt(Version) }),
    'NameTaken' : IDL.Null,
  });
  const OptionalCommunityPermissions = IDL.Record({
    'create_public_channel' : IDL.Opt(CommunityPermissionRole),
    'manage_user_groups' : IDL.Opt(CommunityPermissionRole),
    'update_details' : IDL.Opt(CommunityPermissionRole),
    'remove_members' : IDL.Opt(CommunityPermissionRole),
    'invite_users' : IDL.Opt(CommunityPermissionRole),
    'change_roles' : IDL.Opt(CommunityPermissionRole),
    'create_private_channel' : IDL.Opt(CommunityPermissionRole),
  });
  const UpdateCommunityArgs = IDL.Record({
    'permissions' : IDL.Opt(OptionalCommunityPermissions),
    'gate' : AccessGateUpdate,
    'name' : IDL.Opt(IDL.Text),
    'banner' : DocumentUpdate,
    'description' : IDL.Opt(IDL.Text),
    'public' : IDL.Opt(IDL.Bool),
    'rules' : IDL.Opt(UpdatedRules),
    'avatar' : DocumentUpdate,
    'primary_language' : IDL.Opt(IDL.Text),
  });
  const UpdateCommunityResponse = IDL.Variant({
    'NameReserved' : IDL.Null,
    'RulesTooLong' : FieldTooLongResult,
    'DescriptionTooLong' : FieldTooLongResult,
    'InvalidLanguage' : IDL.Null,
    'NameTooShort' : FieldTooShortResult,
    'AccessGateInvalid' : IDL.Null,
    'NotAuthorized' : IDL.Null,
    'AvatarTooBig' : FieldTooLongResult,
    'UserNotInCommunity' : IDL.Null,
    'UserSuspended' : IDL.Null,
    'RulesTooShort' : FieldTooShortResult,
    'CommunityFrozen' : IDL.Null,
    'NameTooLong' : FieldTooLongResult,
    'SuccessV2' : IDL.Record({ 'rules_version' : IDL.Opt(Version) }),
    'NameTaken' : IDL.Null,
    'InternalError' : IDL.Null,
    'BannerTooBig' : FieldTooLongResult,
  });
  const UpdateUserGroupArgs = IDL.Record({
    'name' : IDL.Opt(IDL.Text),
    'users_to_add' : IDL.Vec(UserId),
    'users_to_remove' : IDL.Vec(UserId),
    'user_group_id' : IDL.Nat32,
  });
  const UpdateUserGroupResponse = IDL.Variant({
    'NameTooShort' : FieldTooShortResult,
    'NotAuthorized' : IDL.Null,
    'Success' : IDL.Null,
    'UserGroupNotFound' : IDL.Null,
    'NameInvalid' : IDL.Null,
    'UserSuspended' : IDL.Null,
    'CommunityFrozen' : IDL.Null,
    'NameTooLong' : FieldTooLongResult,
    'NameTaken' : IDL.Null,
  });
  const VideoCallParticipantsArgs = IDL.Record({
    'channel_id' : ChannelId,
    'updated_since' : IDL.Opt(TimestampMillis),
    'message_id' : MessageId,
  });
  const VideoCallParticipants = IDL.Record({
    'participants' : IDL.Vec(CallParticipant),
    'hidden' : IDL.Vec(CallParticipant),
    'last_updated' : TimestampMillis,
  });
  const VideoCallParticipantsResponse = IDL.Variant({
    'UserNotInChannel' : IDL.Null,
    'ChannelNotFound' : IDL.Null,
    'VideoCallNotFound' : IDL.Null,
    'Success' : VideoCallParticipants,
    'UserNotInCommunity' : IDL.Null,
  });
  return IDL.Service({
    'accept_p2p_swap' : IDL.Func(
        [AcceptP2PSwapArgs],
        [AcceptP2PSwapResponse],
        [],
      ),
    'add_members_to_channel' : IDL.Func(
        [AddMembersToChannelArgs],
        [AddMembersToChannelResponse],
        [],
      ),
    'add_reaction' : IDL.Func([AddReactionArgs], [AddReactionResponse], []),
    'block_user' : IDL.Func([BlockUserArgs], [BlockUserResponse], []),
    'cancel_p2p_swap' : IDL.Func(
        [CancelP2PSwapArgs],
        [CancelP2PSwapResponse],
        [],
      ),
    'change_channel_role' : IDL.Func(
        [ChangeChannelRoleArgs],
        [ChangeChannelRoleResponse],
        [],
      ),
    'change_role' : IDL.Func([ChangeRoleArgs], [ChangeRoleResponse], []),
    'channel_summary' : IDL.Func(
        [ChannelSummaryArgs],
        [ChannelSummaryResponse],
        ['query'],
      ),
    'channel_summary_updates' : IDL.Func(
        [ChannelSummaryUpdatesArgs],
        [ChannelSummaryUpdatesResponse],
        ['query'],
      ),
    'claim_prize' : IDL.Func([ClaimPrizeArgs], [ClaimPrizeResponse], []),
    'create_channel' : IDL.Func(
        [CreateChannelArgs],
        [CreateChannelResponse],
        [],
      ),
    'create_user_group' : IDL.Func(
        [CreateUserGroupArgs],
        [CreateUserGroupResponse],
        [],
      ),
    'decline_invitation' : IDL.Func(
        [DeclineInvitationArgs],
        [DeclineInvitationResponse],
        [],
      ),
    'delete_channel' : IDL.Func(
        [DeleteChannelArgs],
        [DeleteChannelResponse],
        [],
      ),
    'delete_messages' : IDL.Func(
        [DeleteMessagesArgs],
        [DeleteMessagesResponse],
        [],
      ),
    'delete_user_groups' : IDL.Func(
        [DeleteUserGroupsArgs],
        [DeleteUserGroupsResponse],
        [],
      ),
    'deleted_message' : IDL.Func(
        [DeletedMessageArgs],
        [DeletedMessageResponse],
        ['query'],
      ),
    'disable_invite_code' : IDL.Func(
        [EmptyArgs],
        [DisableInviteCodeResponse],
        [],
      ),
    'edit_message' : IDL.Func([EditMessageArgs], [EditMessageResponse], []),
    'enable_invite_code' : IDL.Func(
        [EmptyArgs],
        [EnableInviteCodeResponse],
        [],
      ),
    'end_video_call' : IDL.Func([EndVideoCallArgs], [EndVideoCallResponse], []),
    'events' : IDL.Func([EventsArgs], [EventsResponse], ['query']),
    'events_by_index' : IDL.Func(
        [EventsByIndexArgs],
        [EventsResponse],
        ['query'],
      ),
    'events_window' : IDL.Func([EventsWindowArgs], [EventsResponse], ['query']),
    'explore_channels' : IDL.Func(
        [ExploreChannelsArgs],
        [ExploreChannelsResponse],
        ['query'],
      ),
    'follow_thread' : IDL.Func([FollowThreadArgs], [FollowThreadResponse], []),
    'import_group' : IDL.Func([ImportGroupArgs], [ImportGroupResponse], []),
    'invite_code' : IDL.Func([EmptyArgs], [InviteCodeResponse], ['query']),
    'join_video_call' : IDL.Func(
        [JoinVideoCallArgs],
        [JoinVideoCallResponse],
        [],
      ),
    'leave_channel' : IDL.Func([LeaveChannelArgs], [LeaveChannelResponse], []),
    'local_user_index' : IDL.Func(
        [EmptyArgs],
        [LocalUserIndexResponse],
        ['query'],
      ),
    'messages_by_message_index' : IDL.Func(
        [MessagesByMessageIndexArgs],
        [MessagesByMessageIndexResponse],
        ['query'],
      ),
    'pin_message' : IDL.Func([PinMessageArgs], [PinMessageResponse], []),
    'register_poll_vote' : IDL.Func(
        [RegisterPollVoteArgs],
        [RegisterPollVoteResponse],
        [],
      ),
    'register_proposal_vote' : IDL.Func(
        [RegisterProposalVoteArgs],
        [RegisterProposalVoteResponse],
        [],
      ),
    'register_proposal_vote_v2' : IDL.Func(
        [RegisterProposalVoteArgs],
        [RegisterProposalVoteV2Response],
        [],
      ),
    'remove_member' : IDL.Func([RemoveMemberArgs], [RemoveMemberResponse], []),
    'remove_member_from_channel' : IDL.Func(
        [RemoveMemberFromChannelArgs],
        [RemoveMemberFromChannelResponse],
        [],
      ),
    'remove_reaction' : IDL.Func(
        [RemoveReactionArgs],
        [RemoveReactionResponse],
        [],
      ),
    'report_message' : IDL.Func(
        [ReportMessageArgs],
        [ReportMessageResponse],
        [],
      ),
    'reset_invite_code' : IDL.Func([EmptyArgs], [EnableInviteCodeResponse], []),
    'search_channel' : IDL.Func(
        [SearchChannelArgs],
        [SearchChannelResponse],
        ['query'],
      ),
    'selected_channel_initial' : IDL.Func(
        [SelectedChannelInitialArgs],
        [SelectedChannelInitialResponse],
        ['query'],
      ),
    'selected_channel_updates' : IDL.Func(
        [SelectedChannelUpdatesArgs],
        [SelectedChannelUpdatesResponse],
        ['query'],
      ),
    'selected_channel_updates_v2' : IDL.Func(
        [SelectedChannelUpdatesArgs],
        [SelectedChannelUpdatesV2Response],
        ['query'],
      ),
    'selected_initial' : IDL.Func(
        [SelectedInitialArgs],
        [SelectedInitialResponse],
        ['query'],
      ),
    'selected_updates' : IDL.Func(
        [SelectedUpdatesArgs],
        [SelectedUpdatesResponse],
        ['query'],
      ),
    'selected_updates_v2' : IDL.Func(
        [SelectedUpdatesArgs],
        [SelectedUpdatesV2Response],
        ['query'],
      ),
    'send_message' : IDL.Func([SendMessageArgs], [SendMessageResponse], []),
    'set_member_display_name' : IDL.Func(
        [SetMemberDisplayNameArgs],
        [SetMemberDisplayNameResponse],
        [],
      ),
    'set_video_call_presence' : IDL.Func(
        [SetVideoCallPresenceArgs],
        [SetVideoCallPresenceResponse],
        [],
      ),
    'start_video_call' : IDL.Func(
        [StartVideoCallArgs],
        [StartVideoCallResponse],
        [],
      ),
    'summary' : IDL.Func([SummaryArgs], [SummaryResponse], ['query']),
    'summary_updates' : IDL.Func(
        [SummaryUpdatesArgs],
        [SummaryUpdatesResponse],
        ['query'],
      ),
    'thread_previews' : IDL.Func(
        [ThreadPreviewsArgs],
        [ThreadPreviewsResponse],
        ['query'],
      ),
    'toggle_mute_notifications' : IDL.Func(
        [ToggleMuteNotificationsArgs],
        [ToggleMuteNotificationsResponse],
        [],
      ),
    'unblock_user' : IDL.Func([UnblockUserArgs], [UnblockUserResponse], []),
    'undelete_messages' : IDL.Func(
        [UndeleteMessagesArgs],
        [UndeleteMessagesResponse],
        [],
      ),
    'unfollow_thread' : IDL.Func(
        [UnfollowThreadArgs],
        [UnfollowThreadResponse],
        [],
      ),
    'unpin_message' : IDL.Func([PinMessageArgs], [PinMessageResponse], []),
    'update_channel' : IDL.Func(
        [UpdateChannelArgs],
        [UpdateChannelResponse],
        [],
      ),
    'update_community' : IDL.Func(
        [UpdateCommunityArgs],
        [UpdateCommunityResponse],
        [],
      ),
    'update_user_group' : IDL.Func(
        [UpdateUserGroupArgs],
        [UpdateUserGroupResponse],
        [],
      ),
    'video_call_participants' : IDL.Func(
        [VideoCallParticipantsArgs],
        [VideoCallParticipantsResponse],
        ['query'],
      ),
  });
};
export const init = ({ IDL }) => { return []; };<|MERGE_RESOLUTION|>--- conflicted
+++ resolved
@@ -58,23 +58,6 @@
     'added_by_name' : IDL.Text,
     'added_by_display_name' : IDL.Opt(IDL.Text),
   });
-<<<<<<< HEAD
-  const ICRC2_TransferFromError = IDL.Variant({
-    'GenericError' : IDL.Record({
-      'message' : IDL.Text,
-      'error_code' : IDL.Nat,
-    }),
-    'TemporarilyUnavailable' : IDL.Null,
-    'InsufficientAllowance' : IDL.Record({ 'allowance' : IDL.Nat }),
-    'BadBurn' : IDL.Record({ 'min_burn_amount' : IDL.Nat }),
-    'Duplicate' : IDL.Record({ 'duplicate_of' : IDL.Nat }),
-    'BadFee' : IDL.Record({ 'expected_fee' : IDL.Nat }),
-    'CreatedInFuture' : IDL.Record({ 'ledger_time' : IDL.Nat64 }),
-    'TooOld' : IDL.Null,
-    'InsufficientFunds' : IDL.Record({ 'balance' : IDL.Nat }),
-  });
-=======
->>>>>>> 323d2920
   const UserFailedError = IDL.Record({
     'user_id' : UserId,
     'error' : IDL.Text,
