--- conflicted
+++ resolved
@@ -1284,11 +1284,7 @@
     'members' : IDL.Vec(CommunityMember),
     'invited_users' : IDL.Vec(UserId),
     'blocked_users' : IDL.Vec(UserId),
-<<<<<<< HEAD
     'user_groups' : IDL.Vec(UserGroupDetails),
-    'access_rules' : VersionedRules,
-=======
->>>>>>> 9e6ef58f
     'timestamp' : TimestampMillis,
     'latest_event_index' : EventIndex,
     'rules' : AccessRules,
