--- conflicted
+++ resolved
@@ -352,6 +352,7 @@
   const GroupMembership = IDL.Record({
     'role' : GroupRole,
     'notifications_muted' : IDL.Bool,
+    'lapsed' : IDL.Bool,
     'joined' : TimestampMillis,
     'rules_accepted' : IDL.Bool,
     'latest_threads' : IDL.Vec(GroupCanisterThreadDetails),
@@ -873,6 +874,7 @@
   const GroupMembershipUpdates = IDL.Record({
     'role' : IDL.Opt(GroupRole),
     'notifications_muted' : IDL.Opt(IDL.Bool),
+    'lapsed' : IDL.Opt(IDL.Bool),
     'unfollowed_threads' : IDL.Vec(MessageIndex),
     'rules_accepted' : IDL.Opt(IDL.Bool),
     'latest_threads' : IDL.Vec(GroupCanisterThreadDetails),
@@ -928,11 +930,13 @@
     'AlreadyClaimed' : IDL.Null,
     'Success' : IDL.Null,
     'UserNotInCommunity' : IDL.Null,
+    'LedgerError' : IDL.Null,
     'UserSuspended' : IDL.Null,
     'CommunityFrozen' : IDL.Null,
     'PrizeEnded' : IDL.Null,
     'FailedAfterTransfer' : IDL.Tuple(IDL.Text, CompletedCryptoTransaction),
     'TransferFailed' : IDL.Tuple(IDL.Text, FailedCryptoTransaction),
+    'InternalError' : IDL.Text,
   });
   const Rules = IDL.Record({ 'text' : IDL.Text, 'enabled' : IDL.Bool });
   const Document = IDL.Record({
@@ -1650,17 +1654,6 @@
   const SelectedInitialArgs = IDL.Record({
     'invite_code' : IDL.Opt(IDL.Nat64),
   });
-<<<<<<< HEAD
-  const CommunityMember = IDL.Record({
-    'role' : CommunityRole,
-    'lapsed' : IDL.Bool,
-    'referred_by' : IDL.Opt(UserId),
-    'user_id' : UserId,
-    'display_name' : IDL.Opt(IDL.Text),
-    'date_added' : TimestampMillis,
-  });
-=======
->>>>>>> b11cf0e3
   const UserGroupDetails = IDL.Record({
     'members' : IDL.Vec(UserId),
     'name' : IDL.Text,
@@ -1824,6 +1817,7 @@
   });
   const CommunityMembership = IDL.Record({
     'role' : CommunityRole,
+    'lapsed' : IDL.Bool,
     'display_name' : IDL.Opt(IDL.Text),
     'joined' : TimestampMillis,
     'rules_accepted' : IDL.Bool,
@@ -1865,6 +1859,7 @@
   });
   const CommunityMembershipUpdates = IDL.Record({
     'role' : IDL.Opt(CommunityRole),
+    'lapsed' : IDL.Opt(IDL.Bool),
     'display_name' : TextUpdate,
     'rules_accepted' : IDL.Opt(IDL.Bool),
   });
