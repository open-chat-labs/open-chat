--- conflicted
+++ resolved
@@ -69,11 +69,8 @@
     RegisterProposalVoteResponse,
     CreateUserGroupResponse,
     UpdateUserGroupResponse,
-<<<<<<< HEAD
-    UserGroupMembers,
-=======
-    DeleteUserGroupResponse,
->>>>>>> 33bd6e84
+    UserGroupDetails,
+    DeleteUserGroupsResponse,
 } from "./types";
 export {
     _SERVICE as CommunityService,
@@ -145,11 +142,8 @@
     RegisterProposalVoteResponse as ApiRegisterProposalVoteResponse,
     CreateUserGroupResponse as ApiCreateUserGroupResponse,
     UpdateUserGroupResponse as ApiUpdateUserGroupResponse,
-<<<<<<< HEAD
-    UserGroupMembers as ApiUserGroupMembers,
-=======
+    UserGroupDetails as ApiUserGroupDetails,
     DeleteUserGroupsResponse as ApiDeleteUserGroupsResponse,
->>>>>>> 33bd6e84
 };
 
 export const idlFactory: IDL.InterfaceFactory;