--- conflicted
+++ resolved
@@ -67,12 +67,9 @@
     ImportGroupResponse,
     GroupCanisterThreadDetails,
     RegisterProposalVoteResponse,
-<<<<<<< HEAD
-    SetMemberDisplayNameResponse,
-=======
     CreateUserGroupResponse,
     UpdateUserGroupResponse,
->>>>>>> 2c1e9148
+    SetMemberDisplayNameResponse,
 } from "./types";
 export {
     _SERVICE as CommunityService,
@@ -142,12 +139,9 @@
     ImportGroupResponse as ApiImportGroupResponse,
     GroupCanisterThreadDetails as ApiGroupCanisterThreadDetails,
     RegisterProposalVoteResponse as ApiRegisterProposalVoteResponse,
-<<<<<<< HEAD
-    SetMemberDisplayNameResponse as ApiSetMemberDisplayNameResponse,
-=======
     CreateUserGroupResponse as ApiCreateUserGroupResponse,
     UpdateUserGroupResponse as ApiUpdateUserGroupResponse,
->>>>>>> 2c1e9148
+    SetMemberDisplayNameResponse as ApiSetMemberDisplayNameResponse,
 };
 
 export const idlFactory: IDL.InterfaceFactory;