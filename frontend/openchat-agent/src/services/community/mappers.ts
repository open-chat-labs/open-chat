import type {
    AddMembersToChannelResponse,
    BlockCommunityUserResponse,
    ChangeCommunityRoleResponse,
    ChannelIdentifier,
    ChannelMatch,
    ChannelMembershipUpdates,
    ChannelMessageMatch,
    ChannelSummaryResponse,
    CommunityCanisterChannelSummaryUpdates,
    CommunityCanisterCommunitySummaryUpdates,
    CommunityDetailsResponse,
    CommunityDetailsUpdatesResponse,
    CommunityMembershipUpdates,
    CommunityPermissions,
    CommunitySummaryResponse,
    CommunitySummaryUpdatesResponse,
    CreateUserGroupResponse,
    DeleteUserGroupsResponse,
    EventsResponse,
    ExploreChannelsResponse,
    GateCheckFailedReason,
    ImportGroupResponse,
    MemberRole,
    Message,
    RemoveMemberResponse,
    SendMessageResponse,
    SetMemberDisplayNameResponse,
    ToggleMuteCommunityNotificationsResponse,
    UnblockCommunityUserResponse,
    UpdateCommunityResponse,
    UpdatedEvent,
    UpdateUserGroupResponse,
    UserFailedError,
    UserFailedGateCheck,
} from "openchat-shared";
import { CommonResponses, UnsupportedValueError } from "openchat-shared";
import type {
    ApiAddMembersToChannelResponse,
    ApiBlockUserResponse,
    ApiChangeRoleResponse,
    ApiLocalUserIndexResponse,
    ApiMessagesByMessageIndexResponse,
    ApiRemoveMemberResponse,
    ApiRemoveMemberFromChannelResponse,
    ApiSendMessageResponse,
    ApiSummaryResponse,
    ApiSummaryUpdatesResponse,
    ApiToggleMuteNotificationsResponse,
    ApiUnblockUserResponse,
    ApiUpdateCommunityResponse,
    ApiGroupRole,
    ApiCommunityRole,
    ApiOptionalCommunityPermissions,
    ApiAddMembersToChannelFailed,
    ApiAddMembersToChannelPartialSuccess,
    ApiUserFailedGateCheck,
    ApiUserFailedError,
    ApiMessageMatch,
    ApiCommunityCanisterCommunitySummaryUpdates,
    ApiCommunityCanisterChannelSummaryUpdates,
    ApiChannelMembershipUpdates,
    ApiCommunityMembershipUpdates,
    ApiExploreChannelsResponse,
    ApiChannelMatch,
    ApiSelectedInitialResponse,
    ApiSelectedUpdatesResponse,
    ApiChannelSummaryResponse,
    ApiImportGroupResponse,
    ApiCreateUserGroupResponse,
    ApiUpdateUserGroupResponse,
<<<<<<< HEAD
    ApiSetMemberDisplayNameResponse,
=======
    ApiDeleteUserGroupsResponse,
>>>>>>> 6ed0beca
} from "./candid/idl";
import {
    accessGate,
    apiCommunityPermissionRole,
    apiOptional,
    chatMetrics,
    communityChannelSummary,
    communityPermissions,
    communitySummary,
    groupPermissions,
    groupRules,
    groupSubtype,
    memberRole,
    mention,
    messageContent,
    messageEvent,
    threadDetails,
} from "../common/chatMappers";
import type { ApiGateCheckFailedReason } from "../localUserIndex/candid/idl";
import { identity, optionUpdate, optional } from "../../utils/mapping";
import { ensureReplicaIsUpToDate } from "../common/replicaUpToDateChecker";
import type { Principal } from "@dfinity/principal";
import { messageWrapper } from "../group/mappers";
import { ReplicaNotUpToDateError } from "../error";

export function addMembersToChannelResponse(
    candid: ApiAddMembersToChannelResponse
): AddMembersToChannelResponse {
    if ("Failed" in candid) {
        return addToChannelFailed(candid.Failed);
    }
    if ("UserNotInChannel" in candid) {
        return CommonResponses.userNotInChat();
    }
    if ("PartialSuccess" in candid) {
        return addToChannelPartialSuccess(candid.PartialSuccess);
    }
    if ("ChannelNotFound" in candid) {
        return CommonResponses.chatNotFound();
    }
    if ("UserLimitReached" in candid) {
        return CommonResponses.userLimitReached();
    }
    if ("NotAuthorized" in candid) {
        return CommonResponses.notAuthorized();
    }
    if ("Success" in candid) {
        return CommonResponses.success();
    }
    if ("UserNotInCommunity" in candid) {
        return CommonResponses.userNotInCommunity();
    }
    if ("UserSuspended" in candid) {
        return CommonResponses.userSuspended();
    }
    if ("CommunityFrozen" in candid) {
        return CommonResponses.communityFrozen();
    }
    throw new UnsupportedValueError(
        "Unexpected ApiAddMembersToChannelResponse type received",
        candid
    );
}

function addToChannelFailed(candid: ApiAddMembersToChannelFailed): AddMembersToChannelResponse {
    return {
        kind: "add_to_channel_failed",
        usersLimitReached: candid.users_limit_reached.map((u) => u.toString()),
        usersAlreadyInChannel: candid.users_already_in_channel.map((u) => u.toString()),
        usersFailedGateCheck: candid.users_failed_gate_check.map(userFailedGateCheck),
        usersFailedWithError: candid.users_failed_with_error.map(userFailedWithError),
    };
}

function userFailedWithError(candid: ApiUserFailedError): UserFailedError {
    return {
        userId: candid.user_id.toString(),
        error: candid.error,
    };
}

function userFailedGateCheck(candid: ApiUserFailedGateCheck): UserFailedGateCheck {
    return {
        userId: candid.user_id.toString(),
        reason: failedGateCheckReason(candid.reason),
    };
}

function failedGateCheckReason(candid: ApiGateCheckFailedReason): GateCheckFailedReason {
    if ("NotDiamondMember" in candid) {
        return "not_diamond";
    }
    if ("NoSnsNeuronsFound" in candid) {
        return "no_sns_neuron_found";
    }
    if ("NoSnsNeuronsWithRequiredDissolveDelayFound" in candid) {
        return "dissolve_delay_not_met";
    }
    if ("NoSnsNeuronsWithRequiredStakeFound" in candid) {
        return "min_stake_not_met";
    }
    throw new UnsupportedValueError("Unexpected ApiGateCheckFailedReason type received", candid);
}

function addToChannelPartialSuccess(
    candid: ApiAddMembersToChannelPartialSuccess
): AddMembersToChannelResponse {
    return {
        kind: "add_to_channel_partial_success",
        usersLimitReached: candid.users_limit_reached.map((u) => u.toString()),
        usersAlreadyInChannel: candid.users_already_in_channel.map((u) => u.toString()),
        usersFailedGateCheck: candid.users_failed_gate_check.map(userFailedGateCheck),
        usersFailedWithError: candid.users_failed_with_error.map(userFailedWithError),
        usersAdded: candid.users_added.map((u) => u.toString()),
    };
}

export function blockUserResponse(candid: ApiBlockUserResponse): BlockCommunityUserResponse {
    if ("Success" in candid) {
        return CommonResponses.success();
    } else {
        console.warn("BlockCommunityUser failed with ", candid);
        return CommonResponses.failure();
    }
}

export function changeRoleResponse(candid: ApiChangeRoleResponse): ChangeCommunityRoleResponse {
    if ("Success" in candid) {
        return "success";
    } else {
        console.warn("Unexpected ApiChangeRoleResponse type received", candid);
        return "failure";
    }
}

export function localUserIndexResponse(candid: ApiLocalUserIndexResponse): string {
    return candid.Success.toString();
}

export async function messagesByMessageIndexResponse(
    principal: Principal,
    candid: ApiMessagesByMessageIndexResponse,
    chatId: ChannelIdentifier,
    threadRootMessageIndex: number | undefined,
    latestClientEventIndexPreRequest: number | undefined
): Promise<EventsResponse<Message>> {
    if ("Success" in candid) {
        const latestEventIndex = candid.Success.latest_event_index;

        await ensureReplicaIsUpToDate(
            principal,
            chatId,
            threadRootMessageIndex,
            latestClientEventIndexPreRequest,
            latestEventIndex
        );

        return {
            events: candid.Success.messages.map(messageWrapper),
            latestEventIndex,
        };
    }
    if (
        "CallerNotInGroup" in candid ||
        "ThreadMessageNotFound" in candid ||
        "ThreadNotFound" in candid ||
        "ChannelNotFound" in candid ||
        "UserNotInChannel" in candid ||
        "UserNotInCommunity" in candid
    ) {
        return "events_failed";
    }
    if ("ReplicaNotUpToDate" in candid) {
        throw ReplicaNotUpToDateError.byEventIndex(
            candid.ReplicaNotUpToDate,
            latestClientEventIndexPreRequest ?? -1,
            false
        );
    }
    throw new UnsupportedValueError(
        "Unexpected ApiMessagesByMessageIndexResponse type received",
        candid
    );
}

export function removeMemberResponse(candid: ApiRemoveMemberResponse): RemoveMemberResponse {
    if ("Success" in candid) {
        return "success";
    } else {
        console.warn("RemoveCommunityMember failed with", candid);
        return "failure";
    }
}

export function removeMemberFromChannelResponse(
    candid: ApiRemoveMemberFromChannelResponse
): RemoveMemberResponse {
    if ("Success" in candid) {
        return "success";
    } else {
        console.warn("RemoveChannelMember failed with", candid);
        return "failure";
    }
}

export function messageMatch(candid: ApiMessageMatch): ChannelMessageMatch {
    const sender = candid.sender.toString();
    return {
        content: messageContent(candid.content, sender),
        sender,
        score: candid.score,
        messageIndex: candid.message_index,
    };
}

export function sendMessageResponse(candid: ApiSendMessageResponse): SendMessageResponse {
    if ("Success" in candid) {
        return {
            kind: "success",
            timestamp: candid.Success.timestamp,
            messageIndex: candid.Success.message_index,
            eventIndex: candid.Success.event_index,
        };
    } else {
        console.warn("SendMessage failed with", candid);
        return CommonResponses.failure();
    }
}

export function exploreChannelsResponse(
    candid: ApiExploreChannelsResponse,
    communityId: string
): ExploreChannelsResponse {
    if ("Success" in candid) {
        return {
            kind: "success",
            matches: candid.Success.matches.map((m) => channelMatch(m, communityId)),
            total: candid.Success.total,
        };
    } else {
        console.warn("ExploreChannels failed with", candid);
        return CommonResponses.failure();
    }
}

export function channelMatch(candid: ApiChannelMatch, communityId: string): ChannelMatch {
    return {
        id: { kind: "channel", communityId, channelId: candid.id.toString() },
        gate: optional(candid.gate, accessGate) ?? { kind: "no_gate" },
        name: candid.name,
        description: candid.description,
        memberCount: candid.member_count,
        avatar: {
            blobReference: optional(candid.avatar_id, (blobId) => ({
                blobId,
                canisterId: communityId,
            })),
        },
    };
}

export function communityChannelSummaryResponse(
    candid: ApiChannelSummaryResponse,
    communityId: string
): ChannelSummaryResponse {
    if ("Success" in candid) {
        return communityChannelSummary(candid.Success, communityId);
    } else {
        console.warn("CommunityChannelSummary failed with", candid);
        return CommonResponses.failure();
    }
}

export function importGroupResponse(
    communityId: string,
    candid: ApiImportGroupResponse
): ImportGroupResponse {
    if ("Success" in candid) {
        return {
            kind: "success",
            channelId: {
                kind: "channel",
                communityId,
                channelId: candid.Success.channel_id.toString(),
            },
        };
    } else {
        console.warn("ImportGroup failed with", candid);
        return CommonResponses.failure();
    }
}

export function summaryResponse(candid: ApiSummaryResponse): CommunitySummaryResponse {
    if ("Success" in candid) {
        return communitySummary(candid.Success);
    } else {
        console.warn("CommunitySummary failed with", candid);
        return CommonResponses.failure();
    }
}

export function summaryUpdatesResponse(
    candid: ApiSummaryUpdatesResponse
): CommunitySummaryUpdatesResponse {
    if ("Success" in candid) {
        return communitySummaryUpdates(candid.Success);
    }
    if ("SuccessNoUpdates" in candid) {
        return CommonResponses.successNoUpdates();
    }
    if ("PrivateCommunity" in candid) {
        return CommonResponses.failure();
    }
    throw new UnsupportedValueError("invalid ApiSummaryUpdatesResponse recieved", candid);
}

export function communitySummaryUpdates(
    candid: ApiCommunityCanisterCommunitySummaryUpdates
): CommunityCanisterCommunitySummaryUpdates {
    const communityId = candid.community_id.toString();
    return {
        id: { kind: "community", communityId },
        public: optional(candid.is_public, identity),
        permissions: optional(candid.permissions, communityPermissions),
        channelsUpdated: candid.channels_updated.map((c) =>
            communityChannelUpdates(c, communityId)
        ),
        metrics: optional(candid.metrics, chatMetrics),
        gate: optionUpdate(candid.gate, accessGate),
        name: optional(candid.name, identity),
        description: optional(candid.description, identity),
        lastUpdated: candid.last_updated,
        channelsRemoved: candid.channels_removed.map((c) => ({
            kind: "channel",
            communityId,
            channelId: c.toString(),
        })),
        avatarId: optionUpdate(candid.avatar_id, identity),
        channelsAdded: candid.channels_added.map((c) => communityChannelSummary(c, communityId)),
        membership: optional(candid.membership, communityMembershipUpdates),
        frozen: optionUpdate(candid.frozen, (_) => true),
        latestEventIndex: optional(candid.latest_event_index, identity),
        bannerId: optionUpdate(candid.banner_id, identity),
        memberCount: optional(candid.member_count, identity),
        primaryLanguage: optional(candid.primary_language, identity),
    };
}

export function communityMembershipUpdates(
    candid: ApiCommunityMembershipUpdates
): CommunityMembershipUpdates {
    return {
        role: optional(candid.role, memberRole),
        displayName: optionUpdate(candid.display_name, identity),
    };
}

export function communityChannelUpdates(
    candid: ApiCommunityCanisterChannelSummaryUpdates,
    communityId: string
): CommunityCanisterChannelSummaryUpdates {
    return {
        id: { kind: "channel", communityId, channelId: candid.channel_id.toString() },
        public: optional(candid.is_public, identity),
        permissions: optional(candid.permissions, groupPermissions),
        metrics: optional(candid.metrics, chatMetrics),
        subtype: optionUpdate(candid.subtype, groupSubtype),
        dateLastPinned: optional(candid.date_last_pinned, identity),
        gate: optionUpdate(candid.gate, accessGate),
        name: optional(candid.name, identity),
        description: optional(candid.description, identity),
        lastUpdated: candid.last_updated,
        avatarId: optionUpdate(candid.avatar_id, identity),
        membership: optional(candid.membership, channelMembershipUpdates),
        updatedEvents: candid.updated_events.map(updatedEvent),
        latestEventIndex: optional(candid.latest_event_index, identity),
        memberCount: optional(candid.member_count, identity),
        latestMessage: optional(candid.latest_message, messageEvent),
    };
}

function updatedEvent([threadRootMessageIndex, eventIndex, timestamp]: [
    [] | [number],
    number,
    bigint
]): UpdatedEvent {
    return {
        eventIndex,
        threadRootMessageIndex: optional(threadRootMessageIndex, identity),
        timestamp,
    };
}

export function channelMembershipUpdates(
    candid: ApiChannelMembershipUpdates
): ChannelMembershipUpdates {
    return {
        role: optional(candid.role, memberRole),
        notificationsMuted: optional(candid.notifications_muted, identity),
        latestThreads: candid.latest_threads.map(threadDetails),
        mentions: candid.mentions
            .filter((m) => m.thread_root_message_index.length === 0)
            .map(mention),
        myMetrics: optional(candid.my_metrics, chatMetrics),
    };
}

export function toggleMuteNotificationsResponse(
    candid: ApiToggleMuteNotificationsResponse
): ToggleMuteCommunityNotificationsResponse {
    if ("Success" in candid) {
        return CommonResponses.success();
    } else {
        console.warn("ToggleMuteCommunityNotifications failed with", candid);
        return CommonResponses.failure();
    }
}

export function unblockUserResponse(candid: ApiUnblockUserResponse): UnblockCommunityUserResponse {
    if ("Success" in candid) {
        return CommonResponses.success();
    } else {
        console.warn("UnblockCommunityUser failed with", candid);
        return CommonResponses.failure();
    }
}

export function updateCommunityResponse(
    candid: ApiUpdateCommunityResponse
): UpdateCommunityResponse {
    if ("Success" in candid) {
        return CommonResponses.success();
    } else {
        console.warn("UpdateCommunity failed with", candid);
        return CommonResponses.failure();
    }
}

export function apiMemberRole(domain: MemberRole): ApiGroupRole {
    switch (domain) {
        case "owner":
            return { Owner: null };
        case "admin":
            return { Admin: null };
        case "moderator":
            return { Moderator: null };
        default:
            return { Participant: null };
    }
}

export function communityRole(candid: ApiCommunityRole): MemberRole {
    if ("Member" in candid) {
        return "member";
    }
    if ("Admin" in candid) {
        return "admin";
    }
    if ("Owner" in candid) {
        return "owner";
    }
    throw new UnsupportedValueError("Unknown community role", candid);
}

export function apiCommunityRole(newRole: MemberRole): ApiCommunityRole {
    switch (newRole) {
        case "owner":
            return { Owner: null };
        case "admin":
            return { Admin: null };
        default:
            return { Member: null };
    }
}

export function apiOptionalCommunityPermissions(
    permissions: Partial<CommunityPermissions>
): ApiOptionalCommunityPermissions {
    return {
        create_public_channel: apiOptional(
            apiCommunityPermissionRole,
            permissions.createPublicChannel
        ),
        update_details: apiOptional(apiCommunityPermissionRole, permissions.updateDetails),
        remove_members: apiOptional(apiCommunityPermissionRole, permissions.removeMembers),
        invite_users: apiOptional(apiCommunityPermissionRole, permissions.inviteUsers),
        change_roles: apiOptional(apiCommunityPermissionRole, permissions.changeRoles),
        create_private_channel: apiOptional(
            apiCommunityPermissionRole,
            permissions.createPrivateChannel
        ),
        // TODO
        manage_user_groups: []
    };
}

export function communityDetailsResponse(
    candid: ApiSelectedInitialResponse
): CommunityDetailsResponse {
    if ("Success" in candid) {
        return {
            members: candid.Success.members.map((m) => ({
                role: memberRole(m.role),
                userId: m.user_id.toString(),
                displayName: optional(m.display_name, identity),
            })),
            blockedUsers: new Set(candid.Success.blocked_users.map((u) => u.toString())),
            invitedUsers: new Set(candid.Success.invited_users.map((u) => u.toString())),
            rules: groupRules(candid.Success.rules),
            lastUpdated: candid.Success.timestamp,
        };
    } else {
        console.warn("CommunityDetails failed with", candid);
        return "failure";
    }
}

export function communityDetailsUpdatesResponse(
    candid: ApiSelectedUpdatesResponse
): CommunityDetailsUpdatesResponse {
    if ("Success" in candid) {
        return {
            kind: "success",
            membersAddedOrUpdated: candid.Success.members_added_or_updated.map((m) => ({
                role: memberRole(m.role),
                userId: m.user_id.toString(),
                displayName: optional(m.display_name, identity),
            })),
            membersRemoved: new Set(candid.Success.members_removed.map((u) => u.toString())),
            blockedUsersAdded: new Set(candid.Success.blocked_users_added.map((u) => u.toString())),
            blockedUsersRemoved: new Set(
                candid.Success.blocked_users_removed.map((u) => u.toString())
            ),
            rules: optional(candid.Success.rules, groupRules),
            invitedUsers: optional(
                candid.Success.invited_users,
                (invited_users) => new Set(invited_users.map((u) => u.toString()))
            ),
            lastUpdated: candid.Success.timestamp,
        };
    } else if ("SuccessNoUpdates" in candid) {
        return {
            kind: "success_no_updates",
            lastUpdated: candid.SuccessNoUpdates,
        };
    } else {
        console.warn("Unexpected ApiSelectedUpdatesResponse type received", candid);
        return CommonResponses.failure();
    }
}

export function createUserGroupResponse(candid: ApiCreateUserGroupResponse): CreateUserGroupResponse {
    if ("Success" in candid) {
        return {
            kind: "success",
            userGroupId: candid.Success.user_group_id,
        };
    } else if ("NameTaken" in candid) {
        return {
            kind: "name_taken",
        };
    } else {
        console.warn("CreateUserGroup failed with", candid);
        return CommonResponses.failure();
    }
}

export function updateUserGroupResponse(candid: ApiUpdateUserGroupResponse): UpdateUserGroupResponse {
    if ("Success" in candid) {
        return CommonResponses.success();
    } else if ("NameTaken" in candid) {
        return {
            kind: "name_taken",
        };
    } else {
        console.warn("UpdateUserGroup failed with", candid);
        return CommonResponses.failure();
    }
}

export function deleteUserGroupsResponse(candid: ApiDeleteUserGroupsResponse): DeleteUserGroupsResponse {
    if ("Success" in candid) {
        return CommonResponses.success();
    } else {
        console.warn("DeleteUserGroups failed with", candid);
        return CommonResponses.failure();
    }
}

export function setMemberDisplayNameResponse(candid: ApiSetMemberDisplayNameResponse): SetMemberDisplayNameResponse {
    if ("Success" in candid) {
        return "success";
    }
    if ("UserNotInCommunity" in candid) {
        return "user_not_in_community";
    }
    if ("UserSuspended" in candid) {
        return "user_suspended";
    }
    if ("CommunityFrozen" in candid) {
        return "community_frozen";
    }
    if ("DisplayNameTooShort" in candid) {
        return "display_name_too_short";
    }
    if ("DisplayNameTooLong" in candid) {
        return "display_name_too_long";
    }
    if ("DisplayNameInvalid" in candid) {
        return "display_name_invalid";
    }
    throw new UnsupportedValueError(
        "Unexpected ApiSetMemberDisplayNameResponse type received",
        candid
    );
}<|MERGE_RESOLUTION|>--- conflicted
+++ resolved
@@ -69,11 +69,8 @@
     ApiImportGroupResponse,
     ApiCreateUserGroupResponse,
     ApiUpdateUserGroupResponse,
-<<<<<<< HEAD
+    ApiDeleteUserGroupsResponse,
     ApiSetMemberDisplayNameResponse,
-=======
-    ApiDeleteUserGroupsResponse,
->>>>>>> 6ed0beca
 } from "./candid/idl";
 import {
     accessGate,
