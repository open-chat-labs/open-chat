--- conflicted
+++ resolved
@@ -1213,20 +1213,16 @@
                 users_to_add: usersToAdd.map((u) => Principal.fromText(u)),
                 users_to_remove: usersToRemove.map((u) => Principal.fromText(u)),
             }),
-<<<<<<< HEAD
             updateUserGroupResponse,
-=======
-            updateUserGroupResponse
-		);
-    }   
- 
+        );
+    }
+
     setMemberDisplayName(displayName: string | undefined): Promise<SetMemberDisplayNameResponse> {
         return this.handleResponse(
             this.service.set_member_display_name({
                 display_name: apiOptional(identity, displayName),
             }),
-            setMemberDisplayNameResponse
->>>>>>> 605f0543
+            setMemberDisplayNameResponse,
         );
     }
 
