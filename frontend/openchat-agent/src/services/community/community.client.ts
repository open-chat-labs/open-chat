/* eslint-disable @typescript-eslint/no-non-null-assertion */
import type { Identity } from "@dfinity/agent";
import { idlFactory, type CommunityService } from "./candid/idl";
import { CandidService } from "../candidService";
import { identity } from "../../utils/mapping";
import type { AgentConfig } from "../../config";
import {
    addMembersToChannelResponse,
    blockUserResponse,
    localUserIndexResponse,
    messagesByMessageIndexResponse,
    removeMemberResponse,
    removeMemberFromChannelResponse,
    sendMessageResponse,
    summaryResponse,
    summaryUpdatesResponse,
    toggleMuteNotificationsResponse,
    unblockUserResponse,
    updateCommunityResponse,
    apiMemberRole,
    apiCommunityRole,
    apiOptionalCommunityPermissions,
    exploreChannelsResponse,
    communityDetailsResponse,
    communityDetailsUpdatesResponse,
    changeRoleResponse,
    communityChannelSummaryResponse,
    importGroupResponse,
    createUserGroupResponse,
    updateUserGroupResponse,
<<<<<<< HEAD
    setMemberDisplayNameResponse,
=======
    deleteUserGroupsResponse,
>>>>>>> 6ed0beca
} from "./mappers";
import { Principal } from "@dfinity/principal";
import {
    apiGroupPermissions,
    apiMaybeAccessGate,
    apiOptional,
    apiMessageContent,
    apiUser,
    apiAccessGate,
    addRemoveReactionResponse,
    pinMessageResponse,
    updateGroupResponse,
    createGroupResponse,
    declineInvitationResponse,
    deleteMessageResponse,
    editMessageResponse,
    inviteCodeResponse,
    deleteGroupResponse,
    unpinMessageResponse,
    groupDetailsResponse,
    groupDetailsUpdatesResponse,
    leaveGroupResponse,
    deletedMessageResponse,
    undeleteMessageResponse,
    threadPreviewsResponse,
    changeRoleResponse as changeChannelRoleResponse,
    registerPollVoteResponse,
    searchGroupChatResponse,
    disableInviteCodeResponse,
    enableInviteCodeResponse,
    registerProposalVoteResponse,
} from "../common/chatMappers";
import type {
    AccessGate,
    AccessRules,
    AddMembersToChannelResponse,
    BlockCommunityUserResponse,
    CandidateChannel,
    ChangeCommunityRoleResponse,
    CommunityPermissions,
    EventWrapper,
    EventsResponse,
    GroupChatEvent,
    ChatPermissions,
    MemberRole,
    Message,
    ToggleMuteCommunityNotificationsResponse,
    UnblockCommunityUserResponse,
    UpdateCommunityResponse,
    User,
    ChannelIdentifier,
    AddRemoveReactionResponse,
    CommunitySummaryResponse,
    CommunitySummaryUpdatesResponse,
    SendMessageResponse,
    UpdateGroupResponse,
    CreateGroupResponse,
    DeleteGroupResponse,
    PinMessageResponse,
    UnpinMessageResponse,
    GroupChatDetailsResponse,
    GroupChatDetails,
    IndexRange,
    ChatEvent,
    EventsSuccessResult,
    EditMessageResponse,
    DeclineInvitationResponse,
    CommunityIdentifier,
    CommunityDetailsResponse,
    CommunityDetails,
    LeaveGroupResponse,
    DeleteMessageResponse,
    DeletedGroupMessageResponse,
    UndeleteMessageResponse,
    ThreadPreviewsResponse,
    ChangeRoleResponse,
    ChannelSummaryResponse,
    RegisterPollVoteResponse,
    ToggleMuteNotificationResponse,
    ExploreChannelsResponse,
    GroupChatIdentifier,
    ImportGroupResponse,
    RemoveMemberResponse,
    SearchGroupChatResponse,
    InviteCodeResponse,
    EnableInviteCodeResponse,
    DisableInviteCodeResponse,
    ResetInviteCodeResponse,
    RegisterProposalVoteResponse,
    CreateUserGroupResponse,
    UpdateUserGroupResponse,
<<<<<<< HEAD
    SetMemberDisplayNameResponse,
=======
    DeleteUserGroupsResponse,
>>>>>>> 6ed0beca
} from "openchat-shared";
import { textToCode, DestinationInvalidError } from "openchat-shared";
import {
    apiGroupRules,
    apiOptionalGroupPermissions,
    getMessagesByMessageIndexResponse,
} from "../group/mappers";
import { DataClient } from "../data/data.client";
import { MAX_EVENTS, MAX_MESSAGES, MAX_MISSING } from "../../constants";
import { getEventsResponse } from "../group/mappers";
import {
    type Database,
    getCachedCommunityDetails,
    getCachedEvents,
    getCachedEventsByIndex,
    getCachedEventsWindow,
    getCachedGroupDetails,
    loadMessagesByMessageIndex,
    mergeSuccessResponses,
    recordFailedMessage,
    removeFailedMessage,
    setCachedCommunityDetails,
    setCachedEvents,
    setCachedGroupDetails,
    setCachedMessageFromSendResponse,
} from "../../utils/caching";
import { mergeCommunityDetails, mergeGroupChatDetails } from "../../utils/chat";
import { muteNotificationsResponse } from "../notifications/mappers";

export class CommunityClient extends CandidService {
    private service: CommunityService;

    private constructor(
        private communityId: string,
        identity: Identity,
        private config: AgentConfig,
        private db: Database,
        private inviteCode: string | undefined
    ) {
        super(identity);

        this.service = this.createServiceClient<CommunityService>(idlFactory, communityId, config);
    }

    static create(
        communityId: string,
        identity: Identity,
        config: AgentConfig,
        db: Database,
        inviteCode: string | undefined
    ): CommunityClient {
        return new CommunityClient(communityId, identity, config, db, inviteCode);
    }

    addMembersToChannel(
        chatId: ChannelIdentifier,
        userIds: string[],
        username: string,
        displayName: string | undefined
    ): Promise<AddMembersToChannelResponse> {
        return this.handleResponse(
            this.service.add_members_to_channel({
                channel_id: BigInt(chatId.channelId),
                user_ids: userIds.map((u) => Principal.fromText(u)),
                added_by_name: username,
                added_by_display_name: apiOptional(identity, displayName),
            }),
            addMembersToChannelResponse
        );
    }

    addReaction(
        chatId: ChannelIdentifier,
        username: string,
        displayName: string | undefined,
        messageId: bigint,
        reaction: string,
        threadRootMessageIndex: number | undefined
    ): Promise<AddRemoveReactionResponse> {
        return this.handleResponse(
            this.service.add_reaction({
                channel_id: BigInt(chatId.channelId),
                username,
                display_name: apiOptional(identity, displayName),
                message_id: messageId,
                thread_root_message_index: apiOptional(identity, threadRootMessageIndex),
                reaction,
            }),
            addRemoveReactionResponse
        );
    }

    blockUser(userId: string): Promise<BlockCommunityUserResponse> {
        return this.handleResponse(
            this.service.block_user({
                user_id: Principal.fromText(userId),
            }),
            blockUserResponse
        );
    }

    changeChannelRole(
        chatId: ChannelIdentifier,
        userId: string,
        newRole: MemberRole
    ): Promise<ChangeRoleResponse> {
        return this.handleResponse(
            this.service.change_channel_role({
                channel_id: BigInt(chatId.channelId),
                user_id: Principal.fromText(userId),
                new_role: apiMemberRole(newRole),
            }),
            changeChannelRoleResponse
        );
    }

    changeRole(userId: string, newRole: MemberRole): Promise<ChangeCommunityRoleResponse> {
        return this.handleResponse(
            this.service.change_role({
                user_id: Principal.fromText(userId),
                new_role: apiCommunityRole(newRole),
            }),
            changeRoleResponse
        );
    }

    createChannel(channel: CandidateChannel): Promise<CreateGroupResponse> {
        return this.handleResponse(
            this.service.create_channel({
                is_public: channel.public,
                name: channel.name,
                subtype: [],
                events_ttl: [],
                description: channel.description,
                history_visible_to_new_joiners: channel.historyVisible,
                avatar: apiOptional((data) => {
                    return {
                        id: DataClient.newBlobId(),
                        data,
                        mime_type: "image/jpg",
                    };
                }, channel.avatar?.blobData),
                permissions: [apiGroupPermissions(channel.permissions)],
                rules: apiGroupRules(channel.rules),
                gate: apiMaybeAccessGate(channel.gate),
            }),
            (resp) => createGroupResponse(resp, channel.id)
        );
    }

    declineInvitation(chatId: ChannelIdentifier): Promise<DeclineInvitationResponse> {
        return this.handleResponse(
            this.service.decline_invitation({
                channel_id: [BigInt(chatId.channelId)],
            }),
            declineInvitationResponse
        );
    }

    deleteChannel(chatId: ChannelIdentifier): Promise<DeleteGroupResponse> {
        return this.handleResponse(
            this.service.delete_channel({
                channel_id: BigInt(chatId.channelId),
            }),
            deleteGroupResponse
        );
    }

    getDeletedMessage(
        chatId: ChannelIdentifier,
        messageId: bigint,
        threadRootMessageIndex?: number
    ): Promise<DeletedGroupMessageResponse> {
        return this.handleResponse(
            this.service.deleted_message({
                channel_id: BigInt(chatId.channelId),
                message_id: messageId,
                thread_root_message_index: apiOptional(identity, threadRootMessageIndex),
            }),
            deletedMessageResponse
        );
    }

    deleteMessages(
        chatId: ChannelIdentifier,
        messageIds: bigint[],
        threadRootMessageIndex: number | undefined,
        asPlatformModerator: boolean | undefined
    ): Promise<DeleteMessageResponse> {
        return this.handleResponse(
            this.service.delete_messages({
                channel_id: BigInt(chatId.channelId),
                message_ids: messageIds,
                as_platform_moderator: apiOptional(identity, asPlatformModerator),
                thread_root_message_index: apiOptional(identity, threadRootMessageIndex),
            }),
            deleteMessageResponse
        );
    }

    disableInviteCode(): Promise<DisableInviteCodeResponse> {
        return this.handleResponse(this.service.disable_invite_code({}), disableInviteCodeResponse);
    }

    editMessage(
        chatId: ChannelIdentifier,
        message: Message,
        threadRootMessageIndex: number | undefined
    ): Promise<EditMessageResponse> {
        return DataClient.create(this.identity, this.config)
            .uploadData(message.content, [chatId.communityId])
            .then((content) => {
                return this.handleResponse(
                    this.service.edit_message({
                        channel_id: BigInt(chatId.channelId),
                        thread_root_message_index: apiOptional(identity, threadRootMessageIndex),
                        content: apiMessageContent(content ?? message.content),
                        message_id: message.messageId,
                    }),
                    editMessageResponse
                );
            });
    }

    enableInviteCode(): Promise<EnableInviteCodeResponse> {
        return this.handleResponse(this.service.enable_invite_code({}), enableInviteCodeResponse);
    }

    async events(
        chatId: ChannelIdentifier,
        eventIndexRange: IndexRange,
        startIndex: number,
        ascending: boolean,
        threadRootMessageIndex: number | undefined,
        latestClientEventIndex: number | undefined
    ): Promise<EventsResponse<GroupChatEvent>> {
        const [cachedEvents, missing] = await getCachedEvents<GroupChatEvent>(
            this.db,
            eventIndexRange,
            chatId,
            startIndex,
            ascending,
            threadRootMessageIndex
        );

        // we may or may not have all of the requested events
        if (missing.size >= MAX_MISSING) {
            // if we have exceeded the maximum number of missing events, let's just consider it a complete miss and go to the api
            console.log("We didn't get enough back from the cache, going to the api");
            return this.eventsFromBackend(
                chatId,
                startIndex,
                ascending,
                threadRootMessageIndex,
                latestClientEventIndex
            ).then((resp) => this.setCachedEvents(chatId, resp, threadRootMessageIndex));
        } else {
            return this.handleMissingEvents(
                chatId,
                [cachedEvents, missing],
                threadRootMessageIndex,
                latestClientEventIndex
            );
        }
    }

    eventsFromBackend(
        chatId: ChannelIdentifier,
        startIndex: number,
        ascending: boolean,
        threadRootMessageIndex: number | undefined,
        latestClientEventIndex: number | undefined
    ): Promise<EventsResponse<GroupChatEvent>> {
        const args = {
            channel_id: BigInt(chatId.channelId),
            thread_root_message_index: apiOptional(identity, threadRootMessageIndex),
            max_messages: MAX_MESSAGES,
            max_events: MAX_EVENTS,
            start_index: startIndex,
            ascending: ascending,
            latest_client_event_index: apiOptional(identity, latestClientEventIndex),
        };
        return this.handleQueryResponse(
            () => this.service.events(args),
            (res) => {
                return getEventsResponse(
                    this.principal,
                    res,
                    chatId,
                    threadRootMessageIndex,
                    latestClientEventIndex
                );
            }
        );
    }

    eventsByIndex(
        chatId: ChannelIdentifier,
        eventIndexes: number[],
        threadRootMessageIndex: number | undefined,
        latestClientEventIndex: number | undefined
    ): Promise<EventsResponse<GroupChatEvent>> {
        return getCachedEventsByIndex<GroupChatEvent>(
            this.db,
            eventIndexes,
            chatId,
            threadRootMessageIndex
        ).then((res) =>
            this.handleMissingEvents(chatId, res, threadRootMessageIndex, latestClientEventIndex)
        );
    }

    private eventsByIndexFromBackend(
        chatId: ChannelIdentifier,
        eventIndexes: number[],
        threadRootMessageIndex: number | undefined,
        latestClientEventIndex: number | undefined
    ): Promise<EventsResponse<GroupChatEvent>> {
        const args = {
            channel_id: BigInt(chatId.channelId),
            thread_root_message_index: apiOptional(identity, threadRootMessageIndex),
            events: new Uint32Array(eventIndexes),
            latest_client_event_index: apiOptional(identity, latestClientEventIndex),
        };
        return this.handleQueryResponse(
            () => this.service.events_by_index(args),
            (res) => {
                return getEventsResponse(
                    this.principal,
                    res,
                    chatId,
                    threadRootMessageIndex,
                    latestClientEventIndex
                );
            }
        );
    }

    async eventsWindow(
        chatId: ChannelIdentifier,
        eventIndexRange: IndexRange,
        messageIndex: number,
        threadRootMessageIndex: number | undefined,
        latestClientEventIndex: number | undefined
    ): Promise<EventsResponse<GroupChatEvent>> {
        const [cachedEvents, missing, totalMiss] = await getCachedEventsWindow<GroupChatEvent>(
            this.db,
            eventIndexRange,
            chatId,
            messageIndex,
            threadRootMessageIndex
        );
        if (totalMiss || missing.size >= MAX_MISSING) {
            // if we have exceeded the maximum number of missing events, let's just consider it a complete miss and go to the api
            console.log(
                "We didn't get enough back from the cache, going to the api",
                missing.size,
                totalMiss
            );
            return this.eventsWindowFromBackend(
                chatId,
                messageIndex,
                threadRootMessageIndex,
                latestClientEventIndex
            ).then((resp) => this.setCachedEvents(chatId, resp, threadRootMessageIndex));
        } else {
            return this.handleMissingEvents(
                chatId,
                [cachedEvents, missing],
                undefined,
                latestClientEventIndex
            );
        }
    }

    private async eventsWindowFromBackend(
        chatId: ChannelIdentifier,
        messageIndex: number,
        threadRootMessageIndex: number | undefined,
        latestClientEventIndex: number | undefined
    ): Promise<EventsResponse<GroupChatEvent>> {
        const args = {
            channel_id: BigInt(chatId.channelId),
            thread_root_message_index: apiOptional(identity, threadRootMessageIndex),
            max_messages: MAX_MESSAGES,
            max_events: MAX_EVENTS,
            mid_point: messageIndex,
            latest_client_event_index: apiOptional(identity, latestClientEventIndex),
        };
        return this.handleQueryResponse(
            () => this.service.events_window(args),
            (res) => {
                return getEventsResponse(
                    this.principal,
                    res,
                    chatId,
                    threadRootMessageIndex,
                    latestClientEventIndex
                );
            }
        );
    }

    async getMessagesByMessageIndex(
        chatId: ChannelIdentifier,
        messageIndexes: Set<number>,
        latestClientEventIndex: number | undefined
    ): Promise<EventsResponse<Message>> {
        const fromCache = await loadMessagesByMessageIndex(this.db, chatId, messageIndexes);
        if (fromCache.missing.size > 0) {
            console.log("Missing idxs from the cached: ", fromCache.missing);

            const resp = await this.getMessagesByMessageIndexFromBackend(
                chatId,
                fromCache.missing,
                latestClientEventIndex
            ).then((resp) => this.setCachedEvents(chatId, resp));

            return resp === "events_failed"
                ? resp
                : {
                      events: [...fromCache.messageEvents, ...resp.events],
                      latestEventIndex: resp.latestEventIndex,
                  };
        }
        return {
            events: fromCache.messageEvents,
            latestEventIndex: undefined,
        };
    }

    private getMessagesByMessageIndexFromBackend(
        chatId: ChannelIdentifier,
        messageIndexes: Set<number>,
        latestClientEventIndex: number | undefined
    ): Promise<EventsResponse<Message>> {
        const thread_root_message_index: [] = [];
        const args = {
            channel_id: BigInt(chatId.channelId),
            thread_root_message_index,
            messages: new Uint32Array(messageIndexes),
            invite_code: apiOptional(textToCode, this.inviteCode),
            latest_client_event_index: apiOptional(identity, latestClientEventIndex),
        };
        return this.handleQueryResponse(
            () => this.service.messages_by_message_index(args),
            (resp) =>
                getMessagesByMessageIndexResponse(
                    this.principal,
                    resp,
                    chatId,
                    undefined,
                    latestClientEventIndex
                ),
            args
        );
    }

    private handleMissingEvents(
        chatId: ChannelIdentifier,
        [cachedEvents, missing]: [EventsSuccessResult<GroupChatEvent>, Set<number>],
        threadRootMessageIndex: number | undefined,
        latestClientEventIndex: number | undefined
    ): Promise<EventsResponse<GroupChatEvent>> {
        if (missing.size === 0) {
            return Promise.resolve(cachedEvents);
        } else {
            return this.eventsByIndexFromBackend(
                chatId,
                [...missing],
                threadRootMessageIndex,
                latestClientEventIndex
            )
                .then((resp) => this.setCachedEvents(chatId, resp, threadRootMessageIndex))
                .then((resp) => {
                    if (resp !== "events_failed") {
                        return mergeSuccessResponses(cachedEvents, resp);
                    }
                    return resp;
                });
        }
    }

    private setCachedEvents<T extends ChatEvent>(
        chatId: ChannelIdentifier,
        resp: EventsResponse<T>,
        threadRootMessageIndex?: number
    ): EventsResponse<T> {
        setCachedEvents(this.db, chatId, resp, threadRootMessageIndex).catch((err) =>
            this.config.logger.error("Error writing cached channel events", err)
        );
        return resp;
    }

    getInviteCode(): Promise<InviteCodeResponse> {
        return this.handleResponse(this.service.invite_code({}), inviteCodeResponse);
    }

    leaveChannel(chatId: ChannelIdentifier): Promise<LeaveGroupResponse> {
        return this.handleResponse(
            this.service.leave_channel({
                channel_id: BigInt(chatId.channelId),
            }),
            leaveGroupResponse
        );
    }

    localUserIndex(): Promise<string> {
        return this.handleResponse(this.service.local_user_index({}), localUserIndexResponse);
    }

    messagesByMessageIndex(
        chatId: ChannelIdentifier,
        messageIndexes: number[],
        latestClientEventIndex: number | undefined,
        threadRootMessageIndex: number | undefined
    ): Promise<EventsResponse<Message>> {
        const args = {
            channel_id: BigInt(chatId.channelId),
            messages: messageIndexes,
            latest_client_event_index: apiOptional(identity, latestClientEventIndex),
            thread_root_message_index: apiOptional(identity, threadRootMessageIndex),
        };
        return this.handleQueryResponse(
            () => this.service.messages_by_message_index(args),
            (res) =>
                messagesByMessageIndexResponse(
                    this.principal,
                    res,
                    chatId,
                    threadRootMessageIndex,
                    latestClientEventIndex
                )
        );
    }

    unpinMessage(chatId: ChannelIdentifier, messageIndex: number): Promise<UnpinMessageResponse> {
        return this.handleResponse(
            this.service.unpin_message({
                channel_id: BigInt(chatId.channelId),
                message_index: messageIndex,
            }),
            unpinMessageResponse
        );
    }

    pinMessage(chatId: ChannelIdentifier, messageIndex: number): Promise<PinMessageResponse> {
        return this.handleResponse(
            this.service.pin_message({
                channel_id: BigInt(chatId.channelId),
                message_index: messageIndex,
            }),
            pinMessageResponse
        );
    }

    removeMember(userId: string): Promise<RemoveMemberResponse> {
        return this.handleResponse(
            this.service.remove_member({
                user_id: Principal.fromText(userId),
            }),
            removeMemberResponse
        );
    }

    removeMemberFromChannel(
        chatId: ChannelIdentifier,
        userId: string
    ): Promise<RemoveMemberResponse> {
        return this.handleResponse(
            this.service.remove_member_from_channel({
                channel_id: BigInt(chatId.channelId),
                user_id: Principal.fromText(userId),
            }),
            removeMemberFromChannelResponse
        );
    }

    removeReaction(
        chatId: ChannelIdentifier,
        messageId: bigint,
        reaction: string,
        threadRootMessageIndex: number | undefined
    ): Promise<AddRemoveReactionResponse> {
        return this.handleResponse(
            this.service.remove_reaction({
                channel_id: BigInt(chatId.channelId),
                message_id: messageId,
                reaction,
                thread_root_message_index: apiOptional(identity, threadRootMessageIndex),
            }),
            addRemoveReactionResponse
        );
    }

    resetInviteCode(): Promise<ResetInviteCodeResponse> {
        return this.handleResponse(this.service.reset_invite_code({}), enableInviteCodeResponse);
    }

    searchChannel(
        chatId: ChannelIdentifier,
        maxResults: number,
        users: string[],
        searchTerm: string
    ): Promise<SearchGroupChatResponse> {
        return this.handleQueryResponse(
            () =>
                this.service.search_channel({
                    channel_id: BigInt(chatId.channelId),
                    max_results: maxResults,
                    users: users.length > 0 ? [users.map((u) => Principal.fromText(u))] : [],
                    search_term: searchTerm,
                }),
            (resp) => searchGroupChatResponse(resp, chatId)
        );
    }

    async getCommunityDetails(
        id: CommunityIdentifier,
        communityLastUpdated: bigint
    ): Promise<CommunityDetailsResponse> {
        const fromCache = await getCachedCommunityDetails(this.db, id.communityId);
        if (fromCache !== undefined) {
            if (fromCache.lastUpdated >= communityLastUpdated) {
                return fromCache;
            } else {
                return this.getCommunityDetailsUpdates(id, fromCache);
            }
        }

        const response = await this.getCommunityDetailsFromBackend();
        if (response !== "failure") {
            await setCachedCommunityDetails(this.db, id.communityId, response);
        }
        return response;
    }

    private getCommunityDetailsFromBackend(): Promise<CommunityDetailsResponse> {
        return this.handleQueryResponse(
            () =>
                this.service.selected_initial({
                    invite_code: apiOptional(textToCode, this.inviteCode),
                }),
            communityDetailsResponse
        );
    }

    private async getCommunityDetailsUpdates(
        id: CommunityIdentifier,
        previous: CommunityDetails
    ): Promise<CommunityDetails> {
        const response = await this.getCommunityDetailsUpdatesFromBackend(previous);
        if (response.lastUpdated > previous.lastUpdated) {
            await setCachedCommunityDetails(this.db, id.communityId, response);
        }
        return response;
    }

    private async getCommunityDetailsUpdatesFromBackend(
        previous: CommunityDetails
    ): Promise<CommunityDetails> {
        const updatesResponse = await this.handleQueryResponse(
            () =>
                this.service.selected_updates_v2({
                    updates_since: previous.lastUpdated,
                    invite_code: apiOptional(textToCode, this.inviteCode),
                }),
            communityDetailsUpdatesResponse
        );

        if (updatesResponse.kind === "failure") {
            return previous;
        }

        if (updatesResponse.kind === "success_no_updates") {
            return {
                ...previous,
                lastUpdated: updatesResponse.lastUpdated,
            };
        }

        return mergeCommunityDetails(previous, updatesResponse);
    }

    async getChannelDetails(
        chatId: ChannelIdentifier,
        chatLastUpdated: bigint
    ): Promise<GroupChatDetailsResponse> {
        const fromCache = await getCachedGroupDetails(this.db, chatId.channelId);
        if (fromCache !== undefined) {
            if (fromCache.timestamp >= chatLastUpdated) {
                return fromCache;
            } else {
                return this.getChannelDetailsUpdates(chatId, fromCache);
            }
        }

        const response = await this.getChannelDetailsFromBackend(chatId);
        if (response !== "failure") {
            await setCachedGroupDetails(this.db, chatId.channelId, response);
        }
        return response;
    }

    private getChannelDetailsFromBackend(
        chatId: ChannelIdentifier
    ): Promise<GroupChatDetailsResponse> {
        return this.handleQueryResponse(
            () =>
                this.service.selected_channel_initial({
                    channel_id: BigInt(chatId.channelId),
                }),
            groupDetailsResponse
        );
    }

    private async getChannelDetailsUpdates(
        chatId: ChannelIdentifier,
        previous: GroupChatDetails
    ): Promise<GroupChatDetails> {
        const response = await this.getChannelDetailsUpdatesFromBackend(chatId, previous);
        if (response.timestamp > previous.timestamp) {
            await setCachedGroupDetails(this.db, chatId.channelId, response);
        }
        return response;
    }

    private async getChannelDetailsUpdatesFromBackend(
        chatId: ChannelIdentifier,
        previous: GroupChatDetails
    ): Promise<GroupChatDetails> {
        const updatesResponse = await this.handleQueryResponse(
            () =>
                this.service.selected_channel_updates_v2({
                    channel_id: BigInt(chatId.channelId),
                    updates_since: previous.timestamp,
                }),
            groupDetailsUpdatesResponse
        );

        if (updatesResponse.kind === "failure") {
            return previous;
        }

        if (updatesResponse.kind === "success_no_updates") {
            return {
                ...previous,
                timestamp: updatesResponse.timestamp,
            };
        }

        return mergeGroupChatDetails(previous, updatesResponse);
    }

    sendMessage(
        chatId: ChannelIdentifier,
        senderName: string,
        senderDisplayName: string | undefined,
        mentioned: User[],
        event: EventWrapper<Message>,
        threadRootMessageIndex?: number
    ): Promise<[SendMessageResponse, Message]> {
        // pre-emtively remove the failed message from indexeddb - it will get re-added if anything goes wrong
        removeFailedMessage(this.db, chatId, event.event.messageId, threadRootMessageIndex);

        const dataClient = DataClient.create(this.identity, this.config);
        const uploadContentPromise = event.event.forwarded
            ? dataClient.forwardData(event.event.content, [chatId.communityId])
            : dataClient.uploadData(event.event.content, [chatId.communityId]);

        const emptyRulesAccepted: [] | [number] = [];

        return uploadContentPromise.then((content) => {
            const newContent = content ?? event.event.content;
            const args = {
                channel_id: BigInt(chatId.channelId),
                content: apiMessageContent(newContent),
                message_id: event.event.messageId,
                sender_name: senderName,
                sender_display_name: apiOptional(identity, senderDisplayName),
                community_rules_accepted: emptyRulesAccepted,
                channel_rules_accepted: emptyRulesAccepted,
                replies_to: apiOptional(
                    (replyContext) => ({
                        event_index: replyContext.eventIndex,
                    }),
                    event.event.repliesTo
                ),
                mentioned: mentioned.map(apiUser),
                forwarding: event.event.forwarded,
                rules_accepted: [] as [] | [number], // TODO come back to this
                thread_root_message_index: apiOptional(identity, threadRootMessageIndex),
            };
            return this.handleResponse(this.service.send_message(args), sendMessageResponse)
                .then((resp) => {
                    const retVal: [SendMessageResponse, Message] = [
                        resp,
                        { ...event.event, content: newContent },
                    ];
                    setCachedMessageFromSendResponse(
                        this.db,
                        chatId,
                        event,
                        threadRootMessageIndex
                    )(retVal);
                    return retVal;
                })
                .catch((err) => {
                    recordFailedMessage(this.db, chatId, event, threadRootMessageIndex);
                    throw err;
                });
        });
    }

    registerPollVote(
        chatId: ChannelIdentifier,
        messageIdx: number,
        answerIdx: number,
        voteType: "register" | "delete",
        threadRootMessageIndex?: number
    ): Promise<RegisterPollVoteResponse> {
        return this.handleResponse(
            this.service.register_poll_vote({
                channel_id: BigInt(chatId.channelId),
                thread_root_message_index: apiOptional(identity, threadRootMessageIndex),
                poll_option: answerIdx,
                operation: voteType === "register" ? { RegisterVote: null } : { DeleteVote: null },
                message_index: messageIdx,
            }),
            registerPollVoteResponse
        );
    }

    channelSummary(chatId: ChannelIdentifier): Promise<ChannelSummaryResponse> {
        return this.handleQueryResponse(
            () =>
                this.service.channel_summary({
                    channel_id: BigInt(chatId.channelId),
                    invite_code: apiOptional(textToCode, this.inviteCode),
                }),
            (resp) => communityChannelSummaryResponse(resp, this.communityId)
        ).catch((err) => {
            if (err instanceof DestinationInvalidError) {
                return { kind: "canister_not_found" };
            } else {
                throw err;
            }
        });
    }

    importGroup(id: GroupChatIdentifier): Promise<ImportGroupResponse> {
        return this.handleResponse(
            this.service.import_group({
                group_id: Principal.fromText(id.groupId),
            }),
            (resp) => importGroupResponse(this.communityId, resp)
        );
    }

    summary(): Promise<CommunitySummaryResponse> {
        return this.handleQueryResponse(
            () =>
                this.service.summary({
                    invite_code: apiOptional(textToCode, this.inviteCode),
                }),
            summaryResponse
        );
    }

    exploreChannels(
        searchTerm: string | undefined,
        pageSize: number,
        pageIndex: number
    ): Promise<ExploreChannelsResponse> {
        return this.handleQueryResponse(
            () =>
                this.service.explore_channels({
                    page_size: pageSize,
                    page_index: pageIndex,
                    search_term: apiOptional(identity, searchTerm),
                    invite_code: apiOptional(textToCode, this.inviteCode),
                }),
            (resp) => exploreChannelsResponse(resp, this.communityId)
        );
    }

    summaryUpdates(updatesSince: bigint): Promise<CommunitySummaryUpdatesResponse> {
        return this.handleQueryResponse(
            () =>
                this.service.summary_updates({
                    updates_since: updatesSince,
                    invite_code: apiOptional(textToCode, this.inviteCode),
                }),
            summaryUpdatesResponse
        );
    }

    toggleMuteChannelNotifications(
        chatId: ChannelIdentifier,
        mute: boolean
    ): Promise<ToggleMuteNotificationResponse> {
        return this.handleResponse(
            this.service.toggle_mute_notifications({
                channel_id: [BigInt(chatId.channelId)],
                mute,
            }),
            muteNotificationsResponse
        );
    }

    toggleMuteNotifications(mute: boolean): Promise<ToggleMuteCommunityNotificationsResponse> {
        return this.handleResponse(
            this.service.toggle_mute_notifications({
                channel_id: [],
                mute,
            }),
            toggleMuteNotificationsResponse
        );
    }

    unblockUser(userId: string): Promise<UnblockCommunityUserResponse> {
        return this.handleResponse(
            this.service.unblock_user({
                user_id: Principal.fromText(userId),
            }),
            unblockUserResponse
        );
    }

    undeleteMessage(
        chatId: ChannelIdentifier,
        messageId: bigint,
        threadRootMessageIndex?: number
    ): Promise<UndeleteMessageResponse> {
        return this.handleResponse(
            this.service.undelete_messages({
                channel_id: BigInt(chatId.channelId),
                thread_root_message_index: apiOptional(identity, threadRootMessageIndex),
                message_ids: [messageId],
            }),
            undeleteMessageResponse
        );
    }

    threadPreviews(
        chatId: ChannelIdentifier,
        threadRootMessageIndexes: number[],
        latestClientThreadUpdate: bigint | undefined
    ): Promise<ThreadPreviewsResponse> {
        return this.handleQueryResponse(
            () =>
                this.service.thread_previews({
                    channel_id: BigInt(chatId.channelId),
                    threads: new Uint32Array(threadRootMessageIndexes),
                    latest_client_thread_update: apiOptional(identity, latestClientThreadUpdate),
                }),
            (resp) => threadPreviewsResponse(resp, chatId, latestClientThreadUpdate)
        );
    }

    registerProposalVote(
        channelId: string,
        messageIdx: number,
        adopt: boolean
    ): Promise<RegisterProposalVoteResponse> {
        return this.handleResponse(
            this.service.register_proposal_vote({
                channel_id: BigInt(channelId),
                adopt,
                message_index: messageIdx,
            }),
            registerProposalVoteResponse
        );
    }

    updateChannel(
        chatId: ChannelIdentifier,
        name?: string,
        description?: string,
        rules?: AccessRules,
        permissions?: Partial<ChatPermissions>,
        avatar?: Uint8Array,
        gate?: AccessGate,
        isPublic?: boolean
    ): Promise<UpdateGroupResponse> {
        return this.handleResponse(
            this.service.update_channel({
                channel_id: BigInt(chatId.channelId),
                name: apiOptional(identity, name),
                description: apiOptional(identity, description),
                permissions: apiOptional(apiOptionalGroupPermissions, permissions),
                rules: apiOptional(apiGroupRules, rules),
                public: apiOptional(identity, isPublic),
                gate:
                    gate === undefined
                        ? { NoChange: null }
                        : gate.kind === "no_gate"
                        ? { SetToNone: null }
                        : { SetToSome: apiAccessGate(gate) },
                avatar:
                    avatar === undefined
                        ? { NoChange: null }
                        : {
                              SetToSome: {
                                  id: DataClient.newBlobId(),
                                  mime_type: "image/jpg",
                                  data: avatar,
                              },
                          },
            }),
            updateGroupResponse
        );
    }

    updateCommunity(
        name?: string,
        description?: string,
        rules?: AccessRules,
        permissions?: Partial<CommunityPermissions>,
        avatar?: Uint8Array,
        banner?: Uint8Array,
        gate?: AccessGate,
        isPublic?: boolean,
        primaryLanguage?: string
    ): Promise<UpdateCommunityResponse> {
        return this.handleResponse(
            this.service.update_community({
                name: apiOptional(identity, name),
                description: apiOptional(identity, description),
                permissions: apiOptional(apiOptionalCommunityPermissions, permissions),
                rules: apiOptional(apiGroupRules, rules),
                public: apiOptional(identity, isPublic),
                primary_language: apiOptional(identity, primaryLanguage),
                gate:
                    gate === undefined
                        ? { NoChange: null }
                        : gate.kind === "no_gate"
                        ? { SetToNone: null }
                        : { SetToSome: apiAccessGate(gate) },
                avatar:
                    avatar === undefined
                        ? { NoChange: null }
                        : {
                              SetToSome: {
                                  id: DataClient.newBlobId(),
                                  mime_type: "image/jpg",
                                  data: avatar,
                              },
                          },
                banner:
                    banner === undefined
                        ? { NoChange: null }
                        : {
                              SetToSome: {
                                  id: DataClient.newBlobId(),
                                  mime_type: "image/jpg",
                                  data: banner,
                              },
                          },
            }),
            updateCommunityResponse
        );
    }

    createUserGroup(name: string, users: string[]): Promise<CreateUserGroupResponse> {
        return this.handleResponse(
            this.service.create_user_group({
                name,
                user_ids: users.map((u) => Principal.fromText(u)),
            }),
            createUserGroupResponse
        );
    }

    updateUserGroup(userGroupId: number, name: string | undefined, usersToAdd: string[], usersToRemove: string[]): Promise<UpdateUserGroupResponse> {
        return this.handleResponse(
            this.service.update_user_group({
                user_group_id: userGroupId,
                name: apiOptional(identity, name),
                users_to_add: usersToAdd.map((u) => Principal.fromText(u)),
                users_to_remove: usersToRemove.map((u) => Principal.fromText(u)),
            }),
            updateUserGroupResponse
		);
    }   
 
    setMemberDisplayName(displayName: string | undefined): Promise<SetMemberDisplayNameResponse> {
        return this.handleResponse(
            this.service.set_member_display_name({
                display_name: apiOptional(identity, displayName),
            }),
            setMemberDisplayNameResponse
        );
    }

    deleteUserGroups(userGroupIds: number[]): Promise<DeleteUserGroupsResponse> {
        return this.handleResponse(
            this.service.delete_user_groups({
                user_group_ids: userGroupIds,
            }),
            deleteUserGroupsResponse
        );
    }
}<|MERGE_RESOLUTION|>--- conflicted
+++ resolved
@@ -28,11 +28,8 @@
     importGroupResponse,
     createUserGroupResponse,
     updateUserGroupResponse,
-<<<<<<< HEAD
+    deleteUserGroupsResponse,
     setMemberDisplayNameResponse,
-=======
-    deleteUserGroupsResponse,
->>>>>>> 6ed0beca
 } from "./mappers";
 import { Principal } from "@dfinity/principal";
 import {
@@ -124,11 +121,8 @@
     RegisterProposalVoteResponse,
     CreateUserGroupResponse,
     UpdateUserGroupResponse,
-<<<<<<< HEAD
+    DeleteUserGroupsResponse,
     SetMemberDisplayNameResponse,
-=======
-    DeleteUserGroupsResponse,
->>>>>>> 6ed0beca
 } from "openchat-shared";
 import { textToCode, DestinationInvalidError } from "openchat-shared";
 import {
