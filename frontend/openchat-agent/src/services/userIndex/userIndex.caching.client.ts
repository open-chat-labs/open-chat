import type { IUserIndexClient } from "./userIndex.client.interface";
import type {
    CheckUsernameResponse,
    CurrentUserResponse,
    PartialUserSummary,
    RegisterUserResponse,
    SetUsernameResponse,
    UsersArgs,
    UsersResponse,
    UserSummary,
    Logger,
    SuspendUserResponse,
    UnsuspendUserResponse,
    MarkSuspectedBotResponse,
    Cryptocurrency,
    DiamondMembershipDuration,
    PayForDiamondMembershipResponse,
    SetUserUpgradeConcurrencyResponse,
    ReferralLeaderboardRange,
    ReferralLeaderboardResponse,
} from "openchat-shared";
import { groupBy } from "../../utils/list";
import { profile } from "../common/profiling";
import {
    getCachedUsers,
    setCachedUsers,
    setUserDiamondStatusToTrue,
    setUsername,
} from "../../utils/userCache";

function isUserSummary(user: PartialUserSummary): user is UserSummary {
    return user.username !== undefined;
}

/**
 * This exists to decorate the user index client so that we can provide a write through cache to
 * indexDB for holding users
 */
export class CachingUserIndexClient implements IUserIndexClient {
    constructor(private client: IUserIndexClient, private logger: Logger) {}

    @profile("userIndexCachingClient")
    async getUsers(users: UsersArgs, allowStale: boolean): Promise<UsersResponse> {
        const allUsers = users.userGroups.flatMap((g) => g.users);

        const fromCache = await getCachedUsers(allUsers);

        // We throw away all of the updatedSince values passed in and instead use the values from the cache, this
        // ensures the cache is always correct and doesn't miss any updates
        const args = this.buildGetUsersArgs(allUsers, fromCache, allowStale);

        const response = await this.client.getUsers(args, allowStale);

        const requestedFromServer = new Set<string>([...args.userGroups.flatMap((g) => g.users)]);

        // We return the fully hydrated users so that it is not possible for the Svelte store to miss any updates
        const mergedResponse = this.mergeGetUsersResponse(
            allUsers,
            requestedFromServer,
            response,
            fromCache
        );

        setCachedUsers(mergedResponse.users.filter(isUserSummary)).catch((err) =>
            this.logger.error("Failed to save users to the cache", err)
        );

        return mergedResponse;
    }

    getCurrentUser(): Promise<CurrentUserResponse> {
        return this.client.getCurrentUser();
    }

    registerUser(
        username: string,
        referralCode: string | undefined
    ): Promise<RegisterUserResponse> {
        return this.client.registerUser(username, referralCode);
    }

    searchUsers(searchTerm: string, maxResults?: number): Promise<UserSummary[]> {
        return this.client.searchUsers(searchTerm, maxResults);
    }

    checkUsername(username: string): Promise<CheckUsernameResponse> {
        return this.client.checkUsername(username);
    }

    setUsername(userId: string, username: string): Promise<SetUsernameResponse> {
        return this.client.setUsername(userId, username).then((res) => {
            if (res === "success") {
                setUsername(userId, username);
            }
            return res;
        });
    }

    private buildGetUsersArgs(
        users: string[],
        fromCache: UserSummary[],
        allowStale: boolean
    ): UsersArgs {
        const fromCacheGrouped = groupBy(fromCache, (u) => u.updated);
        const fromCacheSet = new Set<string>(fromCache.map((u) => u.userId));

        const args: UsersArgs = {
            userGroups: [],
        };

        // Add the users not found in the cache and ask for all updates
        const notFoundInCache = users.filter((u) => !fromCacheSet.has(u));
        if (notFoundInCache.length > 0) {
            args.userGroups.push({
                users: notFoundInCache,
                updatedSince: BigInt(0),
            });
        }

        if (!allowStale) {
            // Add the users found in the cache but only ask for updates since the date they were last updated in the cache
            for (const [updatedSince, users] of fromCacheGrouped) {
                args.userGroups.push({
                    users: users.map((u) => u.userId),
                    updatedSince,
                });
            }
        }

        return args;
    }

    // Merges the cached values into the response
    private mergeGetUsersResponse(
        allUsers: string[],
        requestedFromServer: Set<string>,
        response: UsersResponse,
        fromCache: UserSummary[]
    ): UsersResponse {
        if (fromCache.length === 0) {
            return response;
        }

        const fromCacheMap = new Map<string, UserSummary>(fromCache.map((u) => [u.userId, u]));
        const responseMap = new Map<string, PartialUserSummary>(
            response.users.map((u) => [u.userId, u])
        );

        const users: PartialUserSummary[] = [];

        for (const userId of allUsers) {
            const cached = fromCacheMap.get(userId);
            const userResponse = responseMap.get(userId);

            if (userResponse !== undefined) {
                users.push({
                    ...userResponse,
                    username: userResponse.username ?? cached?.username,
                    blobReference: userResponse.blobReference ?? cached?.blobReference,
                });
            } else if (cached !== undefined) {
                if (requestedFromServer.has(userId)) {
                    // If this user was requested from the server but wasn't included in the response, then that means
                    // our cached copy is up to date.
                    users.push({
                        ...cached,
                        // eslint-disable-next-line @typescript-eslint/no-non-null-assertion
                        updated: response.serverTimestamp!,
                    });
                } else {
                    users.push(cached);
                }
            }
        }

        return {
            serverTimestamp: response.serverTimestamp,
            users,
        };
    }

    suspendUser(userId: string, reason: string): Promise<SuspendUserResponse> {
        return this.client.suspendUser(userId, reason);
    }

    unsuspendUser(userId: string): Promise<UnsuspendUserResponse> {
        return this.client.unsuspendUser(userId);
    }

    markSuspectedBot(): Promise<MarkSuspectedBotResponse> {
        return this.client.markSuspectedBot();
    }

    payForDiamondMembership(
        userId: string,
        token: Cryptocurrency,
        duration: DiamondMembershipDuration,
        recurring: boolean,
        expectedPriceE8s: bigint
    ): Promise<PayForDiamondMembershipResponse> {
        return this.client
            .payForDiamondMembership(userId, token, duration, recurring, expectedPriceE8s)
            .then((res) => {
                if (res.kind === "success") {
                    setUserDiamondStatusToTrue(userId);
                }
                return res;
            });
    }

    setUserUpgradeConcurrency(value: number): Promise<SetUserUpgradeConcurrencyResponse> {
        return this.client.setUserUpgradeConcurrency(value);
    }

<<<<<<< HEAD
    getReferralLeaderboard(req?: ReferralLeaderboardRange): Promise<ReferralLeaderboardResponse> {
        return this.client.getReferralLeaderboard(req);
=======
    getPlatformModeratorGroup(): Promise<string> {
        return this.client.getPlatformModeratorGroup();
>>>>>>> 3de7d8e2
    }
}<|MERGE_RESOLUTION|>--- conflicted
+++ resolved
@@ -212,12 +212,11 @@
         return this.client.setUserUpgradeConcurrency(value);
     }
 
-<<<<<<< HEAD
     getReferralLeaderboard(req?: ReferralLeaderboardRange): Promise<ReferralLeaderboardResponse> {
         return this.client.getReferralLeaderboard(req);
-=======
+    }
+
     getPlatformModeratorGroup(): Promise<string> {
         return this.client.getPlatformModeratorGroup();
->>>>>>> 3de7d8e2
     }
 }