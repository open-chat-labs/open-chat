--- conflicted
+++ resolved
@@ -1,587 +1,522 @@
-import type { Principal } from "@dfinity/principal";
-import type { ActorMethod } from "@dfinity/agent";
+import type { Principal } from '@dfinity/principal';
+import type { ActorMethod } from '@dfinity/agent';
 
 export type AccessorId = Principal;
 export type AccountIdentifier = Uint8Array | number[];
-export interface AddPlatformModeratorArgs {
-    user_id: UserId;
-}
-export type AddPlatformModeratorResponse =
-    | {
-          AlreadyPlatformModerator: null;
-      }
-    | { Success: null }
-    | { InternalError: string };
-export interface AddPlatformOperatorArgs {
-    user_id: UserId;
-}
-export type AddPlatformOperatorResponse = { Success: null };
+export interface AddPlatformModeratorArgs { 'user_id' : UserId }
+export type AddPlatformModeratorResponse = {
+    'AlreadyPlatformModerator' : null
+  } |
+  { 'Success' : null } |
+  { 'InternalError' : string };
+export interface AddPlatformOperatorArgs { 'user_id' : UserId }
+export type AddPlatformOperatorResponse = { 'Success' : null };
 export interface AddReferralCodesArgs {
-    codes: Array<string>;
-    referral_type: ReferralType;
-}
-export type AddReferralCodesResponse = { Success: null };
+  'codes' : Array<string>,
+  'referral_type' : ReferralType,
+}
+export type AddReferralCodesResponse = { 'Success' : null };
 export interface AddedToGroupNotification {
-    added_by_name: string;
-    added_by: UserId;
-    timestamp: TimestampMillis;
-    chat_id: ChatId;
-    group_name: string;
-}
-export interface AssignPlatformModeratorsGroupArgs {
-    group_id: ChatId;
-}
-export type AssignPlatformModeratorsGroupResponse = { Success: null };
+  'added_by_name' : string,
+  'added_by' : UserId,
+  'timestamp' : TimestampMillis,
+  'chat_id' : ChatId,
+  'group_name' : string,
+}
+export interface AssignPlatformModeratorsGroupArgs { 'group_id' : ChatId }
+export type AssignPlatformModeratorsGroupResponse = { 'Success' : null };
 export interface AudioContent {
-    mime_type: string;
-    blob_reference: [] | [BlobReference];
-    caption: [] | [string];
+  'mime_type' : string,
+  'blob_reference' : [] | [BlobReference],
+  'caption' : [] | [string],
 }
 export interface Avatar {
-    id: bigint;
-    data: Uint8Array | number[];
-    mime_type: string;
+  'id' : bigint,
+  'data' : Uint8Array | number[],
+  'mime_type' : string,
 }
 export interface AvatarChanged {
-    changed_by: UserId;
-    previous_avatar: [] | [bigint];
-    new_avatar: [] | [bigint];
-}
-export type AvatarIdUpdate = { NoChange: null } | { SetToNone: null } | { SetToSome: bigint };
-export type AvatarUpdate = { NoChange: null } | { SetToNone: null } | { SetToSome: Avatar };
+  'changed_by' : UserId,
+  'previous_avatar' : [] | [bigint],
+  'new_avatar' : [] | [bigint],
+}
+export type AvatarIdUpdate = { 'NoChange' : null } |
+  { 'SetToNone' : null } |
+  { 'SetToSome' : bigint };
+export type AvatarUpdate = { 'NoChange' : null } |
+  { 'SetToNone' : null } |
+  { 'SetToSome' : Avatar };
 export interface BlobReference {
-    blob_id: bigint;
-    canister_id: CanisterId;
+  'blob_id' : bigint,
+  'canister_id' : CanisterId,
 }
 export type BlockIndex = bigint;
 export type CanisterId = Principal;
-export type CanisterUpgradeStatus = { NotRequired: null } | { InProgress: null };
+export type CanisterUpgradeStatus = { 'NotRequired' : null } |
+  { 'InProgress' : null };
 export interface CanisterWasm {
-    compressed: boolean;
-    version: Version;
-    module: Uint8Array | number[];
-}
-export type ChatEvent =
-    | { Empty: null }
-    | { MessageReactionRemoved: UpdatedMessage }
-    | { ParticipantJoined: ParticipantJoined }
-    | { ParticipantAssumesSuperAdmin: ParticipantAssumesSuperAdmin }
-    | { GroupDescriptionChanged: GroupDescriptionChanged }
-    | { GroupChatCreated: GroupChatCreated }
-    | { MessagePinned: MessagePinned }
-    | { UsersBlocked: UsersBlocked }
-    | { MessageUnpinned: MessageUnpinned }
-    | { MessageReactionAdded: UpdatedMessage }
-    | { ParticipantsRemoved: ParticipantsRemoved }
-    | { ParticipantRelinquishesSuperAdmin: ParticipantRelinquishesSuperAdmin }
-    | { GroupVisibilityChanged: GroupVisibilityChanged }
-    | { Message: Message }
-    | { PermissionsChanged: PermissionsChanged }
-    | { ChatFrozen: ChatFrozen }
-    | { PollEnded: PollEnded }
-    | { GroupInviteCodeChanged: GroupInviteCodeChanged }
-    | { ThreadUpdated: ThreadUpdated }
-    | { UsersUnblocked: UsersUnblocked }
-    | { ChatUnfrozen: ChatUnfrozen }
-    | { PollVoteRegistered: UpdatedMessage }
-    | { ParticipantLeft: ParticipantLeft }
-    | { MessageDeleted: UpdatedMessage }
-    | { GroupRulesChanged: GroupRulesChanged }
-    | { ParticipantDismissedAsSuperAdmin: ParticipantDismissedAsSuperAdmin }
-    | { GroupNameChanged: GroupNameChanged }
-    | { MessageUndeleted: UpdatedMessage }
-    | { GroupGateUpdated: GroupGateUpdated }
-    | { RoleChanged: RoleChanged }
-    | { PollVoteDeleted: UpdatedMessage }
-    | { EventsTimeToLiveUpdated: EventsTimeToLiveUpdated }
-    | { ProposalsUpdated: ProposalsUpdated }
-    | { OwnershipTransferred: OwnershipTransferred }
-    | { DirectChatCreated: DirectChatCreated }
-    | { MessageEdited: UpdatedMessage }
-    | { AvatarChanged: AvatarChanged }
-    | { ParticipantsAdded: ParticipantsAdded };
+  'compressed' : boolean,
+  'version' : Version,
+  'module' : Uint8Array | number[],
+}
+export type ChatEvent = { 'Empty' : null } |
+  { 'MessageReactionRemoved' : UpdatedMessage } |
+  { 'ParticipantJoined' : ParticipantJoined } |
+  { 'ParticipantAssumesSuperAdmin' : ParticipantAssumesSuperAdmin } |
+  { 'GroupDescriptionChanged' : GroupDescriptionChanged } |
+  { 'GroupChatCreated' : GroupChatCreated } |
+  { 'MessagePinned' : MessagePinned } |
+  { 'UsersBlocked' : UsersBlocked } |
+  { 'MessageUnpinned' : MessageUnpinned } |
+  { 'MessageReactionAdded' : UpdatedMessage } |
+  { 'ParticipantsRemoved' : ParticipantsRemoved } |
+  { 'ParticipantRelinquishesSuperAdmin' : ParticipantRelinquishesSuperAdmin } |
+  { 'GroupVisibilityChanged' : GroupVisibilityChanged } |
+  { 'Message' : Message } |
+  { 'PermissionsChanged' : PermissionsChanged } |
+  { 'ChatFrozen' : ChatFrozen } |
+  { 'PollEnded' : PollEnded } |
+  { 'GroupInviteCodeChanged' : GroupInviteCodeChanged } |
+  { 'ThreadUpdated' : ThreadUpdated } |
+  { 'UsersUnblocked' : UsersUnblocked } |
+  { 'ChatUnfrozen' : ChatUnfrozen } |
+  { 'PollVoteRegistered' : UpdatedMessage } |
+  { 'ParticipantLeft' : ParticipantLeft } |
+  { 'MessageDeleted' : UpdatedMessage } |
+  { 'GroupRulesChanged' : GroupRulesChanged } |
+  { 'ParticipantDismissedAsSuperAdmin' : ParticipantDismissedAsSuperAdmin } |
+  { 'GroupNameChanged' : GroupNameChanged } |
+  { 'MessageUndeleted' : UpdatedMessage } |
+  { 'GroupGateUpdated' : GroupGateUpdated } |
+  { 'RoleChanged' : RoleChanged } |
+  { 'PollVoteDeleted' : UpdatedMessage } |
+  { 'EventsTimeToLiveUpdated' : EventsTimeToLiveUpdated } |
+  { 'ProposalsUpdated' : ProposalsUpdated } |
+  { 'OwnershipTransferred' : OwnershipTransferred } |
+  { 'DirectChatCreated' : DirectChatCreated } |
+  { 'MessageEdited' : UpdatedMessage } |
+  { 'AvatarChanged' : AvatarChanged } |
+  { 'ParticipantsAdded' : ParticipantsAdded };
 export interface ChatEventWrapper {
-    event: ChatEvent;
-    timestamp: TimestampMillis;
-    index: EventIndex;
-    correlation_id: bigint;
-    expires_at: [] | [TimestampMillis];
-}
-export interface ChatFrozen {
-    frozen_by: UserId;
-    reason: [] | [string];
-}
+  'event' : ChatEvent,
+  'timestamp' : TimestampMillis,
+  'index' : EventIndex,
+  'correlation_id' : bigint,
+  'expires_at' : [] | [TimestampMillis],
+}
+export interface ChatFrozen { 'frozen_by' : UserId, 'reason' : [] | [string] }
 export type ChatId = CanisterId;
 export interface ChatMetrics {
-    prize_winner_messages: bigint;
-    audio_messages: bigint;
-    cycles_messages: bigint;
-    chat_messages: bigint;
-    edits: bigint;
-    icp_messages: bigint;
-    last_active: TimestampMillis;
-    giphy_messages: bigint;
-    deleted_messages: bigint;
-    file_messages: bigint;
-    poll_votes: bigint;
-    text_messages: bigint;
-    message_reminders: bigint;
-    image_messages: bigint;
-    replies: bigint;
-    video_messages: bigint;
-    sns1_messages: bigint;
-    polls: bigint;
-    proposals: bigint;
-    reported_messages: bigint;
-    ckbtc_messages: bigint;
-    reactions: bigint;
-    custom_type_messages: bigint;
-    prize_messages: bigint;
-}
-export interface ChatUnfrozen {
-    unfrozen_by: UserId;
-}
-export interface CheckUsernameArgs {
-    username: string;
-}
-export type CheckUsernameResponse =
-    | { UsernameTaken: null }
-    | { UsernameTooShort: number }
-    | { UsernameInvalid: null }
-    | { UsernameTooLong: number }
-    | { Success: null };
-export type CompletedCryptoTransaction =
-    | {
-          NNS: NnsCompletedCryptoTransaction;
-      }
-    | { SNS: SnsCompletedCryptoTransaction };
+  'prize_winner_messages' : bigint,
+  'audio_messages' : bigint,
+  'cycles_messages' : bigint,
+  'chat_messages' : bigint,
+  'edits' : bigint,
+  'icp_messages' : bigint,
+  'last_active' : TimestampMillis,
+  'giphy_messages' : bigint,
+  'deleted_messages' : bigint,
+  'file_messages' : bigint,
+  'poll_votes' : bigint,
+  'text_messages' : bigint,
+  'message_reminders' : bigint,
+  'image_messages' : bigint,
+  'replies' : bigint,
+  'video_messages' : bigint,
+  'sns1_messages' : bigint,
+  'polls' : bigint,
+  'proposals' : bigint,
+  'reported_messages' : bigint,
+  'ckbtc_messages' : bigint,
+  'reactions' : bigint,
+  'custom_type_messages' : bigint,
+  'prize_messages' : bigint,
+}
+export interface ChatUnfrozen { 'unfrozen_by' : UserId }
+export interface CheckUsernameArgs { 'username' : string }
+export type CheckUsernameResponse = { 'UsernameTaken' : null } |
+  { 'UsernameTooShort' : number } |
+  { 'UsernameInvalid' : null } |
+  { 'UsernameTooLong' : number } |
+  { 'Success' : null };
+export type CompletedCryptoTransaction = {
+    'NNS' : NnsCompletedCryptoTransaction
+  } |
+  { 'SNS' : SnsCompletedCryptoTransaction };
 export interface CryptoContent {
-    recipient: UserId;
-    caption: [] | [string];
-    transfer: CryptoTransaction;
-}
-export type CryptoTransaction =
-    | { Failed: FailedCryptoTransaction }
-    | { Completed: CompletedCryptoTransaction }
-    | { Pending: PendingCryptoTransaction };
-export type Cryptocurrency =
-    | { InternetComputer: null }
-    | { CHAT: null }
-    | { SNS1: null }
-    | { CKBTC: null };
-export type CurrentUserResponse =
-    | {
-          Success: {
-              username: string;
-              wasm_version: Version;
-              icp_account: AccountIdentifier;
-              referrals: Array<UserId>;
-              user_id: UserId;
-              avatar_id: [] | [bigint];
-              is_suspected_bot: boolean;
-              canister_upgrade_status: CanisterUpgradeStatus;
-              is_super_admin: boolean;
-              suspension_details: [] | [SuspensionDetails];
-              diamond_membership_details: [] | [DiamondMembershipDetails];
-          };
-      }
-    | { UserNotFound: null };
+  'recipient' : UserId,
+  'caption' : [] | [string],
+  'transfer' : CryptoTransaction,
+}
+export type CryptoTransaction = { 'Failed' : FailedCryptoTransaction } |
+  { 'Completed' : CompletedCryptoTransaction } |
+  { 'Pending' : PendingCryptoTransaction };
+export type Cryptocurrency = { 'InternetComputer' : null } |
+  { 'CHAT' : null } |
+  { 'SNS1' : null } |
+  { 'CKBTC' : null };
+export type CurrentUserResponse = {
+    'Success' : {
+      'username' : string,
+      'wasm_version' : Version,
+      'icp_account' : AccountIdentifier,
+      'referrals' : Array<UserId>,
+      'user_id' : UserId,
+      'avatar_id' : [] | [bigint],
+      'is_suspected_bot' : boolean,
+      'canister_upgrade_status' : CanisterUpgradeStatus,
+      'is_super_admin' : boolean,
+      'suspension_details' : [] | [SuspensionDetails],
+      'diamond_membership_details' : [] | [DiamondMembershipDetails],
+    }
+  } |
+  { 'UserNotFound' : null };
 export interface CustomMessageContent {
-    data: Uint8Array | number[];
-    kind: string;
+  'data' : Uint8Array | number[],
+  'kind' : string,
 }
 export type Cycles = bigint;
 export interface CyclesRegistrationFee {
-    recipient: Principal;
-    valid_until: TimestampMillis;
-    amount: Cycles;
+  'recipient' : Principal,
+  'valid_until' : TimestampMillis,
+  'amount' : Cycles,
 }
 export interface DeletedContent {
-    timestamp: TimestampMillis;
-    deleted_by: UserId;
+  'timestamp' : TimestampMillis,
+  'deleted_by' : UserId,
 }
 export interface DiamondMembershipDetails {
-    recurring: [] | [DiamondMembershipPlanDuration];
-    expires_at: TimestampMillis;
-}
-export type DiamondMembershipPlanDuration =
-    | { OneYear: null }
-    | { ThreeMonths: null }
-    | { OneMonth: null };
+  'recurring' : [] | [DiamondMembershipPlanDuration],
+  'expires_at' : TimestampMillis,
+}
+export type DiamondMembershipPlanDuration = { 'OneYear' : null } |
+  { 'ThreeMonths' : null } |
+  { 'OneMonth' : null };
 export type DirectChatCreated = {};
 export interface DirectChatEventWrapper {
-    event: ChatEvent;
-    timestamp: TimestampMillis;
-    index: EventIndex;
-    correlation_id: bigint;
-    expires_at: [] | [TimestampMillis];
+  'event' : ChatEvent,
+  'timestamp' : TimestampMillis,
+  'index' : EventIndex,
+  'correlation_id' : bigint,
+  'expires_at' : [] | [TimestampMillis],
 }
 export interface DirectChatSummary {
-    read_by_them_up_to: [] | [MessageIndex];
-    date_created: TimestampMillis;
-    metrics: ChatMetrics;
-    them: UserId;
-    notifications_muted: boolean;
-    events_ttl: [] | [Milliseconds];
-    latest_event_index: EventIndex;
-    read_by_me_up_to: [] | [MessageIndex];
-    expired_messages: Array<MessageIndexRange>;
-    archived: boolean;
-    my_metrics: ChatMetrics;
-    latest_message: MessageEventWrapper;
+  'read_by_them_up_to' : [] | [MessageIndex],
+  'date_created' : TimestampMillis,
+  'metrics' : ChatMetrics,
+  'them' : UserId,
+  'notifications_muted' : boolean,
+  'events_ttl' : [] | [Milliseconds],
+  'latest_event_index' : EventIndex,
+  'read_by_me_up_to' : [] | [MessageIndex],
+  'expired_messages' : Array<MessageIndexRange>,
+  'archived' : boolean,
+  'my_metrics' : ChatMetrics,
+  'latest_message' : MessageEventWrapper,
 }
 export interface DirectChatSummaryUpdates {
-    read_by_them_up_to: [] | [MessageIndex];
-    metrics: [] | [ChatMetrics];
-    notifications_muted: [] | [boolean];
-    events_ttl: EventsTimeToLiveUpdate;
-    latest_event_index: [] | [EventIndex];
-    updated_events: Array<[number, bigint]>;
-    read_by_me_up_to: [] | [MessageIndex];
-    chat_id: ChatId;
-    newly_expired_messages: Array<MessageIndexRange>;
-    archived: [] | [boolean];
-    my_metrics: [] | [ChatMetrics];
-    latest_message: [] | [MessageEventWrapper];
+  'read_by_them_up_to' : [] | [MessageIndex],
+  'metrics' : [] | [ChatMetrics],
+  'notifications_muted' : [] | [boolean],
+  'events_ttl' : EventsTimeToLiveUpdate,
+  'latest_event_index' : [] | [EventIndex],
+  'updated_events' : Array<[number, bigint]>,
+  'read_by_me_up_to' : [] | [MessageIndex],
+  'chat_id' : ChatId,
+  'newly_expired_messages' : Array<MessageIndexRange>,
+  'archived' : [] | [boolean],
+  'my_metrics' : [] | [ChatMetrics],
+  'latest_message' : [] | [MessageEventWrapper],
 }
 export interface DirectMessageNotification {
-    sender: UserId;
-    message: MessageEventWrapper;
-    sender_name: string;
-    thread_root_message_index: [] | [MessageIndex];
+  'sender' : UserId,
+  'message' : MessageEventWrapper,
+  'sender_name' : string,
+  'thread_root_message_index' : [] | [MessageIndex],
 }
 export interface DirectReactionAddedNotification {
-    username: string;
-    them: UserId;
-    message: MessageEventWrapper;
-    timestamp: TimestampMillis;
-    reaction: string;
+  'username' : string,
+  'them' : UserId,
+  'message' : MessageEventWrapper,
+  'timestamp' : TimestampMillis,
+  'reaction' : string,
 }
 export type EmptyArgs = {};
 export type EventIndex = number;
-export type EventsTimeToLiveUpdate =
-    | { NoChange: null }
-    | { SetToNone: null }
-    | { SetToSome: Milliseconds };
+export type EventsTimeToLiveUpdate = { 'NoChange' : null } |
+  { 'SetToNone' : null } |
+  { 'SetToSome' : Milliseconds };
 export interface EventsTimeToLiveUpdated {
-    new_ttl: [] | [Milliseconds];
-    updated_by: UserId;
-}
-export type FailedCryptoTransaction =
-    | { NNS: NnsFailedCryptoTransaction }
-    | { SNS: SnsFailedCryptoTransaction };
-export type FallbackRole = { Participant: null } | { Admin: null };
+  'new_ttl' : [] | [Milliseconds],
+  'updated_by' : UserId,
+}
+export type FailedCryptoTransaction = { 'NNS' : NnsFailedCryptoTransaction } |
+  { 'SNS' : SnsFailedCryptoTransaction };
+export type FallbackRole = { 'Participant' : null } |
+  { 'Admin' : null };
 export interface FieldTooLongResult {
-    length_provided: number;
-    max_length: number;
+  'length_provided' : number,
+  'max_length' : number,
 }
 export interface FieldTooShortResult {
-    length_provided: number;
-    min_length: number;
+  'length_provided' : number,
+  'min_length' : number,
 }
 export interface FileContent {
-    name: string;
-    mime_type: string;
-    file_size: number;
-    blob_reference: [] | [BlobReference];
-    caption: [] | [string];
+  'name' : string,
+  'mime_type' : string,
+  'file_size' : number,
+  'blob_reference' : [] | [BlobReference],
+  'caption' : [] | [string],
 }
 export type FileId = bigint;
 export interface FrozenGroupInfo {
-    timestamp: TimestampMillis;
-    frozen_by: UserId;
-    reason: [] | [string];
-}
-export type FrozenGroupUpdate =
-    | { NoChange: null }
-    | { SetToNone: null }
-    | { SetToSome: FrozenGroupInfo };
-export type GateCheckFailedReason =
-    | { NotDiamondMember: null }
-    | { NoSnsNeuronsFound: null }
-    | { NoSnsNeuronsWithRequiredDissolveDelayFound: null }
-    | { NoSnsNeuronsWithRequiredStakeFound: null };
+  'timestamp' : TimestampMillis,
+  'frozen_by' : UserId,
+  'reason' : [] | [string],
+}
+export type FrozenGroupUpdate = { 'NoChange' : null } |
+  { 'SetToNone' : null } |
+  { 'SetToSome' : FrozenGroupInfo };
+export type GateCheckFailedReason = { 'NotDiamondMember' : null } |
+  { 'NoSnsNeuronsFound' : null } |
+  { 'NoSnsNeuronsWithRequiredDissolveDelayFound' : null } |
+  { 'NoSnsNeuronsWithRequiredStakeFound' : null };
 export interface GiphyContent {
-    title: string;
-    desktop: GiphyImageVariant;
-    caption: [] | [string];
-    mobile: GiphyImageVariant;
+  'title' : string,
+  'desktop' : GiphyImageVariant,
+  'caption' : [] | [string],
+  'mobile' : GiphyImageVariant,
 }
 export interface GiphyImageVariant {
-    url: string;
-    height: number;
-    mime_type: string;
-    width: number;
+  'url' : string,
+  'height' : number,
+  'mime_type' : string,
+  'width' : number,
 }
 export interface GovernanceProposalsSubtype {
-    is_nns: boolean;
-    governance_canister_id: CanisterId;
+  'is_nns' : boolean,
+  'governance_canister_id' : CanisterId,
 }
 export interface GroupCanisterGroupChatSummary {
-    is_public: boolean;
-    permissions: GroupPermissions;
-    metrics: ChatMetrics;
-    subtype: [] | [GroupSubtype];
-    date_last_pinned: [] | [TimestampMillis];
-    min_visible_event_index: EventIndex;
-    gate: [] | [GroupGate];
-    name: string;
-    role: Role;
-    wasm_version: Version;
-    notifications_muted: boolean;
-    description: string;
-    events_ttl: [] | [Milliseconds];
-    last_updated: TimestampMillis;
-    joined: TimestampMillis;
-    avatar_id: [] | [bigint];
-    next_message_expiry: [] | [TimestampMillis];
-    latest_threads: Array<GroupCanisterThreadDetails>;
-    frozen: [] | [FrozenGroupInfo];
-    latest_event_index: EventIndex;
-    history_visible_to_new_joiners: boolean;
-    min_visible_message_index: MessageIndex;
-    mentions: Array<Mention>;
-    chat_id: ChatId;
-    expired_messages: Array<MessageIndexRange>;
-    participant_count: number;
-    my_metrics: ChatMetrics;
-    latest_message: [] | [MessageEventWrapper];
+  'is_public' : boolean,
+  'permissions' : GroupPermissions,
+  'metrics' : ChatMetrics,
+  'subtype' : [] | [GroupSubtype],
+  'date_last_pinned' : [] | [TimestampMillis],
+  'min_visible_event_index' : EventIndex,
+  'gate' : [] | [GroupGate],
+  'name' : string,
+  'role' : Role,
+  'wasm_version' : Version,
+  'notifications_muted' : boolean,
+  'description' : string,
+  'events_ttl' : [] | [Milliseconds],
+  'last_updated' : TimestampMillis,
+  'joined' : TimestampMillis,
+  'avatar_id' : [] | [bigint],
+  'next_message_expiry' : [] | [TimestampMillis],
+  'latest_threads' : Array<GroupCanisterThreadDetails>,
+  'frozen' : [] | [FrozenGroupInfo],
+  'latest_event_index' : EventIndex,
+  'history_visible_to_new_joiners' : boolean,
+  'min_visible_message_index' : MessageIndex,
+  'mentions' : Array<Mention>,
+  'chat_id' : ChatId,
+  'expired_messages' : Array<MessageIndexRange>,
+  'participant_count' : number,
+  'my_metrics' : ChatMetrics,
+  'latest_message' : [] | [MessageEventWrapper],
 }
 export interface GroupCanisterGroupChatSummaryUpdates {
-    is_public: [] | [boolean];
-    permissions: [] | [GroupPermissions];
-    metrics: [] | [ChatMetrics];
-    subtype: GroupSubtypeUpdate;
-    date_last_pinned: [] | [TimestampMillis];
-    gate: GroupGateUpdate;
-    name: [] | [string];
-    role: [] | [Role];
-    wasm_version: [] | [Version];
-    notifications_muted: [] | [boolean];
-    description: [] | [string];
-    events_ttl: EventsTimeToLiveUpdate;
-    last_updated: TimestampMillis;
-    avatar_id: AvatarIdUpdate;
-    next_message_expiry: TimestampUpdate;
-    latest_threads: Array<GroupCanisterThreadDetails>;
-    frozen: FrozenGroupUpdate;
-    latest_event_index: [] | [EventIndex];
-    updated_events: Array<[[] | [number], number, bigint]>;
-    mentions: Array<Mention>;
-    chat_id: ChatId;
-    newly_expired_messages: Array<MessageIndexRange>;
-    participant_count: [] | [number];
-    my_metrics: [] | [ChatMetrics];
-    latest_message: [] | [MessageEventWrapper];
+  'is_public' : [] | [boolean],
+  'permissions' : [] | [GroupPermissions],
+  'metrics' : [] | [ChatMetrics],
+  'subtype' : GroupSubtypeUpdate,
+  'date_last_pinned' : [] | [TimestampMillis],
+  'gate' : GroupGateUpdate,
+  'name' : [] | [string],
+  'role' : [] | [Role],
+  'wasm_version' : [] | [Version],
+  'notifications_muted' : [] | [boolean],
+  'description' : [] | [string],
+  'events_ttl' : EventsTimeToLiveUpdate,
+  'last_updated' : TimestampMillis,
+  'avatar_id' : AvatarIdUpdate,
+  'next_message_expiry' : TimestampUpdate,
+  'latest_threads' : Array<GroupCanisterThreadDetails>,
+  'frozen' : FrozenGroupUpdate,
+  'latest_event_index' : [] | [EventIndex],
+  'updated_events' : Array<[[] | [number], number, bigint]>,
+  'mentions' : Array<Mention>,
+  'chat_id' : ChatId,
+  'newly_expired_messages' : Array<MessageIndexRange>,
+  'participant_count' : [] | [number],
+  'my_metrics' : [] | [ChatMetrics],
+  'latest_message' : [] | [MessageEventWrapper],
 }
 export interface GroupCanisterThreadDetails {
-    root_message_index: MessageIndex;
-    last_updated: TimestampMillis;
-    latest_event: EventIndex;
-    latest_message: MessageIndex;
+  'root_message_index' : MessageIndex,
+  'last_updated' : TimestampMillis,
+  'latest_event' : EventIndex,
+  'latest_message' : MessageIndex,
 }
 export interface GroupChatCreated {
-    name: string;
-    description: string;
-    created_by: UserId;
+  'name' : string,
+  'description' : string,
+  'created_by' : UserId,
 }
 export interface GroupChatSummary {
-    is_public: boolean;
-    permissions: GroupPermissions;
-    metrics: ChatMetrics;
-    subtype: [] | [GroupSubtype];
-    date_last_pinned: [] | [TimestampMillis];
-    min_visible_event_index: EventIndex;
-    gate: [] | [GroupGate];
-    name: string;
-    role: Role;
-    wasm_version: Version;
-    notifications_muted: boolean;
-    description: string;
-    events_ttl: [] | [Milliseconds];
-    last_updated: TimestampMillis;
-    joined: TimestampMillis;
-    avatar_id: [] | [bigint];
-    next_message_expiry: [] | [TimestampMillis];
-    latest_threads: Array<ThreadSyncDetails>;
-    frozen: [] | [FrozenGroupInfo];
-    latest_event_index: EventIndex;
-    history_visible_to_new_joiners: boolean;
-    read_by_me_up_to: [] | [MessageIndex];
-    min_visible_message_index: MessageIndex;
-    mentions: Array<Mention>;
-    chat_id: ChatId;
-    date_read_pinned: [] | [TimestampMillis];
-    expired_messages: Array<MessageIndexRange>;
-    archived: boolean;
-    participant_count: number;
-    my_metrics: ChatMetrics;
-    latest_message: [] | [MessageEventWrapper];
+  'is_public' : boolean,
+  'permissions' : GroupPermissions,
+  'metrics' : ChatMetrics,
+  'subtype' : [] | [GroupSubtype],
+  'date_last_pinned' : [] | [TimestampMillis],
+  'min_visible_event_index' : EventIndex,
+  'gate' : [] | [GroupGate],
+  'name' : string,
+  'role' : Role,
+  'wasm_version' : Version,
+  'notifications_muted' : boolean,
+  'description' : string,
+  'events_ttl' : [] | [Milliseconds],
+  'last_updated' : TimestampMillis,
+  'joined' : TimestampMillis,
+  'avatar_id' : [] | [bigint],
+  'next_message_expiry' : [] | [TimestampMillis],
+  'latest_threads' : Array<ThreadSyncDetails>,
+  'frozen' : [] | [FrozenGroupInfo],
+  'latest_event_index' : EventIndex,
+  'history_visible_to_new_joiners' : boolean,
+  'read_by_me_up_to' : [] | [MessageIndex],
+  'min_visible_message_index' : MessageIndex,
+  'mentions' : Array<Mention>,
+  'chat_id' : ChatId,
+  'date_read_pinned' : [] | [TimestampMillis],
+  'expired_messages' : Array<MessageIndexRange>,
+  'archived' : boolean,
+  'participant_count' : number,
+  'my_metrics' : ChatMetrics,
+  'latest_message' : [] | [MessageEventWrapper],
 }
 export interface GroupDescriptionChanged {
-    new_description: string;
-    previous_description: string;
-    changed_by: UserId;
-}
-export type GroupGate = { SnsNeuron: SnsNeuronGate } | { DiamondMember: null };
-export type GroupGateUpdate = { NoChange: null } | { SetToNone: null } | { SetToSome: GroupGate };
+  'new_description' : string,
+  'previous_description' : string,
+  'changed_by' : UserId,
+}
+export type GroupGate = { 'SnsNeuron' : SnsNeuronGate } |
+  { 'DiamondMember' : null };
+export type GroupGateUpdate = { 'NoChange' : null } |
+  { 'SetToNone' : null } |
+  { 'SetToSome' : GroupGate };
 export interface GroupGateUpdated {
-    updated_by: UserId;
-    new_gate: [] | [GroupGate];
-}
-export type GroupInviteCodeChange = { Enabled: null } | { Disabled: null } | { Reset: null };
+  'updated_by' : UserId,
+  'new_gate' : [] | [GroupGate],
+}
+export type GroupInviteCodeChange = { 'Enabled' : null } |
+  { 'Disabled' : null } |
+  { 'Reset' : null };
 export interface GroupInviteCodeChanged {
-    changed_by: UserId;
-    change: GroupInviteCodeChange;
+  'changed_by' : UserId,
+  'change' : GroupInviteCodeChange,
 }
 export interface GroupMessageNotification {
-    hide: boolean;
-    mentioned: Array<User>;
-    sender: UserId;
-    message: MessageEventWrapper;
-    sender_name: string;
-    chat_id: ChatId;
-    thread_root_message_index: [] | [MessageIndex];
-    group_name: string;
+  'hide' : boolean,
+  'mentioned' : Array<User>,
+  'sender' : UserId,
+  'message' : MessageEventWrapper,
+  'sender_name' : string,
+  'chat_id' : ChatId,
+  'thread_root_message_index' : [] | [MessageIndex],
+  'group_name' : string,
 }
 export interface GroupNameChanged {
-    changed_by: UserId;
-    new_name: string;
-    previous_name: string;
+  'changed_by' : UserId,
+  'new_name' : string,
+  'previous_name' : string,
 }
 export interface GroupPermissions {
-    block_users: PermissionRole;
-    change_permissions: PermissionRole;
-    delete_messages: PermissionRole;
-    send_messages: PermissionRole;
-    remove_members: PermissionRole;
-    update_group: PermissionRole;
-    invite_users: PermissionRole;
-    change_roles: PermissionRole;
-    add_members: PermissionRole;
-    create_polls: PermissionRole;
-    pin_messages: PermissionRole;
-    reply_in_thread: PermissionRole;
-    react_to_messages: PermissionRole;
+  'block_users' : PermissionRole,
+  'change_permissions' : PermissionRole,
+  'delete_messages' : PermissionRole,
+  'send_messages' : PermissionRole,
+  'remove_members' : PermissionRole,
+  'update_group' : PermissionRole,
+  'invite_users' : PermissionRole,
+  'change_roles' : PermissionRole,
+  'add_members' : PermissionRole,
+  'create_polls' : PermissionRole,
+  'pin_messages' : PermissionRole,
+  'reply_in_thread' : PermissionRole,
+  'react_to_messages' : PermissionRole,
 }
 export interface GroupReactionAddedNotification {
-    added_by_name: string;
-    added_by: UserId;
-    message: MessageEventWrapper;
-    timestamp: TimestampMillis;
-    chat_id: ChatId;
-    thread_root_message_index: [] | [MessageIndex];
-    group_name: string;
-    reaction: string;
-}
-export interface GroupReplyContext {
-    event_index: EventIndex;
-}
-export interface GroupRules {
-    text: string;
-    enabled: boolean;
-}
+  'added_by_name' : string,
+  'added_by' : UserId,
+  'message' : MessageEventWrapper,
+  'timestamp' : TimestampMillis,
+  'chat_id' : ChatId,
+  'thread_root_message_index' : [] | [MessageIndex],
+  'group_name' : string,
+  'reaction' : string,
+}
+export interface GroupReplyContext { 'event_index' : EventIndex }
+export interface GroupRules { 'text' : string, 'enabled' : boolean }
 export interface GroupRulesChanged {
-    changed_by: UserId;
-    enabled: boolean;
-    prev_enabled: boolean;
+  'changed_by' : UserId,
+  'enabled' : boolean,
+  'prev_enabled' : boolean,
 }
 export type GroupSubtype = {
-    GovernanceProposals: GovernanceProposalsSubtype;
-};
-export type GroupSubtypeUpdate =
-    | { NoChange: null }
-    | { SetToNone: null }
-    | { SetToSome: GroupSubtype };
+    'GovernanceProposals' : GovernanceProposalsSubtype
+  };
+export type GroupSubtypeUpdate = { 'NoChange' : null } |
+  { 'SetToNone' : null } |
+  { 'SetToSome' : GroupSubtype };
 export interface GroupVisibilityChanged {
-    changed_by: UserId;
-    now_public: boolean;
+  'changed_by' : UserId,
+  'now_public' : boolean,
 }
 export type Hash = Uint8Array | number[];
 export type ICP = Tokens;
 export interface ICPRegistrationFee {
-    recipient: AccountIdentifier;
-    valid_until: TimestampMillis;
-    amount: ICP;
+  'recipient' : AccountIdentifier,
+  'valid_until' : TimestampMillis,
+  'amount' : ICP,
 }
 export interface Icrc1Account {
-    owner: Principal;
-    subaccount: [] | [Uint8Array | number[]];
+  'owner' : Principal,
+  'subaccount' : [] | [Uint8Array | number[]],
 }
 export interface ImageContent {
-    height: number;
-    mime_type: string;
-    blob_reference: [] | [BlobReference];
-    thumbnail_data: string;
-    caption: [] | [string];
-    width: number;
+  'height' : number,
+  'mime_type' : string,
+  'blob_reference' : [] | [BlobReference],
+  'thumbnail_data' : string,
+  'caption' : [] | [string],
+  'width' : number,
 }
 export interface IndexedNotification {
-    value: NotificationEnvelope;
-    index: bigint;
-}
-export type InvalidPollReason =
-    | { DuplicateOptions: null }
-    | { TooFewOptions: number }
-    | { TooManyOptions: number }
-    | { OptionTooLong: number }
-    | { EndDateInThePast: null }
-    | { PollsNotValidForDirectChats: null };
+  'value' : NotificationEnvelope,
+  'index' : bigint,
+}
+export type InvalidPollReason = { 'DuplicateOptions' : null } |
+  { 'TooFewOptions' : number } |
+  { 'TooManyOptions' : number } |
+  { 'OptionTooLong' : number } |
+  { 'EndDateInThePast' : null } |
+  { 'PollsNotValidForDirectChats' : null };
 export type MarkSuspectedBotArgs = {};
-export type MarkSuspectedBotResponse = { Success: null };
+export type MarkSuspectedBotResponse = { 'Success' : null };
 export type Memo = bigint;
 export interface Mention {
-    message_id: MessageId;
-    event_index: EventIndex;
-    thread_root_message_index: [] | [MessageIndex];
-    mentioned_by: UserId;
-    message_index: MessageIndex;
+  'message_id' : MessageId,
+  'event_index' : EventIndex,
+  'thread_root_message_index' : [] | [MessageIndex],
+  'mentioned_by' : UserId,
+  'message_index' : MessageIndex,
 }
 export interface Message {
-<<<<<<< HEAD
-    forwarded: boolean;
-    content: MessageContent;
-    edited: boolean;
-    last_updated: [] | [TimestampMillis];
-    sender: UserId;
-    thread_summary: [] | [ThreadSummary];
-    message_id: MessageId;
-    replies_to: [] | [ReplyContext];
-    reactions: Array<[string, Array<UserId>]>;
-    message_index: MessageIndex;
-}
-export type MessageContent =
-    | { Giphy: GiphyContent }
-    | { File: FileContent }
-    | { Poll: PollContent }
-    | { Text: TextContent }
-    | { Image: ImageContent }
-    | { Prize: PrizeContent }
-    | { Custom: CustomMessageContent }
-    | { GovernanceProposal: ProposalContent }
-    | { PrizeWinner: PrizeWinnerContent }
-    | { Audio: AudioContent }
-    | { Crypto: CryptoContent }
-    | { Video: VideoContent }
-    | { Deleted: DeletedContent }
-    | { MessageReminderCreated: MessageReminderCreated }
-    | { MessageReminder: MessageReminder };
-export type MessageContentInitial =
-    | { Giphy: GiphyContent }
-    | { File: FileContent }
-    | { Poll: PollContent }
-    | { Text: TextContent }
-    | { Image: ImageContent }
-    | { Prize: PrizeContentInitial }
-    | { Custom: CustomMessageContent }
-    | { GovernanceProposal: ProposalContent }
-    | { Audio: AudioContent }
-    | { Crypto: CryptoContent }
-    | { Video: VideoContent }
-    | { Deleted: DeletedContent }
-    | { MessageReminderCreated: MessageReminderCreated }
-    | { MessageReminder: MessageReminder };
-=======
   'forwarded' : boolean,
   'content' : MessageContent,
   'edited' : boolean,
@@ -623,40 +558,39 @@
   { 'Deleted' : DeletedContent } |
   { 'MessageReminderCreated' : MessageReminderCreated } |
   { 'MessageReminder' : MessageReminder };
->>>>>>> 3de7d8e2
 export interface MessageEventWrapper {
-    event: Message;
-    timestamp: TimestampMillis;
-    index: EventIndex;
-    correlation_id: bigint;
-    expires_at: [] | [TimestampMillis];
+  'event' : Message,
+  'timestamp' : TimestampMillis,
+  'index' : EventIndex,
+  'correlation_id' : bigint,
+  'expires_at' : [] | [TimestampMillis],
 }
 export type MessageId = bigint;
 export type MessageIndex = number;
 export interface MessageIndexRange {
-    end: MessageIndex;
-    start: MessageIndex;
+  'end' : MessageIndex,
+  'start' : MessageIndex,
 }
 export interface MessageMatch {
-    content: MessageContent;
-    sender: UserId;
-    score: number;
-    chat_id: ChatId;
-    message_index: MessageIndex;
+  'content' : MessageContent,
+  'sender' : UserId,
+  'score' : number,
+  'chat_id' : ChatId,
+  'message_index' : MessageIndex,
 }
 export interface MessagePinned {
-    pinned_by: UserId;
-    message_index: MessageIndex;
+  'pinned_by' : UserId,
+  'message_index' : MessageIndex,
 }
 export interface MessageReminder {
-    notes: [] | [string];
-    reminder_id: bigint;
+  'notes' : [] | [string],
+  'reminder_id' : bigint,
 }
 export interface MessageReminderCreated {
-    hidden: boolean;
-    notes: [] | [string];
-    remind_at: TimestampMillis;
-    reminder_id: bigint;
+  'hidden' : boolean,
+  'notes' : [] | [string],
+  'remind_at' : TimestampMillis,
+  'reminder_id' : bigint,
 }
 export interface MessageReport {
   'notes' : [] | [string],
@@ -665,149 +599,130 @@
   'reason_code' : number,
 }
 export interface MessageUnpinned {
-    due_to_message_deleted: boolean;
-    unpinned_by: UserId;
-    message_index: MessageIndex;
+  'due_to_message_deleted' : boolean,
+  'unpinned_by' : UserId,
+  'message_index' : MessageIndex,
 }
 export type Milliseconds = bigint;
 export interface NnsCompletedCryptoTransaction {
-    to: NnsCryptoAccount;
-    fee: Tokens;
-    created: TimestampNanos;
-    token: Cryptocurrency;
-    transaction_hash: TransactionHash;
-    block_index: BlockIndex;
-    from: NnsCryptoAccount;
-    memo: Memo;
-    amount: Tokens;
-}
-export type NnsCryptoAccount = { Mint: null } | { Account: AccountIdentifier };
+  'to' : NnsCryptoAccount,
+  'fee' : Tokens,
+  'created' : TimestampNanos,
+  'token' : Cryptocurrency,
+  'transaction_hash' : TransactionHash,
+  'block_index' : BlockIndex,
+  'from' : NnsCryptoAccount,
+  'memo' : Memo,
+  'amount' : Tokens,
+}
+export type NnsCryptoAccount = { 'Mint' : null } |
+  { 'Account' : AccountIdentifier };
 export interface NnsFailedCryptoTransaction {
-    to: NnsCryptoAccount;
-    fee: Tokens;
-    created: TimestampNanos;
-    token: Cryptocurrency;
-    transaction_hash: TransactionHash;
-    from: NnsCryptoAccount;
-    memo: Memo;
-    error_message: string;
-    amount: Tokens;
+  'to' : NnsCryptoAccount,
+  'fee' : Tokens,
+  'created' : TimestampNanos,
+  'token' : Cryptocurrency,
+  'transaction_hash' : TransactionHash,
+  'from' : NnsCryptoAccount,
+  'memo' : Memo,
+  'error_message' : string,
+  'amount' : Tokens,
 }
 export type NnsNeuronId = bigint;
 export interface NnsPendingCryptoTransaction {
-    to: NnsUserOrAccount;
-    fee: [] | [Tokens];
-    created: TimestampNanos;
-    token: Cryptocurrency;
-    memo: [] | [Memo];
-    amount: Tokens;
+  'to' : NnsUserOrAccount,
+  'fee' : [] | [Tokens],
+  'created' : TimestampNanos,
+  'token' : Cryptocurrency,
+  'memo' : [] | [Memo],
+  'amount' : Tokens,
 }
 export interface NnsProposal {
-    id: ProposalId;
-    url: string;
-    status: ProposalDecisionStatus;
-    tally: Tally;
-    title: string;
-    created: TimestampMillis;
-    topic: number;
-    last_updated: TimestampMillis;
-    deadline: TimestampMillis;
-    reward_status: ProposalRewardStatus;
-    summary: string;
-    proposer: NnsNeuronId;
-}
-export type NnsUserOrAccount = { User: UserId } | { Account: AccountIdentifier };
-export type Notification =
-    | {
-          DirectReactionAddedNotification: DirectReactionAddedNotification;
-      }
-    | { DirectMessageNotification: DirectMessageNotification }
-    | { GroupMessageNotification: GroupMessageNotification }
-    | { GroupReactionAddedNotification: GroupReactionAddedNotification }
-    | { AddedToGroupNotification: AddedToGroupNotification };
+  'id' : ProposalId,
+  'url' : string,
+  'status' : ProposalDecisionStatus,
+  'tally' : Tally,
+  'title' : string,
+  'created' : TimestampMillis,
+  'topic' : number,
+  'last_updated' : TimestampMillis,
+  'deadline' : TimestampMillis,
+  'reward_status' : ProposalRewardStatus,
+  'summary' : string,
+  'proposer' : NnsNeuronId,
+}
+export type NnsUserOrAccount = { 'User' : UserId } |
+  { 'Account' : AccountIdentifier };
+export type Notification = {
+    'DirectReactionAddedNotification' : DirectReactionAddedNotification
+  } |
+  { 'DirectMessageNotification' : DirectMessageNotification } |
+  { 'GroupMessageNotification' : GroupMessageNotification } |
+  { 'GroupReactionAddedNotification' : GroupReactionAddedNotification } |
+  { 'AddedToGroupNotification' : AddedToGroupNotification };
 export interface NotificationEnvelope {
-    notification: Notification;
-    recipients: Array<UserId>;
+  'notification' : Notification,
+  'recipients' : Array<UserId>,
 }
 export interface OwnershipTransferred {
-    old_owner: UserId;
-    new_owner: UserId;
+  'old_owner' : UserId,
+  'new_owner' : UserId,
 }
 export interface PartialUserSummary {
-    username: [] | [string];
-    diamond_member: boolean;
-    user_id: UserId;
-    is_bot: boolean;
-    avatar_id: [] | [bigint];
-    suspended: boolean;
+  'username' : [] | [string],
+  'diamond_member' : boolean,
+  'user_id' : UserId,
+  'is_bot' : boolean,
+  'avatar_id' : [] | [bigint],
+  'suspended' : boolean,
 }
 export interface Participant {
-    role: Role;
-    user_id: UserId;
-    date_added: TimestampMillis;
-}
-export interface ParticipantAssumesSuperAdmin {
-    user_id: UserId;
-}
-export interface ParticipantDismissedAsSuperAdmin {
-    user_id: UserId;
-}
-export interface ParticipantJoined {
-    user_id: UserId;
-}
-export interface ParticipantLeft {
-    user_id: UserId;
-}
-export interface ParticipantRelinquishesSuperAdmin {
-    user_id: UserId;
-}
+  'role' : Role,
+  'user_id' : UserId,
+  'date_added' : TimestampMillis,
+}
+export interface ParticipantAssumesSuperAdmin { 'user_id' : UserId }
+export interface ParticipantDismissedAsSuperAdmin { 'user_id' : UserId }
+export interface ParticipantJoined { 'user_id' : UserId }
+export interface ParticipantLeft { 'user_id' : UserId }
+export interface ParticipantRelinquishesSuperAdmin { 'user_id' : UserId }
 export interface ParticipantsAdded {
-    user_ids: Array<UserId>;
-    unblocked: Array<UserId>;
-    added_by: UserId;
+  'user_ids' : Array<UserId>,
+  'unblocked' : Array<UserId>,
+  'added_by' : UserId,
 }
 export interface ParticipantsRemoved {
-    user_ids: Array<UserId>;
-    removed_by: UserId;
+  'user_ids' : Array<UserId>,
+  'removed_by' : UserId,
 }
 export interface PayForDiamondMembershipArgs {
-    token: Cryptocurrency;
-    duration: DiamondMembershipPlanDuration;
-    recurring: boolean;
-    expected_price_e8s: bigint;
-}
-export type PayForDiamondMembershipResponse =
-    | {
-          PaymentAlreadyInProgress: null;
-      }
-    | { CurrencyNotSupported: null }
-    | { Success: DiamondMembershipDetails }
-    | { PriceMismatch: null }
-    | { TransferFailed: string }
-    | { InternalError: string }
-    | {
-          CannotExtend: {
-              can_extend_at: TimestampMillis;
-              diamond_membership_expires_at: TimestampMillis;
-          };
-      }
-    | { UserNotFound: null }
-    | { InsufficientFunds: bigint };
-export type PendingCryptoTransaction =
-    | { NNS: NnsPendingCryptoTransaction }
-    | { SNS: SnsPendingCryptoTransaction };
-export type PermissionRole = { Owner: null } | { Admins: null } | { Members: null };
+  'token' : Cryptocurrency,
+  'duration' : DiamondMembershipPlanDuration,
+  'recurring' : boolean,
+  'expected_price_e8s' : bigint,
+}
+export type PayForDiamondMembershipResponse = {
+    'PaymentAlreadyInProgress' : null
+  } |
+  { 'CurrencyNotSupported' : null } |
+  { 'Success' : DiamondMembershipDetails } |
+  { 'PriceMismatch' : null } |
+  { 'TransferFailed' : string } |
+  { 'InternalError' : string } |
+  {
+    'CannotExtend' : {
+      'can_extend_at' : TimestampMillis,
+      'diamond_membership_expires_at' : TimestampMillis,
+    }
+  } |
+  { 'UserNotFound' : null } |
+  { 'InsufficientFunds' : bigint };
+export type PendingCryptoTransaction = { 'NNS' : NnsPendingCryptoTransaction } |
+  { 'SNS' : SnsPendingCryptoTransaction };
+export type PermissionRole = { 'Owner' : null } |
+  { 'Admins' : null } |
+  { 'Members' : null };
 export interface PermissionsChanged {
-<<<<<<< HEAD
-    changed_by: UserId;
-    old_permissions: GroupPermissions;
-    new_permissions: GroupPermissions;
-}
-export type PinnedMessageUpdate =
-    | { NoChange: null }
-    | { SetToNone: null }
-    | { SetToSome: MessageIndex };
-=======
   'changed_by' : UserId,
   'old_permissions' : GroupPermissions,
   'new_permissions' : GroupPermissions,
@@ -816,170 +731,161 @@
   { 'SetToNone' : null } |
   { 'SetToSome' : MessageIndex };
 export type PlatformModeratorsGroupResponse = { 'Success' : ChatId };
->>>>>>> 3de7d8e2
 export type PlatformModeratorsResponse = {
-    Success: { users: Array<UserId> };
-};
+    'Success' : { 'users' : Array<UserId> }
+  };
 export type PlatformOperatorsArgs = {};
 export type PlatformOperatorsResponse = {
-    Success: { users: Array<UserId> };
-};
+    'Success' : { 'users' : Array<UserId> }
+  };
 export interface PollConfig {
-    allow_multiple_votes_per_user: boolean;
-    text: [] | [string];
-    show_votes_before_end_date: boolean;
-    end_date: [] | [TimestampMillis];
-    anonymous: boolean;
-    options: Array<string>;
+  'allow_multiple_votes_per_user' : boolean,
+  'text' : [] | [string],
+  'show_votes_before_end_date' : boolean,
+  'end_date' : [] | [TimestampMillis],
+  'anonymous' : boolean,
+  'options' : Array<string>,
 }
 export interface PollContent {
-    votes: PollVotes;
-    ended: boolean;
-    config: PollConfig;
+  'votes' : PollVotes,
+  'ended' : boolean,
+  'config' : PollConfig,
 }
 export interface PollEnded {
-    event_index: EventIndex;
-    message_index: MessageIndex;
+  'event_index' : EventIndex,
+  'message_index' : MessageIndex,
 }
 export interface PollVotes {
-    total: TotalPollVotes;
-    user: Uint32Array | number[];
+  'total' : TotalPollVotes,
+  'user' : Uint32Array | number[],
 }
 export interface PrizeContent {
-    token: Cryptocurrency;
-    end_date: TimestampMillis;
-    prizes_remaining: number;
-    prizes_pending: number;
-    caption: [] | [string];
-    winners: Array<UserId>;
+  'token' : Cryptocurrency,
+  'end_date' : TimestampMillis,
+  'prizes_remaining' : number,
+  'prizes_pending' : number,
+  'caption' : [] | [string],
+  'winners' : Array<UserId>,
 }
 export interface PrizeContentInitial {
-    end_date: TimestampMillis;
-    caption: [] | [string];
-    prizes: Array<Tokens>;
-    transfer: CryptoTransaction;
+  'end_date' : TimestampMillis,
+  'caption' : [] | [string],
+  'prizes' : Array<Tokens>,
+  'transfer' : CryptoTransaction,
 }
 export interface PrizeWinnerContent {
-    transaction: CompletedCryptoTransaction;
-    winner: UserId;
-    prize_message: MessageIndex;
-}
-export type Proposal = { NNS: NnsProposal } | { SNS: SnsProposal };
+  'transaction' : CompletedCryptoTransaction,
+  'winner' : UserId,
+  'prize_message' : MessageIndex,
+}
+export type Proposal = { 'NNS' : NnsProposal } |
+  { 'SNS' : SnsProposal };
 export interface ProposalContent {
-    my_vote: [] | [boolean];
-    governance_canister_id: CanisterId;
-    proposal: Proposal;
-}
-export type ProposalDecisionStatus =
-    | { Failed: null }
-    | { Open: null }
-    | { Rejected: null }
-    | { Executed: null }
-    | { Adopted: null }
-    | { Unspecified: null };
+  'my_vote' : [] | [boolean],
+  'governance_canister_id' : CanisterId,
+  'proposal' : Proposal,
+}
+export type ProposalDecisionStatus = { 'Failed' : null } |
+  { 'Open' : null } |
+  { 'Rejected' : null } |
+  { 'Executed' : null } |
+  { 'Adopted' : null } |
+  { 'Unspecified' : null };
 export type ProposalId = bigint;
-export type ProposalRewardStatus =
-    | { ReadyToSettle: null }
-    | { AcceptVotes: null }
-    | { Unspecified: null }
-    | { Settled: null };
+export type ProposalRewardStatus = { 'ReadyToSettle' : null } |
+  { 'AcceptVotes' : null } |
+  { 'Unspecified' : null } |
+  { 'Settled' : null };
 export interface ProposalUpdated {
-    event_index: EventIndex;
-    message_index: MessageIndex;
-}
-export interface ProposalsUpdated {
-    proposals: Array<ProposalUpdated>;
-}
+  'event_index' : EventIndex,
+  'message_index' : MessageIndex,
+}
+export interface ProposalsUpdated { 'proposals' : Array<ProposalUpdated> }
 export interface PublicGroupSummary {
-    is_public: boolean;
-    subtype: [] | [GroupSubtype];
-    gate: [] | [GroupGate];
-    name: string;
-    wasm_version: Version;
-    description: string;
-    last_updated: TimestampMillis;
-    avatar_id: [] | [bigint];
-    frozen: [] | [FrozenGroupInfo];
-    latest_event_index: EventIndex;
-    chat_id: ChatId;
-    participant_count: number;
-    latest_message: [] | [MessageEventWrapper];
+  'is_public' : boolean,
+  'subtype' : [] | [GroupSubtype],
+  'gate' : [] | [GroupGate],
+  'name' : string,
+  'wasm_version' : Version,
+  'description' : string,
+  'last_updated' : TimestampMillis,
+  'avatar_id' : [] | [bigint],
+  'frozen' : [] | [FrozenGroupInfo],
+  'latest_event_index' : EventIndex,
+  'chat_id' : ChatId,
+  'participant_count' : number,
+  'latest_message' : [] | [MessageEventWrapper],
 }
 export interface PushEventResult {
-    timestamp: TimestampMillis;
-    index: EventIndex;
-    expires_at: [] | [TimestampMillis];
+  'timestamp' : TimestampMillis,
+  'index' : EventIndex,
+  'expires_at' : [] | [TimestampMillis],
 }
 export interface ReferralLeaderboardArgs {
-    count: number;
-    filter: [] | [{ CurrentMonth: null } | { Month: { month: number; year: number } }];
-}
-export type ReferralLeaderboardResponse =
-    | { AllTime: Array<ReferralStats> }
-    | {
-          Month: {
-              month: number;
-              year: number;
-              results: Array<ReferralStats>;
-          };
-      };
+  'count' : number,
+  'filter' : [] | [
+    { 'CurrentMonth' : null } |
+      { 'Month' : { 'month' : number, 'year' : number } }
+  ],
+}
+export type ReferralLeaderboardResponse = { 'AllTime' : Array<ReferralStats> } |
+  {
+    'Month' : {
+      'month' : number,
+      'year' : number,
+      'results' : Array<ReferralStats>,
+    }
+  };
 export type ReferralMetricsResponse = {
-    Success: {
-        users_who_referred: number;
-        users_who_referred_unpaid_diamond: number;
-        referrals_of_unpaid_diamond: number;
-        icp_raised_by_referrals_to_paid_diamond: number;
-        referrals_of_paid_diamond: number;
-        users_who_referred_paid_diamond: number;
-        referrals_other: number;
-        users_who_referred_90_percent_unpaid_diamond: number;
-    };
-};
+    'Success' : {
+      'users_who_referred' : number,
+      'users_who_referred_unpaid_diamond' : number,
+      'referrals_of_unpaid_diamond' : number,
+      'icp_raised_by_referrals_to_paid_diamond' : number,
+      'referrals_of_paid_diamond' : number,
+      'users_who_referred_paid_diamond' : number,
+      'referrals_other' : number,
+      'users_who_referred_90_percent_unpaid_diamond' : number,
+    }
+  };
 export interface ReferralStats {
-    username: string;
-    total_users: number;
-    user_id: UserId;
-    diamond_members: number;
-    total_rewards_e8s: bigint;
-}
-export type ReferralType = { User: null } | { BtcMiami: null };
-export type RegisterUserResponse =
-    | { UsernameTaken: null }
-    | { UsernameTooShort: number }
-    | { UsernameInvalid: null }
-    | { AlreadyRegistered: null }
-    | { UserLimitReached: null }
-    | { UsernameTooLong: number }
-    | { Success: UserId }
-    | { PublicKeyInvalid: string }
-    | { InternalError: string }
-    | { ReferralCodeInvalid: null }
-    | { CyclesBalanceTooLow: null };
+  'username' : string,
+  'total_users' : number,
+  'user_id' : UserId,
+  'diamond_members' : number,
+  'total_rewards_e8s' : bigint,
+}
+export type ReferralType = { 'User' : null } |
+  { 'BtcMiami' : null };
+export type RegisterUserResponse = { 'UsernameTaken' : null } |
+  { 'UsernameTooShort' : number } |
+  { 'UsernameInvalid' : null } |
+  { 'AlreadyRegistered' : null } |
+  { 'UserLimitReached' : null } |
+  { 'UsernameTooLong' : number } |
+  { 'Success' : UserId } |
+  { 'PublicKeyInvalid' : string } |
+  { 'InternalError' : string } |
+  { 'ReferralCodeInvalid' : null } |
+  { 'CyclesBalanceTooLow' : null };
 export interface RegisterUserV2Args {
-    username: string;
-    public_key: Uint8Array | number[];
-    referral_code: [] | [string];
-}
-export type RegistrationFee = { ICP: ICPRegistrationFee } | { Cycles: CyclesRegistrationFee };
-export interface RemovePlatformModeratorArgs {
-    user_id: UserId;
-}
-export type RemovePlatformModeratorResponse =
-    | { Success: null }
-    | { NotPlatformModerator: null }
-    | { InternalError: string };
-export interface RemovePlatformOperatorArgs {
-    user_id: UserId;
-}
-export type RemovePlatformOperatorResponse = { Success: null };
+  'username' : string,
+  'public_key' : Uint8Array | number[],
+  'referral_code' : [] | [string],
+}
+export type RegistrationFee = { 'ICP' : ICPRegistrationFee } |
+  { 'Cycles' : CyclesRegistrationFee };
+export interface RemovePlatformModeratorArgs { 'user_id' : UserId }
+export type RemovePlatformModeratorResponse = { 'Success' : null } |
+  { 'NotPlatformModerator' : null } |
+  { 'InternalError' : string };
+export interface RemovePlatformOperatorArgs { 'user_id' : UserId }
+export type RemovePlatformOperatorResponse = { 'Success' : null };
 export interface ReplyContext {
-    event_list_if_other: [] | [[ChatId, [] | [MessageIndex]]];
-    chat_id_if_other: [] | [ChatId];
-    event_index: EventIndex;
-}
-<<<<<<< HEAD
-export type Role = { Participant: null } | { Admin: null } | { Owner: null };
-=======
+  'event_list_if_other' : [] | [[ChatId, [] | [MessageIndex]]],
+  'chat_id_if_other' : [] | [ChatId],
+  'event_index' : EventIndex,
+}
 export interface ReportedMessage {
   'count' : number,
   'reports' : Array<MessageReport>,
@@ -987,266 +893,206 @@
 export type Role = { 'Participant' : null } |
   { 'Admin' : null } |
   { 'Owner' : null };
->>>>>>> 3de7d8e2
 export interface RoleChanged {
-    user_ids: Array<UserId>;
-    changed_by: UserId;
-    old_role: Role;
-    new_role: Role;
-}
-export interface SearchArgs {
-    max_results: number;
-    search_term: string;
-}
+  'user_ids' : Array<UserId>,
+  'changed_by' : UserId,
+  'old_role' : Role,
+  'new_role' : Role,
+}
+export interface SearchArgs { 'max_results' : number, 'search_term' : string }
 export type SearchResponse = {
-    Success: { timestamp: TimestampMillis; users: Array<UserSummary> };
-};
-export interface SetUserUpgradeConcurrencyArgs {
-    value: number;
-}
-export type SetUserUpgradeConcurrencyResponse = { Success: null };
-export interface SetUsernameArgs {
-    username: string;
-}
-export type SetUsernameResponse =
-    | { UsernameTaken: null }
-    | { UsernameTooShort: number }
-    | { UsernameInvalid: null }
-    | { UsernameTooLong: number }
-    | { Success: null }
-    | { UserNotFound: null };
-export type SnsAccount = { Mint: null } | { Account: Icrc1Account };
+    'Success' : { 'timestamp' : TimestampMillis, 'users' : Array<UserSummary> }
+  };
+export interface SetUserUpgradeConcurrencyArgs { 'value' : number }
+export type SetUserUpgradeConcurrencyResponse = { 'Success' : null };
+export interface SetUsernameArgs { 'username' : string }
+export type SetUsernameResponse = { 'UsernameTaken' : null } |
+  { 'UsernameTooShort' : number } |
+  { 'UsernameInvalid' : null } |
+  { 'UsernameTooLong' : number } |
+  { 'Success' : null } |
+  { 'UserNotFound' : null };
+export type SnsAccount = { 'Mint' : null } |
+  { 'Account' : Icrc1Account };
 export interface SnsCompletedCryptoTransaction {
-    to: SnsAccount;
-    fee: Tokens;
-    created: TimestampNanos;
-    token: Cryptocurrency;
-    transaction_hash: TransactionHash;
-    block_index: BlockIndex;
-    from: SnsAccount;
-    memo: [] | [Memo];
-    amount: Tokens;
+  'to' : SnsAccount,
+  'fee' : Tokens,
+  'created' : TimestampNanos,
+  'token' : Cryptocurrency,
+  'transaction_hash' : TransactionHash,
+  'block_index' : BlockIndex,
+  'from' : SnsAccount,
+  'memo' : [] | [Memo],
+  'amount' : Tokens,
 }
 export interface SnsFailedCryptoTransaction {
-    to: SnsAccount;
-    fee: Tokens;
-    created: TimestampNanos;
-    token: Cryptocurrency;
-    transaction_hash: TransactionHash;
-    from: SnsAccount;
-    memo: [] | [Memo];
-    error_message: string;
-    amount: Tokens;
+  'to' : SnsAccount,
+  'fee' : Tokens,
+  'created' : TimestampNanos,
+  'token' : Cryptocurrency,
+  'transaction_hash' : TransactionHash,
+  'from' : SnsAccount,
+  'memo' : [] | [Memo],
+  'error_message' : string,
+  'amount' : Tokens,
 }
 export interface SnsNeuronGate {
-    min_stake_e8s: [] | [bigint];
-    min_dissolve_delay: [] | [Milliseconds];
-    governance_canister_id: CanisterId;
+  'min_stake_e8s' : [] | [bigint],
+  'min_dissolve_delay' : [] | [Milliseconds],
+  'governance_canister_id' : CanisterId,
 }
 export type SnsNeuronId = Uint8Array | number[];
 export interface SnsPendingCryptoTransaction {
-    to: Icrc1Account;
-    fee: Tokens;
-    created: TimestampNanos;
-    token: Cryptocurrency;
-    memo: [] | [Memo];
-    amount: Tokens;
+  'to' : Icrc1Account,
+  'fee' : Tokens,
+  'created' : TimestampNanos,
+  'token' : Cryptocurrency,
+  'memo' : [] | [Memo],
+  'amount' : Tokens,
 }
 export interface SnsProposal {
-    id: ProposalId;
-    url: string;
-    status: ProposalDecisionStatus;
-    payload_text_rendering: [] | [string];
-    tally: Tally;
-    title: string;
-    created: TimestampMillis;
-    action: bigint;
-    last_updated: TimestampMillis;
-    deadline: TimestampMillis;
-    reward_status: ProposalRewardStatus;
-    summary: string;
-    proposer: SnsNeuronId;
+  'id' : ProposalId,
+  'url' : string,
+  'status' : ProposalDecisionStatus,
+  'payload_text_rendering' : [] | [string],
+  'tally' : Tally,
+  'title' : string,
+  'created' : TimestampMillis,
+  'action' : bigint,
+  'last_updated' : TimestampMillis,
+  'deadline' : TimestampMillis,
+  'reward_status' : ProposalRewardStatus,
+  'summary' : string,
+  'proposer' : SnsNeuronId,
 }
 export interface Subscription {
-    value: SubscriptionInfo;
-    last_active: TimestampMillis;
+  'value' : SubscriptionInfo,
+  'last_active' : TimestampMillis,
 }
 export interface SubscriptionInfo {
-    endpoint: string;
-    keys: SubscriptionKeys;
-}
-export interface SubscriptionKeys {
-    auth: string;
-    p256dh: string;
-}
-export interface SuspectedBotsArgs {
-    after: [] | [UserId];
-    count: number;
-}
-export type SuspectedBotsResponse = { Success: { users: Array<UserId> } };
+  'endpoint' : string,
+  'keys' : SubscriptionKeys,
+}
+export interface SubscriptionKeys { 'auth' : string, 'p256dh' : string }
+export interface SuspectedBotsArgs { 'after' : [] | [UserId], 'count' : number }
+export type SuspectedBotsResponse = { 'Success' : { 'users' : Array<UserId> } };
 export interface SuspendUserArgs {
-    duration: [] | [Milliseconds];
-    user_id: UserId;
-    reason: string;
-}
-export type SuspendUserResponse =
-    | { UserAlreadySuspended: null }
-    | { Success: null }
-    | { InternalError: string }
-    | { UserNotFound: null };
-export type SuspensionAction = { Unsuspend: TimestampMillis } | { Delete: TimestampMillis };
+  'duration' : [] | [Milliseconds],
+  'user_id' : UserId,
+  'reason' : string,
+}
+export type SuspendUserResponse = { 'UserAlreadySuspended' : null } |
+  { 'Success' : null } |
+  { 'InternalError' : string } |
+  { 'UserNotFound' : null };
+export type SuspensionAction = { 'Unsuspend' : TimestampMillis } |
+  { 'Delete' : TimestampMillis };
 export interface SuspensionDetails {
-    action: SuspensionAction;
-    suspended_by: UserId;
-    reason: string;
+  'action' : SuspensionAction,
+  'suspended_by' : UserId,
+  'reason' : string,
 }
 export interface Tally {
-    no: bigint;
-    yes: bigint;
-    total: bigint;
-    timestamp: TimestampMillis;
-}
-export interface TextContent {
-    text: string;
-}
-export type TextUpdate = { NoChange: null } | { SetToNone: null } | { SetToSome: string };
+  'no' : bigint,
+  'yes' : bigint,
+  'total' : bigint,
+  'timestamp' : TimestampMillis,
+}
+export interface TextContent { 'text' : string }
+export type TextUpdate = { 'NoChange' : null } |
+  { 'SetToNone' : null } |
+  { 'SetToSome' : string };
 export interface ThreadSummary {
-    latest_event_timestamp: TimestampMillis;
-    participant_ids: Array<UserId>;
-    reply_count: number;
-    latest_event_index: EventIndex;
+  'latest_event_timestamp' : TimestampMillis,
+  'participant_ids' : Array<UserId>,
+  'reply_count' : number,
+  'latest_event_index' : EventIndex,
 }
 export interface ThreadSyncDetails {
-    root_message_index: MessageIndex;
-    last_updated: TimestampMillis;
-    read_up_to: [] | [MessageIndex];
-    latest_event: [] | [EventIndex];
-    latest_message: [] | [MessageIndex];
+  'root_message_index' : MessageIndex,
+  'last_updated' : TimestampMillis,
+  'read_up_to' : [] | [MessageIndex],
+  'latest_event' : [] | [EventIndex],
+  'latest_message' : [] | [MessageIndex],
 }
 export interface ThreadUpdated {
-    latest_thread_message_index_if_updated: [] | [MessageIndex];
-    event_index: EventIndex;
-    message_index: MessageIndex;
+  'latest_thread_message_index_if_updated' : [] | [MessageIndex],
+  'event_index' : EventIndex,
+  'message_index' : MessageIndex,
 }
 export type TimestampMillis = bigint;
 export type TimestampNanos = bigint;
-export type TimestampUpdate =
-    | { NoChange: null }
-    | { SetToNone: null }
-    | { SetToSome: TimestampMillis };
-export interface Tokens {
-    e8s: bigint;
-}
-export type TotalPollVotes =
-    | { Anonymous: Array<[number, number]> }
-    | { Visible: Array<[number, Array<UserId>]> }
-    | { Hidden: number };
+export type TimestampUpdate = { 'NoChange' : null } |
+  { 'SetToNone' : null } |
+  { 'SetToSome' : TimestampMillis };
+export interface Tokens { 'e8s' : bigint }
+export type TotalPollVotes = { 'Anonymous' : Array<[number, number]> } |
+  { 'Visible' : Array<[number, Array<UserId>]> } |
+  { 'Hidden' : number };
 export type TransactionHash = Uint8Array | number[];
-export interface UnsuspendUserArgs {
-    user_id: UserId;
-}
-export type UnsuspendUserResponse =
-    | { UserNotSuspended: null }
-    | { Success: null }
-    | { InternalError: string }
-    | { UserNotFound: null };
+export interface UnsuspendUserArgs { 'user_id' : UserId }
+export type UnsuspendUserResponse = { 'UserNotSuspended' : null } |
+  { 'Success' : null } |
+  { 'InternalError' : string } |
+  { 'UserNotFound' : null };
 export interface UpdatedMessage {
-    updated_by: UserId;
-    message_id: MessageId;
-    event_index: EventIndex;
-}
-export interface User {
-    username: string;
-    user_id: UserId;
-}
+  'updated_by' : UserId,
+  'message_id' : MessageId,
+  'event_index' : EventIndex,
+}
+export interface User { 'username' : string, 'user_id' : UserId }
 export interface UserArgs {
-    username: [] | [string];
-    user_id: [] | [UserId];
+  'username' : [] | [string],
+  'user_id' : [] | [UserId],
 }
 export type UserId = CanisterId;
-export type UserResponse = { Success: UserSummary } | { UserNotFound: null };
+export type UserResponse = { 'Success' : UserSummary } |
+  { 'UserNotFound' : null };
 export interface UserSummary {
-    username: string;
-    diamond_member: boolean;
-    user_id: UserId;
-    is_bot: boolean;
-    avatar_id: [] | [bigint];
-    seconds_since_last_online: number;
-    suspended: boolean;
+  'username' : string,
+  'diamond_member' : boolean,
+  'user_id' : UserId,
+  'is_bot' : boolean,
+  'avatar_id' : [] | [bigint],
+  'seconds_since_last_online' : number,
+  'suspended' : boolean,
 }
 export interface UsersArgs {
-    user_groups: Array<{ users: Array<UserId>; updated_since: TimestampMillis }>;
+  'user_groups' : Array<
+    { 'users' : Array<UserId>, 'updated_since' : TimestampMillis }
+  >,
 }
 export interface UsersBlocked {
-    user_ids: Array<UserId>;
-    blocked_by: UserId;
+  'user_ids' : Array<UserId>,
+  'blocked_by' : UserId,
 }
 export type UsersResponse = {
-    Success: {
-        timestamp: TimestampMillis;
-        users: Array<PartialUserSummary>;
-    };
-};
+    'Success' : {
+      'timestamp' : TimestampMillis,
+      'users' : Array<PartialUserSummary>,
+    }
+  };
 export interface UsersUnblocked {
-    user_ids: Array<UserId>;
-    unblocked_by: UserId;
+  'user_ids' : Array<UserId>,
+  'unblocked_by' : UserId,
 }
 export interface Version {
-    major: number;
-    minor: number;
-    patch: number;
+  'major' : number,
+  'minor' : number,
+  'patch' : number,
 }
 export interface VideoContent {
-    height: number;
-    image_blob_reference: [] | [BlobReference];
-    video_blob_reference: [] | [BlobReference];
-    mime_type: string;
-    thumbnail_data: string;
-    caption: [] | [string];
-    width: number;
-}
-export type VoteOperation = { RegisterVote: null } | { DeleteVote: null };
+  'height' : number,
+  'image_blob_reference' : [] | [BlobReference],
+  'video_blob_reference' : [] | [BlobReference],
+  'mime_type' : string,
+  'thumbnail_data' : string,
+  'caption' : [] | [string],
+  'width' : number,
+}
+export type VoteOperation = { 'RegisterVote' : null } |
+  { 'DeleteVote' : null };
 export interface _SERVICE {
-<<<<<<< HEAD
-    add_platform_moderator: ActorMethod<[AddPlatformModeratorArgs], AddPlatformModeratorResponse>;
-    add_platform_operator: ActorMethod<[AddPlatformOperatorArgs], AddPlatformOperatorResponse>;
-    add_referral_codes: ActorMethod<[AddReferralCodesArgs], AddReferralCodesResponse>;
-    assign_platform_moderators_group: ActorMethod<
-        [AssignPlatformModeratorsGroupArgs],
-        AssignPlatformModeratorsGroupResponse
-    >;
-    check_username: ActorMethod<[CheckUsernameArgs], CheckUsernameResponse>;
-    current_user: ActorMethod<[EmptyArgs], CurrentUserResponse>;
-    mark_suspected_bot: ActorMethod<[MarkSuspectedBotArgs], MarkSuspectedBotResponse>;
-    pay_for_diamond_membership: ActorMethod<
-        [PayForDiamondMembershipArgs],
-        PayForDiamondMembershipResponse
-    >;
-    platform_moderators: ActorMethod<[EmptyArgs], PlatformModeratorsResponse>;
-    platform_operators: ActorMethod<[PlatformOperatorsArgs], PlatformOperatorsResponse>;
-    referral_leaderboard: ActorMethod<[ReferralLeaderboardArgs], ReferralLeaderboardResponse>;
-    referral_metrics: ActorMethod<[EmptyArgs], ReferralMetricsResponse>;
-    register_user_v2: ActorMethod<[RegisterUserV2Args], RegisterUserResponse>;
-    remove_platform_moderator: ActorMethod<
-        [RemovePlatformModeratorArgs],
-        RemovePlatformModeratorResponse
-    >;
-    remove_platform_operator: ActorMethod<
-        [RemovePlatformOperatorArgs],
-        RemovePlatformOperatorResponse
-    >;
-    search: ActorMethod<[SearchArgs], SearchResponse>;
-    set_user_upgrade_concurrency: ActorMethod<
-        [SetUserUpgradeConcurrencyArgs],
-        SetUserUpgradeConcurrencyResponse
-    >;
-    set_username: ActorMethod<[SetUsernameArgs], SetUsernameResponse>;
-    suspected_bots: ActorMethod<[SuspectedBotsArgs], SuspectedBotsResponse>;
-    suspend_user: ActorMethod<[SuspendUserArgs], SuspendUserResponse>;
-    unsuspend_user: ActorMethod<[UnsuspendUserArgs], UnsuspendUserResponse>;
-    user: ActorMethod<[UserArgs], UserResponse>;
-    users: ActorMethod<[UsersArgs], UsersResponse>;
-=======
   'add_platform_moderator' : ActorMethod<
     [AddPlatformModeratorArgs],
     AddPlatformModeratorResponse
@@ -1307,5 +1153,4 @@
   'unsuspend_user' : ActorMethod<[UnsuspendUserArgs], UnsuspendUserResponse>,
   'user' : ActorMethod<[UserArgs], UserResponse>,
   'users' : ActorMethod<[UsersArgs], UsersResponse>,
->>>>>>> 3de7d8e2
 }