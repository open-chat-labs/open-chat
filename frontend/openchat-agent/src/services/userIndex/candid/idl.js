export const idlFactory = ({ IDL }) => {
  const CanisterId = IDL.Principal;
  const UserId = CanisterId;
  const AddPlatformModeratorArgs = IDL.Record({ 'user_id' : UserId });
  const AddPlatformModeratorResponse = IDL.Variant({
    'AlreadyPlatformModerator' : IDL.Null,
    'Success' : IDL.Null,
    'InternalError' : IDL.Text,
  });
  const AddPlatformOperatorArgs = IDL.Record({ 'user_id' : UserId });
  const AddPlatformOperatorResponse = IDL.Variant({ 'Success' : IDL.Null });
  const ReferralType = IDL.Variant({
    'User' : IDL.Null,
    'BtcMiami' : IDL.Null,
  });
  const AddReferralCodesArgs = IDL.Record({
    'codes' : IDL.Vec(IDL.Text),
    'referral_type' : ReferralType,
  });
  const AddReferralCodesResponse = IDL.Variant({ 'Success' : IDL.Null });
<<<<<<< HEAD
=======
  const ChatId = CanisterId;
  const AssignPlatformModeratorsGroupArgs = IDL.Record({ 'group_id' : ChatId });
  const AssignPlatformModeratorsGroupResponse = IDL.Variant({
    'Success' : IDL.Null,
  });
>>>>>>> 18ad0186
  const CheckUsernameArgs = IDL.Record({ 'username' : IDL.Text });
  const CheckUsernameResponse = IDL.Variant({
    'UsernameTaken' : IDL.Null,
    'UsernameTooShort' : IDL.Nat16,
    'UsernameInvalid' : IDL.Null,
    'UsernameTooLong' : IDL.Nat16,
    'Success' : IDL.Null,
  });
  const EmptyArgs = IDL.Record({});
  const Version = IDL.Record({
    'major' : IDL.Nat32,
    'minor' : IDL.Nat32,
    'patch' : IDL.Nat32,
  });
  const AccountIdentifier = IDL.Vec(IDL.Nat8);
  const CanisterUpgradeStatus = IDL.Variant({
    'NotRequired' : IDL.Null,
    'InProgress' : IDL.Null,
  });
  const TimestampMillis = IDL.Nat64;
  const SuspensionAction = IDL.Variant({
    'Unsuspend' : TimestampMillis,
    'Delete' : TimestampMillis,
  });
  const SuspensionDetails = IDL.Record({
    'action' : SuspensionAction,
    'suspended_by' : UserId,
    'reason' : IDL.Text,
  });
  const DiamondMembershipPlanDuration = IDL.Variant({
    'OneYear' : IDL.Null,
    'ThreeMonths' : IDL.Null,
    'OneMonth' : IDL.Null,
  });
  const DiamondMembershipDetails = IDL.Record({
    'recurring' : IDL.Opt(DiamondMembershipPlanDuration),
    'expires_at' : TimestampMillis,
  });
  const CurrentUserResponse = IDL.Variant({
    'Success' : IDL.Record({
      'username' : IDL.Text,
      'wasm_version' : Version,
      'icp_account' : AccountIdentifier,
      'referrals' : IDL.Vec(UserId),
      'user_id' : UserId,
      'avatar_id' : IDL.Opt(IDL.Nat),
      'is_suspected_bot' : IDL.Bool,
      'canister_upgrade_status' : CanisterUpgradeStatus,
      'is_super_admin' : IDL.Bool,
      'suspension_details' : IDL.Opt(SuspensionDetails),
      'diamond_membership_details' : IDL.Opt(DiamondMembershipDetails),
    }),
    'UserNotFound' : IDL.Null,
  });
  const MarkSuspectedBotArgs = IDL.Record({});
  const MarkSuspectedBotResponse = IDL.Variant({ 'Success' : IDL.Null });
  const Cryptocurrency = IDL.Variant({
    'InternetComputer' : IDL.Null,
    'CHAT' : IDL.Null,
    'SNS1' : IDL.Null,
    'CKBTC' : IDL.Null,
  });
  const PayForDiamondMembershipArgs = IDL.Record({
    'token' : Cryptocurrency,
    'duration' : DiamondMembershipPlanDuration,
    'recurring' : IDL.Bool,
    'expected_price_e8s' : IDL.Nat64,
  });
  const PayForDiamondMembershipResponse = IDL.Variant({
    'PaymentAlreadyInProgress' : IDL.Null,
    'CurrencyNotSupported' : IDL.Null,
    'Success' : DiamondMembershipDetails,
    'PriceMismatch' : IDL.Null,
    'TransferFailed' : IDL.Text,
    'InternalError' : IDL.Text,
    'CannotExtend' : IDL.Record({
      'can_extend_at' : TimestampMillis,
      'diamond_membership_expires_at' : TimestampMillis,
    }),
    'UserNotFound' : IDL.Null,
    'InsufficientFunds' : IDL.Nat64,
  });
  const PlatformModeratorsResponse = IDL.Variant({
    'Success' : IDL.Record({ 'users' : IDL.Vec(UserId) }),
  });
  const PlatformOperatorsArgs = IDL.Record({});
  const PlatformOperatorsResponse = IDL.Variant({
    'Success' : IDL.Record({ 'users' : IDL.Vec(UserId) }),
  });
  const ReferralLeaderboardArgs = IDL.Record({
    'count' : IDL.Nat32,
    'filter' : IDL.Opt(
      IDL.Variant({
        'CurrentMonth' : IDL.Null,
        'Month' : IDL.Record({ 'month' : IDL.Nat8, 'year' : IDL.Nat32 }),
      })
    ),
  });
  const ReferralStats = IDL.Record({
    'username' : IDL.Text,
    'total_users' : IDL.Nat32,
    'user_id' : UserId,
    'diamond_members' : IDL.Nat32,
    'total_rewards_e8s' : IDL.Nat64,
  });
  const ReferralLeaderboardResponse = IDL.Variant({
    'AllTime' : IDL.Vec(ReferralStats),
    'Month' : IDL.Record({
      'month' : IDL.Nat8,
      'year' : IDL.Nat32,
      'results' : IDL.Vec(ReferralStats),
    }),
  });
  const ReferralMetricsResponse = IDL.Variant({
    'Success' : IDL.Record({
      'users_who_referred' : IDL.Nat32,
      'users_who_referred_unpaid_diamond' : IDL.Nat32,
      'referrals_of_unpaid_diamond' : IDL.Nat32,
      'icp_raised_by_referrals_to_paid_diamond' : IDL.Nat32,
      'referrals_of_paid_diamond' : IDL.Nat32,
      'users_who_referred_paid_diamond' : IDL.Nat32,
      'referrals_other' : IDL.Nat32,
      'users_who_referred_90_percent_unpaid_diamond' : IDL.Nat32,
    }),
  });
  const RegisterUserV2Args = IDL.Record({
    'username' : IDL.Text,
    'public_key' : IDL.Vec(IDL.Nat8),
    'referral_code' : IDL.Opt(IDL.Text),
  });
  const RegisterUserResponse = IDL.Variant({
    'UsernameTaken' : IDL.Null,
    'UsernameTooShort' : IDL.Nat16,
    'UsernameInvalid' : IDL.Null,
    'AlreadyRegistered' : IDL.Null,
    'UserLimitReached' : IDL.Null,
    'UsernameTooLong' : IDL.Nat16,
    'Success' : UserId,
    'PublicKeyInvalid' : IDL.Text,
    'InternalError' : IDL.Text,
    'ReferralCodeInvalid' : IDL.Null,
    'CyclesBalanceTooLow' : IDL.Null,
  });
  const RemovePlatformModeratorArgs = IDL.Record({ 'user_id' : UserId });
  const RemovePlatformModeratorResponse = IDL.Variant({
    'Success' : IDL.Null,
    'NotPlatformModerator' : IDL.Null,
    'InternalError' : IDL.Text,
  });
  const RemovePlatformOperatorArgs = IDL.Record({ 'user_id' : UserId });
  const RemovePlatformOperatorResponse = IDL.Variant({ 'Success' : IDL.Null });
  const SearchArgs = IDL.Record({
    'max_results' : IDL.Nat8,
    'search_term' : IDL.Text,
  });
  const UserSummary = IDL.Record({
    'username' : IDL.Text,
    'diamond_member' : IDL.Bool,
    'user_id' : UserId,
    'is_bot' : IDL.Bool,
    'avatar_id' : IDL.Opt(IDL.Nat),
    'seconds_since_last_online' : IDL.Nat32,
    'suspended' : IDL.Bool,
  });
  const SearchResponse = IDL.Variant({
    'Success' : IDL.Record({
      'timestamp' : TimestampMillis,
      'users' : IDL.Vec(UserSummary),
    }),
  });
  const SetUserUpgradeConcurrencyArgs = IDL.Record({ 'value' : IDL.Nat32 });
  const SetUserUpgradeConcurrencyResponse = IDL.Variant({
    'Success' : IDL.Null,
  });
  const SetUsernameArgs = IDL.Record({ 'username' : IDL.Text });
  const SetUsernameResponse = IDL.Variant({
    'UsernameTaken' : IDL.Null,
    'UsernameTooShort' : IDL.Nat16,
    'UsernameInvalid' : IDL.Null,
    'UsernameTooLong' : IDL.Nat16,
    'Success' : IDL.Null,
    'UserNotFound' : IDL.Null,
  });
  const SuspectedBotsArgs = IDL.Record({
    'after' : IDL.Opt(UserId),
    'count' : IDL.Nat32,
  });
  const SuspectedBotsResponse = IDL.Variant({
    'Success' : IDL.Record({ 'users' : IDL.Vec(UserId) }),
  });
  const Milliseconds = IDL.Nat64;
  const SuspendUserArgs = IDL.Record({
    'duration' : IDL.Opt(Milliseconds),
    'user_id' : UserId,
    'reason' : IDL.Text,
  });
  const SuspendUserResponse = IDL.Variant({
    'UserAlreadySuspended' : IDL.Null,
    'Success' : IDL.Null,
    'InternalError' : IDL.Text,
    'UserNotFound' : IDL.Null,
  });
  const UnsuspendUserArgs = IDL.Record({ 'user_id' : UserId });
  const UnsuspendUserResponse = IDL.Variant({
    'UserNotSuspended' : IDL.Null,
    'Success' : IDL.Null,
    'InternalError' : IDL.Text,
    'UserNotFound' : IDL.Null,
  });
  const UserArgs = IDL.Record({
    'username' : IDL.Opt(IDL.Text),
    'user_id' : IDL.Opt(UserId),
  });
  const UserResponse = IDL.Variant({
    'Success' : UserSummary,
    'UserNotFound' : IDL.Null,
  });
  const UsersArgs = IDL.Record({
    'user_groups' : IDL.Vec(
      IDL.Record({
        'users' : IDL.Vec(UserId),
        'updated_since' : TimestampMillis,
      })
    ),
  });
  const PartialUserSummary = IDL.Record({
    'username' : IDL.Opt(IDL.Text),
    'diamond_member' : IDL.Bool,
    'user_id' : UserId,
    'is_bot' : IDL.Bool,
    'avatar_id' : IDL.Opt(IDL.Nat),
    'suspended' : IDL.Bool,
  });
  const UsersResponse = IDL.Variant({
    'Success' : IDL.Record({
      'timestamp' : TimestampMillis,
      'users' : IDL.Vec(PartialUserSummary),
    }),
  });
  return IDL.Service({
    'add_platform_moderator' : IDL.Func(
        [AddPlatformModeratorArgs],
        [AddPlatformModeratorResponse],
        [],
      ),
    'add_platform_operator' : IDL.Func(
        [AddPlatformOperatorArgs],
        [AddPlatformOperatorResponse],
        [],
      ),
    'add_referral_codes' : IDL.Func(
        [AddReferralCodesArgs],
        [AddReferralCodesResponse],
        [],
      ),
<<<<<<< HEAD
=======
    'assign_platform_moderators_group' : IDL.Func(
        [AssignPlatformModeratorsGroupArgs],
        [AssignPlatformModeratorsGroupResponse],
        [],
      ),
>>>>>>> 18ad0186
    'check_username' : IDL.Func(
        [CheckUsernameArgs],
        [CheckUsernameResponse],
        ['query'],
      ),
    'current_user' : IDL.Func([EmptyArgs], [CurrentUserResponse], ['query']),
    'mark_suspected_bot' : IDL.Func(
        [MarkSuspectedBotArgs],
        [MarkSuspectedBotResponse],
        [],
      ),
    'pay_for_diamond_membership' : IDL.Func(
        [PayForDiamondMembershipArgs],
        [PayForDiamondMembershipResponse],
        [],
      ),
    'platform_moderators' : IDL.Func(
        [EmptyArgs],
        [PlatformModeratorsResponse],
        ['query'],
      ),
    'platform_operators' : IDL.Func(
        [PlatformOperatorsArgs],
        [PlatformOperatorsResponse],
        ['query'],
      ),
    'referral_leaderboard' : IDL.Func(
        [ReferralLeaderboardArgs],
        [ReferralLeaderboardResponse],
        ['query'],
      ),
    'referral_metrics' : IDL.Func(
        [EmptyArgs],
        [ReferralMetricsResponse],
        ['query'],
      ),
    'register_user_v2' : IDL.Func(
        [RegisterUserV2Args],
        [RegisterUserResponse],
        [],
      ),
    'remove_platform_moderator' : IDL.Func(
        [RemovePlatformModeratorArgs],
        [RemovePlatformModeratorResponse],
        [],
      ),
    'remove_platform_operator' : IDL.Func(
        [RemovePlatformOperatorArgs],
        [RemovePlatformOperatorResponse],
        [],
      ),
    'search' : IDL.Func([SearchArgs], [SearchResponse], ['query']),
    'set_user_upgrade_concurrency' : IDL.Func(
        [SetUserUpgradeConcurrencyArgs],
        [SetUserUpgradeConcurrencyResponse],
        [],
      ),
    'set_username' : IDL.Func([SetUsernameArgs], [SetUsernameResponse], []),
    'suspected_bots' : IDL.Func(
        [SuspectedBotsArgs],
        [SuspectedBotsResponse],
        ['query'],
      ),
    'suspend_user' : IDL.Func([SuspendUserArgs], [SuspendUserResponse], []),
    'unsuspend_user' : IDL.Func(
        [UnsuspendUserArgs],
        [UnsuspendUserResponse],
        [],
      ),
    'user' : IDL.Func([UserArgs], [UserResponse], ['query']),
    'users' : IDL.Func([UsersArgs], [UsersResponse], ['query']),
  });
};
export const init = ({ IDL }) => { return []; };<|MERGE_RESOLUTION|>--- conflicted
+++ resolved
@@ -1,365 +1,329 @@
 export const idlFactory = ({ IDL }) => {
-  const CanisterId = IDL.Principal;
-  const UserId = CanisterId;
-  const AddPlatformModeratorArgs = IDL.Record({ 'user_id' : UserId });
-  const AddPlatformModeratorResponse = IDL.Variant({
-    'AlreadyPlatformModerator' : IDL.Null,
-    'Success' : IDL.Null,
-    'InternalError' : IDL.Text,
-  });
-  const AddPlatformOperatorArgs = IDL.Record({ 'user_id' : UserId });
-  const AddPlatformOperatorResponse = IDL.Variant({ 'Success' : IDL.Null });
-  const ReferralType = IDL.Variant({
-    'User' : IDL.Null,
-    'BtcMiami' : IDL.Null,
-  });
-  const AddReferralCodesArgs = IDL.Record({
-    'codes' : IDL.Vec(IDL.Text),
-    'referral_type' : ReferralType,
-  });
-  const AddReferralCodesResponse = IDL.Variant({ 'Success' : IDL.Null });
-<<<<<<< HEAD
-=======
-  const ChatId = CanisterId;
-  const AssignPlatformModeratorsGroupArgs = IDL.Record({ 'group_id' : ChatId });
-  const AssignPlatformModeratorsGroupResponse = IDL.Variant({
-    'Success' : IDL.Null,
-  });
->>>>>>> 18ad0186
-  const CheckUsernameArgs = IDL.Record({ 'username' : IDL.Text });
-  const CheckUsernameResponse = IDL.Variant({
-    'UsernameTaken' : IDL.Null,
-    'UsernameTooShort' : IDL.Nat16,
-    'UsernameInvalid' : IDL.Null,
-    'UsernameTooLong' : IDL.Nat16,
-    'Success' : IDL.Null,
-  });
-  const EmptyArgs = IDL.Record({});
-  const Version = IDL.Record({
-    'major' : IDL.Nat32,
-    'minor' : IDL.Nat32,
-    'patch' : IDL.Nat32,
-  });
-  const AccountIdentifier = IDL.Vec(IDL.Nat8);
-  const CanisterUpgradeStatus = IDL.Variant({
-    'NotRequired' : IDL.Null,
-    'InProgress' : IDL.Null,
-  });
-  const TimestampMillis = IDL.Nat64;
-  const SuspensionAction = IDL.Variant({
-    'Unsuspend' : TimestampMillis,
-    'Delete' : TimestampMillis,
-  });
-  const SuspensionDetails = IDL.Record({
-    'action' : SuspensionAction,
-    'suspended_by' : UserId,
-    'reason' : IDL.Text,
-  });
-  const DiamondMembershipPlanDuration = IDL.Variant({
-    'OneYear' : IDL.Null,
-    'ThreeMonths' : IDL.Null,
-    'OneMonth' : IDL.Null,
-  });
-  const DiamondMembershipDetails = IDL.Record({
-    'recurring' : IDL.Opt(DiamondMembershipPlanDuration),
-    'expires_at' : TimestampMillis,
-  });
-  const CurrentUserResponse = IDL.Variant({
-    'Success' : IDL.Record({
-      'username' : IDL.Text,
-      'wasm_version' : Version,
-      'icp_account' : AccountIdentifier,
-      'referrals' : IDL.Vec(UserId),
-      'user_id' : UserId,
-      'avatar_id' : IDL.Opt(IDL.Nat),
-      'is_suspected_bot' : IDL.Bool,
-      'canister_upgrade_status' : CanisterUpgradeStatus,
-      'is_super_admin' : IDL.Bool,
-      'suspension_details' : IDL.Opt(SuspensionDetails),
-      'diamond_membership_details' : IDL.Opt(DiamondMembershipDetails),
-    }),
-    'UserNotFound' : IDL.Null,
-  });
-  const MarkSuspectedBotArgs = IDL.Record({});
-  const MarkSuspectedBotResponse = IDL.Variant({ 'Success' : IDL.Null });
-  const Cryptocurrency = IDL.Variant({
-    'InternetComputer' : IDL.Null,
-    'CHAT' : IDL.Null,
-    'SNS1' : IDL.Null,
-    'CKBTC' : IDL.Null,
-  });
-  const PayForDiamondMembershipArgs = IDL.Record({
-    'token' : Cryptocurrency,
-    'duration' : DiamondMembershipPlanDuration,
-    'recurring' : IDL.Bool,
-    'expected_price_e8s' : IDL.Nat64,
-  });
-  const PayForDiamondMembershipResponse = IDL.Variant({
-    'PaymentAlreadyInProgress' : IDL.Null,
-    'CurrencyNotSupported' : IDL.Null,
-    'Success' : DiamondMembershipDetails,
-    'PriceMismatch' : IDL.Null,
-    'TransferFailed' : IDL.Text,
-    'InternalError' : IDL.Text,
-    'CannotExtend' : IDL.Record({
-      'can_extend_at' : TimestampMillis,
-      'diamond_membership_expires_at' : TimestampMillis,
-    }),
-    'UserNotFound' : IDL.Null,
-    'InsufficientFunds' : IDL.Nat64,
-  });
-  const PlatformModeratorsResponse = IDL.Variant({
-    'Success' : IDL.Record({ 'users' : IDL.Vec(UserId) }),
-  });
-  const PlatformOperatorsArgs = IDL.Record({});
-  const PlatformOperatorsResponse = IDL.Variant({
-    'Success' : IDL.Record({ 'users' : IDL.Vec(UserId) }),
-  });
-  const ReferralLeaderboardArgs = IDL.Record({
-    'count' : IDL.Nat32,
-    'filter' : IDL.Opt(
-      IDL.Variant({
-        'CurrentMonth' : IDL.Null,
-        'Month' : IDL.Record({ 'month' : IDL.Nat8, 'year' : IDL.Nat32 }),
-      })
-    ),
-  });
-  const ReferralStats = IDL.Record({
-    'username' : IDL.Text,
-    'total_users' : IDL.Nat32,
-    'user_id' : UserId,
-    'diamond_members' : IDL.Nat32,
-    'total_rewards_e8s' : IDL.Nat64,
-  });
-  const ReferralLeaderboardResponse = IDL.Variant({
-    'AllTime' : IDL.Vec(ReferralStats),
-    'Month' : IDL.Record({
-      'month' : IDL.Nat8,
-      'year' : IDL.Nat32,
-      'results' : IDL.Vec(ReferralStats),
-    }),
-  });
-  const ReferralMetricsResponse = IDL.Variant({
-    'Success' : IDL.Record({
-      'users_who_referred' : IDL.Nat32,
-      'users_who_referred_unpaid_diamond' : IDL.Nat32,
-      'referrals_of_unpaid_diamond' : IDL.Nat32,
-      'icp_raised_by_referrals_to_paid_diamond' : IDL.Nat32,
-      'referrals_of_paid_diamond' : IDL.Nat32,
-      'users_who_referred_paid_diamond' : IDL.Nat32,
-      'referrals_other' : IDL.Nat32,
-      'users_who_referred_90_percent_unpaid_diamond' : IDL.Nat32,
-    }),
-  });
-  const RegisterUserV2Args = IDL.Record({
-    'username' : IDL.Text,
-    'public_key' : IDL.Vec(IDL.Nat8),
-    'referral_code' : IDL.Opt(IDL.Text),
-  });
-  const RegisterUserResponse = IDL.Variant({
-    'UsernameTaken' : IDL.Null,
-    'UsernameTooShort' : IDL.Nat16,
-    'UsernameInvalid' : IDL.Null,
-    'AlreadyRegistered' : IDL.Null,
-    'UserLimitReached' : IDL.Null,
-    'UsernameTooLong' : IDL.Nat16,
-    'Success' : UserId,
-    'PublicKeyInvalid' : IDL.Text,
-    'InternalError' : IDL.Text,
-    'ReferralCodeInvalid' : IDL.Null,
-    'CyclesBalanceTooLow' : IDL.Null,
-  });
-  const RemovePlatformModeratorArgs = IDL.Record({ 'user_id' : UserId });
-  const RemovePlatformModeratorResponse = IDL.Variant({
-    'Success' : IDL.Null,
-    'NotPlatformModerator' : IDL.Null,
-    'InternalError' : IDL.Text,
-  });
-  const RemovePlatformOperatorArgs = IDL.Record({ 'user_id' : UserId });
-  const RemovePlatformOperatorResponse = IDL.Variant({ 'Success' : IDL.Null });
-  const SearchArgs = IDL.Record({
-    'max_results' : IDL.Nat8,
-    'search_term' : IDL.Text,
-  });
-  const UserSummary = IDL.Record({
-    'username' : IDL.Text,
-    'diamond_member' : IDL.Bool,
-    'user_id' : UserId,
-    'is_bot' : IDL.Bool,
-    'avatar_id' : IDL.Opt(IDL.Nat),
-    'seconds_since_last_online' : IDL.Nat32,
-    'suspended' : IDL.Bool,
-  });
-  const SearchResponse = IDL.Variant({
-    'Success' : IDL.Record({
-      'timestamp' : TimestampMillis,
-      'users' : IDL.Vec(UserSummary),
-    }),
-  });
-  const SetUserUpgradeConcurrencyArgs = IDL.Record({ 'value' : IDL.Nat32 });
-  const SetUserUpgradeConcurrencyResponse = IDL.Variant({
-    'Success' : IDL.Null,
-  });
-  const SetUsernameArgs = IDL.Record({ 'username' : IDL.Text });
-  const SetUsernameResponse = IDL.Variant({
-    'UsernameTaken' : IDL.Null,
-    'UsernameTooShort' : IDL.Nat16,
-    'UsernameInvalid' : IDL.Null,
-    'UsernameTooLong' : IDL.Nat16,
-    'Success' : IDL.Null,
-    'UserNotFound' : IDL.Null,
-  });
-  const SuspectedBotsArgs = IDL.Record({
-    'after' : IDL.Opt(UserId),
-    'count' : IDL.Nat32,
-  });
-  const SuspectedBotsResponse = IDL.Variant({
-    'Success' : IDL.Record({ 'users' : IDL.Vec(UserId) }),
-  });
-  const Milliseconds = IDL.Nat64;
-  const SuspendUserArgs = IDL.Record({
-    'duration' : IDL.Opt(Milliseconds),
-    'user_id' : UserId,
-    'reason' : IDL.Text,
-  });
-  const SuspendUserResponse = IDL.Variant({
-    'UserAlreadySuspended' : IDL.Null,
-    'Success' : IDL.Null,
-    'InternalError' : IDL.Text,
-    'UserNotFound' : IDL.Null,
-  });
-  const UnsuspendUserArgs = IDL.Record({ 'user_id' : UserId });
-  const UnsuspendUserResponse = IDL.Variant({
-    'UserNotSuspended' : IDL.Null,
-    'Success' : IDL.Null,
-    'InternalError' : IDL.Text,
-    'UserNotFound' : IDL.Null,
-  });
-  const UserArgs = IDL.Record({
-    'username' : IDL.Opt(IDL.Text),
-    'user_id' : IDL.Opt(UserId),
-  });
-  const UserResponse = IDL.Variant({
-    'Success' : UserSummary,
-    'UserNotFound' : IDL.Null,
-  });
-  const UsersArgs = IDL.Record({
-    'user_groups' : IDL.Vec(
-      IDL.Record({
-        'users' : IDL.Vec(UserId),
-        'updated_since' : TimestampMillis,
-      })
-    ),
-  });
-  const PartialUserSummary = IDL.Record({
-    'username' : IDL.Opt(IDL.Text),
-    'diamond_member' : IDL.Bool,
-    'user_id' : UserId,
-    'is_bot' : IDL.Bool,
-    'avatar_id' : IDL.Opt(IDL.Nat),
-    'suspended' : IDL.Bool,
-  });
-  const UsersResponse = IDL.Variant({
-    'Success' : IDL.Record({
-      'timestamp' : TimestampMillis,
-      'users' : IDL.Vec(PartialUserSummary),
-    }),
-  });
-  return IDL.Service({
-    'add_platform_moderator' : IDL.Func(
-        [AddPlatformModeratorArgs],
-        [AddPlatformModeratorResponse],
-        [],
-      ),
-    'add_platform_operator' : IDL.Func(
-        [AddPlatformOperatorArgs],
-        [AddPlatformOperatorResponse],
-        [],
-      ),
-    'add_referral_codes' : IDL.Func(
-        [AddReferralCodesArgs],
-        [AddReferralCodesResponse],
-        [],
-      ),
-<<<<<<< HEAD
-=======
-    'assign_platform_moderators_group' : IDL.Func(
-        [AssignPlatformModeratorsGroupArgs],
-        [AssignPlatformModeratorsGroupResponse],
-        [],
-      ),
->>>>>>> 18ad0186
-    'check_username' : IDL.Func(
-        [CheckUsernameArgs],
-        [CheckUsernameResponse],
-        ['query'],
-      ),
-    'current_user' : IDL.Func([EmptyArgs], [CurrentUserResponse], ['query']),
-    'mark_suspected_bot' : IDL.Func(
-        [MarkSuspectedBotArgs],
-        [MarkSuspectedBotResponse],
-        [],
-      ),
-    'pay_for_diamond_membership' : IDL.Func(
-        [PayForDiamondMembershipArgs],
-        [PayForDiamondMembershipResponse],
-        [],
-      ),
-    'platform_moderators' : IDL.Func(
-        [EmptyArgs],
-        [PlatformModeratorsResponse],
-        ['query'],
-      ),
-    'platform_operators' : IDL.Func(
-        [PlatformOperatorsArgs],
-        [PlatformOperatorsResponse],
-        ['query'],
-      ),
-    'referral_leaderboard' : IDL.Func(
-        [ReferralLeaderboardArgs],
-        [ReferralLeaderboardResponse],
-        ['query'],
-      ),
-    'referral_metrics' : IDL.Func(
-        [EmptyArgs],
-        [ReferralMetricsResponse],
-        ['query'],
-      ),
-    'register_user_v2' : IDL.Func(
-        [RegisterUserV2Args],
-        [RegisterUserResponse],
-        [],
-      ),
-    'remove_platform_moderator' : IDL.Func(
-        [RemovePlatformModeratorArgs],
-        [RemovePlatformModeratorResponse],
-        [],
-      ),
-    'remove_platform_operator' : IDL.Func(
-        [RemovePlatformOperatorArgs],
-        [RemovePlatformOperatorResponse],
-        [],
-      ),
-    'search' : IDL.Func([SearchArgs], [SearchResponse], ['query']),
-    'set_user_upgrade_concurrency' : IDL.Func(
-        [SetUserUpgradeConcurrencyArgs],
-        [SetUserUpgradeConcurrencyResponse],
-        [],
-      ),
-    'set_username' : IDL.Func([SetUsernameArgs], [SetUsernameResponse], []),
-    'suspected_bots' : IDL.Func(
-        [SuspectedBotsArgs],
-        [SuspectedBotsResponse],
-        ['query'],
-      ),
-    'suspend_user' : IDL.Func([SuspendUserArgs], [SuspendUserResponse], []),
-    'unsuspend_user' : IDL.Func(
-        [UnsuspendUserArgs],
-        [UnsuspendUserResponse],
-        [],
-      ),
-    'user' : IDL.Func([UserArgs], [UserResponse], ['query']),
-    'users' : IDL.Func([UsersArgs], [UsersResponse], ['query']),
-  });
+    const CanisterId = IDL.Principal;
+    const UserId = CanisterId;
+    const AddPlatformModeratorArgs = IDL.Record({ user_id: UserId });
+    const AddPlatformModeratorResponse = IDL.Variant({
+        AlreadyPlatformModerator: IDL.Null,
+        Success: IDL.Null,
+        InternalError: IDL.Text,
+    });
+    const AddPlatformOperatorArgs = IDL.Record({ user_id: UserId });
+    const AddPlatformOperatorResponse = IDL.Variant({ Success: IDL.Null });
+    const ReferralType = IDL.Variant({
+        User: IDL.Null,
+        BtcMiami: IDL.Null,
+    });
+    const AddReferralCodesArgs = IDL.Record({
+        codes: IDL.Vec(IDL.Text),
+        referral_type: ReferralType,
+    });
+    const AddReferralCodesResponse = IDL.Variant({ Success: IDL.Null });
+    const ChatId = CanisterId;
+    const AssignPlatformModeratorsGroupArgs = IDL.Record({ group_id: ChatId });
+    const AssignPlatformModeratorsGroupResponse = IDL.Variant({
+        Success: IDL.Null,
+    });
+    const CheckUsernameArgs = IDL.Record({ username: IDL.Text });
+    const CheckUsernameResponse = IDL.Variant({
+        UsernameTaken: IDL.Null,
+        UsernameTooShort: IDL.Nat16,
+        UsernameInvalid: IDL.Null,
+        UsernameTooLong: IDL.Nat16,
+        Success: IDL.Null,
+    });
+    const EmptyArgs = IDL.Record({});
+    const Version = IDL.Record({
+        major: IDL.Nat32,
+        minor: IDL.Nat32,
+        patch: IDL.Nat32,
+    });
+    const AccountIdentifier = IDL.Vec(IDL.Nat8);
+    const CanisterUpgradeStatus = IDL.Variant({
+        NotRequired: IDL.Null,
+        InProgress: IDL.Null,
+    });
+    const TimestampMillis = IDL.Nat64;
+    const SuspensionAction = IDL.Variant({
+        Unsuspend: TimestampMillis,
+        Delete: TimestampMillis,
+    });
+    const SuspensionDetails = IDL.Record({
+        action: SuspensionAction,
+        suspended_by: UserId,
+        reason: IDL.Text,
+    });
+    const DiamondMembershipPlanDuration = IDL.Variant({
+        OneYear: IDL.Null,
+        ThreeMonths: IDL.Null,
+        OneMonth: IDL.Null,
+    });
+    const DiamondMembershipDetails = IDL.Record({
+        recurring: IDL.Opt(DiamondMembershipPlanDuration),
+        expires_at: TimestampMillis,
+    });
+    const CurrentUserResponse = IDL.Variant({
+        Success: IDL.Record({
+            username: IDL.Text,
+            wasm_version: Version,
+            icp_account: AccountIdentifier,
+            referrals: IDL.Vec(UserId),
+            user_id: UserId,
+            avatar_id: IDL.Opt(IDL.Nat),
+            is_suspected_bot: IDL.Bool,
+            canister_upgrade_status: CanisterUpgradeStatus,
+            is_super_admin: IDL.Bool,
+            suspension_details: IDL.Opt(SuspensionDetails),
+            diamond_membership_details: IDL.Opt(DiamondMembershipDetails),
+        }),
+        UserNotFound: IDL.Null,
+    });
+    const MarkSuspectedBotArgs = IDL.Record({});
+    const MarkSuspectedBotResponse = IDL.Variant({ Success: IDL.Null });
+    const Cryptocurrency = IDL.Variant({
+        InternetComputer: IDL.Null,
+        CHAT: IDL.Null,
+        SNS1: IDL.Null,
+        CKBTC: IDL.Null,
+    });
+    const PayForDiamondMembershipArgs = IDL.Record({
+        token: Cryptocurrency,
+        duration: DiamondMembershipPlanDuration,
+        recurring: IDL.Bool,
+        expected_price_e8s: IDL.Nat64,
+    });
+    const PayForDiamondMembershipResponse = IDL.Variant({
+        PaymentAlreadyInProgress: IDL.Null,
+        CurrencyNotSupported: IDL.Null,
+        Success: DiamondMembershipDetails,
+        PriceMismatch: IDL.Null,
+        TransferFailed: IDL.Text,
+        InternalError: IDL.Text,
+        CannotExtend: IDL.Record({
+            can_extend_at: TimestampMillis,
+            diamond_membership_expires_at: TimestampMillis,
+        }),
+        UserNotFound: IDL.Null,
+        InsufficientFunds: IDL.Nat64,
+    });
+    const PlatformModeratorsResponse = IDL.Variant({
+        Success: IDL.Record({ users: IDL.Vec(UserId) }),
+    });
+    const PlatformOperatorsArgs = IDL.Record({});
+    const PlatformOperatorsResponse = IDL.Variant({
+        Success: IDL.Record({ users: IDL.Vec(UserId) }),
+    });
+    const ReferralLeaderboardArgs = IDL.Record({
+        count: IDL.Nat32,
+        filter: IDL.Opt(
+            IDL.Variant({
+                CurrentMonth: IDL.Null,
+                Month: IDL.Record({ month: IDL.Nat8, year: IDL.Nat32 }),
+            })
+        ),
+    });
+    const ReferralStats = IDL.Record({
+        username: IDL.Text,
+        total_users: IDL.Nat32,
+        user_id: UserId,
+        diamond_members: IDL.Nat32,
+        total_rewards_e8s: IDL.Nat64,
+    });
+    const ReferralLeaderboardResponse = IDL.Variant({
+        AllTime: IDL.Vec(ReferralStats),
+        Month: IDL.Record({
+            month: IDL.Nat8,
+            year: IDL.Nat32,
+            results: IDL.Vec(ReferralStats),
+        }),
+    });
+    const ReferralMetricsResponse = IDL.Variant({
+        Success: IDL.Record({
+            users_who_referred: IDL.Nat32,
+            users_who_referred_unpaid_diamond: IDL.Nat32,
+            referrals_of_unpaid_diamond: IDL.Nat32,
+            icp_raised_by_referrals_to_paid_diamond: IDL.Nat32,
+            referrals_of_paid_diamond: IDL.Nat32,
+            users_who_referred_paid_diamond: IDL.Nat32,
+            referrals_other: IDL.Nat32,
+            users_who_referred_90_percent_unpaid_diamond: IDL.Nat32,
+        }),
+    });
+    const RegisterUserV2Args = IDL.Record({
+        username: IDL.Text,
+        public_key: IDL.Vec(IDL.Nat8),
+        referral_code: IDL.Opt(IDL.Text),
+    });
+    const RegisterUserResponse = IDL.Variant({
+        UsernameTaken: IDL.Null,
+        UsernameTooShort: IDL.Nat16,
+        UsernameInvalid: IDL.Null,
+        AlreadyRegistered: IDL.Null,
+        UserLimitReached: IDL.Null,
+        UsernameTooLong: IDL.Nat16,
+        Success: UserId,
+        PublicKeyInvalid: IDL.Text,
+        InternalError: IDL.Text,
+        ReferralCodeInvalid: IDL.Null,
+        CyclesBalanceTooLow: IDL.Null,
+    });
+    const RemovePlatformModeratorArgs = IDL.Record({ user_id: UserId });
+    const RemovePlatformModeratorResponse = IDL.Variant({
+        Success: IDL.Null,
+        NotPlatformModerator: IDL.Null,
+        InternalError: IDL.Text,
+    });
+    const RemovePlatformOperatorArgs = IDL.Record({ user_id: UserId });
+    const RemovePlatformOperatorResponse = IDL.Variant({ Success: IDL.Null });
+    const SearchArgs = IDL.Record({
+        max_results: IDL.Nat8,
+        search_term: IDL.Text,
+    });
+    const UserSummary = IDL.Record({
+        username: IDL.Text,
+        diamond_member: IDL.Bool,
+        user_id: UserId,
+        is_bot: IDL.Bool,
+        avatar_id: IDL.Opt(IDL.Nat),
+        seconds_since_last_online: IDL.Nat32,
+        suspended: IDL.Bool,
+    });
+    const SearchResponse = IDL.Variant({
+        Success: IDL.Record({
+            timestamp: TimestampMillis,
+            users: IDL.Vec(UserSummary),
+        }),
+    });
+    const SetUserUpgradeConcurrencyArgs = IDL.Record({ value: IDL.Nat32 });
+    const SetUserUpgradeConcurrencyResponse = IDL.Variant({
+        Success: IDL.Null,
+    });
+    const SetUsernameArgs = IDL.Record({ username: IDL.Text });
+    const SetUsernameResponse = IDL.Variant({
+        UsernameTaken: IDL.Null,
+        UsernameTooShort: IDL.Nat16,
+        UsernameInvalid: IDL.Null,
+        UsernameTooLong: IDL.Nat16,
+        Success: IDL.Null,
+        UserNotFound: IDL.Null,
+    });
+    const SuspectedBotsArgs = IDL.Record({
+        after: IDL.Opt(UserId),
+        count: IDL.Nat32,
+    });
+    const SuspectedBotsResponse = IDL.Variant({
+        Success: IDL.Record({ users: IDL.Vec(UserId) }),
+    });
+    const Milliseconds = IDL.Nat64;
+    const SuspendUserArgs = IDL.Record({
+        duration: IDL.Opt(Milliseconds),
+        user_id: UserId,
+        reason: IDL.Text,
+    });
+    const SuspendUserResponse = IDL.Variant({
+        UserAlreadySuspended: IDL.Null,
+        Success: IDL.Null,
+        InternalError: IDL.Text,
+        UserNotFound: IDL.Null,
+    });
+    const UnsuspendUserArgs = IDL.Record({ user_id: UserId });
+    const UnsuspendUserResponse = IDL.Variant({
+        UserNotSuspended: IDL.Null,
+        Success: IDL.Null,
+        InternalError: IDL.Text,
+        UserNotFound: IDL.Null,
+    });
+    const UserArgs = IDL.Record({
+        username: IDL.Opt(IDL.Text),
+        user_id: IDL.Opt(UserId),
+    });
+    const UserResponse = IDL.Variant({
+        Success: UserSummary,
+        UserNotFound: IDL.Null,
+    });
+    const UsersArgs = IDL.Record({
+        user_groups: IDL.Vec(
+            IDL.Record({
+                users: IDL.Vec(UserId),
+                updated_since: TimestampMillis,
+            })
+        ),
+    });
+    const PartialUserSummary = IDL.Record({
+        username: IDL.Opt(IDL.Text),
+        diamond_member: IDL.Bool,
+        user_id: UserId,
+        is_bot: IDL.Bool,
+        avatar_id: IDL.Opt(IDL.Nat),
+        suspended: IDL.Bool,
+    });
+    const UsersResponse = IDL.Variant({
+        Success: IDL.Record({
+            timestamp: TimestampMillis,
+            users: IDL.Vec(PartialUserSummary),
+        }),
+    });
+    return IDL.Service({
+        add_platform_moderator: IDL.Func(
+            [AddPlatformModeratorArgs],
+            [AddPlatformModeratorResponse],
+            []
+        ),
+        add_platform_operator: IDL.Func(
+            [AddPlatformOperatorArgs],
+            [AddPlatformOperatorResponse],
+            []
+        ),
+        add_referral_codes: IDL.Func([AddReferralCodesArgs], [AddReferralCodesResponse], []),
+        assign_platform_moderators_group: IDL.Func(
+            [AssignPlatformModeratorsGroupArgs],
+            [AssignPlatformModeratorsGroupResponse],
+            []
+        ),
+        check_username: IDL.Func([CheckUsernameArgs], [CheckUsernameResponse], ["query"]),
+        current_user: IDL.Func([EmptyArgs], [CurrentUserResponse], ["query"]),
+        mark_suspected_bot: IDL.Func([MarkSuspectedBotArgs], [MarkSuspectedBotResponse], []),
+        pay_for_diamond_membership: IDL.Func(
+            [PayForDiamondMembershipArgs],
+            [PayForDiamondMembershipResponse],
+            []
+        ),
+        platform_moderators: IDL.Func([EmptyArgs], [PlatformModeratorsResponse], ["query"]),
+        platform_operators: IDL.Func(
+            [PlatformOperatorsArgs],
+            [PlatformOperatorsResponse],
+            ["query"]
+        ),
+        referral_leaderboard: IDL.Func(
+            [ReferralLeaderboardArgs],
+            [ReferralLeaderboardResponse],
+            ["query"]
+        ),
+        referral_metrics: IDL.Func([EmptyArgs], [ReferralMetricsResponse], ["query"]),
+        register_user_v2: IDL.Func([RegisterUserV2Args], [RegisterUserResponse], []),
+        remove_platform_moderator: IDL.Func(
+            [RemovePlatformModeratorArgs],
+            [RemovePlatformModeratorResponse],
+            []
+        ),
+        remove_platform_operator: IDL.Func(
+            [RemovePlatformOperatorArgs],
+            [RemovePlatformOperatorResponse],
+            []
+        ),
+        search: IDL.Func([SearchArgs], [SearchResponse], ["query"]),
+        set_user_upgrade_concurrency: IDL.Func(
+            [SetUserUpgradeConcurrencyArgs],
+            [SetUserUpgradeConcurrencyResponse],
+            []
+        ),
+        set_username: IDL.Func([SetUsernameArgs], [SetUsernameResponse], []),
+        suspected_bots: IDL.Func([SuspectedBotsArgs], [SuspectedBotsResponse], ["query"]),
+        suspend_user: IDL.Func([SuspendUserArgs], [SuspendUserResponse], []),
+        unsuspend_user: IDL.Func([UnsuspendUserArgs], [UnsuspendUserResponse], []),
+        user: IDL.Func([UserArgs], [UserResponse], ["query"]),
+        users: IDL.Func([UsersArgs], [UsersResponse], ["query"]),
+    });
 };
-export const init = ({ IDL }) => { return []; };+export const init = ({ IDL }) => {
+    return [];
+};