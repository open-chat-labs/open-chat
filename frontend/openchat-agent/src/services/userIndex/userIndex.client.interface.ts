import type {
    CheckUsernameResponse,
    CurrentUserResponse,
    SetUsernameResponse,
    UsersArgs,
    UsersResponse,
    UserSummary,
    RegisterUserResponse,
    SuspendUserResponse,
    UnsuspendUserResponse,
    MarkSuspectedBotResponse,
    Cryptocurrency,
    DiamondMembershipDuration,
    PayForDiamondMembershipResponse,
    SetUserUpgradeConcurrencyResponse,
    ReferralLeaderboardRange,
    ReferralLeaderboardResponse,
} from "openchat-shared";

export interface IUserIndexClient {
    getCurrentUser: () => Promise<CurrentUserResponse>;
    registerUser(username: string, referralCode: string | undefined): Promise<RegisterUserResponse>;
    checkUsername(username: string): Promise<CheckUsernameResponse>;
    setUsername(userId: string, username: string): Promise<SetUsernameResponse>;
    getUsers(users: UsersArgs, allowStale: boolean): Promise<UsersResponse>;
    searchUsers(searchTerm: string, maxResults?: number): Promise<UserSummary[]>;
    suspendUser(userId: string, reason: string): Promise<SuspendUserResponse>;
    unsuspendUser(userId: string): Promise<UnsuspendUserResponse>;
    markSuspectedBot(): Promise<MarkSuspectedBotResponse>;
    payForDiamondMembership(
        userId: string,
        token: Cryptocurrency,
        duration: DiamondMembershipDuration,
        recurring: boolean,
        expectedPriceE8s: bigint
    ): Promise<PayForDiamondMembershipResponse>;
    setUserUpgradeConcurrency(value: number): Promise<SetUserUpgradeConcurrencyResponse>;
<<<<<<< HEAD
    getReferralLeaderboard(req?: ReferralLeaderboardRange): Promise<ReferralLeaderboardResponse>;
=======
    getPlatformModeratorGroup(): Promise<string>;
>>>>>>> 3de7d8e2
}<|MERGE_RESOLUTION|>--- conflicted
+++ resolved
@@ -35,9 +35,6 @@
         expectedPriceE8s: bigint
     ): Promise<PayForDiamondMembershipResponse>;
     setUserUpgradeConcurrency(value: number): Promise<SetUserUpgradeConcurrencyResponse>;
-<<<<<<< HEAD
     getReferralLeaderboard(req?: ReferralLeaderboardRange): Promise<ReferralLeaderboardResponse>;
-=======
     getPlatformModeratorGroup(): Promise<string>;
->>>>>>> 3de7d8e2
 }