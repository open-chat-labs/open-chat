--- conflicted
+++ resolved
@@ -73,15 +73,9 @@
         const timestamp = value.Success.timestamp;
         return {
             serverTimestamp: timestamp,
-<<<<<<< HEAD
             users: value.Success.users.map(userSummaryUpdate),
             deletedUserIds: new Set(value.Success.deleted.map(principalBytesToString)),
             currentUser: mapOptional(value.Success.current_user, (u) =>
-=======
-            users: candid.Success.users.map(userSummaryUpdate),
-            deletedUserIds: new Set(candid.Success.deleted.map((d) => d.toString())),
-            currentUser: optional(candid.Success.current_user, (u) =>
->>>>>>> ccdb8c12
                 currentUserSummary(u, timestamp),
             ),
         };
@@ -90,11 +84,7 @@
 }
 
 export function currentUserSummary(
-<<<<<<< HEAD
     value: TCurrentUserSummary,
-=======
-    candid: ApiCurrentUserSummary,
->>>>>>> ccdb8c12
     timestamp: bigint,
 ): CurrentUserSummary {
     return {
@@ -176,11 +166,7 @@
 }
 
 export function userRegistrationCanisterResponse(
-<<<<<<< HEAD
     value: UserIndexUserRegistrationCanisterResponse,
-=======
-    candid: ApiUserRegistrationCanisterResponse,
->>>>>>> ccdb8c12
 ): string {
     if (value !== "NewRegistrationsClosed" && "Success" in value) {
         return principalBytesToString(value.Success);
@@ -233,13 +219,8 @@
         };
     }
     throw new UnsupportedValueError(
-<<<<<<< HEAD
         "Unexpected DiamondMembershipStatusFullJson type received",
         value,
-=======
-        "Unexpected ApiDiamondMembershipStatusFull type received",
-        candid,
->>>>>>> ccdb8c12
     );
 }
 
@@ -252,11 +233,7 @@
 }
 
 function diamondMembershipSubscription(
-<<<<<<< HEAD
     value: TDiamondMembershipSubscription,
-=======
-    candid: ApiDiamondMembershipSubscription,
->>>>>>> ccdb8c12
 ): DiamondMembershipSubscription {
     if (value === "OneMonth") {
         return "one_month";
@@ -271,13 +248,8 @@
         return "disabled";
     }
     throw new UnsupportedValueError(
-<<<<<<< HEAD
         "Unexpected DiamondMembershipSubscriptionJson type received",
         value,
-=======
-        "Unexpected ApiDiamondMembershipSubscription type received",
-        candid,
->>>>>>> ccdb8c12
     );
 }
 
@@ -408,11 +380,7 @@
 
 export function payForDiamondMembershipResponse(
     duration: DiamondMembershipDuration,
-<<<<<<< HEAD
     value: UserIndexPayForDiamondMembershipResponse,
-=======
-    candid: ApiPayForDiamondMembershipResponse,
->>>>>>> ccdb8c12
 ): PayForDiamondMembershipResponse {
     if (value === "PaymentAlreadyInProgress") {
         return { kind: "payment_already_in_progress" };
@@ -450,7 +418,6 @@
     }
     throw new UnsupportedValueError(
         "Unexpected ApiPayForDiamondMembershipResponse type received",
-<<<<<<< HEAD
         value,
     );
 }
@@ -458,15 +425,6 @@
 export function apiJsonDiamondDuration(
     domain: DiamondMembershipDuration,
 ): TDiamondMembershipPlanDuration {
-=======
-        candid,
-    );
-}
-
-export function apiDiamondDuration(
-    domain: DiamondMembershipDuration,
-): ApiDiamondMembershipPlanDuration {
->>>>>>> ccdb8c12
     if (domain === "one_month") {
         return "OneMonth";
     }
@@ -483,11 +441,7 @@
 }
 
 export function diamondMembershipFeesResponse(
-<<<<<<< HEAD
     value: UserIndexDiamondMembershipFeesResponse,
-=======
-    candid: ApiDiamondMembershipFeesResponse,
->>>>>>> ccdb8c12
 ): DiamondMembershipFees[] {
     if ("Success" in value) {
         return value.Success.map((f) => ({
@@ -499,18 +453,12 @@
         }));
     }
     throw new UnsupportedValueError(
-<<<<<<< HEAD
         "Unexpected DiamondMembershipFeesResponse type received",
         value,
-=======
-        "Unexpected ApiDiamondMembershipFeesResponse type received",
-        candid,
->>>>>>> ccdb8c12
     );
 }
 
 export function chitLeaderboardResponse(
-<<<<<<< HEAD
     value: UserIndexChitLeaderboardResponse,
 ): ChitLeaderboardResponse {
     if ("SuccessV2" in value) {
@@ -521,19 +469,6 @@
         };
     }
     throw new UnsupportedValueError("Unexpected ChitLeaderboardResponse type received", value);
-=======
-    candid: ApiChitLeaderboardResponse,
-): ChitLeaderboardResponse {
-    if ("SuccessV2" in candid) {
-        return {
-            allTime: candid.SuccessV2.all_time.map(chitUserBalance),
-            lastMonth: candid.SuccessV2.last_month.map(chitUserBalance),
-            thisMonth: candid.SuccessV2.this_month.map(chitUserBalance),
-        };
-    }
-
-    throw new UnsupportedValueError("Unexpected ApiChitLeaderboardResponse type received", candid);
->>>>>>> ccdb8c12
 }
 
 function chitUserBalance(value: UserIndexChitLeaderboardChitUserBalance): ChitUserBalance {
@@ -545,11 +480,7 @@
 }
 
 export function submitProofOfUniquePersonhoodResponse(
-<<<<<<< HEAD
     value: UserIndexSubmitProofOfUniquePersonhoodResponse,
-=======
-    candid: ApiSubmitProofOfUniquePersonhoodResponse,
->>>>>>> ccdb8c12
 ): SubmitProofOfUniquePersonhoodResponse {
     if (value === "Success") {
         return CommonResponses.success();
@@ -561,22 +492,13 @@
         return CommonResponses.invalid();
     }
     throw new UnsupportedValueError(
-<<<<<<< HEAD
         "Unexpected SubmitProofOfUniquePersonhoodResponse type received",
         value,
-=======
-        "Unexpected ApiSubmitProofOfUniquePersonhoodResponse type received",
-        candid,
->>>>>>> ccdb8c12
     );
 }
 
 export function externalAchievementsResponse(
-<<<<<<< HEAD
     value: UserIndexExternalAchievementsResponse,
-=======
-    candid: ApiExternalAchievementsResponse,
->>>>>>> ccdb8c12
 ): ExternalAchievementsResponse {
     if (value === "SuccessNoUpdates") {
         return { kind: "success_no_updates" };
@@ -584,22 +506,18 @@
     if ("Success" in value) {
         return {
             kind: "success",
+            achievementsRemoved: candid.Success.achievements_removed.map(externalAchievement),
+            lastUpdated: candid.Success.last_updated,
+            achievementsAdded: candid.Success.achievements_added.map(externalAchievement),
             achievementsRemoved: value.Success.achievements_removed.map(externalAchievement),
             lastUpdated: value.Success.last_updated,
             achievementsAdded: value.Success.achievements_added.map(externalAchievement),
         };
     }
-<<<<<<< HEAD
-    throw new UnsupportedValueError("Unexpected ExternalAchievementsResponse type received", value);
-=======
     if ("SuccessNoUpdates" in candid) {
         return { kind: "success_no_updates" };
     }
-    throw new UnsupportedValueError(
-        "Unexpected ApiExternalAchievementsResponse type received",
-        candid,
-    );
->>>>>>> ccdb8c12
+    throw new UnsupportedValueError("Unexpected ExternalAchievementsResponse type received", value);
 }
 
 function externalAchievement(
