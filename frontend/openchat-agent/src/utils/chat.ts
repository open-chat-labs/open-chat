--- conflicted
+++ resolved
@@ -324,10 +324,6 @@
 export function mergeGroupChats(
     userCanisterGroups: UserCanisterGroupChatSummary[],
     groupCanisterGroups: GroupCanisterGroupChatSummary[],
-<<<<<<< HEAD
-=======
-    latestSuccessfulUpdatesCheck: bigint,
->>>>>>> 42f9f5b2
 ): GroupChatSummary[] {
     const userCanisterGroupLookup = ChatMap.fromList(userCanisterGroups);
 
