--- conflicted
+++ resolved
@@ -56,10 +56,6 @@
     things: A[],
     updates: { added: A[]; updated: U[]; removed: Set<string> }
 ): A[] {
-<<<<<<< HEAD
-    const remaining = things.filter((t) => !updates.removed.has(keyFn(t)));
-    const dict = toRecord(remaining, keyFn);
-=======
     // if there's nothing to do - do nothing
     if (updates.added.length === 0 && updates.updated.length === 0 && updates.removed.size === 0)
         return things;
@@ -73,7 +69,6 @@
     });
 
     // merge in all updates
->>>>>>> c25741c2
     const updated = updates.updated.reduce((dict, updated) => {
         const key = keyFn(updated);
         const merged = mergeFn(dict[key], updated);
