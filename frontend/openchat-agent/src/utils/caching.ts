import { MAX_EVENTS, MAX_MESSAGES } from "../constants";
import {
    openDB,
    type DBSchema,
    type IDBPCursorWithValue,
    type IDBPDatabase,
    type StoreNames,
    type StoreValue,
} from "idb";
import type {
    ChatEvent,
    ChatIdentifier,
    ChatStateFull,
    ChatSummary,
    EventsResponse,
    EventsSuccessResult,
    EventWrapper,
    ExpiredEventsRange,
    ExpiredMessagesRange,
    GroupChatDetails,
    IndexRange,
    Message,
    MessageContent,
    ReplyContext,
    SendMessageResponse,
    SendMessageSuccess,
    UpdatedEvent,
    MessageContext,
    CommunityDetails,
    CommunitySummary,
    DataContent,
} from "openchat-shared";
import {
    chatIdentifiersEqual,
    chatIdentifierToString,
    ChatMap,
    MessageContextMap,
} from "openchat-shared";
import type { Principal } from "@dfinity/principal";

const CACHE_VERSION = 87;
<<<<<<< HEAD
=======
const MAX_INDEX = 9999999999;
>>>>>>> 760fba47

export type Database = Promise<IDBPDatabase<ChatSchema>>;

export type EnhancedWrapper<T extends ChatEvent> = EventWrapper<T> & {
    kind: "event";
    chatId: ChatIdentifier;
    messageKey: string | undefined;
};

export interface ChatSchema extends DBSchema {
    chats: {
        key: string;
        value: ChatStateFull;
    };

    chat_events: {
        key: string;
        value: EnhancedWrapper<ChatEvent> | ExpiredEventsRange;
        indexes: {
            messageIdx: string;
            expiresAt: number;
        };
    };

    thread_events: {
        key: string;
        value: EnhancedWrapper<ChatEvent>;
        indexes: {
            messageIdx: string;
        };
    };

    expiredMessageRanges: {
        key: string;
        value: ExpiredMessagesRange;
    };

    group_details: {
        key: string;
        value: GroupChatDetails;
    };

    community_details: {
        key: string;
        value: CommunityDetails;
    };

    failed_chat_messages: {
        key: string;
        value: EnhancedWrapper<Message>;
    };

    failed_thread_messages: {
        key: string;
        value: EnhancedWrapper<Message>;
    };

    cachePrimer: {
        key: string;
        value: bigint;
    };
}

function padMessageIndex(i: number): string {
    return i.toString().padStart(10, "0");
}

type FailedCacheKey = MessageContext & { messageId: bigint };

export function createFailedCacheKey(context: MessageContext, messageId: bigint): string {
    return JSON.stringify({
        ...context,
        messageId,
    });
}

function messageContextToString({ chatId, threadRootMessageIndex }: MessageContext): string {
    return threadRootMessageIndex === undefined
        ? chatIdentifierToString(chatId)
        : `${chatIdentifierToString(chatId)}_${threadRootMessageIndex}`;
}

export function createCacheKey(context: MessageContext, index: number): string {
    return `${messageContextToString(context)}_${padMessageIndex(index)}`;
}

export function openCache(principal: Principal): Database {
    return openDB<ChatSchema>(`openchat_db_${principal}`, CACHE_VERSION, {
        upgrade(db, _oldVersion, _newVersion) {
            if (db.objectStoreNames.contains("chat_events")) {
                db.deleteObjectStore("chat_events");
            }
            if (db.objectStoreNames.contains("thread_events")) {
                db.deleteObjectStore("thread_events");
            }
            if (db.objectStoreNames.contains("expiredMessageRanges")) {
                db.deleteObjectStore("expiredMessageRanges");
            }
            if (db.objectStoreNames.contains("chats")) {
                db.deleteObjectStore("chats");
            }
            if (db.objectStoreNames.contains("group_details")) {
                db.deleteObjectStore("group_details");
            }
            if (db.objectStoreNames.contains("community_details")) {
                db.deleteObjectStore("community_details");
            }
            if (db.objectStoreNames.contains("failed_chat_messages")) {
                db.deleteObjectStore("failed_chat_messages");
            }
            if (db.objectStoreNames.contains("failed_thread_messages")) {
                db.deleteObjectStore("failed_thread_messages");
            }
            if (db.objectStoreNames.contains("cachePrimer")) {
                db.deleteObjectStore("cachePrimer");
            }
            const chatEvents = db.createObjectStore("chat_events");
            chatEvents.createIndex("messageIdx", "messageKey");
            chatEvents.createIndex("expiresAt", "expiresAt");
            const threadEvents = db.createObjectStore("thread_events");
            threadEvents.createIndex("messageIdx", "messageKey");
            db.createObjectStore("chats");
            db.createObjectStore("group_details");
            db.createObjectStore("community_details");
            db.createObjectStore("failed_chat_messages");
            db.createObjectStore("failed_thread_messages");
            db.createObjectStore("cachePrimer");
        },
    });
}

export async function openDbAndGetCachedChats(
    principal: Principal,
): Promise<ChatStateFull | undefined> {
    const db = openCache(principal);
    if (db !== undefined) {
        return getCachedChats(db, principal);
    }
}

export async function getCachedChats(
    db: Database,
    principal: Principal,
): Promise<ChatStateFull | undefined> {
    return await (await db).get("chats", principal.toString());
}

export async function setCachedChats(
    db: Database,
    principal: Principal,
    chatState: ChatStateFull,
    updatedEvents: ChatMap<UpdatedEvent[]>,
): Promise<void> {
    const directChats = chatState.directChats.map(makeChatSummarySerializable);
    const groupChats = chatState.groupChats.map(makeChatSummarySerializable);
    const communities = chatState.communities.map(makeCommunitySerializable);

    const stateToCache = {
        ...chatState,
        directChats,
        groupChats,
        communities,
    };

    const tx = (await db).transaction(["chats", "chat_events", "thread_events"], "readwrite");
    const chatsStore = tx.objectStore("chats");
    const eventsStore = tx.objectStore("chat_events");
    const threadsStore = tx.objectStore("thread_events");

    const deleteRequests = updatedEvents.entries().flatMap(([chatId, indexes]) => {
        return indexes.map((i) => {
            const key = createCacheKey(
                { chatId, threadRootMessageIndex: i.threadRootMessageIndex },
                i.eventIndex,
            );
            return i.threadRootMessageIndex === undefined
                ? eventsStore.delete(key)
                : threadsStore.delete(key);
        });
    });

    const promises = [chatsStore.put(stateToCache, principal.toString()), ...deleteRequests];

    await Promise.all(promises);
    await tx.done;
}

export async function getCachedEvents<T extends ChatEvent>(
    db: Database,
    eventIndexRange: IndexRange,
    context: MessageContext,
    startIndex: number,
    ascending: boolean,
    maxEvents = MAX_EVENTS,
    maxMessages = MAX_MESSAGES,
    maxMissing = 50,
): Promise<[EventsSuccessResult<T>, Set<number>]> {
    console.debug("CACHE: ", context, eventIndexRange, startIndex, ascending);
    const start = Date.now();

    const [events, expiredEventRanges, missing] = await iterateCachedEvents(
        await db,
        eventIndexRange,
        context,
        startIndex,
        ascending,
        maxEvents,
        maxMessages,
        maxMissing,
    );

    if (missing.size === 0) {
        console.debug("CACHE: hit: ", events.length, Date.now() - start);
    } else {
        console.debug("CACHE: miss: ", missing);
    }

    return [
        {
            events: events as EventWrapper<ChatEvent>[] as EventWrapper<T>[],
            expiredEventRanges,
            expiredMessageRanges: [],
            latestEventIndex: undefined,
        },
        missing,
    ];
}

export async function getCachedEventsWindowByMessageIndex<T extends ChatEvent>(
    db: Database,
    eventIndexRange: IndexRange,
    context: MessageContext,
    messageIndex: number,
    maxEvents = MAX_EVENTS,
    maxMessages = MAX_MESSAGES,
    maxMissing = 50,
): Promise<[EventsSuccessResult<T>, Set<number>, boolean]> {
    const eventIndex = await getCachedEventIndexByMessageIndex(db, context, messageIndex);
    if (eventIndex === undefined) {
        return [
            {
                events: [],
                expiredEventRanges: [],
                expiredMessageRanges: [],
                latestEventIndex: undefined,
            },
            new Set(),
            true,
        ];
    }

    const [events, missing] = await getCachedEventsWindow<T>(
        db,
        eventIndexRange,
        context,
        eventIndex,
        maxEvents,
        maxMessages,
        maxMissing,
    );

    return [events, missing, false];
}

export async function getCachedEventsWindow<T extends ChatEvent>(
    db: Database,
    eventIndexRange: IndexRange,
    context: MessageContext,
    startIndex: number,
    maxEvents = MAX_EVENTS,
    maxMessages = MAX_MESSAGES,
    maxMissing = 50,
): Promise<[EventsSuccessResult<T>, Set<number>]> {
    console.debug("CACHE: window: ", eventIndexRange, startIndex);
    const start = Date.now();
    const resolvedDb = await db;

    const backwardsPromise = iterateCachedEvents(
        resolvedDb,
        eventIndexRange,
        context,
        startIndex - 1,
        false,
        maxEvents / 2,
        maxMessages / 2,
        maxMissing / 2,
    );
    const forwardsPromise = iterateCachedEvents(
        resolvedDb,
        eventIndexRange,
        context,
        startIndex,
        true,
        maxEvents / 2,
        maxMessages / 2,
        maxMissing / 2,
    );

    const [[bEvents, bExpiredEventRanges, bMissing], [fEvents, fExpiredEventRanges, fMissing]] =
        await Promise.all([backwardsPromise, forwardsPromise]);

    const events = bEvents.concat(fEvents);
    const expiredEventRanges = bExpiredEventRanges.concat(fExpiredEventRanges);
    const missing = new Set([...bMissing, ...fMissing]);

    if (missing.size === 0) {
        console.debug("CACHE: hit: ", events.length, Date.now() - start);
    }

    return [
        {
            events: events as EnhancedWrapper<T>[],
            expiredEventRanges,
            expiredMessageRanges: [],
            latestEventIndex: undefined,
        },
        missing,
    ];
}

export async function getCachedEventByIndex<T extends ChatEvent>(
    db: IDBPDatabase<ChatSchema>,
    eventIndex: number,
    context: MessageContext,
    now: number = Date.now(),
): Promise<EnhancedWrapper<T> | ExpiredEventsRange | undefined> {
    const storeName =
        context.threadRootMessageIndex === undefined ? "chat_events" : "thread_events";
    const key = createCacheKey(context, eventIndex);

    const event = processEventExpiry(await db.get(storeName, IDBKeyRange.lowerBound(key)), now);

    if (
        (event?.kind === "event" && event.index === eventIndex) ||
        (event?.kind === "expired_events_range" && event.start <= eventIndex)
    ) {
        return event as EnhancedWrapper<T> | ExpiredEventsRange;
    }
    return undefined;
}

export async function getCachedEventsByIndex<T extends ChatEvent>(
    db: Database,
    eventIndexes: number[],
    context: MessageContext,
): Promise<[EventsSuccessResult<T>, Set<number>]> {
    const events: EnhancedWrapper<ChatEvent>[] = [];
    const expiredEventRanges: ExpiredEventsRange[] = [];
    const missing = new Set<number>();
    const resolvedDb = await db;
    const now = Date.now();
    await Promise.all(
        eventIndexes.map(async (idx) => {
            const evt = await getCachedEventByIndex(resolvedDb, idx, context, now);
            if (evt === undefined) {
                missing.add(idx);
            } else if (evt.kind === "event") {
                events.push(evt);
            } else {
                expiredEventRanges.push(evt);
            }
        }),
    );
    return [
        {
            events: events as EventWrapper<ChatEvent>[] as EventWrapper<T>[],
            expiredEventRanges,
            expiredMessageRanges: [],
            latestEventIndex: undefined,
        },
        missing,
    ];
}

export async function getCachedEventIndexByMessageIndex(
    db: Database,
    context: MessageContext,
    messageIndex: number,
): Promise<number | undefined> {
    const store = context.threadRootMessageIndex !== undefined ? "thread_events" : "chat_events";
    const cacheKey = createCacheKey(context, messageIndex);
    const cacheKeyUpperBound = createCacheKey(context, MAX_INDEX);
    const resolvedDb = await db;

    const value = await resolvedDb.getFromIndex(
        store,
        "messageIdx",
        IDBKeyRange.bound(cacheKey, cacheKeyUpperBound),
    );

    if (
        value !== undefined &&
        value.kind === "event" &&
        value.event.kind === "message" &&
        value.event.messageIndex === messageIndex
    ) {
        return value.index;
    }
    return undefined;
}

export function mergeSuccessResponses<T extends ChatEvent>(
    a: EventsSuccessResult<T>,
    b: EventsSuccessResult<T>,
): EventsSuccessResult<T> {
    return {
        events: [...a.events, ...b.events].sort((a, b) => getIndex(a) - getIndex(b)),
        expiredEventRanges: [...a.expiredEventRanges, ...b.expiredEventRanges],
        expiredMessageRanges: [...a.expiredMessageRanges, ...b.expiredMessageRanges],
        latestEventIndex:
            a.latestEventIndex === undefined && b.latestEventIndex === undefined
                ? undefined
                : Math.max(a.latestEventIndex ?? -1, b.latestEventIndex ?? -1),
    };
}

function getIndex(event: EventWrapper<ChatEvent> | ExpiredEventsRange): number {
    if ("index" in event) return event.index;
    return event.start;
}

// we need to strip out the blobData promise from any media content because that cannot be serialised
function makeSerialisable<T extends ChatEvent>(
    ev: EventWrapper<T>,
    chatId: ChatIdentifier,
    removeBlobs: boolean,
    threadRootMessageIndex?: number,
): EnhancedWrapper<T> {
    if (ev.event.kind !== "message")
        return { ...ev, kind: "event", chatId: { ...chatId }, messageKey: undefined };

    return {
        ...ev,
        kind: "event",
        chatId: { ...chatId },
        messageKey: createCacheKey({ chatId, threadRootMessageIndex }, ev.event.messageIndex),
        event: {
            ...ev.event,
            content: removeBlobs ? removeBlobData(ev.event.content) : ev.event.content,
            repliesTo: removeReplyContent(ev.event.repliesTo, chatId),
        },
    };
}

function dataToBlobUrl(data: Uint8Array, type?: string): string {
    const options = type ? { type } : undefined;
    const blob = new Blob([data], options);
    return URL.createObjectURL(blob);
}

function removeBlobData<T extends MessageContent | DataContent>(content: T): T {
    if ("blobData" in content && content.blobData !== undefined) {
        return {
            ...content,
            blobData: undefined,
        };
    }
    return content;
}

function removeReplyContent(
    repliesTo: ReplyContext | undefined,
    chatId: ChatIdentifier,
): ReplyContext | undefined {
    if (repliesTo?.kind === "rehydrated_reply_context") {
        return {
            kind: "raw_reply_context",
            sourceContext: chatIdentifiersEqual(repliesTo.sourceContext.chatId, chatId)
                ? undefined
                : repliesTo.sourceContext,
            eventIndex: repliesTo.eventIndex,
        };
    }
    return repliesTo;
}

export async function removeFailedMessage(
    db: Database,
    chatId: ChatIdentifier,
    messageId: bigint,
    threadRootMessageIndex?: number,
): Promise<void> {
    const store =
        threadRootMessageIndex !== undefined ? "failed_thread_messages" : "failed_chat_messages";
    (await db).delete(store, createFailedCacheKey({ chatId, threadRootMessageIndex }, messageId));
}

export async function recordFailedMessage<T extends Message>(
    db: Database,
    chatId: ChatIdentifier,
    event: EventWrapper<T>,
    threadRootMessageIndex?: number,
): Promise<void> {
    const store =
        threadRootMessageIndex !== undefined ? "failed_thread_messages" : "failed_chat_messages";
    const key = createFailedCacheKey({ chatId, threadRootMessageIndex }, event.event.messageId);
    (await db).put(
        store,
        {
            ...makeSerialisable<T>(event, chatId, false, threadRootMessageIndex),
            messageKey: key,
        },
        key,
    );
}

function rebuildBlobUrls(content: MessageContent): MessageContent {
    if (
        (content.kind === "image_content" ||
            content.kind === "file_content" ||
            content.kind === "audio_content") &&
        content.blobData !== undefined
    ) {
        content.blobUrl = dataToBlobUrl(content.blobData);
    }
    if (content.kind === "video_content") {
        if (content.imageData.blobData !== undefined) {
            content.imageData.blobUrl = dataToBlobUrl(content.imageData.blobData);
        }
        if (content.videoData.blobData !== undefined) {
            content.videoData.blobUrl = dataToBlobUrl(content.videoData.blobData);
        }
    }
    return content;
}

export async function loadFailedMessages(
    db: Database,
): Promise<MessageContextMap<Record<number, EventWrapper<Message>>>> {
    const chatMessages = await (await db).getAll("failed_chat_messages");
    const threadMessages = await (await db).getAll("failed_thread_messages");
    return [...chatMessages, ...threadMessages].reduce((res, ev) => {
        if (ev.messageKey === undefined) return res;
        const parsedKey = JSON.parse(ev.messageKey) as FailedCacheKey;
        const context = {
            chatId: parsedKey.chatId,
            threadRootMessageIndex: parsedKey.threadRootMessageIndex,
        };
        const val = res.get(context) ?? {};
        ev.event.content = rebuildBlobUrls(ev.event.content);
        val[Number(ev.event.messageId)] = ev;
        res.set(context, val);
        return res;
    }, new MessageContextMap<Record<number, EventWrapper<Message>>>());
}

export async function setCachedEvents<T extends ChatEvent>(
    db: Database,
    chatId: ChatIdentifier,
    resp: EventsResponse<T>,
    threadRootMessageIndex: number | undefined,
): Promise<void> {
    if (resp === "events_failed") return;
    const store = threadRootMessageIndex !== undefined ? "thread_events" : "chat_events";

    const tx = (await db).transaction([store], "readwrite", {
        durability: "relaxed",
    });
    const eventStore = tx.objectStore(store);
    const promises: Promise<void>[] = resp.events.map((event) =>
        eventStore
            .put(
                makeSerialisable<T>(event, chatId, true, threadRootMessageIndex),
                createCacheKey({ chatId, threadRootMessageIndex }, event.index),
            )
            .then((_) => {}),
    );

    // If there are any expired event ranges, insert the range details at either end of the range and delete all
    // cache entries within the range
    if (resp.expiredEventRanges.length > 0) {
        for (const range of resp.expiredEventRanges) {
            const boundaryKeys = [createCacheKey({ chatId, threadRootMessageIndex }, range.start)];
            if (range.start !== range.end) {
                boundaryKeys.push(createCacheKey({ chatId, threadRootMessageIndex }, range.end));
            }

            promises.push(...boundaryKeys.map((k) => eventStore.put(range, k).then((_) => {})));

            if (range.start < range.end - 1) {
                // Delete all cache entries within the range
                promises.push(
                    eventStore.delete(
                        IDBKeyRange.bound(
                            createCacheKey({ chatId, threadRootMessageIndex }, range.start + 1),
                            createCacheKey({ chatId, threadRootMessageIndex }, range.end - 1),
                        ),
                    ),
                );
            }
        }
    }
    await Promise.all(promises);
    await tx.done;
}

export function setCachedMessageFromSendResponse(
    db: Database,
    chatId: ChatIdentifier,
    sentEvent: EventWrapper<Message>,
    threadRootMessageIndex?: number,
): ([resp, message]: [SendMessageResponse, Message]) => [SendMessageResponse, Message] {
    return ([resp, message]: [SendMessageResponse, Message]) => {
        if (resp.kind !== "success") {
            recordFailedMessage(db, chatId, sentEvent, threadRootMessageIndex);
            return [resp, message];
        }

        const event = messageToEvent(message, resp);

        setCachedMessageIfNotExists(db, chatId, event, threadRootMessageIndex);

        return [resp, message];
    };
}

export async function setCachedMessageIfNotExists(
    db: Database,
    chatId: ChatIdentifier,
    messageEvent: EventWrapper<Message>,
    threadRootMessageIndex?: number,
): Promise<void> {
    const key = createCacheKey({ chatId, threadRootMessageIndex }, messageEvent.index);
    const store = threadRootMessageIndex !== undefined ? "thread_events" : "chat_events";
    const tx = (await db).transaction([store], "readwrite", {
        durability: "relaxed",
    });
    const eventStore = tx.objectStore(store);
    if ((await eventStore.count(key)) === 0) {
        await eventStore.add(
            makeSerialisable(messageEvent, chatId, true, threadRootMessageIndex),
            key,
        );
    }
    await tx.done;
}

export function getCachePrimerTimestamps(db: Database): Promise<Record<string, bigint>> {
    return readAll(db, "cachePrimer");
}

export async function setCachePrimerTimestamp(
    db: Database,
    chatIdentifierString: string,
    timestamp: bigint,
): Promise<void> {
    await (await db).put("cachePrimer", timestamp, chatIdentifierString);
}

function messageToEvent(message: Message, resp: SendMessageSuccess): EventWrapper<Message> {
    return {
        event: {
            ...message,
            messageIndex: resp.messageIndex,
        },
        index: resp.eventIndex,
        timestamp: resp.timestamp,
        expiresAt: resp.expiresAt,
    };
}

export async function getCachedCommunityDetails(
    db: Database,
    communityId: string,
): Promise<CommunityDetails | undefined> {
    return (await db).get("community_details", communityId);
}

export async function getCachedGroupDetails(
    db: Database,
    chatId: string,
): Promise<GroupChatDetails | undefined> {
    return (await db).get("group_details", chatId);
}

export async function setCachedCommunityDetails(
    db: Database,
    communityId: string,
    communityDetails: CommunityDetails,
): Promise<void> {
    await (await db).put("community_details", communityDetails, communityId);
}

export async function setCachedGroupDetails(
    db: Database,
    chatId: string,
    groupDetails: GroupChatDetails,
): Promise<void> {
    await (await db).put("group_details", groupDetails, chatId);
}

let db: Database | undefined;

export function getDb(): Database | undefined {
    return db;
}

export function initDb(principal: Principal): Database {
    db = openCache(principal);
    return db;
}

export function closeDb(): void {
    db = undefined;
}

// for now this is only used for loading pinned messages so we can ignore the idea of
// thread root message index, but it might come up later
export async function loadMessagesByMessageIndex(
    db: Database,
    chatId: ChatIdentifier,
    messagesIndexes: Set<number>,
): Promise<{ messageEvents: EventWrapper<Message>[]; missing: Set<number> }> {
    const resolvedDb = await db;

    const missing: Set<number> = new Set();
    const messages: EventWrapper<Message>[] = [];

    await Promise.all<Message | undefined>(
        [...messagesIndexes].map(async (msgIdx) => {
            const evt = await resolvedDb.getFromIndex(
                "chat_events",
                "messageIdx",
                createCacheKey({ chatId }, msgIdx),
            );
            if (evt?.kind === "event" && evt.event.kind === "message") {
                messages.push(evt as EventWrapper<Message>);
                return evt.event;
            }
            missing.add(msgIdx);
            return undefined;
        }),
    );

    return {
        messageEvents: messages,
        missing,
    };
}

function makeCommunitySerializable(community: CommunitySummary): CommunitySummary {
    const channels = community.channels.map(makeChatSummarySerializable);
    const avatar = removeBlobData(community.avatar);
    const banner = removeBlobData(community.banner);

    return {
        ...community,
        channels,
        avatar,
        banner,
    };
}

function makeChatSummarySerializable<T extends ChatSummary>(chat: T): T {
    if (chat.latestMessage === undefined) return chat;

    return {
        ...chat,
        latestMessage: makeSerialisable(chat.latestMessage, chat.id, true),
    };
}

async function readAll<Name extends StoreNames<ChatSchema>>(
    db: Database,
    storeName: Name,
): Promise<Record<string, StoreValue<ChatSchema, Name>>> {
    const transaction = (await db).transaction([storeName]);
    const store = transaction.objectStore(storeName);
    const cursor = await store.openCursor();
    const values: Record<string, StoreValue<ChatSchema, Name>> = {};
    while (cursor?.key !== undefined) {
        values[cursor.key as string] = cursor.value;
        try {
            await cursor.continue();
        } catch {
            break;
        }
    }
    return values;
}

async function iterateCachedEvents(
    db: IDBPDatabase<ChatSchema>,
    eventIndexRange: IndexRange,
    context: MessageContext,
    startIndex: number,
    ascending: boolean,
    maxEvents: number,
    maxMessages: number,
    maxMissing: number,
): Promise<[EnhancedWrapper<ChatEvent>[], ExpiredEventsRange[], Set<number>]> {
    const bound = ascending ? eventIndexRange[1] : eventIndexRange[0];
    const iterator = await EventsIterator.create(db, context, startIndex, ascending, bound);

    const events: EnhancedWrapper<ChatEvent>[] = [];
    const expiredEventRanges: ExpiredEventsRange[] = [];
    const missing = new Set<number>();
    let messageCount = 0;
    let expectedNextIndex: number = startIndex;

    while (events.length < maxEvents) {
        const next = await iterator.getNext();
        if (next === undefined) {
            let remainingMissingCount = Math.min(
                maxMessages - messageCount,
                maxEvents - events.length,
            );
            if (ascending) {
                for (let i = expectedNextIndex; i <= bound; i++) {
                    missing.add(i);
                    if (--remainingMissingCount === 0) break;
                }
            } else {
                for (let i = expectedNextIndex; i >= bound; i--) {
                    missing.add(i);
                    if (--remainingMissingCount === 0) break;
                }
            }
            break;
        }

        if (ascending) {
            const [startIndex, endIndex] =
                next.kind === "event" ? [next.index, next.index] : [next.start, next.end];

            for (let i = expectedNextIndex; i < startIndex; i++) {
                missing.add(i);
                if (missing.size > maxMissing) {
                    break;
                }
            }

            expectedNextIndex = endIndex + 1;
        } else {
            const [startIndex, endIndex] =
                next.kind === "event" ? [next.index, next.index] : [next.end, next.start];

            for (let i = expectedNextIndex; i > startIndex; i--) {
                missing.add(i);
                if (missing.size > maxMissing) {
                    break;
                }
            }

            expectedNextIndex = endIndex - 1;
        }

        if (next.kind === "event") {
            events.push(next);

            if (next.event.kind === "message") {
                if (++messageCount == maxMessages) {
                    break;
                }
            }
        } else {
            expiredEventRanges.push(next);
        }
    }

    return [events, expiredEventRanges, missing];
}

function mergeRanges(left: ExpiredEventsRange, right: ExpiredEventsRange): ExpiredEventsRange {
    return {
        kind: "expired_events_range",
        start: Math.min(left.start, right.start),
        end: Math.max(left.end, right.end),
    };
}

function isContiguous(left: ExpiredEventsRange, right: ExpiredEventsRange): boolean {
    if (left.start <= right.start) {
        return right.start >= left.end + 1;
    } else {
        return left.start <= right.end + 1;
    }
}

class EventsIterator {
    private readonly now: number;
    private current: EnhancedWrapper<ChatEvent> | ExpiredEventsRange | undefined;

    private constructor(
        private cursor?: IDBPCursorWithValue<
            ChatSchema,
            ("chat_events" | "thread_events")[],
            "chat_events" | "thread_events"
        > | null,
        private onComplete?: () => Promise<void>,
    ) {
        this.now = Date.now();
        this.current = processEventExpiry(cursor?.value, this.now);
    }

    static async create(
        db: IDBPDatabase<ChatSchema>,
        messageContext: MessageContext,
        startIndex: number,
        ascending: boolean,
        bound: number,
    ): Promise<EventsIterator> {
        if ((ascending && startIndex > bound) || (!ascending && startIndex < bound)) {
            throw new Error(
                `Start index exceeds bound. ${JSON.stringify({
                    messageContext,
                    startIndex,
                    ascending,
                    bound,
                })}`,
            );
        }

        const storeName =
            messageContext.threadRootMessageIndex === undefined ? "chat_events" : "thread_events";
        const transaction = db.transaction([storeName]);
        const store = transaction.objectStore(storeName);
        const startKey = createCacheKey(messageContext, startIndex);
        const [lower, upper] = ascending
            ? [startKey, createCacheKey(messageContext, bound)]
            : [createCacheKey(messageContext, bound), startKey];

        const cursor = await store.openCursor(
            IDBKeyRange.bound(lower, upper),
            ascending ? "next" : "prev",
        );

        return new EventsIterator(cursor, () => transaction.done);
    }

    async getNext(): Promise<EnhancedWrapper<ChatEvent> | ExpiredEventsRange | undefined> {
        const current = this.current;
        if (current === undefined) {
            return undefined;
        }

        await this.advance();

        const next = processEventExpiry(this.cursor?.value, this.now);

        // If this value matches the previous value, skip it, and yield the next value instead
        if (
            next?.kind === "expired_events_range" &&
            current?.kind === "expired_events_range" &&
            isContiguous(current, next)
        ) {
            this.current = mergeRanges(current, next);
            return await this.getNext();
        }

        this.current = next;
        return current;
    }

    private async advance(): Promise<boolean> {
        try {
            await this.cursor?.advance(1);
            return true;
        } catch {
            this.cursor = undefined;
            if (this.onComplete !== undefined) {
                await this.onComplete();
            }
            return false;
        }
    }
}

function processEventExpiry(
    event: EnhancedWrapper<ChatEvent> | ExpiredEventsRange | undefined,
    now: number,
): EnhancedWrapper<ChatEvent> | ExpiredEventsRange | undefined {
    if (
        event === undefined ||
        event.kind === "expired_events_range" ||
        event.expiresAt === undefined ||
        event.expiresAt > now
    ) {
        return event;
    }

    tryStartExpiredEventSweeper();

    return {
        kind: "expired_events_range",
        start: event.index,
        end: event.index,
    };
}

let expiredEventSweeperJob: NodeJS.Timeout | undefined;

function tryStartExpiredEventSweeper() {
    if (expiredEventSweeperJob !== undefined) return;

    expiredEventSweeperJob = setTimeout(runExpiredEventSweeper, 5000);
}

// TODO we can improve this by replacing these events with expired event ranges
async function runExpiredEventSweeper() {
    if (db === undefined) return;
    const transaction = (await db).transaction(["chat_events", "thread_events"], "readwrite");
    const eventsStore = transaction.objectStore("chat_events");
    const threadEventsStore = transaction.objectStore("thread_events");
    const index = eventsStore.index("expiresAt");
    const batchSize = 100;
    const expiredKeys = await index.getAllKeys(IDBKeyRange.upperBound(Date.now()), batchSize);

    async function deleteKey(key: string): Promise<void> {
        const value = await eventsStore.get(key);
        if (value?.kind !== "event") {
            return;
        }

        const promises: Promise<void>[] = [eventsStore.delete(key)];

        if (
            value.event.kind === "message" &&
            value.event.thread !== undefined &&
            value.messageKey !== undefined
        ) {
            const threadKey = value.messageKey.replace(/_0+/, "_"); // Remove the 0's which pad the message index
            promises.push(
                threadEventsStore.delete(IDBKeyRange.bound(threadKey + "_", threadKey + "_Z")),
            );
        }

        await Promise.all(promises);
    }

    await Promise.all(expiredKeys.map(deleteKey));

    expiredEventSweeperJob = undefined;

    // If the batch was full, run the job again
    if (expiredKeys.length === batchSize) {
        tryStartExpiredEventSweeper();
    }
}<|MERGE_RESOLUTION|>--- conflicted
+++ resolved
@@ -39,10 +39,7 @@
 import type { Principal } from "@dfinity/principal";
 
 const CACHE_VERSION = 87;
-<<<<<<< HEAD
-=======
 const MAX_INDEX = 9999999999;
->>>>>>> 760fba47
 
 export type Database = Promise<IDBPDatabase<ChatSchema>>;
 
