import {
    deleteDB,
    openDB,
    type DBSchema,
    type IDBPCursorWithValue,
    type IDBPDatabase,
    type IDBPTransaction,
    type StoreNames,
    type StoreValue,
} from "idb";
import type {
    ChatEvent,
    ChatIdentifier,
    ChatStateFull,
    ChatSummary,
    EventsResponse,
    EventsSuccessResult,
    EventWrapper,
    ExpiredEventsRange,
    ExpiredMessagesRange,
    GroupChatDetails,
    IndexRange,
    Message,
    MessageContent,
    ReplyContext,
    SendMessageResponse,
    SendMessageSuccess,
    UpdatedEvent,
    MessageContext,
    CommunityDetails,
    CommunitySummary,
    DataContent,
    CreatedUser,
    DiamondMembershipStatus,
    TransferSuccess,
    CurrentUserSummary,
    ExternalAchievement,
} from "openchat-shared";
import {
    canRetryMessage,
    chatIdentifiersEqual,
    chatIdentifierToString,
    ChatMap,
    MessageContextMap,
    MAX_EVENTS,
    MAX_MESSAGES,
    updateCreatedUser,
} from "openchat-shared";
import type { Principal } from "@dfinity/principal";
import type { CryptocurrencyContent } from "openchat-shared";
import type { PrizeContent } from "openchat-shared";
import type { P2PSwapContent } from "openchat-shared";

const CACHE_VERSION = 116;
const EARLIEST_SUPPORTED_MIGRATION = 115;
const MAX_INDEX = 9999999999;

export type Database = Promise<IDBPDatabase<ChatSchema>>;

export type EnhancedWrapper<T extends ChatEvent> = EventWrapper<T> & {
    kind: "event";
    chatId: ChatIdentifier;
    messageKey: string | undefined;
};

export interface ChatSchema extends DBSchema {
    chats: {
        key: string;
        value: ChatStateFull;
    };

    chat_events: {
        key: string;
        value: EnhancedWrapper<ChatEvent> | ExpiredEventsRange;
        indexes: {
            messageIdx: string;
            expiresAt: number;
        };
    };

    thread_events: {
        key: string;
        value: EnhancedWrapper<ChatEvent>;
        indexes: {
            messageIdx: string;
        };
    };

    expiredMessageRanges: {
        key: string;
        value: ExpiredMessagesRange;
    };

    group_details: {
        key: string;
        value: GroupChatDetails;
    };

    community_details: {
        key: string;
        value: CommunityDetails;
    };

    failed_chat_messages: {
        key: string;
        value: EnhancedWrapper<Message>;
    };

    failed_thread_messages: {
        key: string;
        value: EnhancedWrapper<Message>;
    };

    cachePrimer: {
        key: string;
        value: bigint;
    };

    currentUser: {
        key: string;
        value: CreatedUser;
    };

    localUserIndex: {
        key: string;
        value: string;
    };

    externalAchievements: {
        key: string;
        value: {
            lastUpdated: bigint;
            achievements: ExternalAchievement[];
        };
    };
}

type MigrationFunction<T> = (
    db: IDBPDatabase<T>,
    principal: Principal,
    transaction: IDBPTransaction<T, StoreNames<T>[], "versionchange">,
) => Promise<void>;

async function clearChatsStore(
    _db: IDBPDatabase<ChatSchema>,
    _principal: Principal,
    tx: IDBPTransaction<ChatSchema, StoreNames<ChatSchema>[], "versionchange">,
) {
    await tx.objectStore("chats").clear();
}

<<<<<<< HEAD
async function clearGroupDetails(
    _db: IDBPDatabase<ChatSchema>,
=======
async function clearGroupDetailsStore(
    _db: IDBPDatabase<ChatSchema>,
    _principal: Principal,
    tx: IDBPTransaction<ChatSchema, StoreNames<ChatSchema>[], "versionchange">,
) {
    await tx.objectStore("group_details").clear();
}

async function clearCommunityDetailsStore(
    _db: IDBPDatabase<ChatSchema>,
    _principal: Principal,
    tx: IDBPTransaction<ChatSchema, StoreNames<ChatSchema>[], "versionchange">,
) {
    await tx.objectStore("community_details").clear();
}

async function clearEverything(
    db: IDBPDatabase<ChatSchema>,
>>>>>>> 29d8a448
    _principal: Principal,
    tx: IDBPTransaction<ChatSchema, StoreNames<ChatSchema>[], "versionchange">,
) {
    await tx.objectStore("group_details").clear();
}

async function clearChatAndGroups(
    _db: IDBPDatabase<ChatSchema>,
    _principal: Principal,
    tx: IDBPTransaction<ChatSchema, StoreNames<ChatSchema>[], "versionchange">,
) {
    await clearChatsStore(_db, _principal, tx);
    await clearGroupDetails(_db, _principal, tx);
}

// async function clearEverything(
//     db: IDBPDatabase<ChatSchema>,
//     _principal: Principal,
//     _tx: IDBPTransaction<ChatSchema, StoreNames<ChatSchema>[], "versionchange">,
// ) {
//     nuke(db);
// }

const migrations: Record<number, MigrationFunction<ChatSchema>> = {
<<<<<<< HEAD
    116: clearChatAndGroups,
=======
    115: clearEverything,
    116: async (db, principal, transaction) => {
        await Promise.all([
            clearGroupDetailsStore(db, principal, transaction),
            clearCommunityDetailsStore(db, principal, transaction)
        ])
    },
>>>>>>> 29d8a448
};

async function migrate(
    db: IDBPDatabase<ChatSchema>,
    principal: Principal,
    from: number,
    to: number,
    transaction: IDBPTransaction<ChatSchema, StoreNames<ChatSchema>[], "versionchange">,
) {
    for (let version = from + 1; version <= to; version++) {
        if (migrations[version]) {
            console.debug(`DB: applying migration for version ${version}`);
            await migrations[version](db, principal, transaction);
        }
    }
}

function nuke(db: IDBPDatabase<ChatSchema>) {
    if (db.objectStoreNames.contains("chat_events")) {
        db.deleteObjectStore("chat_events");
    }
    if (db.objectStoreNames.contains("thread_events")) {
        db.deleteObjectStore("thread_events");
    }
    if (db.objectStoreNames.contains("expiredMessageRanges")) {
        db.deleteObjectStore("expiredMessageRanges");
    }
    if (db.objectStoreNames.contains("chats")) {
        db.deleteObjectStore("chats");
    }
    if (db.objectStoreNames.contains("group_details")) {
        db.deleteObjectStore("group_details");
    }
    if (db.objectStoreNames.contains("community_details")) {
        db.deleteObjectStore("community_details");
    }
    if (db.objectStoreNames.contains("failed_chat_messages")) {
        db.deleteObjectStore("failed_chat_messages");
    }
    if (db.objectStoreNames.contains("failed_thread_messages")) {
        db.deleteObjectStore("failed_thread_messages");
    }
    if (db.objectStoreNames.contains("cachePrimer")) {
        db.deleteObjectStore("cachePrimer");
    }
    if (db.objectStoreNames.contains("currentUser")) {
        db.deleteObjectStore("currentUser");
    }
    if (db.objectStoreNames.contains("localUserIndex")) {
        db.deleteObjectStore("localUserIndex");
    }
    if (db.objectStoreNames.contains("externalAchievements")) {
        db.deleteObjectStore("externalAchievements");
    }
    const chatEvents = db.createObjectStore("chat_events");
    chatEvents.createIndex("messageIdx", "messageKey");
    chatEvents.createIndex("expiresAt", "expiresAt");
    const threadEvents = db.createObjectStore("thread_events");
    threadEvents.createIndex("messageIdx", "messageKey");
    db.createObjectStore("chats");
    db.createObjectStore("group_details");
    db.createObjectStore("community_details");
    db.createObjectStore("failed_chat_messages");
    db.createObjectStore("failed_thread_messages");
    db.createObjectStore("cachePrimer");
    db.createObjectStore("currentUser");
    db.createObjectStore("localUserIndex");
    db.createObjectStore("externalAchievements");
}

function padMessageIndex(i: number): string {
    return i.toString().padStart(10, "0");
}

type FailedCacheKey = MessageContext & { messageId: bigint };

export function createFailedCacheKey(context: MessageContext, messageId: bigint): string {
    return JSON.stringify({
        ...context,
        messageId,
    });
}

function messageContextToString({ chatId, threadRootMessageIndex }: MessageContext): string {
    return threadRootMessageIndex === undefined
        ? chatIdentifierToString(chatId)
        : `${chatIdentifierToString(chatId)}_${threadRootMessageIndex}`;
}

export function createCacheKey(context: MessageContext, index: number): string {
    return `${messageContextToString(context)}_${padMessageIndex(index)}`;
}

export function openCache(principal: Principal): Database {
    return openDB<ChatSchema>(`openchat_db_${principal}`, CACHE_VERSION, {
        upgrade(db, previousVersion, newVersion, transaction) {
            if (
                previousVersion == null ||
                previousVersion < EARLIEST_SUPPORTED_MIGRATION ||
                newVersion == null
            ) {
                nuke(db);
            } else {
                console.debug(`DB: migrating database from ${previousVersion} to ${newVersion}`);
                migrate(db, principal, previousVersion, newVersion, transaction).then(() => {
                    console.debug(
                        `DB: migration from ${previousVersion} to ${newVersion} complete`,
                    );
                });
            }
        },
    });
}

export async function openDbAndGetCachedChats(
    principal: Principal,
): Promise<ChatStateFull | undefined> {
    const db = openCache(principal);
    if (db !== undefined) {
        return getCachedChats(db, principal);
    }
}

export async function getCachedChats(
    db: Database,
    principal: Principal,
): Promise<ChatStateFull | undefined> {
    return await (await db).get("chats", principal.toString());
}

export async function setCachedChats(
    db: Database,
    principal: Principal,
    chatState: ChatStateFull,
    updatedEvents: ChatMap<UpdatedEvent[]>,
): Promise<void> {
    const directChats = chatState.directChats.map(makeChatSummarySerializable);
    const groupChats = chatState.groupChats.map(makeChatSummarySerializable);
    const communities = chatState.communities.map(makeCommunitySerializable);

    const stateToCache = {
        ...chatState,
        directChats,
        groupChats,
        communities,
    };

    const tx = (await db).transaction(["chats", "chat_events", "thread_events"], "readwrite");
    const chatsStore = tx.objectStore("chats");
    const eventsStore = tx.objectStore("chat_events");
    const threadsStore = tx.objectStore("thread_events");

    const deleteRequests = updatedEvents.entries().flatMap(([chatId, indexes]) => {
        return indexes.map((i) => {
            const key = createCacheKey(
                { chatId, threadRootMessageIndex: i.threadRootMessageIndex },
                i.eventIndex,
            );
            return i.threadRootMessageIndex === undefined
                ? eventsStore.delete(key)
                : threadsStore.delete(key);
        });
    });

    const promises = [chatsStore.put(stateToCache, principal.toString()), ...deleteRequests];

    await Promise.all(promises);
    await tx.done;
}

export async function getCachedEvents(
    db: Database,
    eventIndexRange: IndexRange,
    context: MessageContext,
    startIndex: number,
    ascending: boolean,
    maxEvents = MAX_EVENTS,
    maxMessages = MAX_MESSAGES,
    maxMissing = 50,
): Promise<[EventsSuccessResult<ChatEvent>, Set<number>]> {
    console.debug("CACHE: ", context, eventIndexRange, startIndex, ascending);
    const start = Date.now();

    const [events, expiredEventRanges, missing] = await iterateCachedEvents(
        await db,
        eventIndexRange,
        context,
        startIndex,
        ascending,
        maxEvents,
        maxMessages,
        maxMissing,
    );

    if (missing.size === 0) {
        console.debug("CACHE: hit: ", events.length, Date.now() - start);
    } else {
        console.debug("CACHE: miss: ", missing);
    }

    return [
        {
            events: events as EventWrapper<ChatEvent>[],
            expiredEventRanges,
            expiredMessageRanges: [],
            latestEventIndex: undefined,
        },
        missing,
    ];
}

export async function getCachedEventsWindowByMessageIndex(
    db: Database,
    eventIndexRange: IndexRange,
    context: MessageContext,
    messageIndex: number,
    maxEvents = MAX_EVENTS,
    maxMessages = MAX_MESSAGES,
    maxMissing = 50,
): Promise<[EventsSuccessResult<ChatEvent>, Set<number>, boolean]> {
    const eventIndex = await getNearestCachedEventIndexForMessageIndex(db, context, messageIndex);

    if (eventIndex === undefined) {
        return [
            {
                events: [],
                expiredEventRanges: [],
                expiredMessageRanges: [],
                latestEventIndex: undefined,
            },
            new Set(),
            true,
        ];
    }

    const [events, missing] = await getCachedEventsWindow(
        db,
        eventIndexRange,
        context,
        eventIndex,
        maxEvents,
        maxMessages,
        maxMissing,
    );

    return [events, missing, false];
}

export async function getCachedEventsWindow(
    db: Database,
    eventIndexRange: IndexRange,
    context: MessageContext,
    startIndex: number,
    maxEvents = MAX_EVENTS,
    maxMessages = MAX_MESSAGES,
    maxMissing = 50,
): Promise<[EventsSuccessResult<ChatEvent>, Set<number>]> {
    console.debug("CACHE: window: ", eventIndexRange, startIndex);
    const start = Date.now();
    const resolvedDb = await db;

    const promises = [] as Promise<
        [EnhancedWrapper<ChatEvent>[], ExpiredEventsRange[], Set<number>]
    >[];
    if (eventIndexRange[0] <= startIndex - 1) {
        promises.push(
            iterateCachedEvents(
                resolvedDb,
                eventIndexRange,
                context,
                startIndex - 1,
                false,
                maxEvents / 2,
                maxMessages / 2,
                maxMissing / 2,
            ),
        );
    }
    if (eventIndexRange[1] >= startIndex) {
        promises.push(
            iterateCachedEvents(
                resolvedDb,
                eventIndexRange,
                context,
                startIndex,
                true,
                maxEvents / 2,
                maxMessages / 2,
                maxMissing / 2,
            ),
        );
    }

    const results: EventsSuccessResult<ChatEvent> = {
        events: [],
        expiredEventRanges: [],
        expiredMessageRanges: [],
        latestEventIndex: undefined,
    };
    const combinedMissing = new Set<number>();
    for (const [events, expiredEventRanges, missing] of await Promise.all(promises)) {
        events.forEach((e) => results.events.push(e));
        expiredEventRanges.forEach((r) => results.expiredEventRanges.push(r));
        missing.forEach((m) => combinedMissing.add(m));
    }

    if (combinedMissing.size === 0) {
        console.debug("CACHE: hit: ", results.events.length, Date.now() - start);
    }

    return [results, combinedMissing];
}

export async function getCachedEventByIndex(
    db: IDBPDatabase<ChatSchema>,
    eventIndex: number,
    context: MessageContext,
    now: number = Date.now(),
): Promise<EnhancedWrapper<ChatEvent> | ExpiredEventsRange | undefined> {
    const storeName =
        context.threadRootMessageIndex === undefined ? "chat_events" : "thread_events";
    const key = createCacheKey(context, eventIndex);
    const upperBound = createCacheKey(context, MAX_INDEX);

    const event = processEventExpiry(
        await db.get(storeName, IDBKeyRange.bound(key, upperBound)),
        now,
    );

    if (
        (event?.kind === "event" && event.index === eventIndex) ||
        (event?.kind === "expired_events_range" && event.start <= eventIndex)
    ) {
        return event as EnhancedWrapper<ChatEvent> | ExpiredEventsRange;
    }
    return undefined;
}

export async function getCachedEventsByIndex(
    db: Database,
    eventIndexes: number[],
    context: MessageContext,
): Promise<[EventsSuccessResult<ChatEvent>, Set<number>]> {
    const events: EnhancedWrapper<ChatEvent>[] = [];
    const expiredEventRanges: ExpiredEventsRange[] = [];
    const missing = new Set<number>();
    const resolvedDb = await db;
    const now = Date.now();
    await Promise.all(
        eventIndexes.map(async (idx) => {
            const evt = await getCachedEventByIndex(resolvedDb, idx, context, now);
            if (evt === undefined) {
                missing.add(idx);
            } else if (evt.kind === "event") {
                events.push(evt);
            } else {
                expiredEventRanges.push(evt);
            }
        }),
    );
    return [
        {
            events: events as EventWrapper<ChatEvent>[],
            expiredEventRanges,
            expiredMessageRanges: [],
            latestEventIndex: undefined,
        },
        missing,
    ];
}

// If we don't find the precise index we are looking for, look for the previous index
// This optimises the case where we looking for the next unread message. We won't have that
// but we probably *will* have the message before.
export async function getNearestCachedEventIndexForMessageIndex(
    db: Database,
    context: MessageContext,
    messageIndex: number,
    iterations = 0,
): Promise<number | undefined> {
    const eventIndex = await getCachedEventIndexByMessageIndex(db, context, messageIndex);
    if (eventIndex === undefined && iterations === 0 && messageIndex > 0) {
        console.debug(
            "EV: we didn't find the event index for ",
            messageIndex,
            " recursing to look for event index for ",
            messageIndex - 1,
        );
        return getNearestCachedEventIndexForMessageIndex(
            db,
            context,
            messageIndex - 1,
            iterations + 1,
        );
    }
    return eventIndex;
}

async function getCachedEventIndexByMessageIndex(
    db: Database,
    context: MessageContext,
    messageIndex: number,
): Promise<number | undefined> {
    const store = context.threadRootMessageIndex !== undefined ? "thread_events" : "chat_events";
    const cacheKey = createCacheKey(context, messageIndex);
    const cacheKeyUpperBound = createCacheKey(context, MAX_INDEX);
    const resolvedDb = await db;

    const value = await resolvedDb.getFromIndex(
        store,
        "messageIdx",
        IDBKeyRange.bound(cacheKey, cacheKeyUpperBound),
    );

    if (
        value !== undefined &&
        value.kind === "event" &&
        value.event.kind === "message" &&
        value.event.messageIndex === messageIndex
    ) {
        return value.index;
    }
    return undefined;
}

export function mergeSuccessResponses(
    a: EventsSuccessResult<ChatEvent>,
    b: EventsSuccessResult<ChatEvent>,
): EventsSuccessResult<ChatEvent> {
    return {
        events: [...a.events, ...b.events].sort((a, b) => getIndex(a) - getIndex(b)),
        expiredEventRanges: [...a.expiredEventRanges, ...b.expiredEventRanges],
        expiredMessageRanges: [...a.expiredMessageRanges, ...b.expiredMessageRanges],
        latestEventIndex:
            a.latestEventIndex === undefined && b.latestEventIndex === undefined
                ? undefined
                : Math.max(a.latestEventIndex ?? -1, b.latestEventIndex ?? -1),
    };
}

function getIndex(event: EventWrapper<ChatEvent> | ExpiredEventsRange): number {
    if ("index" in event) return event.index;
    return event.start;
}

// we need to strip out the blobData promise from any media content because that cannot be serialised
function makeSerialisable<T extends ChatEvent>(
    ev: EventWrapper<T>,
    chatId: ChatIdentifier,
    removeBlobs: boolean,
    threadRootMessageIndex?: number,
): EnhancedWrapper<T> {
    if (ev.event.kind !== "message")
        return { ...ev, kind: "event", chatId: { ...chatId }, messageKey: undefined };

    return {
        ...ev,
        kind: "event",
        chatId: { ...chatId },
        messageKey: createCacheKey({ chatId, threadRootMessageIndex }, ev.event.messageIndex),
        event: {
            ...ev.event,
            content: removeBlobs ? removeBlobData(ev.event.content) : ev.event.content,
            repliesTo: removeReplyContent(ev.event.repliesTo, chatId),
        },
    };
}

function dataToBlobUrl(data: Uint8Array, type?: string): string {
    const options = type ? { type } : undefined;
    const blob = new Blob([data], options);
    return URL.createObjectURL(blob);
}

function removeBlobData<T extends MessageContent | DataContent>(content: T): T {
    if ("blobData" in content && content.blobData !== undefined) {
        return {
            ...content,
            blobData: undefined,
        };
    }
    return content;
}

function removeReplyContent(
    repliesTo: ReplyContext | undefined,
    chatId: ChatIdentifier,
): ReplyContext | undefined {
    if (repliesTo?.kind === "rehydrated_reply_context") {
        return {
            kind: "raw_reply_context",
            sourceContext: chatIdentifiersEqual(repliesTo.sourceContext.chatId, chatId)
                ? undefined
                : repliesTo.sourceContext,
            eventIndex: repliesTo.eventIndex,
        };
    }
    return repliesTo;
}

export async function removeFailedMessage(
    db: Database,
    chatId: ChatIdentifier,
    messageId: bigint,
    threadRootMessageIndex?: number,
): Promise<void> {
    const store =
        threadRootMessageIndex !== undefined ? "failed_thread_messages" : "failed_chat_messages";
    (await db).delete(store, createFailedCacheKey({ chatId, threadRootMessageIndex }, messageId));
}

export async function recordFailedMessage<T extends Message>(
    db: Database,
    chatId: ChatIdentifier,
    event: EventWrapper<T>,
    threadRootMessageIndex?: number,
): Promise<void> {
    if (!canRetryMessage(event.event.content)) {
        return;
    }

    const store =
        threadRootMessageIndex !== undefined ? "failed_thread_messages" : "failed_chat_messages";
    const key = createFailedCacheKey({ chatId, threadRootMessageIndex }, event.event.messageId);
    (await db).put(
        store,
        {
            ...makeSerialisable<T>(event, chatId, false, threadRootMessageIndex),
            messageKey: key,
        },
        key,
    );
}

function rebuildBlobUrls(content: MessageContent): MessageContent {
    if (
        (content.kind === "image_content" ||
            content.kind === "file_content" ||
            content.kind === "audio_content") &&
        content.blobData !== undefined
    ) {
        content.blobUrl = dataToBlobUrl(content.blobData);
    }
    if (content.kind === "video_content") {
        if (content.imageData.blobData !== undefined) {
            content.imageData.blobUrl = dataToBlobUrl(content.imageData.blobData);
        }
        if (content.videoData.blobData !== undefined) {
            content.videoData.blobUrl = dataToBlobUrl(content.videoData.blobData);
        }
    }
    return content;
}

export async function loadFailedMessages(
    db: Database,
): Promise<MessageContextMap<Record<number, EventWrapper<Message>>>> {
    const chatMessages = await (await db).getAll("failed_chat_messages");
    const threadMessages = await (await db).getAll("failed_thread_messages");
    return [...chatMessages, ...threadMessages].reduce((res, ev) => {
        if (ev.messageKey === undefined) return res;
        const parsedKey = JSON.parse(ev.messageKey) as FailedCacheKey;
        const context = {
            chatId: parsedKey.chatId,
            threadRootMessageIndex: parsedKey.threadRootMessageIndex,
        };
        const val = res.get(context) ?? {};
        ev.event.content = rebuildBlobUrls(ev.event.content);
        val[Number(ev.event.messageId)] = ev;
        res.set(context, val);
        return res;
    }, new MessageContextMap<Record<number, EventWrapper<Message>>>());
}

export async function setCachedEvents(
    db: Database,
    chatId: ChatIdentifier,
    resp: EventsResponse<ChatEvent>,
    threadRootMessageIndex: number | undefined,
): Promise<void> {
    if (resp === "events_failed") return;
    const store = threadRootMessageIndex !== undefined ? "thread_events" : "chat_events";

    const tx = (await db).transaction([store], "readwrite", {
        durability: "relaxed",
    });
    const eventStore = tx.objectStore(store);
    const promises: Promise<void>[] = resp.events.map((event) =>
        eventStore
            .put(
                makeSerialisable<ChatEvent>(event, chatId, true, threadRootMessageIndex),
                createCacheKey({ chatId, threadRootMessageIndex }, event.index),
            )
            .then((_) => {}),
    );

    // If there are any expired event ranges, insert the range details at either end of the range and delete all
    // cache entries within the range
    if (resp.expiredEventRanges.length > 0) {
        for (const range of resp.expiredEventRanges) {
            const boundaryKeys = [createCacheKey({ chatId, threadRootMessageIndex }, range.start)];
            if (range.start !== range.end) {
                boundaryKeys.push(createCacheKey({ chatId, threadRootMessageIndex }, range.end));
            }

            promises.push(...boundaryKeys.map((k) => eventStore.put(range, k).then((_) => {})));

            if (range.start < range.end - 1) {
                // Delete all cache entries within the range
                promises.push(
                    eventStore.delete(
                        IDBKeyRange.bound(
                            createCacheKey({ chatId, threadRootMessageIndex }, range.start + 1),
                            createCacheKey({ chatId, threadRootMessageIndex }, range.end - 1),
                        ),
                    ),
                );
            }
        }
    }
    await Promise.all(promises);
    await tx.done;
}

export function setCachedMessageFromSendResponse(
    db: Database,
    chatId: ChatIdentifier,
    sentEvent: EventWrapper<Message>,
    threadRootMessageIndex?: number,
): ([resp, message]: [SendMessageResponse, Message]) => [SendMessageResponse, Message] {
    return ([resp, message]: [SendMessageResponse, Message]) => {
        if (resp.kind !== "success" && resp.kind !== "transfer_success") {
            recordFailedMessage(db, chatId, sentEvent, threadRootMessageIndex);
            return [resp, message];
        }

        const event = messageToEvent(message, resp);

        setCachedMessageIfNotExists(db, chatId, event, threadRootMessageIndex);

        return [resp, event.event];
    };
}

export async function setCachedMessageIfNotExists(
    db: Database,
    chatId: ChatIdentifier,
    messageEvent: EventWrapper<Message>,
    threadRootMessageIndex?: number,
): Promise<void> {
    const key = createCacheKey({ chatId, threadRootMessageIndex }, messageEvent.index);
    const store = threadRootMessageIndex !== undefined ? "thread_events" : "chat_events";
    const tx = (await db).transaction([store], "readwrite", {
        durability: "relaxed",
    });
    const eventStore = tx.objectStore(store);
    if ((await eventStore.count(key)) === 0) {
        await eventStore.add(
            makeSerialisable<Message>(messageEvent, chatId, true, threadRootMessageIndex),
            key,
        );
    }
    await tx.done;
}

export function getCachePrimerTimestamps(db: Database): Promise<Record<string, bigint>> {
    return readAll(db, "cachePrimer");
}

export async function setCachePrimerTimestamp(
    db: Database,
    chatId: ChatIdentifier,
    timestamp: bigint,
): Promise<void> {
    await (await db).put("cachePrimer", timestamp, chatIdentifierToString(chatId));
}

function messageToEvent(
    message: Message,
    resp: SendMessageSuccess | TransferSuccess,
): EventWrapper<Message> {
    let content = message.content;

    if (resp.kind === "transfer_success") {
        switch (message.content.kind) {
            case "crypto_content":
                content = { ...message.content, transfer: resp.transfer } as CryptocurrencyContent;
                break;
            case "prize_content_initial":
                content = {
                    kind: "prize_content",
                    prizesRemaining: message.content.prizes.length,
                    prizesPending: 0,
                    winners: [],
                    token: message.content.transfer.token,
                    endDate: message.content.endDate,
                    caption: message.content.caption,
                    diamondOnly: message.content.diamondOnly,
                } as PrizeContent;
                break;
            case "p2p_swap_content_initial":
                content = {
                    kind: "p2p_swap_content",
                    token0: message.content.token0,
                    token0Amount: message.content.token0Amount,
                    token1: message.content.token1,
                    token1Amount: message.content.token1Amount,
                    caption: message.content.caption,
                    expiresAt: BigInt(Date.now()) + message.content.expiresIn,
                    status: { kind: "p2p_swap_open" },
                    token0TxnIn: resp.transfer.blockIndex,
                    // Note: we don't have this in the response but actually we don't use it on the FE
                    swapId: 0,
                } as P2PSwapContent;
                break;
        }
    }

    return {
        event: {
            ...message,
            messageIndex: resp.messageIndex,
            content,
        },
        index: resp.eventIndex,
        timestamp: resp.timestamp,
        expiresAt: resp.expiresAt,
    };
}

export async function getCachedCommunityDetails(
    db: Database,
    communityId: string,
): Promise<CommunityDetails | undefined> {
    return (await db).get("community_details", communityId);
}

export async function getCachedGroupDetails(
    db: Database,
    chatId: string,
): Promise<GroupChatDetails | undefined> {
    return (await db).get("group_details", chatId);
}

export async function setCachedCommunityDetails(
    db: Database,
    communityId: string,
    communityDetails: CommunityDetails,
): Promise<void> {
    await (await db).put("community_details", communityDetails, communityId);
}

export async function setCachedGroupDetails(
    db: Database,
    chatId: string,
    groupDetails: GroupChatDetails,
): Promise<void> {
    await (await db).put("group_details", groupDetails, chatId);
}

let db: Database | undefined;

export function getDb(): Database | undefined {
    return db;
}

export function initDb(principal: Principal): Database {
    db = openCache(principal);
    return db;
}

export function closeDb(): void {
    db = undefined;
}

// for now this is only used for loading pinned messages so we can ignore the idea of
// thread root message index, but it might come up later
export async function loadMessagesByMessageIndex(
    db: Database,
    chatId: ChatIdentifier,
    messagesIndexes: Set<number>,
): Promise<{ messageEvents: EventWrapper<Message>[]; missing: Set<number> }> {
    const resolvedDb = await db;

    const missing: Set<number> = new Set();
    const messages: EventWrapper<Message>[] = [];

    await Promise.all<Message | undefined>(
        [...messagesIndexes].map(async (msgIdx) => {
            const evt = await resolvedDb.getFromIndex(
                "chat_events",
                "messageIdx",
                createCacheKey({ chatId }, msgIdx),
            );
            if (evt?.kind === "event" && evt.event.kind === "message") {
                messages.push(evt as EventWrapper<Message>);
                return evt.event;
            }
            missing.add(msgIdx);
            return undefined;
        }),
    );

    return {
        messageEvents: messages,
        missing,
    };
}

function makeCommunitySerializable(community: CommunitySummary): CommunitySummary {
    const channels = community.channels.map(makeChatSummarySerializable);
    const avatar = removeBlobData(community.avatar);
    const banner = removeBlobData(community.banner);

    return {
        ...community,
        channels,
        avatar,
        banner,
    };
}

function makeChatSummarySerializable<T extends ChatSummary>(chat: T): T {
    if (chat.latestMessage === undefined) return chat;

    return {
        ...chat,
        latestMessage: makeSerialisable<Message>(chat.latestMessage, chat.id, true),
    };
}

async function readAll<Name extends StoreNames<ChatSchema>>(
    db: Database,
    storeName: Name,
): Promise<Record<string, StoreValue<ChatSchema, Name>>> {
    const transaction = (await db).transaction([storeName]);
    const store = transaction.objectStore(storeName);
    const cursor = await store.openCursor();
    const values: Record<string, StoreValue<ChatSchema, Name>> = {};
    while (cursor?.key !== undefined) {
        values[cursor.key as string] = cursor.value;
        try {
            await cursor.continue();
        } catch {
            break;
        }
    }
    return values;
}

async function iterateCachedEvents(
    db: IDBPDatabase<ChatSchema>,
    eventIndexRange: IndexRange,
    context: MessageContext,
    startIndex: number,
    ascending: boolean,
    maxEvents: number,
    maxMessages: number,
    maxMissing: number,
): Promise<[EnhancedWrapper<ChatEvent>[], ExpiredEventsRange[], Set<number>]> {
    const bound = ascending ? eventIndexRange[1] : eventIndexRange[0];
    const iterator = await EventsIterator.create(db, context, startIndex, ascending, bound);

    const events: EnhancedWrapper<ChatEvent>[] = [];
    const expiredEventRanges: ExpiredEventsRange[] = [];
    const missing = new Set<number>();
    let messageCount = 0;
    let expectedNextIndex: number = startIndex;

    while (events.length < maxEvents) {
        const next = await iterator.getNext();
        if (next === undefined) {
            let remainingMissingCount = Math.min(
                maxMessages - messageCount,
                maxEvents - events.length,
            );
            if (ascending) {
                for (let i = expectedNextIndex; i <= bound; i++) {
                    missing.add(i);
                    if (--remainingMissingCount === 0) break;
                }
            } else {
                for (let i = expectedNextIndex; i >= bound; i--) {
                    missing.add(i);
                    if (--remainingMissingCount === 0) break;
                }
            }
            break;
        }

        if (ascending) {
            const [startIndex, endIndex] =
                next.kind === "event" ? [next.index, next.index] : [next.start, next.end];

            for (let i = expectedNextIndex; i < startIndex; i++) {
                missing.add(i);
                if (missing.size > maxMissing) {
                    break;
                }
            }

            expectedNextIndex = endIndex + 1;
        } else {
            const [startIndex, endIndex] =
                next.kind === "event" ? [next.index, next.index] : [next.end, next.start];

            for (let i = expectedNextIndex; i > startIndex; i--) {
                missing.add(i);
                if (missing.size > maxMissing) {
                    break;
                }
            }

            expectedNextIndex = endIndex - 1;
        }

        if (next.kind === "event") {
            events.push(next);

            if (next.event.kind === "message") {
                if (++messageCount == maxMessages) {
                    break;
                }
            }
        } else {
            expiredEventRanges.push(next);
        }
    }

    return [events, expiredEventRanges, missing];
}

function mergeRanges(left: ExpiredEventsRange, right: ExpiredEventsRange): ExpiredEventsRange {
    return {
        kind: "expired_events_range",
        start: Math.min(left.start, right.start),
        end: Math.max(left.end, right.end),
    };
}

function isContiguous(left: ExpiredEventsRange, right: ExpiredEventsRange): boolean {
    if (left.start <= right.start) {
        return right.start >= left.end + 1;
    } else {
        return left.start <= right.end + 1;
    }
}

class EventsIterator {
    private readonly now: number;
    private current: EnhancedWrapper<ChatEvent> | ExpiredEventsRange | undefined;

    private constructor(
        private cursor?: IDBPCursorWithValue<
            ChatSchema,
            ("chat_events" | "thread_events")[],
            "chat_events" | "thread_events"
        > | null,
        private onComplete?: () => Promise<void>,
    ) {
        this.now = Date.now();
        this.current = processEventExpiry(cursor?.value, this.now);
    }

    static async create(
        db: IDBPDatabase<ChatSchema>,
        messageContext: MessageContext,
        startIndex: number,
        ascending: boolean,
        bound: number,
    ): Promise<EventsIterator> {
        if ((ascending && startIndex > bound) || (!ascending && startIndex < bound)) {
            throw new Error(
                `Start index exceeds bound. ${JSON.stringify({
                    messageContext,
                    startIndex,
                    ascending,
                    bound,
                })}`,
            );
        }

        const storeName =
            messageContext.threadRootMessageIndex === undefined ? "chat_events" : "thread_events";
        const transaction = db.transaction([storeName]);
        const store = transaction.objectStore(storeName);
        const startKey = createCacheKey(messageContext, startIndex);
        const [lower, upper] = ascending
            ? [startKey, createCacheKey(messageContext, bound)]
            : [createCacheKey(messageContext, bound), startKey];

        const cursor = await store.openCursor(
            IDBKeyRange.bound(lower, upper),
            ascending ? "next" : "prev",
        );

        return new EventsIterator(cursor, () => transaction.done);
    }

    async getNext(): Promise<EnhancedWrapper<ChatEvent> | ExpiredEventsRange | undefined> {
        const current = this.current;
        if (current === undefined) {
            return undefined;
        }

        await this.advance();

        const next = processEventExpiry(this.cursor?.value, this.now);

        // If this value matches the previous value, skip it, and yield the next value instead
        if (
            next?.kind === "expired_events_range" &&
            current?.kind === "expired_events_range" &&
            isContiguous(current, next)
        ) {
            this.current = mergeRanges(current, next);
            return await this.getNext();
        }

        this.current = next;
        return current;
    }

    private async advance(): Promise<boolean> {
        try {
            await this.cursor?.advance(1);
            return true;
        } catch {
            this.cursor = undefined;
            if (this.onComplete !== undefined) {
                await this.onComplete();
            }
            return false;
        }
    }
}

function processEventExpiry(
    event: EnhancedWrapper<ChatEvent> | ExpiredEventsRange | undefined,
    now: number,
): EnhancedWrapper<ChatEvent> | ExpiredEventsRange | undefined {
    if (
        event === undefined ||
        event.kind === "expired_events_range" ||
        event.expiresAt === undefined ||
        event.expiresAt > now
    ) {
        return event;
    }

    tryStartExpiredEventSweeper();

    return {
        kind: "expired_events_range",
        start: event.index,
        end: event.index,
    };
}

let expiredEventSweeperJob: NodeJS.Timeout | undefined;

function tryStartExpiredEventSweeper() {
    if (expiredEventSweeperJob !== undefined) return;

    expiredEventSweeperJob = setTimeout(runExpiredEventSweeper, 5000);
}

// TODO we can improve this by replacing these events with expired event ranges
async function runExpiredEventSweeper() {
    if (db === undefined) return;
    const transaction = (await db).transaction(["chat_events", "thread_events"], "readwrite");
    const eventsStore = transaction.objectStore("chat_events");
    const threadEventsStore = transaction.objectStore("thread_events");
    const index = eventsStore.index("expiresAt");
    const batchSize = 100;
    const expiredKeys = await index.getAllKeys(IDBKeyRange.upperBound(Date.now()), batchSize);

    async function deleteKey(key: string): Promise<void> {
        const value = await eventsStore.get(key);
        if (value?.kind !== "event") {
            return;
        }

        const promises: Promise<void>[] = [eventsStore.delete(key)];

        if (
            value.event.kind === "message" &&
            value.event.thread !== undefined &&
            value.messageKey !== undefined
        ) {
            const threadKey = value.messageKey.replace(/_0+/, "_"); // Remove the 0's which pad the message index
            promises.push(
                threadEventsStore.delete(IDBKeyRange.bound(threadKey + "_", threadKey + "_Z")),
            );
        }

        await Promise.all(promises);
    }

    await Promise.all(expiredKeys.map(deleteKey));

    expiredEventSweeperJob = undefined;

    // If the batch was full, run the job again
    if (expiredKeys.length === batchSize) {
        tryStartExpiredEventSweeper();
    }
}

export async function getCachedCurrentUser(principal: string): Promise<CreatedUser | undefined> {
    if (db === undefined) return;
    return (await db).get("currentUser", principal);
}

export async function mergeCachedCurrentUser(
    principal: string,
    updated: CurrentUserSummary,
): Promise<void> {
    if (db === undefined) return;
    const current = await getCachedCurrentUser(principal);
    if (current) {
        const merged = updateCreatedUser(current, updated);
        (await db).put("currentUser", merged, principal);
    }
}

export async function setCachedCurrentUser(principal: string, user: CreatedUser): Promise<void> {
    if (db === undefined) return;
    (await db).put("currentUser", user, principal);
}

export async function setCurrentUserDiamondStatusInCache(
    principal: string,
    diamondStatus: DiamondMembershipStatus,
): Promise<void> {
    const user = await getCachedCurrentUser(principal);
    if (user === undefined || db === undefined) return;
    (await db).put(
        "currentUser",
        {
            ...user,
            diamondStatus,
        },
        principal,
    );
}

export async function getLocalUserIndexForUser(userId: string): Promise<string | undefined> {
    if (db === undefined) return;
    return (await db).get("localUserIndex", userId);
}

export async function cacheLocalUserIndexForUser(
    userId: string,
    localUserIndex: string,
): Promise<string> {
    if (db === undefined) return localUserIndex;
    (await db).put("localUserIndex", localUserIndex, userId);
    return localUserIndex;
}

export async function clearCache(principal: string): Promise<void> {
    const name = `openchat_db_${principal}`;
    try {
        if (db !== undefined) {
            (await db).close();
        }
        await deleteDB(name);
        console.error("deleted db: ", name);
    } catch (err) {
        console.error("Unable to delete db: ", name, err);
    }
}

export async function getCachedExternalAchievements(): Promise<
    { lastUpdated: bigint; achievements: ExternalAchievement[] } | undefined
> {
    if (db === undefined) return undefined;
    return (await db).get("externalAchievements", "value");
}

export async function setCachedExternalAchievements(
    lastUpdated: bigint,
    achievements: ExternalAchievement[],
): Promise<void> {
    if (db === undefined) return;
    (await db).put("externalAchievements", { lastUpdated, achievements }, "value");
}<|MERGE_RESOLUTION|>--- conflicted
+++ resolved
@@ -51,7 +51,7 @@
 import type { PrizeContent } from "openchat-shared";
 import type { P2PSwapContent } from "openchat-shared";
 
-const CACHE_VERSION = 116;
+const CACHE_VERSION = 117;
 const EARLIEST_SUPPORTED_MIGRATION = 115;
 const MAX_INDEX = 9999999999;
 
@@ -149,10 +149,6 @@
     await tx.objectStore("chats").clear();
 }
 
-<<<<<<< HEAD
-async function clearGroupDetails(
-    _db: IDBPDatabase<ChatSchema>,
-=======
 async function clearGroupDetailsStore(
     _db: IDBPDatabase<ChatSchema>,
     _principal: Principal,
@@ -171,11 +167,10 @@
 
 async function clearEverything(
     db: IDBPDatabase<ChatSchema>,
->>>>>>> 29d8a448
     _principal: Principal,
-    tx: IDBPTransaction<ChatSchema, StoreNames<ChatSchema>[], "versionchange">,
+    _tx: IDBPTransaction<ChatSchema, StoreNames<ChatSchema>[], "versionchange">,
 ) {
-    await tx.objectStore("group_details").clear();
+    nuke(db);
 }
 
 async function clearChatAndGroups(
@@ -184,29 +179,18 @@
     tx: IDBPTransaction<ChatSchema, StoreNames<ChatSchema>[], "versionchange">,
 ) {
     await clearChatsStore(_db, _principal, tx);
-    await clearGroupDetails(_db, _principal, tx);
-}
-
-// async function clearEverything(
-//     db: IDBPDatabase<ChatSchema>,
-//     _principal: Principal,
-//     _tx: IDBPTransaction<ChatSchema, StoreNames<ChatSchema>[], "versionchange">,
-// ) {
-//     nuke(db);
-// }
+    await clearGroupDetailsStore(_db, _principal, tx);
+}
 
 const migrations: Record<number, MigrationFunction<ChatSchema>> = {
-<<<<<<< HEAD
-    116: clearChatAndGroups,
-=======
     115: clearEverything,
     116: async (db, principal, transaction) => {
         await Promise.all([
             clearGroupDetailsStore(db, principal, transaction),
-            clearCommunityDetailsStore(db, principal, transaction)
-        ])
+            clearCommunityDetailsStore(db, principal, transaction),
+        ]);
     },
->>>>>>> 29d8a448
+    117: clearChatAndGroups,
 };
 
 async function migrate(
