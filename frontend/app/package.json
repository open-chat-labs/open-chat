--- conflicted
+++ resolved
@@ -69,14 +69,9 @@
         "rollup-plugin-terser": "^7.0.0",
         "sass": "^1.65.1",
         "stream-browserify": "3.0.0",
-<<<<<<< HEAD
-        "svelte": "^3.50.0",
-        "svelte-check": "^3.4.3",
         "svelte-dnd-action": "^0.9.24",
-=======
         "svelte": "^4.2.0",
         "svelte-check": "^3.5.0",
->>>>>>> 85284db7
         "svelte-preprocess": "^5.0.4",
         "tslib": "^2.6.1",
         "typescript": "^5.1.6",
