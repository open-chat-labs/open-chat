import { type Readable, derived, writable } from "svelte/store";
import { ScreenWidth, screenWidth } from "./screenDimensions";
import { mobileWidth } from "./screenDimensions";
import { rightPanelHistory } from "./rightPanel";
<<<<<<< HEAD
import { RouteParams, pathParams } from "../routes";
import { framed } from "./xframe";
=======
import { type RouteParams, pathParams } from "../routes";
>>>>>>> 2d61ded3

export const navOpen = writable<boolean>(false);

export const fullWidth = derived(
    screenWidth,
    ($screenWidth) => $screenWidth === ScreenWidth.ExtraExtraLarge
);

type RightPanelState = "hidden" | "floating" | "inline";

type Layout = {
    showNav: boolean;
    showMiddle: boolean;
    showLeft: boolean;
    rightPanel: RightPanelState;
};

function someHomeRoute(route: RouteParams["kind"]): boolean {
    return (
        route === "home_route" ||
        route === "chat_list_route" ||
        route === "selected_community_route"
    );
}

// TODO - we really need some tests around this and now that it's out of the Home component we can do that easily
export const layoutStore: Readable<Layout> = derived(
    [rightPanelHistory, mobileWidth, pathParams, fullWidth],
    ([$rightPanelHistory, $mobileWidth, $pathParams, $fullWidth]) => {
        if ($mobileWidth) {
            const showRight = $rightPanelHistory.length > 0;
            const showMiddle = !someHomeRoute($pathParams.kind) && !showRight;
            const showLeft = !showMiddle && !showRight;
            const showNav = showLeft || ($pathParams.kind === "communities_route" && !showRight);
            return {
                showNav,
                showMiddle,
                showLeft,
                rightPanel: (showRight ? "inline" : "hidden") as RightPanelState,
                $pathParams,
            };
        } else {
            const showRight = $rightPanelHistory.length > 0 || $fullWidth;
            const floatRight = !$fullWidth;
            const showLeft = $pathParams.kind !== "communities_route";

            return {
                showNav: true,
                showMiddle: true,
                showLeft,
                rightPanel: (showRight
                    ? floatRight
                        ? "floating"
                        : "inline"
                    : "hidden") as RightPanelState,
            };
        }
    }
);<|MERGE_RESOLUTION|>--- conflicted
+++ resolved
@@ -2,12 +2,7 @@
 import { ScreenWidth, screenWidth } from "./screenDimensions";
 import { mobileWidth } from "./screenDimensions";
 import { rightPanelHistory } from "./rightPanel";
-<<<<<<< HEAD
-import { RouteParams, pathParams } from "../routes";
-import { framed } from "./xframe";
-=======
 import { type RouteParams, pathParams } from "../routes";
->>>>>>> 2d61ded3
 
 export const navOpen = writable<boolean>(false);
 
