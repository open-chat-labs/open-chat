--- conflicted
+++ resolved
@@ -73,11 +73,7 @@
         if (resp.kind === "throttled") return "groupCreationFailed";
         if (resp.kind === "rules_too_short") return "groupRulesTooShort";
         if (resp.kind === "rules_too_long") return "groupRulesTooLong";
-<<<<<<< HEAD
-        if (resp.kind === "user_suspended") return "groupRulesTooLong";
-=======
         if (resp.kind === "user_suspended") return "userSuspended";
->>>>>>> f0b781ea
         throw new UnsupportedValueError(`Unexpected CreateGroupResponse type received`, resp);
     }
 
