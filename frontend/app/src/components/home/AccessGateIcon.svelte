--- conflicted
+++ resolved
@@ -92,13 +92,8 @@
     .kinic {
         background-image: url("/assets/kinic_token.png");
     }
-<<<<<<< HEAD
     .hot {
         background-image: url("../assets/hot_token.svg");
-=======
-    .hotornot {
-        background-image: url("/assets/hot_token.svg");
->>>>>>> f6b800c4
     }
 
     .params {
