<script lang="ts">
    import { findSender } from "@src/utils/user";
    import {
        app,
        typing,
        userStore,
        type ChatEvent,
        type ChatIdentifier,
        type ChatType,
        type EnhancedReplyContext,
        type EventWrapper,
        type Level,
        type Message,
        type OpenChat,
        type UserSummary,
    } from "openchat-client";
    import { getContext } from "svelte";
    import { _ } from "svelte-i18n";
    import { i18nKey, interpolate } from "../../i18n/i18n";
    import AggregateCommonEvents from "./AggregateCommonEvents.svelte";
    import BotChangedEvent from "./BotChangedEvent.svelte";
    import ChatFrozenEvent from "./ChatFrozenEvent.svelte";
    import ChatMessage from "./ChatMessage.svelte";
    import ChatUnfrozenEvent from "./ChatUnfrozenEvent.svelte";
    import DirectChatCreatedEvent from "./DirectChatCreatedEvent.svelte";
    import DisappearingMessageTimeUpdated from "./DisappearingMessageTimeUpdated.svelte";
    import GroupChangedEvent from "./GroupChangedEvent.svelte";
    import GroupChatCreatedEvent from "./GroupChatCreatedEvent.svelte";
    import GroupInviteCodeChangedEvent from "./GroupInviteCodeChangedEvent.svelte";
    import GroupRulesChangedEvent from "./GroupRulesChangedEvent.svelte";
    import GroupVisibilityChangedEvent from "./GroupVisibilityChangedEvent.svelte";
    import MembersChangedEvent from "./MembersChangedEvent.svelte";
    import PermissionsChangedEvent from "./PermissionsChangedEvent.svelte";

    const client = getContext<OpenChat>("client");

    interface Props {
        chatId: ChatIdentifier;
        chatType: ChatType;
        event: EventWrapper<ChatEvent>;
        first: boolean;
        last: boolean;
        me: boolean;
        accepted: boolean;
        confirmed: boolean;
        failed: boolean;
        readByMe: boolean;
        observer?: IntersectionObserver;
        focused: boolean;
        readonly: boolean;
        pinned: boolean;
        canPin: boolean;
        canBlockUsers: boolean;
        canDelete: boolean;
        canSendAny: boolean;
        canReact: boolean;
        canInvite: boolean;
        canReplyInThread: boolean;
        publicGroup: boolean;
        editing: boolean;
        supportsEdit: boolean;
        supportsReply: boolean;
        collapsed: boolean;
        threadRootMessage: Message | undefined;
        onExpandMessage?: (() => void) | undefined;
        onReplyTo: (replyContext: EnhancedReplyContext) => void;
        onCollapseMessage: () => void;
        onGoToMessageIndex: (args: { index: number }) => void;
        onEditEvent: (ev: EventWrapper<Message>) => void;
        onRemovePreview: (event: EventWrapper<Message>, url: string) => void;
    }

    let {
        chatId,
        chatType,
        event,
        first,
        last,
        me,
        accepted,
        confirmed,
        failed,
        readByMe,
        observer,
        focused,
        readonly,
        pinned,
        canPin,
        canBlockUsers,
        canDelete,
        canSendAny,
        canReact,
        canInvite,
        canReplyInThread,
        publicGroup,
        editing,
        supportsEdit,
        supportsReply,
        collapsed,
        threadRootMessage,
        onExpandMessage = undefined,
        onReplyTo,
        onCollapseMessage,
        onGoToMessageIndex,
        onEditEvent,
        onRemovePreview,
    }: Props = $props();

    let userSummary = $derived<UserSummary>({
        kind: "user",
        userId: app.currentUser.userId,
        username: app.currentUser.username,
        displayName: app.currentUser.displayName,
        updated: BigInt(0),
        suspended: false,
        diamondStatus: "inactive",
        chitBalance: 0,
        streak: 0,
        isUniquePerson: app.currentUser.isUniquePerson,
        totalChitEarned: 0,
    });

    let levelType = $derived((chatType === "channel" ? "channel" : "group") as Level);
    let level = $derived($_(`level.${levelType}`).toLowerCase());
    let messageContext = $derived({
        chatId,
        threadRootMessageIndex: threadRootMessage?.messageIndex,
    });
    let hidden = $derived(
        event.event.kind === "message" &&
            event.event.content.kind === "message_reminder_created_content" &&
            event.event.content.hidden,
    );

    function editEvent() {
        onEditEvent(event as EventWrapper<Message>);
    }

    function deleteFailedMessage() {
        client.deleteFailedMessage(
            chatId,
            event as EventWrapper<Message>,
            threadRootMessage?.messageIndex,
        );
    }

    function retrySend() {
        client.retrySendMessage(messageContext, event as EventWrapper<Message>);
    }

    let sender = $derived(
        event.event.kind === "message"
            ? findSender(event.event.sender, $userStore, app.selectedChat.webhooks)
            : undefined,
    );
</script>

{#if event.event.kind === "message"}
<<<<<<< HEAD
    {@const sender = userStore.get(event.event.sender)}
=======
>>>>>>> 1a6d12b6
    {#if !hidden}
        <ChatMessage
            {sender}
            senderTyping={client.isTyping($typing, event.event.sender, messageContext)}
            {focused}
            {observer}
            {accepted}
            {confirmed}
            {failed}
            {readByMe}
            {chatId}
            {chatType}
            {me}
            {first}
            {last}
            {readonly}
            {pinned}
            {canPin}
            {canBlockUsers}
            {canDelete}
            canQuoteReply={canSendAny}
            {canReact}
            canStartThread={canReplyInThread}
            {publicGroup}
            {editing}
            {threadRootMessage}
            {supportsEdit}
            {supportsReply}
            {collapsed}
            senderContext={event.event.senderContext}
            {onGoToMessageIndex}
            {onReplyTo}
            onRetrySend={retrySend}
            onEditMessage={editEvent}
            {onExpandMessage}
            {onCollapseMessage}
            onRemovePreview={(url) => onRemovePreview(event as EventWrapper<Message>, url)}
            onDeleteFailedMessage={deleteFailedMessage}
            eventIndex={event.index}
            timestamp={event.timestamp}
            expiresAt={event.expiresAt}
            msg={event.event} />
    {/if}
{:else if event.event.kind === "group_chat_created"}
    <GroupChatCreatedEvent {chatType} event={event.event} {me} timestamp={event.timestamp} />
{:else if event.event.kind === "direct_chat_created"}
    <DirectChatCreatedEvent timestamp={event.timestamp} />
{:else if event.event.kind === "members_added"}
    <MembersChangedEvent
        level={levelType}
        user={userSummary}
        changed={event.event.userIds}
        changedBy={event.event.addedBy}
        resourceKey={"addedBy"}
        timestamp={event.timestamp} />
{:else if event.event.kind === "users_invited"}
    <MembersChangedEvent
        level={levelType}
        user={userSummary}
        changed={event.event.userIds}
        changedBy={event.event.invitedBy}
        resourceKey={"invitedBy"}
        timestamp={event.timestamp} />
{:else if event.event.kind === "members_removed"}
    <MembersChangedEvent
        level={levelType}
        user={userSummary}
        changed={event.event.userIds}
        changedBy={event.event.removedBy}
        resourceKey={"removedBy"}
        timestamp={event.timestamp} />
{:else if event.event.kind === "aggregate_common_events"}
    <AggregateCommonEvents
        level={levelType}
        {observer}
        {readByMe}
        user={userSummary}
        joined={event.event.usersJoined}
        messagesDeleted={event.event.messagesDeleted}
        rolesChanged={event.event.rolesChanged} />
{:else if event.event.kind === "users_blocked"}
    <MembersChangedEvent
        level={levelType}
        user={userSummary}
        changed={event.event.userIds}
        changedBy={event.event.blockedBy}
        resourceKey={"blockedBy"}
        timestamp={event.timestamp} />
{:else if event.event.kind === "users_unblocked"}
    <MembersChangedEvent
        level={levelType}
        user={userSummary}
        changed={event.event.userIds}
        changedBy={event.event.unblockedBy}
        resourceKey={"unblockedBy"}
        timestamp={event.timestamp} />
{:else if event.event.kind === "name_changed"}
    <GroupChangedEvent
        {level}
        user={userSummary}
        changedBy={event.event.changedBy}
        property={interpolate($_, i18nKey("groupName", undefined, levelType, true))}
        timestamp={event.timestamp} />
{:else if event.event.kind === "desc_changed"}
    <GroupChangedEvent
        {level}
        user={userSummary}
        changedBy={event.event.changedBy}
        property={interpolate($_, i18nKey("groupDesc", undefined, levelType, true))}
        timestamp={event.timestamp} />
{:else if event.event.kind === "rules_changed"}
    <GroupRulesChangedEvent user={userSummary} event={event.event} timestamp={event.timestamp} />
{:else if event.event.kind === "avatar_changed"}
    <GroupChangedEvent
        {level}
        user={userSummary}
        changedBy={event.event.changedBy}
        property={interpolate($_, i18nKey("groupAvatar", undefined, levelType, true))}
        timestamp={event.timestamp} />
{:else if event.event.kind === "gate_updated"}
    <GroupChangedEvent
        {level}
        user={userSummary}
        changedBy={event.event.updatedBy}
        property={$_("access.gate").toLowerCase()}
        timestamp={event.timestamp} />
{:else if event.event.kind === "external_url_updated"}
    <GroupChangedEvent
        {level}
        user={userSummary}
        changedBy={event.event.updatedBy}
        property={$_("externalContent.name").toLowerCase()}
        timestamp={event.timestamp} />
{:else if event.event.kind === "group_visibility_changed"}
    <GroupVisibilityChangedEvent
        level={levelType}
        user={userSummary}
        isPublic={event.event.public}
        messagesVisibleToNonMembers={event.event.messagesVisibleToNonMembers}
        changedBy={event.event.changedBy}
        timestamp={event.timestamp} />
{:else if event.event.kind === "group_invite_code_changed"}
    {#if canInvite}
        <GroupInviteCodeChangedEvent
            user={userSummary}
            change={event.event.change}
            changedBy={event.event.changedBy}
            timestamp={event.timestamp} />
    {/if}
{:else if event.event.kind === "permissions_changed"}
    <PermissionsChangedEvent
        level={levelType}
        user={userSummary}
        event={event.event}
        timestamp={event.timestamp} />
{:else if event.event.kind === "events_ttl_updated"}
    <DisappearingMessageTimeUpdated
        user={userSummary}
        changedBy={event.event.updatedBy}
        newTimeToLive={event.event.newTimeToLive}
        timestamp={event.timestamp} />
{:else if event.event.kind === "chat_frozen"}
    <ChatFrozenEvent user={userSummary} event={event.event} timestamp={event.timestamp} />
{:else if event.event.kind === "chat_unfrozen"}
    <ChatUnfrozenEvent user={userSummary} event={event.event} timestamp={event.timestamp} />
{:else if event.event.kind === "bot_added"}
    <BotChangedEvent
        changedBy={event.event.addedBy}
        resourceKey={"bots.events.add"}
        event={event.event}
        userId={app.currentUserId}
        timestamp={event.timestamp} />
{:else if event.event.kind === "bot_removed"}
    <BotChangedEvent
        changedBy={event.event.removedBy}
        resourceKey={"bots.events.remove"}
        event={event.event}
        userId={app.currentUserId}
        timestamp={event.timestamp} />
{:else if event.event.kind === "bot_updated"}
    <BotChangedEvent
        changedBy={event.event.updatedBy}
        resourceKey={"bots.events.update"}
        event={event.event}
        userId={app.currentUserId}
        timestamp={event.timestamp} />
{:else if !client.isEventKindHidden(event.event.kind)}
    <div>Unexpected event type: {event.event.kind}</div>
{/if}<|MERGE_RESOLUTION|>--- conflicted
+++ resolved
@@ -150,16 +150,12 @@
 
     let sender = $derived(
         event.event.kind === "message"
-            ? findSender(event.event.sender, $userStore, app.selectedChat.webhooks)
+            ? findSender(event.event.sender, userStore.allUsers, app.selectedChat.webhooks)
             : undefined,
     );
 </script>
 
 {#if event.event.kind === "message"}
-<<<<<<< HEAD
-    {@const sender = userStore.get(event.event.sender)}
-=======
->>>>>>> 1a6d12b6
     {#if !hidden}
         <ChatMessage
             {sender}
