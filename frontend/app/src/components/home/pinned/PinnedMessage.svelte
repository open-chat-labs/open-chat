--- conflicted
+++ resolved
@@ -27,11 +27,7 @@
 
     let crypto = msg.content.kind === "crypto_content";
 
-<<<<<<< HEAD
-    let sender = $derived(userStore.get(senderId));
-=======
-    let sender = $derived(findSender(msg.sender, $userStore, app.selectedChat.webhooks));
->>>>>>> 1a6d12b6
+    let sender = $derived(findSender(msg.sender, userStore.allUsers, app.selectedChat.webhooks));
     let username = $derived(client.getDisplayName(sender, app.selectedCommunity.members));
     let deleted = $derived(msg.content.kind === "deleted_content");
     let fill = $derived(client.fillMessage(msg));
