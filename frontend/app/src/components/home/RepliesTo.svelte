<svelte:options immutable={true} />

<script lang="ts">
    import type { RehydratedReplyContext, OpenChat } from "openchat-client";
    import { rtlStore } from "../../stores/rtl";
    import Link from "../Link.svelte";
    import { _ } from "svelte-i18n";
    import ChatMessageContent from "./ChatMessageContent.svelte";
    import { createEventDispatcher, getContext } from "svelte";
    const dispatch = createEventDispatcher();
    import { push } from "svelte-spa-router";

    const client = getContext<OpenChat>("client");
    const currentUser = client.user;

    export let messageId: bigint;
    export let chatId: string;
    export let repliesTo: RehydratedReplyContext;
    export let preview: boolean;
    export let groupChat: boolean;

    let debug = false;

    $: userStore = client.userStore;
    $: me = repliesTo.senderId === currentUser.userId;
    $: isTextContent = repliesTo.content?.kind === "text_content";

    function zoomToMessage() {
        if (repliesTo.chatId === chatId) {
            dispatch("goToMessageIndex", {
                messageId,
                index: repliesTo.messageIndex,
            });
        } else {
            push(`/${repliesTo.chatId}/${repliesTo.messageIndex}`);
        }
    }

    function getUsernameFromReplyContext(replyContext: RehydratedReplyContext): string {
        return me
            ? client.toTitleCase($_("you"))
            : $userStore[replyContext.senderId]?.username ?? $_("unknownUser");
    }
</script>

<Link on:click={zoomToMessage}>
    <div
        class="reply-wrapper"
        class:me
        class:rtl={$rtlStore}
        class:crypto={repliesTo.content.kind === "crypto_content"}>
        <h4 class="username" class:text-content={isTextContent}>
            {getUsernameFromReplyContext(repliesTo)}
        </h4>
        {#if repliesTo.content !== undefined}
            <ChatMessageContent
                {me}
                {preview}
                {groupChat}
                {chatId}
                first={true}
                messageId={repliesTo.messageId}
                messageIndex={repliesTo.messageIndex}
                senderId={repliesTo.senderId}
                edited={repliesTo.edited}
                fill={false}
                reply={true}
                myUserId={currentUser.userId}
                content={repliesTo.content} />
            {#if debug}
                <pre>EventIdx: {repliesTo.eventIndex}</pre>
                <pre>MsgId: {repliesTo.messageId}</pre>
                <pre>SenderId: {repliesTo.senderId}</pre>
            {/if}
        {:else}
            {"TODO - we don't have the message content for this"}
        {/if}
    </div>
</Link>

<style type="text/scss">
    :global(.reply-wrapper.me a) {
        color: inherit;
    }

    .reply-wrapper {
        border-radius: $sp2;
        padding: $sp3;
        background-color: var(--currentChat-msg-bg);
        color: var(--currentChat-msg-txt);
<<<<<<< HEAD
        border: 2px solid var(--bd);
        cursor: pointer;
=======
        cursor: pointer;
        box-shadow: -7px 0px 0px 0px var(--currentChat-msg-reply-accent);
        border: 2px solid var(--currentChat-msg-reply-accent);
>>>>>>> 943df953
        margin-bottom: $sp3;
        overflow: hidden;

<<<<<<< HEAD
        &.unclickable {
            cursor: default;
=======
        &.rtl {
            box-shadow: 7px 0px 0px 0px var(--currentChat-msg-reply-accent);
            margin-left: 0;
            margin-right: 7px;
>>>>>>> 943df953
        }

        &.me {
            background-color: var(--currentChat-msg-me-bg);
            border: 2px solid var(--currentChat-msg-me-bd);
            color: #ffffff;
        }

        &.crypto {
            @include gold();
        }

        &:after {
            content: "";
            display: table;
            clear: both;
        }
    }

    .username {
        margin: 0;
        margin-bottom: $sp2;
        display: inline;

        &.text-content {
            display: block;
        }
    }
</style><|MERGE_RESOLUTION|>--- conflicted
+++ resolved
@@ -88,27 +88,10 @@
         padding: $sp3;
         background-color: var(--currentChat-msg-bg);
         color: var(--currentChat-msg-txt);
-<<<<<<< HEAD
         border: 2px solid var(--bd);
         cursor: pointer;
-=======
-        cursor: pointer;
-        box-shadow: -7px 0px 0px 0px var(--currentChat-msg-reply-accent);
-        border: 2px solid var(--currentChat-msg-reply-accent);
->>>>>>> 943df953
         margin-bottom: $sp3;
         overflow: hidden;
-
-<<<<<<< HEAD
-        &.unclickable {
-            cursor: default;
-=======
-        &.rtl {
-            box-shadow: 7px 0px 0px 0px var(--currentChat-msg-reply-accent);
-            margin-left: 0;
-            margin-right: 7px;
->>>>>>> 943df953
-        }
 
         &.me {
             background-color: var(--currentChat-msg-me-bg);
