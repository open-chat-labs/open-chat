--- conflicted
+++ resolved
@@ -13,12 +13,8 @@
         AvatarSize,
         type CommunitySummary,
         type OpenChat,
-<<<<<<< HEAD
-        emptyUnreadCounts,
         type UserSummary,
-=======
         emptyCombinedUnreadCounts,
->>>>>>> a6090ac1
     } from "openchat-client";
     import { mobileWidth } from "../../../stores/screenDimensions";
     import { _ } from "svelte-i18n";
@@ -159,12 +155,8 @@
         <LeftNavItem
             selected={$chatListScope.kind === "direct_chat" && !communityExplorer}
             label={$_("communities.directChats")}
-<<<<<<< HEAD
-            unread={$unreadDirectChats}
             disabled={$anonUser}
-=======
             unread={$unreadDirectCounts.chats}
->>>>>>> a6090ac1
             on:click={directChats}>
             <div class="hover direct">
                 <MessageOutline size={iconSize} color={"var(--icon-txt)"} />
