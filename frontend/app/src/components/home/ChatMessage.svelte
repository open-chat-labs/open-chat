--- conflicted
+++ resolved
@@ -159,10 +159,7 @@
             messageId: msg.messageId,
             messageIndex: msg.messageIndex,
             edited: msg.edited,
-<<<<<<< HEAD
             threadRoot: msg.thread !== undefined,
-=======
->>>>>>> 943df953
         };
     }
 
