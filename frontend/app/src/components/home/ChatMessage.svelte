<svelte:options immutable={true} />

<script lang="ts">
    import Link from "../Link.svelte";
    import type {
        CreatedUser,
        Message,
        EnhancedReplyContext,
        Dimensions,
        MessageContent,
        OpenChat,
        PartialUserSummary,
    } from "openchat-client";
    import EmojiPicker from "./EmojiPicker.svelte";
    import Avatar from "../Avatar.svelte";
    import { AvatarSize } from "openchat-client";
    import HoverIcon from "../HoverIcon.svelte";
    import ChatMessageContent from "./ChatMessageContent.svelte";
    import Overlay from "../Overlay.svelte";
    import ModalContent from "../ModalContent.svelte";
    import Typing from "../Typing.svelte";
    import RepliesTo from "./RepliesTo.svelte";
    import { _ } from "svelte-i18n";
    import { rtlStore } from "../../stores/rtl";
    import { now } from "../../stores/time";
    import { afterUpdate, createEventDispatcher, getContext, onDestroy, onMount } from "svelte";
    import EmoticonLolOutline from "svelte-material-icons/EmoticonLolOutline.svelte";
    import Close from "svelte-material-icons/Close.svelte";
    import ForwardIcon from "svelte-material-icons/Share.svelte";
    import UnresolvedReply from "./UnresolvedReply.svelte";
    import { mobileWidth, ScreenWidth, screenWidth } from "../../stores/screenDimensions";
    import TimeAndTicks from "./TimeAndTicks.svelte";
    import { iconSize } from "../../stores/iconSize";
    import MessageReaction from "./MessageReaction.svelte";
    import ViewUserProfile from "./profile/ViewUserProfile.svelte";
    import ThreadSummary from "./ThreadSummary.svelte";
    import { pathParams } from "../../stores/routing";
    import { canShareMessage } from "../../utils/share";
    import ChatMessageMenu from "./ChatMessageMenu.svelte";
    import { toastStore } from "../../stores/toast";

    const client = getContext<OpenChat>("client");
    const dispatch = createEventDispatcher();

    export let chatId: string;
    export let chatType: "group_chat" | "direct_chat";
    export let user: CreatedUser;
    export let sender: PartialUserSummary | undefined;
    export let msg: Message;
    export let me: boolean;
    export let eventIndex: number;
    export let timestamp: bigint;
    export let first: boolean;
    export let last: boolean;
    export let confirmed: boolean;
    export let failed: boolean;
    export let readByThem: boolean;
    export let readByMe: boolean;
    export let observer: IntersectionObserver;
    export let focused: boolean;
    export let readonly: boolean;
    export let pinned: boolean;
    export let canPin: boolean;
    export let canBlockUser: boolean;
    export let canDelete: boolean;
    export let canQuoteReply: boolean;
    export let canReact: boolean;
    export let publicGroup: boolean;
    export let editing: boolean;
    export let canStartThread: boolean;
    export let senderTyping: boolean;
    export let dateFormatter: (date: Date) => string = client.toShortTimeString;
    export let collapsed: boolean = false;
    export let threadRootMessage: Message | undefined;

    // this is not to do with permission - some messages (namely thread root messages) will simply not support replying or editing inside a thread
    export let supportsEdit: boolean;
    export let supportsReply: boolean;

    let msgElement: HTMLElement;
    let msgBubbleElement: HTMLElement;
    let groupChat = chatType === "group_chat";
    let showEmojiPicker = false;
    let debug = false;
    let viewProfile = false;
    let alignProfileTo: DOMRect | undefined = undefined;
    let crypto = msg.content.kind === "crypto_content";
    let poll = msg.content.kind === "poll_content";
    let canRevealDeleted = false;

    $: inThread = threadRootMessage !== undefined;
    $: threadRootMessageIndex =
        threadRootMessage?.messageId === msg.messageId
            ? undefined
            : threadRootMessage?.messageIndex;
    $: translationStore = client.translationStore;
    $: canEdit = me && supportsEdit && !msg.deleted && !crypto && !poll;
    $: isBot = sender?.kind === "bot";
    $: username = sender?.username;
    $: mediaDimensions = extractDimensions(msg.content);
    $: mediaCalculatedHeight = undefined as number | undefined;
    $: msgBubbleCalculatedWidth = undefined as number | undefined;
    $: fill = client.fillMessage(msg);
    $: showAvatar = $screenWidth !== ScreenWidth.ExtraExtraSmall;
    $: translated = $translationStore.has(Number(msg.messageId));
    $: threadSummary = msg.thread;
    $: msgUrl = `/#/${chatId}/${msg.messageIndex}?open=true`;
    $: isProposal = msg.content.kind === "proposal_content";
    $: inert = msg.content.kind === "deleted_content" || collapsed;
    $: undeletingMessagesStore = client.undeletingMessagesStore;
    $: undeleting = $undeletingMessagesStore.has(msg.messageId);
    $: showChatMenu = (!inert || canRevealDeleted) && !readonly;
    $: canUndelete = msg.deleted && msg.content.kind !== "deleted_content" && (msg.sender !== user.userId || canDelete);

    afterUpdate(() => {
        if (readByMe && observer && msgElement) {
            observer.unobserve(msgElement);
        }
    });

    onMount(() => {
        if (!readByMe) {
            // todo - leaving this console log here for now just to make sure we are not *over* observing
            console.log("beginning to observe: ", msg.messageIndex);
            observer?.observe(msgElement);
        }

        recalculateMediaDimensions();

        return now.subscribe((t) => {
<<<<<<< HEAD
            canRevealDeleted = !undeleting 
                && msg.content.kind === "deleted_content" 
                && ((canDelete && msg.content.deletedBy !== msg.sender) || 
                    (msg.sender === user.userId 
                        // Only allow viewing of your own message for 5 minutes after deleting it
                        && (msg.content.deletedBy !== msg.sender || t - Number(msg.content.timestamp) < 5 * 60 * 1000))); 
=======
            canRevealDeleted =
                !undeleting &&
                msg.content.kind === "deleted_content" &&
                ((canDelete && msg.content.deletedBy !== msg.sender) ||
                    // Only allow undeleting of your own messages for 5 minutes
                    (msg.sender === user.userId &&
                        msg.content.deletedBy === msg.sender &&
                        t - Number(msg.content.timestamp) < 5 * 60 * 1000));
>>>>>>> e0e2fa98
        });
    });

    onDestroy(() => {
        if (msgElement) {
            observer?.unobserve(msgElement);
        }
    });

    function chatWithUser() {
        dispatch("chatWith", msg.sender);
    }

    function createReplyContext(): EnhancedReplyContext {
        return {
            kind: "rehydrated_reply_context",
            senderId: msg.sender,
            chatId: chatId,
            eventIndex: eventIndex,
            content: msg.content,
            sender,
            messageId: msg.messageId,
            messageIndex: msg.messageIndex,
            edited: msg.edited,
            isThreadRoot: msg.thread !== undefined,
        };
    }

    function reply() {
        if (canQuoteReply) {
            dispatch("replyTo", createReplyContext());
        }
    }

    function replyPrivately() {
        dispatch("replyPrivatelyTo", createReplyContext());
    }

    function editMessage() {
        if (canEdit) {
            dispatch("editMessage");
        }
    }

    function doubleClickMessage() {
        if (failed || msg.deleted) return;

        if (me) {
            editMessage();
        } else if (confirmed) {
            reply();
        }
    }

    function selectReaction(ev: CustomEvent<string>) {
        toggleReaction(ev.detail);
    }

    function toggleReaction(reaction: string) {
        if (canReact) {
            const kind = client.containsReaction(user.userId, reaction, msg.reactions)
                ? "remove"
                : "add";

            client
                .selectReaction(
                    chatId,
                    user.userId,
                    threadRootMessageIndex,
                    msg.messageId,
                    reaction,
                    user.username,
                    kind
                )
                .then((success) => {
                    if (success && kind === "add") {
                        client.trackEvent("reacted_to_message");
                    }
                });
        }
        showEmojiPicker = false;
    }

    function extractDimensions(content: MessageContent): Dimensions | undefined {
        if (content.kind === "image_content") {
            return {
                width: content.width,
                height: content.height,
            };
        } else if (content.kind === "video_content") {
            return {
                width: content.width,
                height: content.height,
            };
        } else if (content.kind === "giphy_content") {
            return $mobileWidth
                ? { width: content.mobile.width, height: content.mobile.height }
                : { width: content.desktop.width, height: content.desktop.height };
        } else if (
            content.kind === "text_content" &&
            (client.isSocialVideoLink(content.text) || client.containsSocialVideoLink(content.text))
        ) {
            return { width: 560, height: 315 };
        }

        return undefined;
    }

    function recalculateMediaDimensions() {
        if (mediaDimensions === undefined) {
            return;
        }

        let msgBubblePaddingWidth = 0;
        if (!fill) {
            let msgBubbleStyle = getComputedStyle(msgBubbleElement);
            msgBubblePaddingWidth =
                parseFloat(msgBubbleStyle.paddingLeft) +
                parseFloat(msgBubbleStyle.paddingRight) +
                parseFloat(msgBubbleStyle.borderRightWidth) +
                parseFloat(msgBubbleStyle.borderLeftWidth);
        }

        const parentWidth = msgBubbleElement.parentElement?.offsetWidth ?? 0;

        let targetMediaDimensions = client.calculateMediaDimensions(
            mediaDimensions,
            parentWidth,
            msgBubblePaddingWidth,
            window.innerHeight,
            inThread ? 0.9 : $screenWidth === ScreenWidth.ExtraLarge ? 0.7 : 0.8
        );
        mediaCalculatedHeight = targetMediaDimensions.height;
        msgBubbleCalculatedWidth = targetMediaDimensions.width + msgBubblePaddingWidth;
    }

    function openUserProfile(ev: Event) {
        if (ev.target) {
            alignProfileTo = (ev.target as HTMLElement).getBoundingClientRect();
        }
        viewProfile = true;
    }

    function closeUserProfile() {
        viewProfile = false;
    }

    function registerVote(ev: CustomEvent<{ answerIndex: number; type: "register" | "delete" }>) {
        client
            .registerPollVote(
                chatId,
                threadRootMessageIndex,
                msg.messageId,
                msg.messageIndex,
                ev.detail.answerIndex,
                ev.detail.type
            )
            .then((success) => {
                if (!success) {
                    toastStore.showFailureToast("poll.voteFailed");
                }
            });
    }

    function canShare(): boolean {
        return canShareMessage(msg.content);
    }
</script>

<svelte:window on:resize={recalculateMediaDimensions} />

{#if showEmojiPicker && canReact}
    <Overlay on:close={() => (showEmojiPicker = false)} dismissible={true}>
        <ModalContent hideFooter={true} hideHeader={true} fill={true}>
            <span slot="body">
                <div class="emoji-header">
                    <h4>{$_("chooseReaction")}</h4>
                    <span
                        title={$_("close")}
                        class="close-emoji"
                        on:click={() => (showEmojiPicker = false)}>
                        <HoverIcon>
                            <Close size={$iconSize} color={"var(--icon-txt)"} />
                        </HoverIcon>
                    </span>
                </div>
                <EmojiPicker on:emojiSelected={selectReaction} mode={"reaction"} />
            </span>
            <span slot="footer" />
        </ModalContent>
    </Overlay>
{/if}

{#if viewProfile}
    <ViewUserProfile
        alignTo={alignProfileTo}
        userId={msg.sender}
        chatButton={groupChat}
        on:openDirectChat={chatWithUser}
        on:close={closeUserProfile} />
{/if}

<div class="message-wrapper" class:last>
    <div
        bind:this={msgElement}
        class="message"
        class:me
        data-index={failed ? "" : msg.messageIndex}
        data-id={failed ? "" : msg.messageId}
        id={failed ? "" : `event-${eventIndex}`}>
        {#if showAvatar}
            <div class="avatar-col">
                {#if first}
                    <div class="avatar" on:click={openUserProfile}>
                        <Avatar
                            url={client.userAvatarUrl(sender)}
                            userId={msg.sender}
                            size={$mobileWidth ? AvatarSize.Tiny : AvatarSize.Small} />
                    </div>
                {/if}
            </div>
        {/if}

        <div
            bind:this={msgBubbleElement}
            style={msgBubbleCalculatedWidth !== undefined
                ? `width: ${msgBubbleCalculatedWidth}px`
                : undefined}
            on:dblclick={doubleClickMessage}
            class="message-bubble"
            class:bot-font={isBot && !isProposal}
            class:focused
            class:editing
            class:fill={fill && !inert}
            class:me
            class:inert
            class:collapsed
            class:first
            class:last
            class:readByMe
            class:crypto
            class:failed
            class:proposal={isProposal && !inert}
            class:thread={inThread}
            class:rtl={$rtlStore}>
            {#if first && !isProposal}
                <div class="sender" class:fill class:rtl={$rtlStore}>
                    <Link underline={"never"} on:click={openUserProfile}>
                        <h4 class="username" class:fill class:crypto>{username}</h4>
                    </Link>
                    {#if senderTyping}
                        <span class="typing">
                            <Typing />
                        </span>
                    {/if}
                </div>
            {/if}
            {#if msg.forwarded}
                <div class="forwarded">
                    <div>
                        <ForwardIcon
                            size={$iconSize}
                            color={me
                                ? "var(--currentChat-msg-me-muted)"
                                : "var(--currentChat-msg-muted)"} />
                    </div>
                    <div class="text">{"Forwarded"}</div>
                </div>
            {/if}
            {#if msg.repliesTo !== undefined && !inert}
                {#if msg.repliesTo.kind === "rehydrated_reply_context"}
                    <RepliesTo
                        messageId={msg.messageId}
                        {readonly}
                        {chatId}
                        {groupChat}
                        on:goToMessageIndex
                        repliesTo={msg.repliesTo} />
                {:else}
                    <UnresolvedReply />
                {/if}
            {/if}

            <ChatMessageContent
                senderId={msg.sender}
                {readonly}
                {fill}
                {me}
                {groupChat}
                {chatId}
                {collapsed}
                {undeleting}
                first
                messageIndex={msg.messageIndex}
                messageId={msg.messageId}
                myUserId={user.userId}
                content={msg.content}
                edited={msg.edited}
                height={mediaCalculatedHeight}
                on:registerVote={registerVote}
                on:expandMessage />

            {#if !inert}
                <TimeAndTicks
                    {pinned}
                    {fill}
                    {timestamp}
                    {me}
                    {confirmed}
                    {failed}
                    deleted={msg.deleted}
                    {undeleting}
                    {readByThem}
                    {crypto}
                    {chatType}
                    {dateFormatter} />
            {/if}

            {#if debug}
                <pre>EventIdx: {eventIndex}</pre>
                <pre>MsgIdx: {msg.messageIndex}</pre>
                <pre>MsgId: {msg.messageId}</pre>
                <pre>Confirmed: {confirmed}</pre>
                <pre>ReadByThem: {readByThem}</pre>
                <pre>ReadByUs: {readByMe}</pre>
                <pre>Pinned: {pinned}</pre>
                <pre>edited: {msg.edited}</pre>
                <pre>failed: {failed}</pre>
                <pre>timestamp: {timestamp}</pre>
                <pre>thread: {JSON.stringify(msg.thread, null, 4)}</pre>
            {/if}

            {#if showChatMenu}
                <ChatMessageMenu
                    {chatId}
                    {isProposal}
                    inert={msg.deleted || collapsed}
                    {publicGroup}
                    {confirmed}
                    {failed}
                    canShare={canShare()}
                    {me}
                    {canPin}
                    {pinned}
                    {supportsReply}
                    {canQuoteReply}
                    {threadRootMessage}
                    {canStartThread}
                    {groupChat}
                    {msg}
                    canForward={client.canForward(msg.content)}
                    {canBlockUser}
                    {canEdit}
                    {canDelete}
                    {canUndelete}
                    {canRevealDeleted}
                    {crypto}
                    translatable={msg.content.kind === "text_content"}
                    {translated}
                    on:collapseMessage
                    on:forward
                    on:reply={reply}
                    on:retrySend
                    on:deleteFailedMessage
                    on:replyPrivately={replyPrivately}
                    on:editMessage={editMessage} />
            {/if}
        </div>

        {#if !collapsed && !msg.deleted && canReact && !failed}
            <div class="actions">
                <div class="reaction" on:click={() => (showEmojiPicker = true)}>
                    <HoverIcon>
                        <EmoticonLolOutline size={$iconSize} color={"var(--icon-txt)"} />
                    </HoverIcon>
                </div>
            </div>
        {/if}
    </div>

    {#if threadSummary !== undefined && !inThread}
        <ThreadSummary
            {chatId}
            threadRootMessageIndex={msg.messageIndex}
            selected={msg.messageIndex === $pathParams.messageIndex && $pathParams.open}
            {threadSummary}
            indent={showAvatar}
            {me}
            url={msgUrl} />
    {/if}

    {#if msg.reactions.length > 0 && !inert}
        <div class="message-reactions" class:me class:indent={showAvatar}>
            {#each msg.reactions as { reaction, userIds } (reaction)}
                <MessageReaction
                    on:click={() => toggleReaction(reaction)}
                    {reaction}
                    {userIds}
                    {me}
                    myUserId={user?.userId} />
            {/each}
        </div>
    {/if}
</div>

<style type="text/scss">
    $size: 10px;

    $avatar-width: 56px;
    $avatar-width-mob: 43px;

    :global(.message-bubble:hover .menu-icon) {
        opacity: 1;
    }

    :global(.message-bubble:hover .menu-icon .wrapper) {
        background-color: var(--icon-msg-hv);
    }

    :global(.message-bubble.me:hover .menu-icon .wrapper) {
        background-color: var(--icon-inverted-hv);
    }

    :global(.message-bubble.crypto:hover .menu-icon .wrapper) {
        background-color: rgba(255, 255, 255, 0.3);
    }

    :global(.me .menu-icon:hover .wrapper) {
        background-color: var(--icon-inverted-hv);
    }

    :global(.message-bubble.fill.me:hover .menu-icon .wrapper) {
        background-color: var(--icon-hv);
    }

    :global(.message .loading) {
        min-height: 100px;
        min-width: 250px;
    }

    :global(.message .avatar .avatar) {
        margin: 0;
    }

    :global(.message-bubble .content a) {
        text-decoration: underline;
    }

    :global(.message-bubble .content ul) {
        margin: 0 $sp4;
    }

    :global(.message-bubble a) {
        color: inherit;
    }

    :global(.message-bubble.crypto a) {
        color: inherit;
    }

    :global(.actions .reaction .wrapper) {
        padding: 6px;
    }

    .message-wrapper {
        &.last {
            margin-bottom: $sp4;
        }
    }

    .sender {
        margin-bottom: $sp1;

        &.fill {
            position: absolute;
            background-color: rgba(0, 0, 0, 0.3);
            color: #fff;
            padding: $sp4 $sp4;
            border-radius: 0 0 $sp4 0;
            z-index: 1;

            &.rtl {
                right: 0;
                border-radius: 0 0 0 $sp4;
            }
        }

        .typing {
            color: var(--accent);
        }
    }

    .message-reactions {
        display: flex;
        justify-content: flex-start;
        flex-wrap: wrap;
        gap: 3px;

        &.indent {
            margin-left: $avatar-width;
            @include mobile() {
                margin-left: $avatar-width-mob;
            }
        }
    }

    .message {
        display: flex;
        justify-content: flex-start;
        margin-bottom: $sp2;

        .avatar-col {
            flex: 0 0 $avatar-width;

            @include mobile() {
                flex: 0 0 $avatar-width-mob;
            }

            .avatar {
                cursor: pointer;
            }
        }

        .actions {
            transition: opacity 200ms ease-in-out;
            display: flex;
            opacity: 0;
            padding: 0 $sp3;
            justify-content: center;
            align-items: center;

            @include mobile() {
                opacity: 0.3;
            }
        }

        &:hover .actions {
            opacity: 1;
        }
    }

    .message-bubble {
        $radius: $sp3;
        $inner-radius: 4px;
        transition: box-shadow ease-in-out 200ms, background-color ease-in-out 200ms,
            border ease-in-out 300ms, transform ease-in-out 200ms;
        position: relative;
        padding: toRem(8) toRem(12) toRem(8) toRem(12);
        background-color: var(--currentChat-msg-bg);
        color: var(--currentChat-msg-txt);
        @include font(book, normal, fs-100);
        border-radius: $radius;
        max-width: 80%;
        min-width: 90px;
        overflow: hidden;
        overflow-wrap: break-word;

        @include size-above(xl) {
            max-width: 70%;
        }

        &.thread {
            max-width: 90%;
        }

        &.proposal {
            max-width: 800px;
            width: 100%;
        }

        .username {
            color: inherit;
            color: var(--txt);
            display: inline;

            &.fill,
            &.crypto {
                color: #fff;
            }
        }

        &:not(.readByMe) {
            box-shadow: 0 0 0 5px var(--notificationBar-bg);
        }

        &.last:not(.first) {
            border-radius: $inner-radius $radius $radius $radius;
        }
        &.first:not(.last) {
            border-radius: $radius $radius $radius $inner-radius;
        }
        &:not(.first):not(.last) {
            border-radius: $inner-radius $radius $radius $inner-radius;
        }

        &.me {
            background-color: var(--currentChat-msg-me-bg);
            color: var(--currentChat-msg-me-txt);
        }

        &.crypto {
            @include gold();
        }

        &.rtl {
            &.last:not(.first) {
                border-radius: $radius $inner-radius $radius $radius;
            }
            &.first:not(.last) {
                border-radius: $radius $radius $inner-radius $radius;
            }
            &:not(.first):not(.last) {
                border-radius: $radius $inner-radius $inner-radius $radius;
            }
        }

        &.fill {
            padding: 0;
            overflow: hidden;
            border: none;
            line-height: 0;
        }

        &.focused {
            box-shadow: 0 0 0 4px var(--notificationBar-bg);
        }

        &.editing {
            box-shadow: 0 0 0 4px var(--notificationBar-bg);
        }

        &.inert {
            opacity: 0.8;
            color: var(--currentChat-msg-txt);
            background-color: var(--currentChat-msg-inert);
        }

        &.collapsed {
            cursor: pointer;
        }

        &.bot-font {
            font-family: courier;
        }

        &:after {
            content: "";
            display: table;
            clear: both;
        }

        .forwarded {
            color: var(--currentChat-msg-muted);
            display: flex;
            gap: $sp1;
            align-items: center;
            @include font-size(fs-80);
            font-style: italic;
            .text {
                margin-bottom: $sp2;
            }
        }

        &.me .forwarded {
            color: var(--currentChat-msg-me-muted);
        }

        &.failed {
            background-color: var(--error);
        }
    }

    .username {
        margin: 0;
        color: #fff;
    }

    .emoji-header {
        display: flex;
        justify-content: space-between;
        align-items: center;
        padding: $sp3 $sp4;
        background-color: var(--section-bg);

        .close-emoji {
            flex: 0 0 20px;
        }
    }
</style><|MERGE_RESOLUTION|>--- conflicted
+++ resolved
@@ -128,23 +128,13 @@
         recalculateMediaDimensions();
 
         return now.subscribe((t) => {
-<<<<<<< HEAD
-            canRevealDeleted = !undeleting 
-                && msg.content.kind === "deleted_content" 
-                && ((canDelete && msg.content.deletedBy !== msg.sender) || 
-                    (msg.sender === user.userId 
-                        // Only allow viewing of your own message for 5 minutes after deleting it
-                        && (msg.content.deletedBy !== msg.sender || t - Number(msg.content.timestamp) < 5 * 60 * 1000))); 
-=======
             canRevealDeleted =
                 !undeleting &&
                 msg.content.kind === "deleted_content" &&
                 ((canDelete && msg.content.deletedBy !== msg.sender) ||
-                    // Only allow undeleting of your own messages for 5 minutes
                     (msg.sender === user.userId &&
-                        msg.content.deletedBy === msg.sender &&
-                        t - Number(msg.content.timestamp) < 5 * 60 * 1000));
->>>>>>> e0e2fa98
+                        // Only allow viewing of your own message for 5 minutes after deleting it
+                        (msg.content.deletedBy !== msg.sender || t - Number(msg.content.timestamp) < 5 * 60 * 1000)));
         });
     });
 
