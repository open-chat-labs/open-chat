--- conflicted
+++ resolved
@@ -36,7 +36,7 @@
         kind: "send_message";
         textContent: string | undefined;
         mentioned: User[];
-        fileToAttach: MessageContent | undefined;
+        attachment: AttachmentContent | undefined;
     };
 
     type ConfirmedRetrySendMessage = {
@@ -158,14 +158,7 @@
                 event: ev.detail,
             };
         } else {
-            client.retrySendMessage(
-                chat.id,
-                ev.detail,
-                $threadEvents,
-                threadRootMessageIndex,
-                undefined,
-                undefined
-            );
+            client.retrySendMessage(messageContext, ev.detail);
         }
     }
 
@@ -174,31 +167,17 @@
         attachment: AttachmentContent | undefined,
         mentioned: User[] = []
     ) {
-<<<<<<< HEAD
-        client.sendMessageWithAttachment(messageContext, textContent, attachment, mentioned);
-=======
         if (client.rulesNeedAccepting()) {
             showAcceptRulesModal = true;
             sendMessageContext = {
                 kind: "send_message",
                 textContent,
                 mentioned,
-                fileToAttach,
+                attachment,
             };
         } else {
-            client.sendMessageWithAttachment(
-                chat.id,
-                $threadEvents,
-                textContent,
-                mentioned,
-                fileToAttach,
-                $replyingTo,
-                threadRootMessageIndex,
-                undefined,
-                undefined
-            );
-        }
->>>>>>> 4837ad5e
+            client.sendMessageWithAttachment(messageContext, textContent, attachment, mentioned);
+        }
     }
 
     function cancelReply() {
@@ -350,7 +329,7 @@
                     );
                     draftThreadMessages.setAttachment(
                         threadRootMessageIndex,
-                        sendMessageContext.fileToAttach
+                        sendMessageContext.attachment
                     );
                     break;
                 }
@@ -362,18 +341,11 @@
     }
 </script>
 
-<<<<<<< HEAD
-<PollBuilder context={messageContext} bind:this={pollBuilder} bind:open={creatingPoll} />
-=======
 {#if showAcceptRulesModal}
     <AcceptRulesModal on:close={onAcceptRules} />
 {/if}
 
-<PollBuilder
-    bind:this={pollBuilder}
-    on:sendPoll={sendMessageWithContent}
-    bind:open={creatingPoll} />
->>>>>>> 4837ad5e
+<PollBuilder context={messageContext} bind:this={pollBuilder} bind:open={creatingPoll} />
 
 <GiphySelector context={messageContext} bind:this={giphySelector} bind:open={selectingGif} />
 
