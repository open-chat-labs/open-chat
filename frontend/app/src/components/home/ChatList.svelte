--- conflicted
+++ resolved
@@ -366,11 +366,7 @@
     .chat-summaries {
         @include nice-scrollbar();
         overflow-x: hidden;
-<<<<<<< HEAD
-        height: 100%;
-=======
         flex: 1 1 auto;
->>>>>>> 11bb46f8
     }
 
     .join {
