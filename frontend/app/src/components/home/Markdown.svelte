<svelte:options immutable />

<script lang="ts">
    import { marked } from "marked";
    import { getContext } from "svelte";
    import type { OpenChat } from "openchat-client";
    import { DOMPurifyDefault, DOMPurifyOneLine } from "../../utils/domPurify";
    import { isSingleEmoji } from "../../utils/emojis";

    const client = getContext<OpenChat>("client");
    export let text: string;
    export let inline: boolean = true;
    export let oneLine: boolean = false;
    export let suppressLinks: boolean = false;

    let sanitized = "unsafe";

    $: singleEmoji = isSingleEmoji(text);
    $: userStore = client.userStore;
<<<<<<< HEAD
    $: userGroups = client.currentCommunityUserGroups;
=======
    $: communityMembers = client.currentCommunityMembers;
>>>>>>> 04b9bb5a
    $: options = {
        breaks: !oneLine,
    };

    function replaceUserIds(text: string): string {
        return text.replace(/@UserId\(([\d\w-]+)\)/g, (match, p1) => {
            const u = $userStore[p1];
            if (u !== undefined) {
                const displayName = client.getDisplayName(u, $communityMembers);
                return `**[@${displayName}](/user/${u.userId})**`;
            }
            return match;
        });
    }

    function replaceUserGroupIds(text: string): string {
        return text.replace(/@UserGroup\(([\d\w-]+)\)/g, (match, p1) => {
            const u = $userGroups.find((ug) => ug.id === Number(p1));
            if (u !== undefined) {
                return `**@${u.name}**`;
            }
            return match;
        });
    }

    function replaceDatetimes(text: string): string {
        return text.replace(/@DateTime\((\d+)\)/g, (_, p1) => {
            return client.toDatetimeString(new Date(Number(p1)));
        });
    }

    $: {
        let parsed = replaceUserGroupIds(replaceUserIds(replaceDatetimes(text)));
        try {
            if (inline) {
                parsed = marked.parseInline(parsed, options) as string;
            } else {
                parsed = marked.parse(parsed, options) as string;
            }
        } catch (err: any) {
            client.logError("Error parsing markdown: ", err);
        }

        const domPurify = oneLine ? DOMPurifyOneLine : DOMPurifyDefault;
        try {
            sanitized = domPurify.sanitize(parsed);
        } catch (err: any) {
            client.logError("Error sanitizing message content: ", err);
        }
    }
</script>

<p class="markdown-wrapper" class:inline class:oneLine class:suppressLinks class:singleEmoji>
    {@html sanitized}
</p>

<style lang="scss">
    :global {
        .markdown-wrapper {
            h1 {
                @include font-size(fs-120);
            }

            h2 {
                font-size: toRem(19);
                line-height: 125%;
            }

            h3 {
                @include font-size(fs-110);
            }

            h1,
            h2,
            h3,
            h4 {
                font-weight: normal;
                color: var(--markdown-fg-bright);
            }

            h1,
            h2,
            h3,
            h4 {
                margin-top: toRem(24);
                margin-bottom: toRem(16);
                &:first-child {
                    margin-top: 0;
                }
            }

            p,
            ol,
            ul,
            hr,
            pre,
            blockquote {
                margin-bottom: toRem(16);
                &:last-child {
                    margin-bottom: 0;
                }
            }

            ul,
            ol {
                padding-left: toRem(32);
            }

            ul li {
                list-style-type: disc;
            }

            ul li li {
                list-style-type: circle;
            }

            ul li li li {
                list-style-type: square;
            }

            ol li {
                list-style-type: decimal;
            }

            ol li li {
                list-style-type: lower-alpha;
            }

            ol li li li {
                list-style-type: lower-greek;
            }

            pre,
            code {
                font-family: Menlo, Monaco, "Courier New", monospace;
            }

            code {
                color: var(--code);
                background-color: rgba(255, 255, 255, 0.1);
                padding: 3px 5px;
                border-radius: 4px;
            }

            pre {
                padding: toRem(16);
                overflow-x: auto;
                border-radius: toRem(12);
                border: 1px solid rgba(255, 255, 255, 0.1);

                code {
                    background-color: transparent;
                    padding: 0;
                }
            }

            blockquote {
                padding: 0 toRem(16);
                border-left: toRem(4) solid var(--bd);
                color: var(--markdown-fg-muted);
            }

            a {
                text-decoration: underline;
            }

            img,
            canvas,
            iframe,
            video,
            svg,
            select,
            textarea {
                max-width: 100%;
            }

            &.suppressLinks {
                a {
                    pointer-events: none;
                    color: inherit;
                }
            }
        }
    }

    .markdown-wrapper:not(:empty) {
        display: inline;

        &:not(.inline) {
            display: block;
        }

        &.oneLine {
            display: block;
            @include ellipsis();
            word-wrap: break-word;
        }
    }

    .singleEmoji:not(.oneLine) {
        display: block;
        text-align: center;
        font-size: 3.5rem;
        line-height: 3.5rem;
        color: var(--markdown-fg-bright);
        @include pop(300ms);
    }
</style><|MERGE_RESOLUTION|>--- conflicted
+++ resolved
@@ -17,11 +17,8 @@
 
     $: singleEmoji = isSingleEmoji(text);
     $: userStore = client.userStore;
-<<<<<<< HEAD
     $: userGroups = client.currentCommunityUserGroups;
-=======
     $: communityMembers = client.currentCommunityMembers;
->>>>>>> 04b9bb5a
     $: options = {
         breaks: !oneLine,
     };
