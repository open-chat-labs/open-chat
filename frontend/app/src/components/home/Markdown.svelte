--- conflicted
+++ resolved
@@ -17,11 +17,7 @@
 
     $: singleEmoji = isSingleEmoji(text);
     $: userStore = client.userStore;
-<<<<<<< HEAD
     $: userGroups = client.currentCommunityUserGroups;
-    $: communityMembers = client.currentCommunityMembers;
-=======
->>>>>>> 185f03d6
     $: options = {
         breaks: !oneLine,
     };
