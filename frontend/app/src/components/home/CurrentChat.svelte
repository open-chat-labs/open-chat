<script lang="ts">
    import CurrentChatHeader from "./CurrentChatHeader.svelte";
    import CurrentChatMessages from "./CurrentChatMessages.svelte";
    import Footer from "./Footer.svelte";
    import { closeNotificationsForChat } from "../../utils/notifications";
    import { getContext, onMount, tick } from "svelte";
    import {
        type ChatEvent,
        type ChatSummary,
        type EnhancedReplyContext,
        type EventWrapper,
        type Mention,
        type Message,
        type OpenChat,
        type FilteredProposals,
        type User,
        type ChatIdentifier,
        chatIdentifiersEqual,
        type MultiUserChat,
        CommunityMap,
        type CommunitySummary,
        ICP_SYMBOL,
        type AttachmentContent,
    } from "openchat-client";
    import PollBuilder from "./PollBuilder.svelte";
    import CryptoTransferBuilder from "./CryptoTransferBuilder.svelte";
    import CurrentChatSearchHeader from "./CurrentChatSearchHeader.svelte";
    import GiphySelector from "./GiphySelector.svelte";
    import MemeBuilder from "./MemeBuilder.svelte";
    import { messageToForwardStore } from "../../stores/messageToForward";
    import { toastStore } from "../../stores/toast";
    import ImportToCommunity from "./communities/Import.svelte";
    import { randomSentence } from "../../utils/randomMsg";
    import { framed } from "../../stores/xframe";
    import { rightPanelHistory } from "../../stores/rightPanel";
    import AcceptRulesModal from "./AcceptRulesModal.svelte";

    type ConfirmedActionEvent =
        | ConfirmedSendMessage
        | ConfirmedForwardMessage
        | ConfirmedRetrySendMessage;

    type ConfirmedSendMessage = {
        kind: "send_message";
        textContent: string | undefined;
        mentioned: User[];
        fileToAttach: MessageContent | undefined;
    };

    type ConfirmedForwardMessage = {
        kind: "forward_message";
        msg: Message;
    };

    type ConfirmedRetrySendMessage = {
        kind: "retry_send_message";
        event: EventWrapper<Message>;
    };

    export let joining: MultiUserChat | undefined;
    export let chat: ChatSummary;
    export let currentChatMessages: CurrentChatMessages | undefined;
    export let events: EventWrapper<ChatEvent>[];
    export let filteredProposals: FilteredProposals | undefined;

    const client = getContext<OpenChat>("client");
    const user = client.user;

    let previousChatId: ChatIdentifier | undefined = undefined;
    let unreadMessages = 0;
    let firstUnreadMention: Mention | undefined;
    let creatingPoll = false;
    let creatingCryptoTransfer: { ledger: string; amount: bigint } | undefined = undefined;
    let selectingGif = false;
    let buildingMeme = false;
    let pollBuilder: PollBuilder;
    let giphySelector: GiphySelector;
    let memeBuilder: MemeBuilder;
    let showSearchHeader = false;
    let searchTerm = "";
    let importToCommunities: CommunityMap<CommunitySummary> | undefined;
    let showAcceptRulesModal = false;
    let sendMessageContext: ConfirmedActionEvent | undefined = undefined;

    $: messageContext = { chatId: chat.id };
    $: currentChatTextContent = client.currentChatTextContent;
    $: currentChatReplyingTo = client.currentChatReplyingTo;
    $: currentChatPinnedMessages = client.currentChatPinnedMessages;
    $: currentChatAttachment = client.currentChatAttachment;
    $: currentChatEditingEvent = client.currentChatEditingEvent;
    $: currentChatDraftMessage = client.currentChatDraftMessage;
    $: lastCryptoSent = client.lastCryptoSent;
    $: messagesRead = client.messagesRead;
    $: directlyBlockedUsers = client.blockedUsers;
    $: showFooter = !showSearchHeader && !client.isReadOnly();
    $: blocked = isBlocked(chat, $directlyBlockedUsers);
    $: communities = client.communities;

    $: canSend = client.canSendMessages(chat.id);
    $: preview = client.isPreviewing(chat.id);
    $: canPin = client.canPinMessages(chat.id);
    $: canBlockUser = client.canBlockUsers(chat.id);
    $: canDelete = client.canDeleteOtherUsersMessages(chat.id);
    $: canReplyInThread = client.canReplyInThread(chat.id);
    $: canReact = client.canReactToMessages(chat.id);
    $: canInvite = client.canInviteUsers(chat.id);
    $: readonly = client.isChatReadOnly(chat.id);

    $: {
        if (previousChatId === undefined || !chatIdentifiersEqual(chat.id, previousChatId)) {
            previousChatId = chat.id;
            showSearchHeader = false;
            unreadMessages = getUnreadMessageCount(chat);
            firstUnreadMention = client.getFirstUnreadMention(chat);

            tick().then(() => {
                if ($messageToForwardStore !== undefined) {
                    forwardMessage($messageToForwardStore);
                    messageToForwardStore.set(undefined);
                }
            });
        }
    }

    onMount(() => {
        return messagesRead.subscribe(() => {
            unreadMessages = getUnreadMessageCount(chat);
            firstUnreadMention = client.getFirstUnreadMention(chat);
        });
    });

    function importToCommunity() {
        importToCommunities = $communities.filter((c) => c.membership.role === "owner");
        if (importToCommunities.size === 0) {
            toastStore.showFailureToast("communities.noOwned");
            importToCommunities = undefined;
        } else {
            rightPanelHistory.set([]);
        }
    }

    function getUnreadMessageCount(chat: ChatSummary): number {
        if (client.isPreviewing(chat.id)) return 0;

        return messagesRead.unreadMessageCount(chat.id, chat.latestMessage?.event.messageIndex);
    }

    function onWindowFocus() {
        closeNotificationsForChat(chat.id);
    }

    function onMarkAllRead() {
        client.markAllRead(chat);
    }

    function createPoll() {
        if (!client.canCreatePolls(chat.id)) return;

        if (pollBuilder !== undefined) {
            pollBuilder.resetPoll();
        }
        creatingPoll = true;
    }

    function tokenTransfer(ev: CustomEvent<{ ledger: string; amount: bigint } | undefined>) {
        creatingCryptoTransfer = ev.detail ?? {
            ledger: $lastCryptoSent ?? client.ledgerCanisterId(ICP_SYMBOL),
            amount: BigInt(0),
        };
    }

    function fileSelected(ev: CustomEvent<AttachmentContent>) {
        currentChatDraftMessage.setAttachment(chat.id, ev.detail);
    }

    function attachGif(ev: CustomEvent<string>) {
        selectingGif = true;
        if (giphySelector !== undefined) {
            giphySelector.reset(ev.detail);
        }
    }

    function makeMeme() {
        buildingMeme = true;
        if (memeBuilder !== undefined) {
            memeBuilder.reset();
        }
    }

    function replyTo(ev: CustomEvent<EnhancedReplyContext>) {
        showSearchHeader = false;
        currentChatDraftMessage.setReplyingTo(chat.id, ev.detail);
    }

    function searchChat(ev: CustomEvent<string>) {
        showSearchHeader = true;
        searchTerm = ev.detail;
    }

    function createTestMessages(ev: CustomEvent<number>): void {
        if (process.env.NODE_ENV === "production") return;

        function send(n: number) {
            if (n === ev.detail) return;

            sendMessageWithAttachment(randomSentence(), undefined);

            window.setTimeout(() => send(n + 1), 500);
        }

        send(0);
    }

    function sendMessage(ev: CustomEvent<[string | undefined, User[]]>) {
        if (!canSend) return;
        let [text, mentioned] = ev.detail;
        if ($currentChatEditingEvent !== undefined) {
            client
                .editMessageWithAttachment(
                    messageContext,
                    text,
                    $currentChatAttachment,
                    $currentChatEditingEvent
                )
                .then((success) => {
                    if (!success) {
                        toastStore.showFailureToast("errorEditingMessage");
                    }
                });
        } else {
            sendMessageWithAttachment(text, $currentChatAttachment, mentioned);
        }
    }

    function sendMessageWithAttachment(
        textContent: string | undefined,
        attachment: AttachmentContent | undefined,
        mentioned: User[] = []
    ) {
<<<<<<< HEAD
        client.sendMessageWithAttachment(messageContext, textContent, attachment, mentioned);
=======
        if (client.rulesNeedAccepting()) {
            showAcceptRulesModal = true;
            sendMessageContext = {
                kind: "send_message",
                textContent,
                mentioned,
                fileToAttach,
            };
        } else {
            client.sendMessageWithAttachment(
                chat.id,
                events,
                textContent,
                mentioned,
                fileToAttach,
                $currentChatReplyingTo,
                undefined,
                undefined,
                undefined
            );
        }
    }

    export function sendMessageWithContent(ev: CustomEvent<[MessageContent, string | undefined]>) {
        sendMessageWithAttachment(ev.detail[1], [], ev.detail[0]);
>>>>>>> 4837ad5e
    }

    function forwardMessage(msg: Message) {
        if (!canSend || !client.canForward(msg.content)) return;

<<<<<<< HEAD
        client.forwardMessage(messageContext, msg);
=======
        if (client.rulesNeedAccepting()) {
            showAcceptRulesModal = true;
            sendMessageContext = {
                kind: "forward_message",
                msg,
            };
        } else {
            client.forwardMessage(chat.id, msg, undefined, undefined, undefined);
        }
    }

    function retrySend(ev: CustomEvent<EventWrapper<Message>>): void {
        if (client.rulesNeedAccepting()) {
            showAcceptRulesModal = true;
            sendMessageContext = {
                kind: "retry_send_message",
                event: ev.detail,
            };
        } else {
            client.retrySendMessage(chat.id, ev.detail, events, undefined, undefined, undefined);
        }
>>>>>>> 4837ad5e
    }

    function setTextContent(ev: CustomEvent<string | undefined>): void {
        currentChatDraftMessage.setTextContent(chat.id, ev.detail);
    }

    function isBlocked(chatSummary: ChatSummary, blockedUsers: Set<string>): boolean {
        return chatSummary.kind === "direct_chat" && blockedUsers.has(chatSummary.them.userId);
    }

    function defaultCryptoTransferReceiver(): string | undefined {
        return $currentChatReplyingTo?.sender?.userId;
    }

    function onAcceptRules(
        ev: CustomEvent<{
            accepted: boolean;
            chatRulesVersion: number | undefined;
            communityRulesVersion: number | undefined;
        }>
    ) {
        if (sendMessageContext === undefined) {
            showAcceptRulesModal = false;
            return;
        }

        const { accepted, chatRulesVersion, communityRulesVersion } = ev.detail;

        if (accepted) {
            switch (sendMessageContext.kind) {
                case "send_message": {
                    client.sendMessageWithAttachment(
                        chat.id,
                        events,
                        sendMessageContext.textContent,
                        sendMessageContext.mentioned,
                        sendMessageContext.fileToAttach,
                        $currentChatReplyingTo,
                        undefined,
                        chatRulesVersion,
                        communityRulesVersion
                    );
                    break;
                }
                case "forward_message": {
                    client.forwardMessage(
                        chat.id,
                        sendMessageContext.msg,
                        undefined,
                        chatRulesVersion,
                        communityRulesVersion
                    );
                    break;
                }
                case "retry_send_message": {
                    client.retrySendMessage(
                        chat.id,
                        sendMessageContext.event,
                        events,
                        undefined,
                        chatRulesVersion,
                        communityRulesVersion
                    );
                    break;
                }
            }
        } else {
            switch (sendMessageContext.kind) {
                case "send_message": {
                    currentChatDraftMessage.setTextContent(chat.id, sendMessageContext.textContent);
                    currentChatDraftMessage.setAttachment(chat.id, sendMessageContext.fileToAttach);
                    break;
                }
            }
        }

        sendMessageContext = undefined;
        showAcceptRulesModal = false;
    }
</script>

<svelte:window on:focus={onWindowFocus} />

{#if showAcceptRulesModal}
    <AcceptRulesModal on:close={onAcceptRules} />
{/if}

{#if importToCommunities !== undefined}
    <ImportToCommunity
        on:successfulImport
        groupId={chat.id}
        on:cancel={() => (importToCommunities = undefined)}
        ownedCommunities={importToCommunities} />
{/if}

<PollBuilder context={messageContext} bind:this={pollBuilder} bind:open={creatingPoll} />

{#if creatingCryptoTransfer !== undefined}
    <CryptoTransferBuilder
        context={messageContext}
        {chat}
        ledger={creatingCryptoTransfer.ledger}
        draftAmount={creatingCryptoTransfer.amount}
        defaultReceiver={defaultCryptoTransferReceiver()}
        on:upgrade
        on:close={() => (creatingCryptoTransfer = undefined)} />
{/if}

<GiphySelector context={messageContext} bind:this={giphySelector} bind:open={selectingGif} />

<MemeBuilder context={messageContext} bind:this={memeBuilder} bind:open={buildingMeme} />

<div class="wrapper">
    {#if showSearchHeader}
        <CurrentChatSearchHeader
            {chat}
            bind:searchTerm
            on:goToMessageIndex
            on:close={() => (showSearchHeader = false)} />
    {:else if !$framed}
        <CurrentChatHeader
            on:clearSelection
            on:markAllRead={onMarkAllRead}
            on:toggleMuteNotifications
            on:showInviteGroupUsers
            on:showProposalFilters
            on:showGroupMembers
            on:leaveGroup
            on:upgrade
            on:createPoll={createPoll}
            on:searchChat={searchChat}
            on:convertGroupToCommunity
            on:importToCommunity={importToCommunity}
            {blocked}
            {readonly}
            {unreadMessages}
            selectedChatSummary={chat}
            hasPinned={$currentChatPinnedMessages.size > 0} />
    {/if}
    <CurrentChatMessages
        bind:this={currentChatMessages}
        on:replyPrivatelyTo
        on:replyTo={replyTo}
        on:chatWith
        on:upgrade
        on:forward
        on:retrySend={retrySend}
        {chat}
        {events}
        {filteredProposals}
        {canPin}
        {canBlockUser}
        {canDelete}
        {canReplyInThread}
        {canSend}
        {canReact}
        {canInvite}
        {readonly}
        {firstUnreadMention}
        footer={showFooter}
        {unreadMessages} />
    {#if showFooter}
        <Footer
            {chat}
            attachment={$currentChatAttachment}
            editingEvent={$currentChatEditingEvent}
            replyingTo={$currentChatReplyingTo}
            textContent={$currentChatTextContent}
            {user}
            mode={"message"}
            {joining}
            {preview}
            {blocked}
            on:joinGroup
            on:upgrade
            on:cancelReply={() => currentChatDraftMessage.setReplyingTo(chat.id, undefined)}
            on:clearAttachment={() => currentChatDraftMessage.setAttachment(chat.id, undefined)}
            on:cancelEditEvent={() => currentChatDraftMessage.clear(chat.id)}
            on:setTextContent={setTextContent}
            on:startTyping={() => client.startTyping(chat, user.userId)}
            on:stopTyping={() => client.stopTyping(chat, user.userId)}
            on:fileSelected={fileSelected}
            on:audioCaptured={fileSelected}
            on:sendMessage={sendMessage}
            on:createTestMessages={createTestMessages}
            on:attachGif={attachGif}
            on:makeMeme={makeMeme}
            on:tokenTransfer={tokenTransfer}
            on:searchChat={searchChat}
            on:createPoll={createPoll} />
    {/if}
</div>

<style lang="scss">
    .wrapper {
        display: flex;
        flex-direction: column;
        justify-content: space-between;
        height: 100%;
        position: relative;
    }
</style><|MERGE_RESOLUTION|>--- conflicted
+++ resolved
@@ -44,7 +44,7 @@
         kind: "send_message";
         textContent: string | undefined;
         mentioned: User[];
-        fileToAttach: MessageContent | undefined;
+        attachment: AttachmentContent | undefined;
     };
 
     type ConfirmedForwardMessage = {
@@ -237,43 +237,23 @@
         attachment: AttachmentContent | undefined,
         mentioned: User[] = []
     ) {
-<<<<<<< HEAD
-        client.sendMessageWithAttachment(messageContext, textContent, attachment, mentioned);
-=======
         if (client.rulesNeedAccepting()) {
             showAcceptRulesModal = true;
             sendMessageContext = {
                 kind: "send_message",
                 textContent,
                 mentioned,
-                fileToAttach,
+                attachment,
             };
         } else {
-            client.sendMessageWithAttachment(
-                chat.id,
-                events,
-                textContent,
-                mentioned,
-                fileToAttach,
-                $currentChatReplyingTo,
-                undefined,
-                undefined,
-                undefined
-            );
-        }
-    }
-
-    export function sendMessageWithContent(ev: CustomEvent<[MessageContent, string | undefined]>) {
-        sendMessageWithAttachment(ev.detail[1], [], ev.detail[0]);
->>>>>>> 4837ad5e
-    }
+            client.sendMessageWithAttachment(messageContext, textContent, attachment, mentioned);
+        }
+    }
+
 
     function forwardMessage(msg: Message) {
         if (!canSend || !client.canForward(msg.content)) return;
 
-<<<<<<< HEAD
-        client.forwardMessage(messageContext, msg);
-=======
         if (client.rulesNeedAccepting()) {
             showAcceptRulesModal = true;
             sendMessageContext = {
@@ -281,7 +261,7 @@
                 msg,
             };
         } else {
-            client.forwardMessage(chat.id, msg, undefined, undefined, undefined);
+            client.forwardMessage(messageContext, msg);
         }
     }
 
@@ -293,9 +273,8 @@
                 event: ev.detail,
             };
         } else {
-            client.retrySendMessage(chat.id, ev.detail, events, undefined, undefined, undefined);
-        }
->>>>>>> 4837ad5e
+            client.retrySendMessage(messageContext, ev.detail);
+        }
     }
 
     function setTextContent(ev: CustomEvent<string | undefined>): void {
@@ -328,13 +307,10 @@
             switch (sendMessageContext.kind) {
                 case "send_message": {
                     client.sendMessageWithAttachment(
-                        chat.id,
-                        events,
+                        messageContext,
                         sendMessageContext.textContent,
+                        sendMessageContext.attachment,
                         sendMessageContext.mentioned,
-                        sendMessageContext.fileToAttach,
-                        $currentChatReplyingTo,
-                        undefined,
                         chatRulesVersion,
                         communityRulesVersion
                     );
@@ -342,9 +318,8 @@
                 }
                 case "forward_message": {
                     client.forwardMessage(
-                        chat.id,
+                        messageContext,
                         sendMessageContext.msg,
-                        undefined,
                         chatRulesVersion,
                         communityRulesVersion
                     );
@@ -352,10 +327,8 @@
                 }
                 case "retry_send_message": {
                     client.retrySendMessage(
-                        chat.id,
+                        messageContext,
                         sendMessageContext.event,
-                        events,
-                        undefined,
                         chatRulesVersion,
                         communityRulesVersion
                     );
@@ -366,7 +339,7 @@
             switch (sendMessageContext.kind) {
                 case "send_message": {
                     currentChatDraftMessage.setTextContent(chat.id, sendMessageContext.textContent);
-                    currentChatDraftMessage.setAttachment(chat.id, sendMessageContext.fileToAttach);
+                    currentChatDraftMessage.setAttachment(chat.id, sendMessageContext.attachment);
                     break;
                 }
             }
