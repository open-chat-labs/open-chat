--- conflicted
+++ resolved
@@ -30,11 +30,8 @@
     import { toastStore } from "../../stores/toast";
     import ImportToCommunity from "./communities/Import.svelte";
     import { randomSentence } from "../../utils/randomMsg";
-<<<<<<< HEAD
     import { framed } from "../../stores/xframe";
-=======
     import { rightPanelHistory } from "../../stores/rightPanel";
->>>>>>> fd047d47
 
     export let joining: MultiUserChat | undefined;
     export let chat: ChatSummary;
