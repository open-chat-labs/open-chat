<svelte:options immutable />

<script lang="ts">
    import ReportedMessageContent from "./ReportedMessageContent.svelte";
    import VideoContent from "./VideoContent.svelte";
    import ImageContent from "./ImageContent.svelte";
    import GiphyContent from "./GiphyContent.svelte";
    import AudioContent from "./AudioContent.svelte";
    import PollContent from "./PollContent.svelte";
    import FileContent from "./FileContent.svelte";
    import TextContent from "./TextContent.svelte";
    import PrizeContent from "./PrizeContent.svelte";
    import UserReferralCardContent from "./UserReferralCardContent.svelte";
    import PrizeWinnerContent from "./PrizeWinnerContent.svelte";
    import CryptoContent from "./CryptoContent.svelte";
    import DeletedContent from "./DeletedContent.svelte";
    import PlaceholderContent from "./PlaceholderContent.svelte";
    import MessageReminderContent from "./MessageReminderContent.svelte";
    import MessageReminderCreatedContent from "./MessageReminderCreatedContent.svelte";
    import ProposalContent from "./proposals/ProposalContent.svelte";
    import IntersectionObserver from "./IntersectionObserver.svelte";
    import type { ChatIdentifier, MessageContent } from "openchat-client";
    import { _ } from "svelte-i18n";

    export let content: MessageContent;
    export let me: boolean = false;
    export let truncate: boolean = false;
    export let fill: boolean;
    export let reply: boolean = false;
    export let pinned: boolean = false;
    export let height: number | undefined = undefined;
    export let readonly: boolean;
    export let senderId: string;
    export let myUserId: string | undefined;
    export let messageId: bigint;
    export let edited: boolean;
    export let chatId: ChatIdentifier;
    export let messageIndex: number;
    export let collapsed = false;
    export let undeleting: boolean = false;
</script>

{#if content.kind === "text_content"}
<<<<<<< HEAD
    <TextContent {fill} {truncate} {pinned} {messageId} {content} {edited} />
=======
    <TextContent {fill} {truncate} {pinned} {content} {edited} {height} />
>>>>>>> 85284db7
{:else if content.kind === "image_content"}
    <IntersectionObserver let:intersecting>
        <ImageContent {edited} {intersecting} {fill} {content} {reply} {pinned} {height} />
    </IntersectionObserver>
{:else if content.kind === "video_content"}
    <VideoContent {edited} {fill} {content} {reply} {height} />
{:else if content.kind === "audio_content"}
    <AudioContent {edited} {content} />
{:else if content.kind === "file_content"}
    <FileContent {edited} {me} {content} {reply} />
{:else if content.kind === "deleted_content"}
    <DeletedContent {content} {undeleting} />
{:else if content.kind === "crypto_content"}
    <CryptoContent {senderId} {content} {me} />
{:else if content.kind === "placeholder_content"}
    <PlaceholderContent />
{:else if content.kind === "prize_content"}
    <PrizeContent on:upgrade {chatId} {messageId} {content} />
{:else if content.kind === "prize_winner_content"}
    <PrizeWinnerContent on:goToMessageIndex {content} />
{:else if content.kind === "poll_content"}
    <PollContent {readonly} {me} {content} {myUserId} {senderId} on:registerVote />
{:else if content.kind === "giphy_content"}
    <IntersectionObserver let:intersecting>
        <GiphyContent {edited} {intersecting} {fill} {content} {reply} {height} />
    </IntersectionObserver>
{:else if content.kind === "proposal_content"}
    <ProposalContent
        {content}
        {chatId}
        {messageIndex}
        {messageId}
        {collapsed}
        {readonly}
        {reply}
        on:expandMessage />
{:else if content.kind === "message_reminder_created_content" && !content.hidden}
    <MessageReminderCreatedContent {content} />
{:else if content.kind === "message_reminder_content"}
    <MessageReminderContent {content} />
{:else if content.kind === "reported_message_content"}
    <ReportedMessageContent {content} />
{:else if content.kind === "meme_fighter_content"}
    <IntersectionObserver let:intersecting>
        <ImageContent {edited} {intersecting} {fill} {content} {reply} {pinned} {height} />
    </IntersectionObserver>
{:else if content.kind === "user_referral_card"}
    <UserReferralCardContent />
{/if}<|MERGE_RESOLUTION|>--- conflicted
+++ resolved
@@ -41,11 +41,7 @@
 </script>
 
 {#if content.kind === "text_content"}
-<<<<<<< HEAD
-    <TextContent {fill} {truncate} {pinned} {messageId} {content} {edited} />
-=======
-    <TextContent {fill} {truncate} {pinned} {content} {edited} {height} />
->>>>>>> 85284db7
+    <TextContent {fill} {truncate} {pinned} {content} {edited} />
 {:else if content.kind === "image_content"}
     <IntersectionObserver let:intersecting>
         <ImageContent {edited} {intersecting} {fill} {content} {reply} {pinned} {height} />
