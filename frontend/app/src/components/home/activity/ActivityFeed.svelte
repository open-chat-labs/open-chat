<script lang="ts">
    import Close from "svelte-material-icons/Close.svelte";
    import BellRingOutline from "svelte-material-icons/BellRingOutline.svelte";
    import { _ } from "svelte-i18n";
    import {
        messageContextToString,
        OpenChat,
        routeForMessage,
        type GlobalState,
        type MessageActivityEvent,
    } from "openchat-client";
    import { getContext } from "svelte";
    import SectionHeader from "../../SectionHeader.svelte";
    import { iconSize } from "../../../stores/iconSize";
    import Translatable from "../../Translatable.svelte";
    import { i18nKey } from "../../../i18n/i18n";
    import HoverIcon from "../../HoverIcon.svelte";
    import { activityEvents, activityFeedShowing } from "../../../stores/activity";
    import { menuCloser } from "../../../actions/closeMenu";
    import page from "page";
    import ActivityEvent from "./ActivityEvent.svelte";
    import VirtualList from "../../VirtualList.svelte";

    const client = getContext<OpenChat>("client");
    let selectedEvent: MessageActivityEvent | undefined = undefined;

    $: global = client.globalStateStore;

    $: {
        if (!uptodate($global, $activityEvents)) {
            loadActivity();
        }
    }

    function uptodate({ messageActivitySummary }: GlobalState, events: MessageActivityEvent[]) {
        const latest = events[0]?.timestamp;
        return messageActivitySummary.latestTimestamp <= latest;
    }

    function loadActivity() {
<<<<<<< HEAD
        client.messageActivityFeed().then((resp) => {
            activityEvents = resp.events;
            if (activityEvents.length > 0) {
                client.markActivityFeedRead(activityEvents[0].timestamp);
=======
        client.messageActivityFeed().subscribe((resp, final) => {
            activityEvents.set(resp.events);
            if ($activityEvents.length > 0 && final) {
                client.markActivityFeedRead($activityEvents[0].timestamp);
>>>>>>> 2a773edc
            }
        });
    }

    function selectEvent(ev: MessageActivityEvent) {
        selectedEvent = ev;
        page(routeForMessage("none", ev.messageContext, ev.messageIndex));
    }

    function eventKey(event: MessageActivityEvent): string {
        return `${messageContextToString(event.messageContext)}_${event.eventIndex}_${
            event.activity
        }`;
    }
</script>

<SectionHeader slim border={false}>
    <div class="header">
        <div class="icon">
            <BellRingOutline size={$iconSize} color={"var(--icon-txt)"} />
        </div>
        <div class="details">
            <h4 class="name"><Translatable resourceKey={i18nKey("activity.title")} /></h4>
        </div>
        <span class="menu">
            <HoverIcon on:click={() => activityFeedShowing.set(false)}>
                <Close size={$iconSize} color={"var(--icon-txt)"} />
            </HoverIcon>
        </span>
    </div>
</SectionHeader>

<div use:menuCloser class="body">
    <VirtualList keyFn={eventKey} items={$activityEvents} let:item>
        <ActivityEvent
            event={item}
            selected={selectedEvent === item}
            on:click={() => selectEvent(item)} />
    </VirtualList>
</div>

<style lang="scss">
    .header {
        @include left_panel_header();
    }
    .body {
        overflow: auto;
        flex: auto;
        @include nice-scrollbar();
        position: relative;
    }
</style><|MERGE_RESOLUTION|>--- conflicted
+++ resolved
@@ -38,17 +38,10 @@
     }
 
     function loadActivity() {
-<<<<<<< HEAD
-        client.messageActivityFeed().then((resp) => {
-            activityEvents = resp.events;
-            if (activityEvents.length > 0) {
-                client.markActivityFeedRead(activityEvents[0].timestamp);
-=======
         client.messageActivityFeed().subscribe((resp, final) => {
             activityEvents.set(resp.events);
             if ($activityEvents.length > 0 && final) {
                 client.markActivityFeedRead($activityEvents[0].timestamp);
->>>>>>> 2a773edc
             }
         });
     }
