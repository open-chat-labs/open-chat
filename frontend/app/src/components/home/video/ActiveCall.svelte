<script lang="ts">
    import { _ } from "svelte-i18n";
    import { mobileWidth } from "../../../stores/screenDimensions";
    import { rtlStore } from "../../../stores/rtl";
    import ArrowLeft from "svelte-material-icons/ArrowLeft.svelte";
    import ArrowRight from "svelte-material-icons/ArrowRight.svelte";
    import ArrowExpand from "svelte-material-icons/ArrowExpand.svelte";
    import ArrowCollapse from "svelte-material-icons/ArrowCollapse.svelte";
    import {
        chatIdentifiersEqual,
        type ChatSummary,
        OpenChat,
        type ChatIdentifier,
        AvatarSize,
        type AccessTokenType,
    } from "openchat-client";
    import { activeVideoCall, camera, microphone, sharing } from "../../../stores/video";
    import { currentTheme } from "../../../theme/themes";
    import type { Theme } from "../../../theme/types";
    import type { DailyThemeConfig } from "@daily-co/daily-js";
    import daily from "@daily-co/daily-js";
    import AreYouSure from "../../AreYouSure.svelte";
    import { i18nKey } from "../../../i18n/i18n";
    import { createEventDispatcher, getContext } from "svelte";
    import { toastStore } from "../../../stores/toast";
    import SectionHeader from "../../SectionHeader.svelte";
    import HoverIcon from "../../HoverIcon.svelte";
    import { iconSize } from "../../../stores/iconSize";
    import Avatar from "../../Avatar.svelte";
    import PhoneHangup from "svelte-material-icons/PhoneHangup.svelte";
    import { filterRightPanelHistory } from "../../../stores/rightPanel";
    import { removeQueryStringParam } from "../../../utils/urls";
    import FancyLoader from "../../icons/FancyLoader.svelte";
    import Typing from "../../Typing.svelte";
    import ActiveCallThreadSummary from "./ActiveCallThreadSummary.svelte";

    const client = getContext<OpenChat>("client");
    const dispatch = createEventDispatcher();

    $: selectedChatId = client.selectedChatId;
    $: communities = client.communities;
    $: userStore = client.userStore;
    $: user = client.user;
    $: chat = normaliseChatSummary($activeVideoCall?.chatId);
    $: threadOpen = $activeVideoCall?.threadOpen ?? false;

    let iframeContainer: HTMLDivElement;
    let confirmSwitchTo: ChatSummary | undefined = undefined;

    $: {
        activeVideoCall.changeTheme(getThemeConfig($currentTheme));
    }

    function normaliseChatSummary(chatId: ChatIdentifier | undefined) {
        if (chatId) {
            const chat = client.lookupChatSummary(chatId);
            if (chat) {
                switch (chat.kind) {
                    case "direct_chat":
                        const them = $userStore[chat.them.userId];
                        return {
                            chatId: chat.id,
                            name: client.displayName(them),
                            avatarUrl: client.userAvatarUrl(them),
                            userId: chat.them,
                            messageIndex: chat.videoCallInProgress,
                        };
                    case "group_chat":
                        return {
                            chatId: chat.id,
                            name: chat.name,
                            avatarUrl: client.groupAvatarUrl(chat),
                            userId: undefined,
                            messageIndex: chat.videoCallInProgress,
                        };
                    case "channel":
                        return {
                            chatId: chat.id,
                            name: `${
                                $communities.get({
                                    kind: "community",
                                    communityId: chat.id.communityId,
                                })?.name
                            } > ${chat.name}`,
                            avatarUrl: client.groupAvatarUrl(chat),
                            userId: undefined,
                            messageIndex: chat.videoCallInProgress,
                        };
                }
            }
        }
    }

    export async function startOrJoinVideoCall(chat: ChatSummary, messageIndex?: number) {
        try {
            if ($activeVideoCall !== undefined) {
                confirmSwitchTo = chat;
                return;
            }

            performance.mark("start");

            // close and threads we have open in the right panel
            filterRightPanelHistory((panel) => panel.kind !== "message_thread_panel");
            removeQueryStringParam("open");

            activeVideoCall.joining(chat.id);

            const accessType: AccessTokenType =
                messageIndex === undefined
                    ? { kind: "start_video_call" }
                    : { kind: "join_video_call", messageIndex };

            // first we need tojoin access jwt from the oc backend
            const { token, roomName } = await client.getVideoChatAccessToken(chat.id, accessType);

            performance.mark("daily_token");
            performance.measure("get_oc_token", "start", "oc_token");
            performance.measure("get_daily_token", "oc_token", "daily_token");

            const call = daily.createFrame(iframeContainer, {
                token,
                activeSpeakerMode: false,
                showLeaveButton: false,
                showFullscreenButton: false,
                iframeStyle: {
                    width: "100%",
                    height: "100%",
                },
                url: `https://openchat.daily.co/${roomName}`,
                userName: $user.username,
                theme: getThemeConfig($currentTheme),
            });

            performance.mark("daily_frame");

            call.on("left-meeting", async () => {
                activeVideoCall.endCall();
            });

            call.on("participant-updated", (ev) => {
                if (ev?.participant.local) {
                    microphone.set(ev?.participant.tracks.audio.state !== "off");
                    camera.set(ev?.participant.tracks.video.state !== "off");
                    sharing.set(ev?.participant.tracks.screenVideo.state !== "off");
                }
            });

            await call.join();

<<<<<<< HEAD
            client.ringOtherUsers();
=======
            performance.mark("daily_joined");
            performance.measure("get_daily_frame", "daily_token", "daily_frame");
            performance.measure("get_daily_joined", "daily_frame", "daily_joined");
>>>>>>> a61b2f5f

            activeVideoCall.setCall(chat.id, call);

            performance.mark("end");
            performance.measure("total", "start", "end");

            console.log("OCToken: ", performance.getEntriesByName("get_oc_token"));
            console.log("DailyToken: ", performance.getEntriesByName("get_daily_token"));
            console.log("DailyFrame: ", performance.getEntriesByName("get_daily_frame"));
            console.log("DailyJoined: ", performance.getEntriesByName("get_daily_joined"));
            console.log("Total: ", performance.getEntriesByName("total"));

            if (chat.videoCallInProgress !== undefined) {
                await client.joinVideoCall(chat.id, chat.videoCallInProgress);
            }
        } catch (err) {
            toastStore.showFailureToast(i18nKey("videoCall.callFailed"), err);
            activeVideoCall.endCall();
            console.error("Unable to start video call: ", err);
        }
    }

    function getThemeConfig(theme: Theme): DailyThemeConfig {
        const dailyTheme = {
            colors: {
                accent: `${theme.daily.accent}`,
                accentText: `${theme.daily.accentText}`,
                background: `${theme.daily.background}`,
                backgroundAccent: `${theme.daily.backgroundAccent}`,
                baseText: `${theme.daily.baseText}`,
                border: `${theme.daily.border}`,
                mainAreaBg: `${theme.daily.mainAreaBg}`,
                mainAreaBgAccent: `${theme.daily.mainAreaBgAccent}`,
                mainAreaText: `${theme.daily.mainAreaText}`,
                supportiveText: `${theme.daily.supportiveText}`,
            },
        };
        return dailyTheme;
    }

    function switchCall(confirmed: boolean): Promise<void> {
        if (confirmed && confirmSwitchTo) {
            activeVideoCall.endCall();
            const chat = confirmSwitchTo;
            confirmSwitchTo = undefined;
            return startOrJoinVideoCall(chat);
        }
        confirmSwitchTo = undefined;
        return Promise.resolve();
    }

    function toggleFullscreen() {
        if ($activeVideoCall) {
            activeVideoCall.fullscreen(!$activeVideoCall.fullscreen);
        }
    }

    function hangup() {
        activeVideoCall.endCall();
    }

    function clearSelection() {
        dispatch("clearSelection");
    }

    export function closeThread() {
        activeVideoCall.threadOpen(false);
    }
</script>

{#if confirmSwitchTo}
    <AreYouSure message={i18nKey("videoCall.switchCall")} action={switchCall} />
{/if}

<div
    id="video-call-container"
    class="video-call-container"
    class:visible={$activeVideoCall &&
        !(threadOpen && $mobileWidth) &&
        chatIdentifiersEqual($activeVideoCall.chatId, $selectedChatId)}>
    {#if chat !== undefined}
        <SectionHeader shadow flush>
            <div class="header">
                {#if $mobileWidth}
                    <div class="back" class:rtl={$rtlStore} on:click={clearSelection}>
                        <HoverIcon>
                            {#if $rtlStore}
                                <ArrowRight size={$iconSize} color={"var(--icon-txt)"} />
                            {:else}
                                <ArrowLeft size={$iconSize} color={"var(--icon-txt)"} />
                            {/if}
                        </HoverIcon>
                    </div>
                {/if}
                <div class="details">
                    {#if $activeVideoCall?.status === "joining"}
                        <div class="joining">
                            <FancyLoader loop />
                        </div>
                    {:else}
                        <div class="avatar">
                            <Avatar
                                url={chat.avatarUrl}
                                showStatus
                                userId={chat.userId?.userId}
                                size={AvatarSize.Default} />
                        </div>
                    {/if}
                    <h2 class="name">{chat.name}</h2>
                    {#if $activeVideoCall?.status === "joining"}
                        <Typing />
                    {/if}
                </div>
                <div class:joining={$activeVideoCall?.status === "joining"} class="actions">
                    {#if chat.chatId && chat.messageIndex !== undefined}
                        <ActiveCallThreadSummary
                            chatId={chat.chatId}
                            messageIndex={chat.messageIndex} />
                    {/if}
                    <HoverIcon title={$_("videoCall.leave")} on:click={hangup}>
                        <PhoneHangup size={$iconSize} color={"var(--icon-txt)"} />
                    </HoverIcon>
                    {#if !$mobileWidth}
                        <HoverIcon on:click={toggleFullscreen}>
                            {#if $activeVideoCall?.fullscreen}
                                <ArrowCollapse size={$iconSize} color={"var(--icon-txt)"} />
                            {:else}
                                <ArrowExpand size={$iconSize} color={"var(--icon-txt)"} />
                            {/if}
                        </HoverIcon>
                    {/if}
                </div>
            </div>
        </SectionHeader>
    {/if}
    <div class="iframe-container" bind:this={iframeContainer}></div>
</div>

<style lang="scss">
    :global(.video-call-container .section-header) {
        background-color: var(--daily-header);
    }

    .video-call-container {
        position: absolute;
        display: none;
        flex-direction: column;
        @include z-index("video-call");

        &.visible {
            display: flex;
        }
    }

    .iframe-container {
        height: 100%;
    }

    .header {
        display: flex;
        align-items: center;
        justify-content: space-between;
        gap: $sp3;
        width: 100%;

        .details {
            display: flex;
            align-items: center;
            gap: $sp4;
            flex: auto;

            .joining {
                width: toRem(48);
                height: toRem(48);
            }
        }

        .name {
            @include font(book, normal, fs-120);
            @include ellipsis();
        }

        .actions {
            display: flex;
            align-items: center;
            gap: $sp3;

            &.joining {
                pointer-events: none;
            }
        }
    }
</style><|MERGE_RESOLUTION|>--- conflicted
+++ resolved
@@ -148,13 +148,10 @@
 
             await call.join();
 
-<<<<<<< HEAD
             client.ringOtherUsers();
-=======
             performance.mark("daily_joined");
             performance.measure("get_daily_frame", "daily_token", "daily_frame");
             performance.measure("get_daily_joined", "daily_frame", "daily_joined");
->>>>>>> a61b2f5f
 
             activeVideoCall.setCall(chat.id, call);
 
