--- conflicted
+++ resolved
@@ -30,11 +30,7 @@
     let confirmReset = false;
 
     $: link =
-<<<<<<< HEAD
-        `${window.location.origin}/${group.id}/?ref=${client.user.userId}` +
-=======
         `${window.location.origin}/group/${group.chatId}/?ref=${client.user.userId}` +
->>>>>>> 225c2ae9
         (!group.public ? `&code=${code}` : "");
 
     $: spinner = loading && code === undefined;
