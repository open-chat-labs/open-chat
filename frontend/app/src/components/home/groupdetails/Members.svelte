<script lang="ts">
    import Alarm from "svelte-material-icons/Alarm.svelte";
    import AccountMultiple from "svelte-material-icons/AccountMultiple.svelte";
    import AccountPlusOutline from "svelte-material-icons/AccountPlusOutline.svelte";
    import Cancel from "svelte-material-icons/Cancel.svelte";
    import { _ } from "svelte-i18n";
    import Search from "../../Search.svelte";
    import Member from "./Member.svelte";
    import BlockedUser from "./BlockedUser.svelte";
    import MembersHeader from "./MembersHeader.svelte";
    import VirtualList from "../../VirtualList.svelte";
    import {
        type FullMember,
        type Member as MemberType,
        type OpenChat,
        type UserSummary,
        type UserLookup,
        type CommunitySummary,
        type MultiUserChat,
        type CommunityIdentifier,
        type MultiUserChatIdentifier,
        chatIdentifiersEqual,
        LARGE_GROUP_THRESHOLD,
        userStore,
        currentUser as user,
        type ExternalBot,
        externalBots,
        type ExternalBotPermissions,
        type BotMatch as BotMatchType,
        flattenCommandPermissions,
        type PublicApiKeyDetails,
<<<<<<< HEAD
        type EnhancedExternalBot,
=======
        type BotSummaryMode,
        type GroupChatIdentifier,
        emptyExternalBotPermissions,
>>>>>>> cc7f034b
    } from "openchat-client";
    import { createEventDispatcher, getContext } from "svelte";
    import InvitedUser from "./InvitedUser.svelte";
    import { menuCloser } from "../../../actions/closeMenu";
    import UserGroups from "../communities/details/UserGroups.svelte";
    import Translatable from "../../Translatable.svelte";
    import { i18nKey } from "../../../i18n/i18n";
    import { trimLeadingAtSymbol } from "../../../utils/user";
    import User from "./User.svelte";
    import BotExplorer from "../../bots/BotExplorer.svelte";
    import BotMember from "../../bots/BotMember.svelte";
    import BotSummary from "../../bots/BotSummary.svelte";
    import { toastStore } from "../../../stores/toast";

    const MAX_SEARCH_RESULTS = 255; // irritatingly this is a nat8 in the candid
    const client = getContext<OpenChat>("client");

    export let closeIcon: "close" | "back";
    export let collection: CommunitySummary | MultiUserChat;
    export let invited: Set<string>;
    export let members: MemberType[];
    export let blocked: Set<string>;
    export let lapsed: Set<string>;
    export let installedBots: Map<string, ExternalBotPermissions>;
    export let initialUsergroup: number | undefined = undefined;
    export let showHeader = true;
    export let apiKeys: Map<string, PublicApiKeyDetails>;

    type SelectedBot = {
        bot: BotMatchType;
        mode: BotSummaryMode;
    };

    let userGroups: UserGroups | undefined;
    let showingBotSummary: SelectedBot | undefined = undefined;
    let installingBot: BotMatchType | undefined = undefined;

    $: userId = $user.userId;
    $: knownUsers = getKnownUsers($userStore, members);
    $: largeGroup = members.length > LARGE_GROUP_THRESHOLD;
    $: me = knownUsers.find((u) => u.userId === userId);
    $: fullMembers = knownUsers
        .filter((u) => matchesSearch(searchTermLower, u) && u.userId !== userId)
        .sort(compareMembers);
    $: blockedUsers = matchingUsers(searchTermLower, $userStore, blocked, true);
    $: lapsedMembers = matchingUsers(searchTermLower, $userStore, lapsed, true);
    $: invitedUsers = matchingUsers(searchTermLower, $userStore, invited, true);
    $: showBlocked = blockedUsers.length > 0;
    $: showInvited = invitedUsers.length > 0;
    $: showLapsed = lapsedMembers.length > 0;
    $: canInvite = client.canInviteUsers(collection.id);
    $: canPromoteMyselfToOwner = false;
    $: bots = hydrateBots(installedBots, $externalBots).filter((b) =>
        matchesSearch(searchTermLower, b),
    );
    $: canManageBots = client.canManageBots(collection.id);
    $: botContainer =
        collection.kind === "channel"
            ? ({ kind: "community", communityId: collection.id.communityId } as CommunityIdentifier)
            : collection.id;

    function hydrateBots(
        bots: Map<string, ExternalBotPermissions>,
        allBots: Map<string, ExternalBot>,
    ): EnhancedExternalBot[] {
        return [...bots.entries()].reduce((bots, [id, perm]) => {
            const bot = allBots.get(id);
            if (bot !== undefined) {
                bots.push({
                    ...bot,
                    grantedPermissions: perm,
                });
            }
            return bots;
        }, [] as EnhancedExternalBot[]);
    }

    function matchingUsers(
        term: string,
        users: UserLookup,
        ids: Set<string>,
        includeMe = false,
    ): UserSummary[] {
        return Array.from(ids).reduce((matching, id) => {
            const user = users.get(id);
            if (user && matchesSearch(term, user) && (user.userId !== userId || includeMe)) {
                matching.push(user);
            }
            return matching;
        }, [] as UserSummary[]);
    }

    let searchTermEntered = "";
    let id = collection.id;
    let membersList: VirtualList;
    let memberView: "members" | "blocked" | "invited" | "lapsed" = "members";
    let selectedTab: "users" | "groups" | "add-bots" = "users";

    $: searchTerm = trimLeadingAtSymbol(searchTermEntered);
    $: searchTermLower = searchTerm.toLowerCase();

    $: {
        if (!idsMatch(collection.id, id)) {
            id = collection.id;
            memberView = "members";
        }

        if (
            (memberView === "blocked" && blocked.size === 0) ||
            (memberView === "invited" && invited.size === 0)
        ) {
            memberView = "members";
        }

        if (initialUsergroup !== undefined) {
            selectedTab = "groups";
        }
    }

    const dispatch = createEventDispatcher();

    function idsMatch(
        previous: CommunityIdentifier | MultiUserChatIdentifier,
        next: CommunityIdentifier | MultiUserChatIdentifier,
    ): boolean {
        if (previous === next) return true;
        if (previous.kind === "community" && next.kind === "community")
            return previous.communityId === next.communityId;
        if (previous.kind !== "community" && next.kind !== "community")
            return chatIdentifiersEqual(previous, next);
        return false;
    }

    function close() {
        dispatch("close");
    }

    function showInviteUsers() {
        dispatch("showInviteUsers");
    }

    function matchesSearch(searchTermLower: string, user: UserSummary | ExternalBot): boolean {
        if (searchTermLower === "") return true;
        if (user.kind === "external_bot") {
            return (
                user.name.toLowerCase().includes(searchTermLower) ||
                (user.definition.description !== undefined &&
                    user.definition.description.toLocaleLowerCase().includes(searchTermLower))
            );
        }

        if (user.username === undefined) return true;
        return (
            user.username.toLowerCase().includes(searchTermLower) ||
            (user.displayName !== undefined &&
                user.displayName.toLowerCase().includes(searchTermLower))
        );
    }

    function getKnownUsers(userStore: UserLookup, members: MemberType[]): FullMember[] {
        const users: FullMember[] = [];
        members.forEach((m) => {
            const user = userStore.get(m.userId);
            if (user) {
                users.push({
                    ...user,
                    ...m,
                    displayName: m.displayName ?? user.displayName,
                });
            }
        });
        return users;
    }

    function compareMembers(a: FullMember, b: FullMember): number {
        if (a.role !== b.role) {
            if (a.role === "owner") return -1;
            if (b.role === "owner") return 1;
            if (a.role === "admin") return -1;
            if (b.role === "admin") return 1;
            if (a.role === "moderator") return -1;
            if (b.role === "moderator") return 1;
        }
        return 0;
    }

    function setView(v: "members" | "blocked" | "invited" | "lapsed"): void {
        memberView = v;
    }

    function selectTab(tab: "users" | "groups" | "add-bots") {
        selectedTab = tab;
        userGroups?.reset();
    }

    function onSearchEntered() {
        if (largeGroup && knownUsers.length < members.length && searchTerm.length > 0) {
            // let's kick off the universal usersearch to try to fill in any missing users
            // no need to process the results, they will automatically get added to the userstore and that
            // will cause the search results to be reactively recalculated
            client.searchUsers(searchTerm, MAX_SEARCH_RESULTS);
        }
        membersList.reset();
    }

    function installBot(bot: BotMatchType, id: CommunityIdentifier | GroupChatIdentifier) {
        if (installedBots.has(bot.id)) {
            selectTab("users");
        } else {
            installingBot = bot;
            client
                .installBot(id, bot.id, emptyExternalBotPermissions())
                .then((success) => {
                    if (!success) {
                        toastStore.showFailureToast(i18nKey("bots.add.failure"));
                    } else {
                        selectTab("users");
                    }
                })
                .finally(() => (installingBot = undefined));
        }
    }

    function onBotSelected(bot: BotMatchType | undefined) {
        if (bot === undefined) {
            showingBotSummary = undefined;
            return;
        }

        // if there are no commands then there is no point in showing the bot summary here
        // we will just go ahead and install it into the relevant context
        if (bot.definition.commands.length === 0) {
            installBot(bot, botContainer);
        } else {
            showingBotSummary = {
                bot,
                mode: {
                    kind: "installing_command_bot",
                    id: botContainer,
                    requested: flattenCommandPermissions(bot.definition),
                },
            };
        }
    }
</script>

{#if showingBotSummary}
    <BotSummary
        mode={showingBotSummary.mode}
        onClose={() => (showingBotSummary = undefined)}
        bot={showingBotSummary.bot} />
{/if}

{#if showHeader}
    <MembersHeader
        level={collection.level}
        {closeIcon}
        {canInvite}
        on:close={close}
        on:showInviteUsers={showInviteUsers} />
{/if}

{#if collection.kind !== "channel"}
    <div class="tabs">
        <button
            on:click={() => selectTab("users")}
            class:selected={selectedTab === "users"}
            class="tab">
            <Translatable resourceKey={i18nKey("communities.members")} />
        </button>
        {#if collection.kind === "community"}
            <button
                on:click={() => selectTab("groups")}
                class:selected={selectedTab === "groups"}
                class="tab">
                <Translatable resourceKey={i18nKey("communities.userGroups")} />
            </button>
        {/if}
        {#if canManageBots}
            <button
                on:click={() => selectTab("add-bots")}
                class:selected={selectedTab === "add-bots"}
                class="tab">
                <Translatable resourceKey={i18nKey("bots.explorer.addBots")} />
            </button>
        {/if}
    </div>
{/if}

{#if selectedTab === "users"}
    <div class="search">
        <Search
            on:searchEntered={onSearchEntered}
            searching={false}
            bind:searchTerm={searchTermEntered}
            placeholder={i18nKey("search")} />
    </div>

    {#if showBlocked || showInvited || showLapsed}
        <div class="tabs">
            <!-- svelte-ignore a11y-click-events-have-key-events -->
            <button
                on:click={() => setView("members")}
                class:selected={memberView === "members"}
                class="tab sub">
                <AccountMultiple
                    size={"0.9em"}
                    viewBox={"0 -2 24 24"}
                    color={memberView === "members" ? "var(--txt)" : "var(--txt-light)"} />
                <Translatable resourceKey={i18nKey("members")} />
            </button>
            {#if showInvited}
                <button
                    on:click={() => setView("invited")}
                    class:selected={memberView === "invited"}
                    class="tab sub">
                    <AccountPlusOutline
                        size={"0.9em"}
                        viewBox={"0 -2 24 24"}
                        color={memberView === "invited" ? "var(--txt)" : "var(--txt-light)"} />
                    <Translatable resourceKey={i18nKey("invited")} />
                </button>
            {/if}

            {#if showBlocked}
                <button
                    on:click={() => setView("blocked")}
                    class:selected={memberView === "blocked"}
                    class="tab sub">
                    <Cancel
                        size={"0.9em"}
                        viewBox={"0 -2 24 24"}
                        color={memberView === "blocked" ? "var(--txt)" : "var(--txt-light)"} />
                    <Translatable resourceKey={i18nKey("blocked")} />
                </button>
            {/if}

            {#if showLapsed}
                <button
                    on:click={() => setView("lapsed")}
                    class:selected={memberView === "lapsed"}
                    class="tab sub">
                    <Alarm
                        size={"0.9em"}
                        viewBox={"0 -2 24 24"}
                        color={memberView === "lapsed" ? "var(--txt)" : "var(--txt-light)"} />
                    <Translatable resourceKey={i18nKey("access.lapsed.user")} />
                </button>
            {/if}
        </div>
    {/if}

    {#if memberView === "members"}
        {#if me !== undefined}
            <Member
                me
                member={me}
                canPromoteToOwner={canPromoteMyselfToOwner}
                canDemoteToAdmin={client.canDemote(collection.id, me.role, "admin")}
                canDemoteToModerator={client.canDemote(collection.id, me.role, "moderator")}
                canDemoteToMember={client.canDemote(collection.id, me.role, "member")}
                on:changeRole />
        {/if}

        {#if bots.length > 0}
            <h4 class="member_type_label">
                <Translatable resourceKey={i18nKey("bots.member.bots")}></Translatable>
            </h4>
            {#each bots as bot}
                <BotMember
                    apiKey={apiKeys.get(bot.id)}
                    {collection}
                    {bot}
                    grantedPermissions={bot.grantedPermissions}
                    canManage={canManageBots}
                    {searchTerm} />
            {/each}

            {#if fullMembers.length > 0}
                <h4 class="member_type_label">
                    <Translatable resourceKey={i18nKey("bots.member.people")}></Translatable>
                </h4>
            {/if}
        {/if}

        <VirtualList
            bind:this={membersList}
            keyFn={(user) => user.userId}
            items={fullMembers}
            let:item>
            <Member
                me={false}
                member={item}
                canPromoteToOwner={client.canPromote(collection.id, item.role, "owner")}
                canPromoteToAdmin={client.canPromote(collection.id, item.role, "admin")}
                canDemoteToAdmin={client.canDemote(collection.id, item.role, "admin")}
                canPromoteToModerator={client.canPromote(collection.id, item.role, "moderator")}
                canDemoteToModerator={client.canDemote(collection.id, item.role, "moderator")}
                canDemoteToMember={client.canDemote(collection.id, item.role, "member")}
                canBlockUser={client.canBlockUsers(collection.id)}
                canRemoveMember={client.canRemoveMembers(collection.id)}
                {searchTerm}
                on:blockUser
                on:chatWith
                on:changeRole
                on:removeMember />
        </VirtualList>
    {:else if memberView === "blocked"}
        <div use:menuCloser class="user-list">
            {#each blockedUsers as user}
                <BlockedUser
                    me={user.userId === userId}
                    {user}
                    {searchTerm}
                    canUnblockUser={client.canUnblockUsers(collection.id)}
                    on:unblockUser />
            {/each}
        </div>
    {:else if memberView === "invited"}
        <div use:menuCloser class="user-list">
            {#each invitedUsers as user}
                <InvitedUser
                    me={user.userId === userId}
                    {user}
                    {searchTerm}
                    canUninviteUser={client.canInviteUsers(collection.id)}
                    on:cancelInvite />
            {/each}
        </div>
    {:else if memberView === "lapsed"}
        <div use:menuCloser class="user-list">
            {#each lapsedMembers as user}
                <User me={user.userId === userId} {user} {searchTerm} />
            {/each}
        </div>
    {/if}
{:else if selectedTab === "groups" && collection.kind === "community"}
    <div class="user-groups">
        <UserGroups
            bind:this={userGroups}
            bind:openedGroupId={initialUsergroup}
            community={collection} />
    </div>
{:else if selectedTab === "add-bots" && collection.kind !== "channel"}
    <div class="bot-explorer">
        <BotExplorer {installingBot} onSelect={onBotSelected}></BotExplorer>
    </div>
{/if}

<style lang="scss">
    :global(.member-section-selector .button-group.fill) {
        flex-wrap: nowrap;
    }
    :global(.member-section-selector button) {
        padding: $sp2 0 !important;
    }

    .user-list {
        height: 100%;
        @include nice-scrollbar();
    }

    .user-groups,
    .bot-explorer {
        padding: 0 0 $sp4 0;
        flex: auto;
    }

    .tabs {
        display: flex;
        align-items: center;
        @include font(medium, normal, fs-90);
        color: var(--txt-light);
        gap: $sp5;
        border-bottom: 1px solid var(--bd);
        cursor: pointer;
        margin: 0 $sp4 $sp5 $sp4;

        @include mobile() {
            gap: $sp4;
        }

        .tab {
            all: unset;
            padding-bottom: 10px;
            margin-bottom: -2px;
            border-bottom: 3px solid transparent;
            white-space: nowrap;
            &.selected {
                color: var(--txt);
                border-bottom: 3px solid var(--txt);

                &.sub {
                    border-bottom: 3px solid var(--accent);
                }
            }
        }
    }

    .member_type_label {
        padding: $sp2 $sp4;
        text-transform: uppercase;
        @include font(light, normal, fs-50);
        border-bottom: 1px solid var(--bd);
    }
</style><|MERGE_RESOLUTION|>--- conflicted
+++ resolved
@@ -29,13 +29,10 @@
         type BotMatch as BotMatchType,
         flattenCommandPermissions,
         type PublicApiKeyDetails,
-<<<<<<< HEAD
         type EnhancedExternalBot,
-=======
         type BotSummaryMode,
         type GroupChatIdentifier,
         emptyExternalBotPermissions,
->>>>>>> cc7f034b
     } from "openchat-client";
     import { createEventDispatcher, getContext } from "svelte";
     import InvitedUser from "./InvitedUser.svelte";
