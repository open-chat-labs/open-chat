--- conflicted
+++ resolved
@@ -37,33 +37,10 @@
     let viewProfile = false;
 
     // capture a snapshot of the chat as it is right now
-<<<<<<< HEAD
-    $: myGroup = currentUser.userId === originalGroup.ownerId;
-    $: nameDirty = updatedGroup.name !== originalGroup.name;
-    $: descDirty = updatedGroup.desc !== originalGroup.description;
-    $: rulesDirty =
-        updatedRules !== undefined &&
-        rules !== undefined &&
-        (updatedRules.enabled !== rules.enabled || updatedRules.text !== rules.text);
-    $: rulesInvalid =
-        updatedRules !== undefined && updatedRules.enabled && updatedRules.text.length === 0;
-    $: avatarDirty = updatedGroup.avatar?.blobUrl !== originalGroup.blobUrl;
-    $: permissionsDirty = client.havePermissionsChanged(
-        originalGroup.permissions,
-        updatedGroup.permissions
-    );
-    $: infoDirty = nameDirty || descDirty || avatarDirty;
-    $: dirty = infoDirty || rulesDirty || permissionsDirty;
-    $: canEdit = client.canEditGroupDetails(originalGroup.chatId);
-    $: canEditPermissions = client.canChangePermissions(originalGroup.chatId);
-    $: canInvite = client.canInviteUsers(originalGroup.chatId);
-    $: avatarSrc = client.groupAvatarUrl(updatedGroup.avatar);
-=======
     $: myGroup = currentUser.userId === chat.ownerId;
     $: canEdit = client.canEditGroupDetails(chat.chatId);
     $: canInvite = client.canInviteUsers(chat.chatId);
     $: avatarSrc = client.groupAvatarUrl(chat);
->>>>>>> b4ee864d
 
     function openUserProfile() {
         if (!myGroup) {
@@ -77,13 +54,10 @@
         }
     }
 
-<<<<<<< HEAD
-=======
     function closeUserProfile() {
         viewProfile = false;
     }
 
->>>>>>> b4ee864d
     function clickClose() {
         dispatch("close");
     }
