<script lang="ts">
    import Refresh from "svelte-material-icons/Refresh.svelte";
    import Plus from "svelte-material-icons/Plus.svelte";
    import { getContext } from "svelte";
    import { _ } from "svelte-i18n";
    import type { OpenChat, ResourceKey } from "openchat-client";
    import Translatable from "../Translatable.svelte";
    import { enhancedCryptoLookup as cryptoLookup } from "openchat-client";

    const client = getContext<OpenChat>("client");

<<<<<<< HEAD
    interface Props {
        ledger: string;
        value: bigint;
        label?: ResourceKey | undefined;
        bold?: boolean;
        toppingUp?: boolean;
        showTopUp?: boolean;
        showRefresh?: boolean;
        refreshing?: boolean;
        conversion?: "none" | "usd" | "icp" | "btc" | "eth";
        hideBalance?: boolean;
        onClick?: () => void;
        onRefreshed?: (val: bigint) => void;
        onError?: (error: string) => void;
    }

    let {
        ledger,
        value,
        label = undefined,
        bold = false,
        toppingUp = $bindable(false),
        showTopUp = false,
        showRefresh = true,
        refreshing = $bindable(false),
        conversion = "none",
        hideBalance = false,
        onClick,
        onRefreshed,
        onError,
    }: Props = $props();

    export function refresh() {
        onClick?.();
=======
    export let ledger: string;
    export let value: bigint;
    export let label: ResourceKey | undefined = undefined;
    export let bold = false;
    export let toppingUp = false;
    export let showTopUp = false;
    export let showRefresh = true;
    export let refreshing = false;
    export let conversion: "none" | "usd" | "icp" | "btc" | "eth" = "none";
    export let hideBalance = false;

    $: tokenDetails = $cryptoLookup[ledger];
    $: symbol = tokenDetails.symbol;
    $: formattedValue = hideBalance
        ? "*****"
        : conversion === "none"
            ? client.formatTokens(value, tokenDetails.decimals)
            : convertValue(conversion, tokenDetails);

    $: {
        if (ledger) {
            refresh(false);
        }
    }

    export function refresh(force: boolean = true) {
        dispatch("click");
>>>>>>> 3e6eba46
        refreshing = true;

        return client
            .refreshAccountBalance(ledger, force)
            .then((val) => {
                onRefreshed?.(val);
            })
            .catch((err) => {
                const errorMessage = $_("unableToRefreshAccountBalance", {
                    values: { token: symbol },
                });
                client.logError(`Failed to refresh ${symbol} account balance`, err);
                onError?.(errorMessage);
            })
            .finally(() => (refreshing = false));
    }

    function topUp() {
        toppingUp = !toppingUp;
    }

    function convertValue(c: Exclude<typeof conversion, "none">, t: typeof tokenDetails): string {
        switch (c) {
            case "usd":
                return t.dollarBalance?.toFixed(2) ?? "???";
            case "icp":
                return t.icpBalance?.toFixed(3) ?? "???";
            case "btc":
                return t.btcBalance?.toFixed(6) ?? "???";
            case "eth":
                return t.ethBalance?.toFixed(6) ?? "???";
        }
    }
    let tokenDetails = $derived($cryptoLookup[ledger]);
    let symbol = $derived(tokenDetails.symbol);
    let formattedValue = $derived(
        hideBalance
            ? "*****"
            : conversion === "none"
              ? client.formatTokens(value, tokenDetails.decimals)
              : convertValue(conversion, tokenDetails),
    );
    $effect(() => {
        if (ledger) {
            refresh();
        }
    });
</script>

<div class="container">
    {#if label !== undefined}
        <div class="label"><Translatable resourceKey={label} /></div>
    {/if}
    <div class="amount" class:bold>
        {formattedValue}
    </div>
    {#if showRefresh && !hideBalance}
<<<<<<< HEAD
        <div class="refresh" class:refreshing onclick={refresh}>
=======
        <div class="refresh" class:refreshing on:click={() => refresh(true)} >
>>>>>>> 3e6eba46
            <Refresh size={"1em"} color={"var(--icon-txt)"} />
        </div>
    {/if}
    {#if showTopUp}
        <div class="top-up" onclick={topUp} title={$_("cryptoAccount.topUp")}>
            <Plus size={"1em"} color={toppingUp ? "var(--icon-selected)" : "var(--icon-txt)"} />
        </div>
    {/if}
</div>

<style lang="scss">
    .container {
        display: flex;
        justify-content: flex-end;
        align-items: center;
        gap: 6px;
    }

    .top-up,
    .refresh {
        // We want the size of the refresh icon (1em) to be 24px
        // but we can't use rem units in SVGs
        @include font-size(fs-140);
        height: $sp5;
        width: $sp5;
        cursor: pointer;
        @include mobile() {
            height: 21.59px;
            width: 21.59px;
        }
    }

    .hideBalance {
        visibility: hidden;
    }

    .refresh {
        &.refreshing {
            @include spin();
        }
    }

    .label {
        @include font(bold, normal, fs-100, 22);
        color: var(--txt-light);
        font-weight: 400;
    }

    .amount {
        @include font(bold, normal, fs-100, 22);
    }
</style><|MERGE_RESOLUTION|>--- conflicted
+++ resolved
@@ -9,7 +9,6 @@
 
     const client = getContext<OpenChat>("client");
 
-<<<<<<< HEAD
     interface Props {
         ledger: string;
         value: bigint;
@@ -42,37 +41,8 @@
         onError,
     }: Props = $props();
 
-    export function refresh() {
+    export function refresh(force: boolean = true) {
         onClick?.();
-=======
-    export let ledger: string;
-    export let value: bigint;
-    export let label: ResourceKey | undefined = undefined;
-    export let bold = false;
-    export let toppingUp = false;
-    export let showTopUp = false;
-    export let showRefresh = true;
-    export let refreshing = false;
-    export let conversion: "none" | "usd" | "icp" | "btc" | "eth" = "none";
-    export let hideBalance = false;
-
-    $: tokenDetails = $cryptoLookup[ledger];
-    $: symbol = tokenDetails.symbol;
-    $: formattedValue = hideBalance
-        ? "*****"
-        : conversion === "none"
-            ? client.formatTokens(value, tokenDetails.decimals)
-            : convertValue(conversion, tokenDetails);
-
-    $: {
-        if (ledger) {
-            refresh(false);
-        }
-    }
-
-    export function refresh(force: boolean = true) {
-        dispatch("click");
->>>>>>> 3e6eba46
         refreshing = true;
 
         return client
@@ -117,7 +87,7 @@
     );
     $effect(() => {
         if (ledger) {
-            refresh();
+            refresh(false);
         }
     });
 </script>
@@ -130,11 +100,7 @@
         {formattedValue}
     </div>
     {#if showRefresh && !hideBalance}
-<<<<<<< HEAD
-        <div class="refresh" class:refreshing onclick={refresh}>
-=======
-        <div class="refresh" class:refreshing on:click={() => refresh(true)} >
->>>>>>> 3e6eba46
+        <div class="refresh" class:refreshing onclick={() => refresh(true)}>
             <Refresh size={"1em"} color={"var(--icon-txt)"} />
         </div>
     {/if}
