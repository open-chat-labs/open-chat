--- conflicted
+++ resolved
@@ -256,7 +256,7 @@
     function expandMentions(text?: string): [string | undefined, User[]] {
         let mentionedMap = new Map<string, User>();
         let expandedText = text?.replace(/@([\w\d_]*)/g, (match, p1) => {
-            const userOrGroup = client.lookupUserForMention(p1, false);
+            const userOrGroup = client.lookupUserForMention(p1, false, $communityMembers);
             if (userOrGroup !== undefined) {
                 switch (userOrGroup.kind) {
                     case "user_group":
@@ -431,18 +431,12 @@
         rangeToReplace = undefined;
     }
 
-<<<<<<< HEAD
     function mention(ev: CustomEvent<UserOrUserGroup>): void {
         const userOrGroup = ev.detail;
         const username =
             userOrGroup.kind === "user_group"
                 ? userOrGroup.name
-                : client.getDisplayName(userOrGroup);
-=======
-    function mention(ev: CustomEvent<UserSummary>): void {
-        const user = ev.detail;
-        const username = client.getDisplayName(user, $communityMembers);
->>>>>>> 04b9bb5a
+                : client.getDisplayName(userOrGroup, $communityMembers);
         const userLabel = `@${username}`;
 
         replaceTextWith(userLabel);
