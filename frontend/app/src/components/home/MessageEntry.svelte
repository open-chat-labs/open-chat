<script lang="ts">
    import Alert from "svelte-material-icons/Alert.svelte";
    import Send from "svelte-material-icons/Send.svelte";
    import ContentSaveEditOutline from "svelte-material-icons/ContentSaveMoveOutline.svelte";
    import Close from "svelte-material-icons/Close.svelte";
    import HoverIcon from "../HoverIcon.svelte";
    import AudioAttacher from "./AudioAttacher.svelte";
    import { createEventDispatcher, getContext, tick } from "svelte";
    import { _ } from "svelte-i18n";
    import Progress from "../Progress.svelte";
    import { iconSize } from "../../stores/iconSize";
    import { ScreenWidth, screenWidth } from "../../stores/screenDimensions";
    import MentionPicker from "./MentionPicker.svelte";
    import EmojiAutocompleter from "./EmojiAutocompleter.svelte";
    import type {
        User,
        ChatSummary,
        EnhancedReplyContext,
        EventWrapper,
        Message,
        MessageAction,
        OpenChat,
        MultiUserChat,
        UserOrUserGroup,
        AttachmentContent,
        MessageContext,
    } from "openchat-client";
    import {
        chatIdentifiersEqual,
        userStore,
        throttleDeadline,
        currentCommunityUserGroups as userGroups,
        anonUser,
        selectedCommunity,
    } from "openchat-client";
    import { enterSend } from "../../stores/settings";
    import MessageActions from "./MessageActions.svelte";
    import PreviewFooter from "./PreviewFooter.svelte";
    import { snowing } from "../../stores/snow";
    import Translatable from "../Translatable.svelte";
    import { i18nKey, interpolate } from "../../i18n/i18n";
    import { translatable } from "../../actions/translatable";
    import MarkdownToggle from "./MarkdownToggle.svelte";
    import { useBlockLevelMarkdown } from "../../stores/settings";
    import ThrottleCountdown from "./ThrottleCountdown.svelte";
    import CommandSelector from "../bots/CommandSelector.svelte";
    import {
        prefix as commandPrefix,
        cancel as cancelCommand,
        selectedCommand,
        showingBuilder,
    } from "../bots/botState";
    import CommandBuilder from "../bots/CommandInstanceBuilder.svelte";
    import AlertBoxModal from "../AlertBoxModal.svelte";

    const client = getContext<OpenChat>("client");

    export let chat: ChatSummary;
    export let blocked: boolean;
    export let preview: boolean;
    export let lapsed: boolean;
    export let messageAction: MessageAction = undefined;
    export let joining: MultiUserChat | undefined;
    export let attachment: AttachmentContent | undefined;
    export let editingEvent: EventWrapper<Message> | undefined;
    export let replyingTo: EnhancedReplyContext | undefined;
    export let textContent: string | undefined;
    export let mode: "thread" | "message" = "message";
    export let externalContent: boolean;
    export let messageContext: MessageContext;

    const USER_TYPING_EVENT_MIN_INTERVAL_MS = 1000; // 1 second
    const MARK_TYPING_STOPPED_INTERVAL_MS = 5000; // 5 seconds

    const mentionRegex = /@(\w*)$/;
    const emojiRegex = /:(\w+):?$/;
    const dispatch = createEventDispatcher();
    let inp: HTMLDivElement;
    let audioMimeType = client.audioRecordingMimeType();
    let selectedRange: Range | undefined;
    let dragging: boolean = false;
    let recording: boolean = false;
    let percentRecorded: number = 0;
    let previousEditingEvent: EventWrapper<Message> | undefined;
    let lastTypingUpdate: number = 0;
    let typingTimer: number | undefined = undefined;
    let audioSupported: boolean = "mediaDevices" in navigator;
    let showMentionPicker = false;
    let showCommandSelector: boolean = false;
    let showEmojiSearch = false;
    let mentionPrefix: string | undefined;
    let emojiQuery: string | undefined;
    let messageEntryHeight: number;
    let messageActions: MessageActions;
    let rangeToReplace: [Node, number, number] | undefined = undefined;
    let previousChatId = chat.id;
    let containsMarkdown = false;
    let showDirectBotChatWarning = false;
    let commandSent = false;

    // Update this to force a new textbox instance to be created
    let textboxId = Symbol();

    $: directChatBotId = client.directChatWithBot(chat);
    $: messageIsEmpty = (textContent?.trim() ?? "").length === 0 && attachment === undefined;
    $: canSendAny = !$anonUser && client.canSendMessage(chat.id, mode);
    $: permittedMessages = client.permittedMessages(chat.id, mode);
    $: canEnterText =
        (permittedMessages.get("text") ?? false) ||
        editingEvent !== undefined ||
        attachment !== undefined;
    $: excessiveLinks = client.extractEnabledLinks(textContent ?? "").length > 5;
    $: frozen = client.isChatOrCommunityFrozen(chat, $selectedCommunity);

    $: {
        if (inp) {
            if (editingEvent && editingEvent.index !== previousEditingEvent?.index) {
                if (editingEvent.event.content.kind === "text_content") {
                    inp.textContent = formatUserGroupMentions(
                        formatUserMentions(
                            client.stripLinkDisabledMarker(editingEvent.event.content.text),
                        ),
                    );
                    selectedRange = undefined;
                    restoreSelection();
                } else if ("caption" in editingEvent.event.content) {
                    inp.textContent = editingEvent.event.content.caption ?? "";
                    selectedRange = undefined;
                    restoreSelection();
                }
                previousEditingEvent = editingEvent;
                containsMarkdown = detectMarkdown(inp.textContent);
            } else {
                const text = textContent ?? "";
                // Only set the textbox text when required rather than every time, because doing so sets the focus back to
                // the start of the textbox on some devices.
                if (inp.textContent !== text) {
                    inp.textContent = text;
                    // TODO - figure this out
                    // setCaretToEnd();
                    containsMarkdown = detectMarkdown(text);
                }
            }
        }

        if (editingEvent === undefined) {
            previousEditingEvent = undefined;
        }
    }

    $: {
        // If the chat has changed, close the emoji picker or file selector
        if (!chatIdentifiersEqual(chat.id, previousChatId)) {
            messageAction = undefined;
            previousChatId = chat.id;
        }
    }

    $: {
        if (attachment !== undefined || replyingTo !== undefined) {
            inp?.focus();
        }
    }

    $: {
        if ($screenWidth === ScreenWidth.Large) {
            inp?.focus();
        }
    }

    $: placeholder = !canEnterText
        ? i18nKey("sendTextDisabled")
        : attachment !== undefined
          ? i18nKey("enterCaption")
          : dragging
            ? i18nKey("dropFile")
            : directChatBotId
              ? i18nKey("bots.direct.placeholder")
              : i18nKey("enterMessage");

    export function replaceSelection(text: string) {
        restoreSelection();
        let range = window.getSelection()?.getRangeAt(0);
        if (range !== undefined) {
            range.deleteContents();
            range.insertNode(document.createTextNode(text));
            range.collapse(false);
            const inputContent = inp.textContent ?? "";
            dispatch("setTextContent", inputContent.trim().length === 0 ? undefined : inputContent);
        }
    }

    function onInput() {
        const inputContent = inp.textContent ?? "";
        dispatch("setTextContent", inputContent.trim().length === 0 ? undefined : inputContent);
        triggerCommandSelector(inputContent);
        triggerMentionLookup(inputContent);
        triggerEmojiLookup(inputContent);
        triggerTypingTimer();
        containsMarkdown = detectMarkdown(inputContent);
    }

    function uptoCaret(
        inputContent: string | null,
        fn: (slice: string, node: Node, pos: number) => void,
    ): void {
        if (inputContent === null) return;

        const selection = window.getSelection();
        if (selection === null) return;
        const anchorNode = selection.anchorNode;
        if (anchorNode?.textContent == null) return;
        const text = anchorNode.textContent;

        const slice = text.slice(0, selection.anchorOffset);
        fn(slice, anchorNode, selection.anchorOffset);
    }

    function triggerEmojiLookup(inputContent: string | null): void {
        uptoCaret(inputContent, (slice: string, node: Node, pos: number) => {
            const matches = slice.match(emojiRegex);
            if (matches !== null) {
                if (matches.index !== undefined) {
                    rangeToReplace = [node, matches.index, pos];
                    emojiQuery = matches[1].toLowerCase() || undefined;
                    showEmojiSearch = true;
                }
            } else {
                showEmojiSearch = false;
                emojiQuery = undefined;
            }
        });
    }

    function triggerMentionLookup(inputContent: string | null): void {
        if (chat.kind === "direct_chat" || chat.memberCount <= 1) return;
        uptoCaret(inputContent, (slice: string, node: Node, pos: number) => {
            const matches = slice.match(mentionRegex);
            if (matches !== null) {
                if (matches.index !== undefined) {
                    rangeToReplace = [node, matches.index, pos];
                    mentionPrefix = matches[1].toLowerCase() || undefined;
                    showMentionPicker = true;
                }
            } else {
                showMentionPicker = false;
                mentionPrefix = undefined;
            }
        });
    }

    function triggerCommandSelector(inputContent: string | null): void {
        const commandMatch = inputContent?.match(/^\/.*/);
        if (commandMatch) {
            showCommandSelector = true;
            commandPrefix.set(commandMatch[0]);
        } else {
            showCommandSelector = false;
            cancelCommand();
        }
    }

    function cancelCommandSelector(sent: boolean) {
        commandSent = sent;
        showCommandSelector = false;
        cancelCommand();
        if (sent) {
            dispatch("setTextContent", undefined);
        }
    }

    function triggerTypingTimer() {
        requestAnimationFrame(() => {
            const now = Date.now();
            if (now - lastTypingUpdate > USER_TYPING_EVENT_MIN_INTERVAL_MS) {
                lastTypingUpdate = now;
                dispatch("startTyping");
            }
            if (typingTimer !== undefined) {
                window.clearTimeout(typingTimer);
            }

            typingTimer = window.setTimeout(
                () => dispatch("stopTyping"),
                MARK_TYPING_STOPPED_INTERVAL_MS,
            );
        });
    }

    function keyPress(e: KeyboardEvent) {
        if (e.key === "Enter" && !e.shiftKey) {
            if ($enterSend && !e.shiftKey && !showCommandSelector && !directChatBotId) {
                e.preventDefault();
                sendMessage();
            } else if (directChatBotId && !commandSent && $selectedCommand === undefined) {
<<<<<<< HEAD
=======
                e.preventDefault();
>>>>>>> cc7f034b
                showDirectBotChatWarning = true;
            }
            commandSent = false;
        }
    }

    function formatUserMentions(text: string): string {
        return text.replace(/@UserId\(([\d\w-]+)\)/g, (match, p1) => {
            const u = $userStore.get(p1);
            if (u?.username !== undefined) {
                const username = u.username;
                return `@${username}`;
            }
            return match;
        });
    }

    function formatUserGroupMentions(text: string): string {
        return text.replace(/@UserGroup\(([\d\w-]+)\)/g, (match, p1) => {
            const u = $userGroups.get(Number(p1));
            if (u !== undefined) {
                return `@${u.name}`;
            }
            return match;
        });
    }

    // replace anything of the form @username with @UserId(xyz) or @UserGroup(abc) where
    // xyz is the userId or abc is the user group id
    // if we can't find the user or user group just leave it as is
    function expandMentions(text: string): [string | undefined, User[], boolean] {
        let mentionedMap = new Map<string, User>();
        let expandedText = text.replace(/@(\w+)/g, (match, p1) => {
            const userOrGroup = client.lookupUserForMention(p1, false);
            if (userOrGroup !== undefined) {
                switch (userOrGroup.kind) {
                    case "user_group":
                        return `@UserGroup(${userOrGroup.id})`;
                    case "everyone":
                        return "@everyone";
                    default:
                        mentionedMap.set(userOrGroup.userId, userOrGroup);
                        return `@UserId(${userOrGroup.userId})`;
                }
            } else {
                return match;
            }
        });

        let mentioned = Array.from(mentionedMap, ([_, user]) => user);

        return [expandedText, mentioned, containsMarkdown && $useBlockLevelMarkdown];
    }

    function parseCommands(txt: string): boolean {
        if (/snow|xmas|christmas|noel/.test(txt)) {
            $snowing = true;
        }
        return false;
    }

    function cancelEdit() {
        dispatch("cancelEditEvent");
    }

    function sendMessage() {
        if (showCommandSelector || messageIsEmpty) return;

        const txt = inp.innerText?.trim() ?? "";

        if (!parseCommands(txt)) {
            dispatch("sendMessage", expandMentions(txt));
        }
        inp.textContent = "";
        dispatch("setTextContent", undefined);

        messageActions?.close();
        dispatch("stopTyping");

        // After sending a message we must force a new textbox instance to be created, otherwise on iPhone the
        // predictive text doesn't notice the text has been cleared so the suggestions don't make sense.
        textboxId = Symbol();
        tick().then(() => inp?.focus());
    }

    export function saveSelection() {
        try {
            // seeing errors in the logs to do with this
            selectedRange = window.getSelection()?.getRangeAt(0);
        } catch (_err) {}
    }

    function restoreSelection() {
        inp.focus();
        if (!selectedRange || !selectedRange.intersectsNode(inp)) {
            const range = new Range();
            range.selectNodeContents(inp);
            range.collapse(false);
            selectedRange = range;
        }

        const selection = window.getSelection()!;
        selection.removeAllRanges();
        selection.addRange(selectedRange);
    }

    function setCaretToEnd() {
        const range = document.createRange();
        range.selectNodeContents(inp);
        range.collapse(false);
        const sel = window.getSelection();
        sel?.removeAllRanges();
        sel?.addRange(range);
    }

    function setCaretTo(node: Node, pos: number) {
        const range = document.createRange();
        range.selectNodeContents(node);
        range.setStart(node, pos);
        range.collapse(true);
        const sel = window.getSelection();
        sel?.removeAllRanges();
        sel?.addRange(range);
    }

    function onDrop(e: DragEvent) {
        dragging = false;
        dispatch("drop", e);
    }

    function replaceTextWith(replacement: string) {
        if (rangeToReplace === undefined) return;

        const [node, start, end] = rangeToReplace;

        const replaced = `${node.textContent?.slice(
            0,
            start,
        )}${replacement} ${node.textContent?.slice(end)}`;
        node.textContent = replaced;

        dispatch("setTextContent", inp.textContent || undefined);

        tick().then(() => {
            setCaretTo(node, start + replacement.length + 1);
        });

        rangeToReplace = undefined;
    }

    function mention(ev: CustomEvent<UserOrUserGroup>): void {
        const userOrGroup = ev.detail;
        const username = client.userOrUserGroupName(userOrGroup);
        const userLabel = `@${username}`;

        replaceTextWith(userLabel);

        showMentionPicker = false;
    }

    function cancelMention() {
        showMentionPicker = false;
        setCaretToEnd();
    }

    function completeEmoji(ev: CustomEvent<string>) {
        replaceTextWith(ev.detail);
        showEmojiSearch = false;
    }

    function detectMarkdown(text: string | null) {
        if (!text) return false;

        // a few regexes to detect various block level markdown elements (possibly incomplete)
        const headerRegex = /^(?:\#{1,6}\s+)/m;
        const tableRegex = /(?:\|(?:[^\r\n\|\\]|\\.)*\|)+/;
        const bulletedListRegex = /^(?:\s*[-\*+]\s+)/m;
        const numberedListRegex = /^(?:\s*\d+\.\s+)/m;
        const blockquoteRegex = /^(?:\s*>)/m;
        const codeBlockRegex = /(?:^```[\s\S]*?^```)/m;
        const regexList = [
            headerRegex,
            tableRegex,
            bulletedListRegex,
            numberedListRegex,
            blockquoteRegex,
            codeBlockRegex,
        ];
        const result = regexList.some((regex) => regex.test(text));
        return result;
    }
</script>

{#if showDirectBotChatWarning}
    <AlertBoxModal
        onClose={() => (showDirectBotChatWarning = false)}
        title={i18nKey("bots.direct.warningTitle")}
        warning={i18nKey("bots.direct.warning")} />
{/if}

{#if $selectedCommand && $showingBuilder}
    <CommandBuilder
        {chat}
        {messageContext}
        onCommandSent={() => cancelCommandSelector(true)}
        onCancel={() => cancelCommandSelector(false)}
        command={$selectedCommand} />
{/if}

{#if showMentionPicker}
    <MentionPicker
        supportsUserGroups
        offset={messageEntryHeight}
        on:close={cancelMention}
        on:mention={mention}
        prefix={mentionPrefix} />
{/if}

{#if showCommandSelector}
    <CommandSelector
        selectedBotId={directChatBotId}
        {messageContext}
        {mode}
        onCommandSent={() => cancelCommandSelector(true)}
        onNoMatches={() => cancelCommandSelector(false)}
        onCancel={() => cancelCommandSelector(false)} />
{/if}

{#if showEmojiSearch}
    <EmojiAutocompleter
        offset={messageEntryHeight}
        on:close={() => (showEmojiSearch = false)}
        on:select={completeEmoji}
        query={emojiQuery} />
{/if}

<div
    class="message-entry"
    class:editing={editingEvent !== undefined}
    bind:clientHeight={messageEntryHeight}>
    {#if frozen}
        <div class="frozen">
            <Translatable resourceKey={i18nKey("chatFrozen")} />
        </div>
    {:else if blocked}
        <div class="blocked">
            <Translatable resourceKey={i18nKey("userIsBlocked")} />
        </div>
    {:else if (preview || lapsed) && chat.kind !== "direct_chat"}
        <PreviewFooter {lapsed} {joining} {chat} on:joinGroup on:upgrade />
    {:else if externalContent}
        <div class="disclaimer">
            <Alert size={$iconSize} color={"var(--warn"} />
            <Translatable resourceKey={i18nKey("externalContent.disclaimer")} />
        </div>
    {:else if !canSendAny}
        <div class="disabled">
            <Translatable
                resourceKey={i18nKey(
                    $anonUser
                        ? "sendMessageDisabledAnon"
                        : mode === "thread"
                          ? "readOnlyThread"
                          : "readOnlyChat",
                )} />
        </div>
    {:else if $throttleDeadline > 0}
        <ThrottleCountdown deadline={$throttleDeadline} />
    {:else}
        {#if recording}
            <div class="recording">
                <Progress percent={percentRecorded} />
            </div>
        {/if}
        {#if canEnterText}
            {#key textboxId}
                <div class="container">
                    {#if excessiveLinks}
                        <div class="note">{$_("excessiveLinksNote")}</div>
                    {/if}
                    <div
                        data-gram="false"
                        data-gramm_editor="false"
                        data-enable-grammarly="false"
                        tabindex={0}
                        bind:this={inp}
                        on:blur={saveSelection}
                        class="textbox"
                        class:recording
                        class:dragging
                        class:empty={messageIsEmpty}
                        contenteditable
                        on:paste
                        placeholder={interpolate($_, placeholder)}
                        use:translatable={{
                            key: placeholder,
                            position: "absolute",
                            right: 12,
                            top: 12,
                        }}
                        spellcheck
                        on:dragover={() => (dragging = true)}
                        on:dragenter={() => (dragging = true)}
                        on:dragleave={() => (dragging = false)}
                        on:drop={onDrop}
                        on:input={onInput}
                        on:keypress={keyPress} />

                    {#if containsMarkdown}
                        <MarkdownToggle {editingEvent} />
                    {/if}
                </div>
            {/key}
        {:else}
            <div class="textbox light">
                <Translatable resourceKey={placeholder} />
            </div>
        {/if}

        {#if directChatBotId === undefined}
            <div class="icons">
                {#if editingEvent === undefined}
                    {#if permittedMessages.get("audio") && messageIsEmpty && audioMimeType !== undefined && audioSupported}
                        <div class="record">
                            <AudioAttacher
                                mimeType={audioMimeType}
                                bind:percentRecorded
                                bind:recording
                                bind:supported={audioSupported}
                                on:audioCaptured />
                        </div>
                    {:else if canEnterText}
                        <div class="send" on:click={sendMessage}>
                            <HoverIcon title={$_("sendMessage")}>
                                <Send size={$iconSize} color={"var(--icon-txt)"} />
                            </HoverIcon>
                        </div>
                    {/if}
                    <!-- we might need this if we are editing too -->
                    <MessageActions
                        bind:this={messageActions}
                        bind:messageAction
                        {permittedMessages}
                        {attachment}
                        {mode}
                        editing={editingEvent !== undefined}
                        on:tokenTransfer
                        on:createPrizeMessage
                        on:createP2PSwapMessage
                        on:attachGif
                        on:makeMeme
                        on:createPoll
                        on:upgrade
                        on:clearAttachment
                        on:fileSelected />
                {:else}
                    <div class="send" on:click={sendMessage}>
                        <HoverIcon>
                            <ContentSaveEditOutline size={$iconSize} color={"var(--button-txt)"} />
                        </HoverIcon>
                    </div>
                    <div class="send" on:click={cancelEdit}>
                        <HoverIcon>
                            <Close size={$iconSize} color={"var(--button-txt)"} />
                        </HoverIcon>
                    </div>
                {/if}
            </div>
        {/if}
    {/if}
</div>

<style lang="scss">
    .message-entry {
        position: relative;
        display: flex;
        justify-content: space-between;
        align-items: center;
        background-color: var(--entry-bg);
        padding: $sp3;
        border-top: var(--bw) solid var(--bd);
        min-height: toRem(60);

        &.editing {
            background-color: var(--button-bg);
        }

        .icons {
            display: flex;
            align-self: flex-end;
        }
    }
    .send {
        flex: 0 0 15px;
    }

    .container {
        margin: 0 $sp3;
        flex: 1;
        position: relative;
    }

    .textbox {
        padding: toRem(12) $sp4 $sp3 $sp4;
        background-color: var(--entry-input-bg);
        border-radius: var(--entry-input-rd);
        outline: none;
        border: 0;
        max-height: calc(var(--vh, 1vh) * 50);
        min-height: toRem(30);
        overflow-x: hidden;
        overflow-y: auto;
        user-select: text;
        white-space: pre-wrap;
        overflow-wrap: anywhere;
        border: var(--bw) solid var(--entry-input-bd);
        box-shadow: var(--entry-input-sh);

        &.empty:before {
            content: attr(placeholder);
            color: var(--placeholder);
            pointer-events: none;
            display: block; /* For Firefox */
            position: absolute;
        }

        &.dragging {
            border: var(--bw) dashed var(--txt);
        }

        &.recording {
            display: none;
        }

        &.light {
            color: var(--txt-light);
        }
    }

    .blocked,
    .frozen,
    .disabled {
        height: 42px;
        color: var(--txt);
        @include font(book, normal, fs-100);
        display: flex;
        justify-content: center;
        align-items: center;
        width: 100%;
    }

    .recording {
        padding: 0 $sp3;
        flex: auto;
    }

    .note {
        @include font(book, normal, fs-70);
        margin-bottom: $sp2;
    }

    .disclaimer {
        display: flex;
        justify-content: center;
        align-items: center;
        height: 100%;
        gap: $sp4;
    }
</style><|MERGE_RESOLUTION|>--- conflicted
+++ resolved
@@ -293,10 +293,7 @@
                 e.preventDefault();
                 sendMessage();
             } else if (directChatBotId && !commandSent && $selectedCommand === undefined) {
-<<<<<<< HEAD
-=======
                 e.preventDefault();
->>>>>>> cc7f034b
                 showDirectBotChatWarning = true;
             }
             commandSent = false;
