<script lang="ts">
    import Send from "svelte-material-icons/Send.svelte";
    import ContentSaveEditOutline from "svelte-material-icons/ContentSaveMoveOutline.svelte";
    import Close from "svelte-material-icons/Close.svelte";
    import HoverIcon from "../HoverIcon.svelte";
    import AudioAttacher from "./AudioAttacher.svelte";
    import { createEventDispatcher, getContext, tick } from "svelte";
    import { _ } from "svelte-i18n";
    import Progress from "../Progress.svelte";
    import { iconSize } from "../../stores/iconSize";
    import { ScreenWidth, screenWidth } from "../../stores/screenDimensions";
    import MentionPicker from "./MentionPicker.svelte";
    import EmojiAutocompleter from "./EmojiAutocompleter.svelte";
    import type {
        User,
        ChatSummary,
        EnhancedReplyContext,
        EventWrapper,
        Message,
        MessageAction,
        MessageContent,
        Questions,
        OpenChat,
        MultiUserChat,
        UserOrUserGroup,
    } from "openchat-client";
    import { allQuestions } from "openchat-client";
    import { enterSend } from "../../stores/settings";
    import MessageActions from "./MessageActions.svelte";
    import { addQueryStringParam } from "../../utils/urls";
    import PreviewFooter from "./PreviewFooter.svelte";

    const client = getContext<OpenChat>("client");

    export let chat: ChatSummary;
    export let blocked: boolean;
    export let preview: boolean;
    export let canSend: boolean;
    export let messageAction: MessageAction = undefined;
    export let joining: MultiUserChat | undefined;
    export let fileToAttach: MessageContent | undefined;
    export let editingEvent: EventWrapper<Message> | undefined;
    export let replyingTo: EnhancedReplyContext | undefined;
    export let textContent: string | undefined;
    export let mode: "thread" | "message" = "message";

    const USER_TYPING_EVENT_MIN_INTERVAL_MS = 1000; // 1 second
    const MARK_TYPING_STOPPED_INTERVAL_MS = 5000; // 5 seconds

    const mentionRegex = /@([\d\w_]*)$/;
    const emojiRegex = /:([\w_]+):?$/;
    const dispatch = createEventDispatcher();
    let inp: HTMLDivElement;
    let audioMimeType = client.audioRecordingMimeType();
    let selectedRange: Range | undefined;
    let dragging: boolean = false;
    let recording: boolean = false;
    let percentRecorded: number = 0;
    let previousEditingEvent: EventWrapper<Message> | undefined;
    let lastTypingUpdate: number = 0;
    let typingTimer: number | undefined = undefined;
    let audioSupported: boolean = "mediaDevices" in navigator;
    let showMentionPicker = false;
    let showEmojiSearch = false;
    let mentionPrefix: string | undefined;
    let emojiQuery: string | undefined;
    let messageEntryHeight: number;
    let messageActions: MessageActions;
    let rangeToReplace: [number, number] | undefined = undefined;

    // Update this to force a new textbox instance to be created
    let textboxId = Symbol();

    $: userStore = client.userStore;
    $: userGroups = client.currentCommunityUserGroups;
    $: userId = chat.kind === "direct_chat" ? chat.them.userId : "";
    $: isMultiUser = chat.kind === "group_chat" || chat.kind === "channel";
    $: isBot = $userStore[userId]?.kind === "bot";
    $: messageIsEmpty = (textContent?.trim() ?? "").length === 0 && fileToAttach === undefined;
    $: pollsAllowed = isMultiUser && !isBot && client.canCreatePolls(chat.id);
    $: cryptoLookup = client.cryptoLookup;
    $: tokens = Object.values($cryptoLookup)
        .map((t) => t.symbol.toLowerCase())
        .join("|");
    $: tokenMatchRegex = new RegExp(`^\/(${tokens}) *(\\d*[.,]?\\d*)$`);

    $: {
        if (inp) {
            if (editingEvent && editingEvent.index !== previousEditingEvent?.index) {
                if (editingEvent.event.content.kind === "text_content") {
                    inp.textContent = formatUserGroupMentions(
                        formatUserMentions(editingEvent.event.content.text)
                    );
                    selectedRange = undefined;
                    restoreSelection();
                } else if ("caption" in editingEvent.event.content) {
                    inp.textContent = editingEvent.event.content.caption ?? "";
                    selectedRange = undefined;
                    restoreSelection();
                }
                previousEditingEvent = editingEvent;
            } else {
                const text = textContent ?? "";
                // Only set the textbox text when required rather than every time, because doing so sets the focus back to
                // the start of the textbox on some devices.
                if (inp.textContent !== text) {
                    inp.textContent = text;
                    // TODO - figure this out
                    // setCaretToEnd();
                }
            }
        }

        if (editingEvent === undefined) {
            previousEditingEvent = undefined;
        }
    }

    $: {
        if (fileToAttach !== undefined || replyingTo !== undefined) {
            inp?.focus();
        }
    }

    $: {
        if ($screenWidth === ScreenWidth.Large) {
            inp?.focus();
        }
    }

    $: placeholder =
        fileToAttach !== undefined
            ? $_("enterCaption")
            : dragging
            ? $_("dropFile")
            : $_("enterMessage");

    export function replaceSelection(text: string) {
        restoreSelection();
        let range = window.getSelection()?.getRangeAt(0);
        if (range !== undefined) {
            range.deleteContents();
            range.insertNode(document.createTextNode(text));
            range.collapse(false);
            const inputContent = inp.textContent ?? "";
            dispatch("setTextContent", inputContent.trim().length === 0 ? undefined : inputContent);
        }
    }

    function onInput() {
        const inputContent = inp.textContent ?? "";
        dispatch("setTextContent", inputContent.trim().length === 0 ? undefined : inputContent);
        triggerMentionLookup(inputContent);
        triggerEmojiLookup(inputContent);
        triggerTypingTimer();
    }

    function uptoCaret(
        inputContent: string | null,
        fn: (slice: string, pos: number) => void
    ): void {
        if (inputContent === null) return;

        const pos = window.getSelection()?.anchorOffset;
        if (pos === undefined) return;

        const slice = inputContent.slice(0, pos);
        fn(slice, pos);
    }

    function triggerEmojiLookup(inputContent: string | null): void {
        uptoCaret(inputContent, (slice: string, pos: number) => {
            const matches = slice.match(emojiRegex);
            if (matches !== null) {
                if (matches.index !== undefined) {
                    rangeToReplace = [matches.index, pos];
                    emojiQuery = matches[1].toLowerCase() || undefined;
                    showEmojiSearch = true;
                }
            } else {
                showEmojiSearch = false;
                emojiQuery = undefined;
            }
        });
    }

    function triggerMentionLookup(inputContent: string | null): void {
        if (chat.kind === "direct_chat" || chat.memberCount <= 1) return;
        uptoCaret(inputContent, (slice: string, pos: number) => {
            const matches = slice.match(mentionRegex);
            if (matches !== null) {
                if (matches.index !== undefined) {
                    rangeToReplace = [matches.index, pos];
                    mentionPrefix = matches[1].toLowerCase() || undefined;
                    showMentionPicker = true;
                }
            } else {
                showMentionPicker = false;
                mentionPrefix = undefined;
            }
        });
    }

    function triggerTypingTimer() {
        requestAnimationFrame(() => {
            const now = Date.now();
            if (now - lastTypingUpdate > USER_TYPING_EVENT_MIN_INTERVAL_MS) {
                lastTypingUpdate = now;
                dispatch("startTyping");
            }
            if (typingTimer !== undefined) {
                window.clearTimeout(typingTimer);
            }

            typingTimer = window.setTimeout(
                () => dispatch("stopTyping"),
                MARK_TYPING_STOPPED_INTERVAL_MS
            );
        });
    }

    function keyPress(e: KeyboardEvent) {
        if (e.key === "Enter" && $enterSend && !e.shiftKey) {
            if (!messageIsEmpty) {
                sendMessage();
            }
            e.preventDefault();
        }
    }

    function formatUserMentions(text: string): string {
        return text.replace(/@UserId\(([\d\w-]+)\)/g, (match, p1) => {
            const u = $userStore[p1];
            if (u?.username !== undefined) {
                const username = u.username;
                return `@${username}`;
            }
            return match;
        });
    }

    function formatUserGroupMentions(text: string): string {
        return text.replace(/@UserGroup\(([\d\w-]+)\)/g, (match, p1) => {
            const u = $userGroups.find((ug) => ug.id === Number(p1));
            if (u !== undefined) {
                return `@${u.name}`;
            }
            return match;
        });
    }

    // replace anything of the form @username with @UserId(xyz) or @UserGroup(abc) where
    // xyz is the userId or abc is the user group id
    // if we don't have the mapping, just leave it as is (we *will* have the mapping)
    function expandMentions(text?: string): [string | undefined, User[]] {
        let mentionedMap = new Map<string, User>();
        let expandedText = text?.replace(/@([\w\d_]*)/g, (match, p1) => {
            const userOrGroup = client.lookupUserForMention(p1, false, $communityMembers);
            if (userOrGroup !== undefined) {
                switch (userOrGroup.kind) {
                    case "user_group":
                        return `<span>@UserGroup(${userOrGroup.id})</span>`;
                    default:
                        mentionedMap.set(userOrGroup.userId, userOrGroup);
                        return `@UserId(${userOrGroup.userId})`;
                }
            } else {
                console.log(
                    `Could not find the userId for user: ${p1}, this should not really happen`
                );
            }
            return match;
        });

        let mentioned = Array.from(mentionedMap, ([_, user]) => user);

        return [expandedText, mentioned];
    }

    /**
     * Check the message content for special commands
     * * /poll - creates a poll
     * * /icp [amount]
     * * /search [term]
     * * /pinned - opens pinned messages (not yet)
     * * /details - opens group details (not yet)
     */
    function parseCommands(txt: string): boolean {
        if (isMultiUser && /^\/poll$/.test(txt)) {
            dispatch("createPoll");
            return true;
        }

        const testMsgMatch = txt.match(/^\/test-msg (\d+)/);
        if (testMsgMatch && testMsgMatch[1] !== undefined) {
            dispatch("createTestMessages", Number(testMsgMatch[1]));
            return true;
        }

        const searchMatch = txt.match(/^\/search( *(.*))$/);
        if (searchMatch && searchMatch[2] !== undefined) {
            dispatch("searchChat", searchMatch[2]);
            return true;
        }

        const gifMatch = txt.match(/^\/gif( *(.*))$/);
        if (gifMatch && gifMatch[2] !== undefined) {
            dispatch("attachGif", gifMatch[2]);
            return true;
        }

        const faqMatch = txt.match(/^\/faq( *(.*))$/);
        if (faqMatch && faqMatch[2] !== undefined) {
            if (allQuestions.includes(faqMatch[2] as Questions)) {
                const url = `/faq?q=${faqMatch[2]}`;
                dispatch("sendMessage", [`[🤔 FAQ: ${$_(`faq.${faqMatch[2]}_q`)}](${url})`, []]);
            } else {
                dispatch("sendMessage", [`[🤔 FAQs](/faq)`, []]);
            }
            return true;
        }

        if (/^\/diamond$/.test(txt)) {
            const url = addQueryStringParam("diamond", "");
            dispatch("sendMessage", [`[${$_("upgrade.message")}](${url})`, []]);
            return true;
        }

        const tokenMatch = txt.match(tokenMatchRegex);
        if (tokenMatch && tokenMatch[2] !== undefined) {
            const token = tokenMatch[1];
            const tokenDetails = Object.values($cryptoLookup).find(
                (t) => t.symbol.toLowerCase() === token
            );
            if (tokenDetails !== undefined) {
                dispatch("tokenTransfer", {
                    ledger: tokenDetails.ledger,
                    amount: client.validateTokenInput(tokenMatch[2], tokenDetails.decimals).amount,
                });
            }
            return true;
        }
        return false;
    }

    function cancelEdit() {
        dispatch("cancelEditEvent");
    }

    function sendMessage() {
        const txt = inp.innerText?.trim();

        if (!parseCommands(txt)) {
            dispatch("sendMessage", expandMentions(txt));
        }
        inp.textContent = "";
        dispatch("setTextContent", undefined);

        messageActions?.close();
        dispatch("stopTyping");

        // After sending a message we must force a new textbox instance to be created, otherwise on iPhone the
        // predictive text doesn't notice the text has been cleared so the suggestions don't make sense.
        textboxId = Symbol();
        tick().then(() => inp.focus());
    }

    export function saveSelection() {
        try {
            // seeing errors in the logs to do with this
            selectedRange = window.getSelection()?.getRangeAt(0);
        } catch (_err) {}
    }

    function restoreSelection() {
        inp.focus();
        if (!selectedRange) {
            const range = new Range();
            range.selectNodeContents(inp);
            range.collapse(false);
            selectedRange = range;
        }

        const selection = window.getSelection()!;
        selection.removeAllRanges();
        selection.addRange(selectedRange);
    }

    function setCaretToEnd() {
        const range = document.createRange();
        range.selectNodeContents(inp);
        range.collapse(false);
        const sel = window.getSelection();
        sel?.removeAllRanges();
        sel?.addRange(range);
    }

    function setCaretTo(pos: number) {
        const range = document.createRange();
        range.selectNodeContents(inp);
        range.setStart(inp.childNodes[0], pos);
        range.collapse(true);
        const sel = window.getSelection();
        sel?.removeAllRanges();
        sel?.addRange(range);
    }

    function onDrop(e: DragEvent) {
        dragging = false;
        dispatch("drop", e);
    }

    function replaceTextWith(replacement: string) {
        if (rangeToReplace === undefined) return;

        const start = rangeToReplace[0];

        const replaced = `${inp.textContent?.slice(
            0,
            rangeToReplace[0]
        )}${replacement} ${inp.textContent?.slice(rangeToReplace[1])}`;
        inp.textContent = replaced;

        dispatch("setTextContent", inp.textContent || undefined);

        tick().then(() => {
            setCaretTo(start + replacement.length);
        });

        rangeToReplace = undefined;
    }

<<<<<<< HEAD
    function mention(ev: CustomEvent<UserOrUserGroup>): void {
        const userOrGroup = ev.detail;
        const username =
            userOrGroup.kind === "user_group"
                ? userOrGroup.name
                : client.getDisplayName(userOrGroup, $communityMembers);
        const userLabel = `@${username}`;
=======
    function mention(ev: CustomEvent<UserSummary>): void {
        const user = ev.detail;
        const userLabel = `@${user.username}`;
>>>>>>> 185f03d6

        replaceTextWith(userLabel);

        showMentionPicker = false;
    }

    function cancelMention() {
        showMentionPicker = false;
        setCaretToEnd();
    }

    function completeEmoji(ev: CustomEvent<string>) {
        replaceTextWith(ev.detail);
        showEmojiSearch = false;
    }
</script>

{#if showMentionPicker}
    <MentionPicker
        offset={messageEntryHeight}
        on:close={cancelMention}
        on:mention={mention}
        prefix={mentionPrefix} />
{/if}

{#if showEmojiSearch}
    <EmojiAutocompleter
        offset={messageEntryHeight}
        on:close={() => (showEmojiSearch = false)}
        on:select={completeEmoji}
        query={emojiQuery} />
{/if}

<div
    class="message-entry"
    class:editing={editingEvent !== undefined}
    bind:clientHeight={messageEntryHeight}>
    {#if blocked}
        <div class="blocked">
            {$_("userIsBlocked")}
        </div>
    {:else if preview && chat.kind !== "direct_chat"}
        <PreviewFooter {joining} {chat} on:joinGroup on:upgrade />
    {:else if !canSend}
        <div class="disabled">
            {mode === "thread" ? $_("readOnlyThread") : $_("readOnlyChat")}
        </div>
    {:else}
        {#if recording}
            <div class="recording">
                <Progress percent={percentRecorded} />
            </div>
        {/if}
        {#key textboxId}
            <div
                tabindex={0}
                bind:this={inp}
                on:blur={saveSelection}
                class="textbox"
                class:recording
                class:dragging
                contenteditable
                on:paste
                {placeholder}
                spellcheck
                on:dragover={() => (dragging = true)}
                on:dragenter={() => (dragging = true)}
                on:dragleave={() => (dragging = false)}
                on:drop={onDrop}
                on:input={onInput}
                on:keypress={keyPress} />
        {/key}
        {#if editingEvent === undefined}
            {#if messageIsEmpty && audioMimeType !== undefined && audioSupported}
                <div class="record">
                    <AudioAttacher
                        mimeType={audioMimeType}
                        bind:percentRecorded
                        bind:recording
                        bind:supported={audioSupported}
                        on:audioCaptured />
                </div>
            {:else}
                <div class="send" on:click={sendMessage}>
                    <HoverIcon title={$_("sendMessage")}>
                        <Send size={$iconSize} color={"var(--icon-txt)"} />
                    </HoverIcon>
                </div>
            {/if}
            <!-- we might need this if we are editing too -->
            <MessageActions
                bind:this={messageActions}
                bind:messageAction
                {fileToAttach}
                {mode}
                {pollsAllowed}
                editing={editingEvent !== undefined}
                on:tokenTransfer
                on:attachGif
                on:makeMeme
                on:createPoll
                on:upgrade
                on:clearAttachment
                on:fileSelected />
        {:else}
            <div class="send" on:click={sendMessage}>
                <HoverIcon>
                    <ContentSaveEditOutline size={$iconSize} color={"var(--button-txt)"} />
                </HoverIcon>
            </div>
            <div class="send" on:click={cancelEdit}>
                <HoverIcon>
                    <Close size={$iconSize} color={"var(--button-txt)"} />
                </HoverIcon>
            </div>
        {/if}
    {/if}
</div>

<style lang="scss">
    .message-entry {
        position: relative;
        display: flex;
        justify-content: space-between;
        align-items: center;
        background-color: var(--entry-bg);
        padding: $sp3;
        border-top: 1px solid var(--bd);
        min-height: toRem(60);

        &.editing {
            background-color: var(--button-bg);
        }
    }
    .send {
        flex: 0 0 15px;
    }
    .textbox {
        flex: 1;
        margin: 0 $sp3;
        padding: toRem(12) $sp4 $sp3 $sp4;
        background-color: var(--entry-input-bg);
        border-radius: $sp3;
        outline: none;
        border: 0;
        max-height: 100px;
        min-height: toRem(30);
        overflow-x: hidden;
        overflow-y: auto;
        user-select: text;
        white-space: pre-wrap;
        overflow-wrap: anywhere;
        border: 1px solid transparent;
        box-shadow: var(--entry-input-sh);

        &:empty:before {
            content: attr(placeholder);
            color: var(--placeholder);
            pointer-events: none;
            display: block; /* For Firefox */
        }

        &.dragging {
            border: 1px dashed var(--txt);
        }

        &.recording {
            display: none;
        }
    }

    .blocked,
    .disabled {
        height: 42px;
        color: var(--txt);
        @include font(book, normal, fs-100);
        display: flex;
        justify-content: center;
        align-items: center;
        width: 100%;
    }

    .recording {
        padding: 0 $sp3;
        flex: auto;
    }
</style><|MERGE_RESOLUTION|>--- conflicted
+++ resolved
@@ -73,6 +73,7 @@
 
     $: userStore = client.userStore;
     $: userGroups = client.currentCommunityUserGroups;
+    $: communityMembers = client.currentCommunityMembers;
     $: userId = chat.kind === "direct_chat" ? chat.them.userId : "";
     $: isMultiUser = chat.kind === "group_chat" || chat.kind === "channel";
     $: isBot = $userStore[userId]?.kind === "bot";
@@ -430,7 +431,6 @@
         rangeToReplace = undefined;
     }
 
-<<<<<<< HEAD
     function mention(ev: CustomEvent<UserOrUserGroup>): void {
         const userOrGroup = ev.detail;
         const username =
@@ -438,11 +438,6 @@
                 ? userOrGroup.name
                 : client.getDisplayName(userOrGroup, $communityMembers);
         const userLabel = `@${username}`;
-=======
-    function mention(ev: CustomEvent<UserSummary>): void {
-        const user = ev.detail;
-        const userLabel = `@${user.username}`;
->>>>>>> 185f03d6
 
         replaceTextWith(userLabel);
 
