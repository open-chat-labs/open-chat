--- conflicted
+++ resolved
@@ -127,11 +127,8 @@
     import { chitPopup } from "../../stores/settings";
     import AccessGateEvaluator from "./access/AccessGateEvaluator.svelte";
     import SetPinNumberModal from "./profile/SetPinNumberModal.svelte";
-<<<<<<< HEAD
+    import { scream } from "../../utils/scream";
     import VerifyHumanity from "./profile/VerifyHumanity.svelte";
-=======
-    import { scream } from "../../utils/scream";
->>>>>>> 4e09ae73
 
     type ViewProfileConfig = {
         userId: string;
