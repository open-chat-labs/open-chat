--- conflicted
+++ resolved
@@ -190,7 +190,6 @@
     $: nervousSystem = client.tryGetNervousSystem(governanceCanisterId);
 
     $: {
-<<<<<<< HEAD
         if ($identityState.kind === "registering") {
             modal = ModalType.Registering;
         }
@@ -204,14 +203,8 @@
     }
 
     $: {
-        document.title =
-            $globalUnreadCount.unmuted > 0
-                ? `OpenChat (${$globalUnreadCount.unmuted})`
-                : "OpenChat";
-=======
         const merged = client.mergeCombinedUnreadCounts($globalUnreadCount);
         document.title = merged.unmuted > 0 ? `OpenChat (${merged.unmuted})` : "OpenChat";
->>>>>>> a6090ac1
     }
 
     $: {
