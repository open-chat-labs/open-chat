--- conflicted
+++ resolved
@@ -127,10 +127,7 @@
     import { chitPopup } from "../../stores/settings";
     import AccessGateEvaluator from "./access/AccessGateEvaluator.svelte";
     import SetPinNumberModal from "./profile/SetPinNumberModal.svelte";
-<<<<<<< HEAD
-=======
     import { scream } from "../../utils/scream";
->>>>>>> 5adb2a2b
     import VerifyHumanity from "./profile/VerifyHumanity.svelte";
 
     type ViewProfileConfig = {
