<script lang="ts">
    import BackgroundLogo from "../BackgroundLogo.svelte";
    import { _ } from "svelte-i18n";
    import LeftPanel from "./LeftPanel.svelte";
    import type CurrentChatMessages from "./CurrentChatMessages.svelte";
    import Toast from "../Toast.svelte";
    import SelectChatModal from "../SelectChatModal.svelte";
    import MiddlePanel from "./MiddlePanel.svelte";
    import ViewUserProfile from "./profile/ViewUserProfile.svelte";
    import EditCommunity from "./communities/edit/Edit.svelte";
    import type {
        EnhancedReplyContext,
        Rules,
        Message,
        OpenChat,
        Notification,
        CandidateGroupChat,
        EventWrapper,
        ChatType,
        CommunitySummary,
        Level,
        ChatIdentifier,
        DirectChatIdentifier,
        GroupChatIdentifier,
        CommunityIdentifier,
        MultiUserChat,
        MultiUserChatIdentifier,
        GroupChatSummary,
        ChannelIdentifier,
        UpdatedRules,
        ResourceKey,
        NervousSystemDetails,
        EnhancedAccessGate,
        GateCheckSucceeded,
    } from "openchat-client";
    import {
        ChatsUpdated,
        SelectedChatInvalid,
        SendMessageFailed,
        ThreadClosed,
        RemoteVideoCallStartedEvent,
        ThreadSelected,
        defaultChatRules,
        chatIdentifiersEqual,
        nullMembership,
        routeForChatIdentifier,
        routeForMessage,
        UserSuspensionChanged,
        RemoteVideoCallEndedEvent,
        currentUser as user,
        suspendedUser,
        anonUser,
        identityState,
        chatSummariesListStore,
        chatSummariesStore,
        selectedChatStore,
        selectedChatId,
        chatsInitialised,
        draftMessagesStore,
        chatStateStore,
        chatListScopeStore as chatListScope,
        currentCommunityRules,
        communities,
        offlineStore,
        capturePinNumberStore as pinNumberStore,
        captureRulesAcceptanceStore as rulesAcceptanceStore,
        SummonWitch,
        RegisterBot,
        UpdateBot,
    } from "openchat-client";
    import Overlay from "../Overlay.svelte";
    import { getContext, onMount, tick } from "svelte";
    import { mobileWidth, screenWidth, ScreenWidth } from "../../stores/screenDimensions";
    import page from "page";
    import { pageRedirect, pageReplace, pathParams, routeForScope } from "../../routes";
    import type { RouteParams } from "../../routes";
    import { toastStore } from "../../stores/toast";
    import {
        closeNotificationsForChat,
        closeNotifications,
        subscribeToNotifications,
    } from "../../utils/notifications";
    import {
        filterByChatType,
        filterRightPanelHistory,
        pushRightPanelHistory,
        rightPanelHistory,
    } from "../../stores/rightPanel";
    import Upgrade from "./upgrade/Upgrade.svelte";
    import AreYouSure from "../AreYouSure.svelte";
    import { removeQueryStringParam } from "../../utils/urls";
    import { fullWidth, layoutStore } from "../../stores/layout";
    import { dimensions } from "../../stores/screenDimensions";
    import { messageToForwardStore } from "../../stores/messageToForward";
    import type { Share } from "../../utils/share";
    import {
        currentTheme,
        currentThemeName,
        preferredDarkThemeName,
        themeType,
    } from "../../theme/themes";
    import SuspendedModal from "../SuspendedModal.svelte";
    import NoAccess from "./NoAccess.svelte";
    import NewGroup from "./addgroup/NewGroup.svelte";
    import AccountsModal from "./profile/AccountsModal.svelte";
    import { querystring } from "../../routes";
    import { eventListScrollTop } from "../../stores/scrollPos";
    import GateCheckFailed from "./access/AccessGateCheckFailed.svelte";
    import HallOfFame from "./ChitHallOfFame.svelte";
    import LeftNav from "./nav/LeftNav.svelte";
    import MakeProposalModal from "./MakeProposalModal.svelte";
    import { createCandidateCommunity } from "../../stores/community";
    import Convert from "./communities/Convert.svelte";
    import type { ProfileLinkClickedEvent } from "../web-components/profileLink";
    import Register from "../register/Register.svelte";
    import LoggingInModal from "./LoggingInModal.svelte";
    import AnonFooter from "./AnonFooter.svelte";
    import OfflineFooter from "../OfflineFooter.svelte";
    import RightPanel from "./RightPanelWrapper.svelte";
    import EditLabel from "../EditLabel.svelte";
    import { i18nKey } from "../../i18n/i18n";
    import NotFound from "../NotFound.svelte";
    import { activeVideoCall, incomingVideoCall } from "../../stores/video";
    import PinNumberModal from "./PinNumberModal.svelte";
    import AcceptRulesModal from "./AcceptRulesModal.svelte";
    import DailyChitModal from "./DailyChitModal.svelte";
    import ChallengeModal from "./ChallengeModal.svelte";
    import ChitEarned from "./ChitEarned.svelte";
    import { chitPopup } from "../../stores/settings";
    import AccessGateEvaluator from "./access/AccessGateEvaluator.svelte";
    import SetPinNumberModal from "./profile/SetPinNumberModal.svelte";
    import { scream } from "../../utils/scream";
<<<<<<< HEAD
    import BotBuilderModal from "../bots/BotBuilderModal.svelte";
=======
    import VerifyHumanity from "./profile/VerifyHumanity.svelte";
>>>>>>> cc042e2b

    type ViewProfileConfig = {
        userId: string;
        chatButton: boolean;
        alignTo?: DOMRect;
        inGlobalContext: boolean;
    };

    const client = getContext<OpenChat>("client");

    let convertGroup: GroupChatSummary | undefined = undefined;
    let showProfileCard: ViewProfileConfig | undefined = undefined;

    type ConfirmActionEvent =
        | ConfirmLeaveEvent
        | ConfirmDeleteEvent
        | ConfirmLeaveCommunityEvent
        | ConfirmDeleteCommunityEvent;

    type ConfirmLeaveCommunityEvent = {
        kind: "leave_community";
        communityId: CommunityIdentifier;
        chatType: ChatType;
    };

    type ConfirmLeaveEvent = {
        kind: "leave";
        chatId: MultiUserChatIdentifier;
        chatType: ChatType;
        level: Level;
    };

    type ConfirmDeleteEvent = {
        kind: "delete";
        chatId: MultiUserChatIdentifier;
        level: Level;
        doubleCheck: { challenge: ResourceKey; response: ResourceKey };
    };

    type ConfirmDeleteCommunityEvent = {
        kind: "delete_community";
        communityId: CommunityIdentifier;
        doubleCheck: { challenge: ResourceKey; response: ResourceKey };
    };

    type ModalType =
        | { kind: "none" }
        | { kind: "verify_humanity" }
        | { kind: "select_chat" }
        | { kind: "register_bot" }
        | { kind: "suspended" }
        | { kind: "no_access" }
        | { kind: "new_group"; embeddedContent: boolean; candidate: CandidateGroupChat }
        | { kind: "wallet" }
        | { kind: "gate_check_failed"; gates: EnhancedAccessGate[] }
        | { kind: "hall_of_fame" }
        | { kind: "edit_community"; community: CommunitySummary; communityRules: Rules }
        | { kind: "make_proposal"; chat: MultiUserChat; nervousSystem: NervousSystemDetails }
        | { kind: "registering" }
        | { kind: "logging_in" }
        | { kind: "not_found" }
        | { kind: "claim_daily_chit" }
        | { kind: "challenge" }
        | {
              kind: "evaluating_access_gates";
              group: MultiUserChat;
              select: boolean;
              gates: EnhancedAccessGate[];
              level: Level;
          };

    let modal: ModalType = { kind: "none" };
    let confirmActionEvent: ConfirmActionEvent | undefined;
    let joining: MultiUserChat | undefined = undefined;
    let showUpgrade: boolean = false;
    let share: Share = { title: "", text: "", url: "", files: [] };
    let messageToForward: Message | undefined = undefined;
    let creatingThread = false;
    let currentChatMessages: CurrentChatMessages | undefined;

    $: confirmMessage = getConfirmMessage(confirmActionEvent);

    $: selectedMultiUserChat =
        $selectedChatStore?.kind === "group_chat" || $selectedChatStore?.kind === "channel"
            ? $selectedChatStore
            : undefined;
    $: governanceCanisterId =
        selectedMultiUserChat !== undefined
            ? selectedMultiUserChat.subtype?.governanceCanisterId
            : undefined;
    $: nervousSystem = client.tryGetNervousSystem(governanceCanisterId);
    $: {
        if ($identityState.kind === "registering") {
            modal = { kind: "registering" };
        } else if ($identityState.kind === "logging_in") {
            modal = { kind: "logging_in" };
        } else if ($identityState.kind === "logged_in" && modal.kind === "registering") {
            console.log("We are now logged in so we are closing the register modal");
            closeModal();
        } else if ($identityState.kind === "challenging") {
            modal = { kind: "challenge" };
        }
        if (
            $identityState.kind === "logged_in" &&
            $identityState.postLogin?.kind === "join_group" &&
            $chatsInitialised
        ) {
            const ev = new CustomEvent("joinGroup", { detail: { ...$identityState.postLogin } });
            client.clearPostLoginState();
            tick().then(() => joinGroup(ev));
        }
    }

    $: {
        tick().then(() => {
            routeChange($chatsInitialised, $pathParams);
        });
    }

    onMount(() => {
        subscribeToNotifications(client, (n) => client.notificationReceived(n));
        client.addEventListener("openchat_event", clientEvent);

        if ($suspendedUser) {
            modal = { kind: "suspended" };
        }

        return () => {
            client.removeEventListener("openchat_event", clientEvent);
        };
    });

    function clientEvent(ev: Event): void {
        if (ev instanceof ThreadSelected) {
            openThread(ev.detail);
        } else if (ev instanceof RegisterBot) {
            modal = { kind: "register_bot" };
        } else if (ev instanceof UpdateBot) {
            modal = { kind: "register_bot" };
        } else if (ev instanceof SummonWitch) {
            summonWitch();
        } else if (ev instanceof RemoteVideoCallStartedEvent) {
            remoteVideoCallStarted(ev);
        } else if (ev instanceof RemoteVideoCallEndedEvent) {
            remoteVideoCallEnded(ev);
        } else if (ev instanceof ThreadClosed) {
            closeThread();
        } else if (ev instanceof SendMessageFailed) {
            // This can occur either for chat messages or thread messages so we'll just handle it here
            if (ev.detail.alert) {
                toastStore.showFailureToast(i18nKey("errorSendingMessage"));
            }
        } else if (ev instanceof ChatsUpdated) {
            closeNotifications((notification: Notification) => {
                if (
                    notification.kind === "channel_notification" ||
                    notification.kind === "direct_notification" ||
                    notification.kind === "group_notification"
                ) {
                    return client.isMessageRead(
                        {
                            chatId: notification.chatId,
                        },
                        notification.messageIndex,
                        undefined,
                    );
                }

                return false;
            });
        } else if (ev instanceof SelectedChatInvalid) {
            pageReplace(routeForScope(client.getDefaultScope()));
        } else if (ev instanceof UserSuspensionChanged) {
            // The latest suspension details will be picked up on reload when user_index::current_user is called
            window.location.reload();
        }
    }

    function summonWitch() {
        const isHalloweenTheme = $currentThemeName === "halloween";
        if (!isHalloweenTheme) {
            themeType.set("dark");
            preferredDarkThemeName.set("halloween");
        }
        document.body.classList.add("witch");
        scream.currentTime = 0;
        scream.play();
        window.setTimeout(() => {
            document.body.classList.remove("witch");
        }, 2000);
    }

    function remoteVideoCallEnded(ev: RemoteVideoCallEndedEvent) {
        if ($incomingVideoCall?.messageId === ev.detail.messageId) {
            incomingVideoCall.set(undefined);
        }
    }

    function remoteVideoCallStarted(ev: RemoteVideoCallStartedEvent) {
        // If current user is already in the call, or has previously been in the call, or the call started more than an hour ago, exit
        if (
            chatIdentifiersEqual($activeVideoCall?.chatId, ev.detail.chatId) ||
            ev.detail.currentUserIsParticipant ||
            Number(ev.detail.timestamp) < Date.now() - 60 * 60 * 1000
        ) {
            return;
        }

        incomingVideoCall.set(ev.detail);
    }

    async function newChatSelected(
        chatId: ChatIdentifier,
        messageIndex?: number,
        threadMessageIndex?: number,
    ): Promise<void> {
        let chat = $chatSummariesStore.get(chatId);
        let autojoin = false;

        // if this is an unknown chat let's preview it
        if (chat === undefined) {
            // if the scope is favourite let's redirect to the non-favourite counterpart and try again
            // this is necessary if the link is no longer in our favourites or came from another user and was *never* in our favourites.
            if ($chatListScope.kind === "favourite") {
                pageRedirect(
                    routeForChatIdentifier(
                        $chatListScope.communityId === undefined ? "group_chat" : "community",
                        chatId,
                    ),
                );
                return;
            }
            if (chatId.kind === "direct_chat") {
                await createDirectChat(chatId);
            } else if (chatId.kind === "group_chat" || chatId.kind === "channel") {
                autojoin = $querystring.has("autojoin");
                const code = $querystring.get("code");
                if (code) {
                    client.groupInvite = {
                        chatId: chatId,
                        code,
                    };
                }
                const preview = await client.previewChat(chatId);
                if (preview.kind === "group_moved") {
                    if (messageIndex !== undefined) {
                        if (threadMessageIndex !== undefined) {
                            pageReplace(
                                routeForMessage(
                                    "community",
                                    {
                                        chatId: preview.location,
                                        threadRootMessageIndex: messageIndex,
                                    },
                                    threadMessageIndex,
                                ),
                            );
                        } else {
                            pageReplace(
                                routeForMessage(
                                    "community",
                                    { chatId: preview.location },
                                    messageIndex,
                                ),
                            );
                        }
                    } else {
                        pageReplace(routeForChatIdentifier($chatListScope.kind, preview.location));
                    }
                } else if (preview.kind === "failure") {
                    modal = { kind: "not_found" };
                    return;
                }
            }
            chat = $chatSummariesStore.get(chatId);
        }

        if (chat !== undefined) {
            // If an archived chat has been explicitly selected (for example by searching for it) then un-archive it
            if (chat?.membership.archived) {
                unarchiveChat(chat.id);
            }

            // if it's a known chat let's select it
            closeNotificationsForChat(chat.id);
            $eventListScrollTop = undefined;
            client.setSelectedChat(chat.id, messageIndex, threadMessageIndex);
            resetRightPanel();

            if (autojoin && chat.kind !== "direct_chat") {
                joinGroup(new CustomEvent("joinGroup", { detail: { group: chat, select: true } }));
            }
        }
    }

    // the currentChatMessages component may not exist straight away
    async function waitAndScrollToMessageIndex(index: number, preserveFocus: boolean, retries = 0) {
        if (!currentChatMessages && retries < 5) {
            window.requestAnimationFrame(() =>
                waitAndScrollToMessageIndex(index, preserveFocus, retries + 1),
            );
        } else {
            currentChatMessages?.scrollToMessageIndex(index, preserveFocus);
        }
    }

    async function selectCommunity(id: CommunityIdentifier, clearChat = true): Promise<boolean> {
        const found = await client.setSelectedCommunity(id, $querystring.get("code"), clearChat);
        if (!found) {
            modal = { kind: "no_access" };
        }
        return found;
    }

    function selectFirstChat(): boolean {
        if (!$mobileWidth) {
            const first = $chatSummariesListStore.find((c) => !c.membership.archived);
            if (first !== undefined) {
                pageRedirect(routeForChatIdentifier($chatListScope.kind, first.id));
                return true;
            }
        }
        return false;
    }

    let communityLoaded = false;

    // extracting to a function to try to control more tightly what this reacts to
    async function routeChange(initialised: boolean, pathParams: RouteParams): Promise<void> {
        // wait until we have loaded the chats
        if (initialised) {
            filterRightPanelHistory((state) => state.kind !== "community_filters");
            if (
                $anonUser &&
                pathParams.kind === "chat_list_route" &&
                (pathParams.scope.kind === "direct_chat" || pathParams.scope.kind === "favourite")
            ) {
                client.updateIdentityState({ kind: "logging_in" });
                pageRedirect("/group");
                return;
            }

            if ("scope" in pathParams) {
                client.setChatListScope(pathParams.scope);
            }

            // When we have a middle panel and this route is for a chat list then select the first chat
            if (pathParams.kind === "chat_list_route" && selectFirstChat()) {
                return;
            }

            if (pathParams.kind === "home_route") {
                client.clearSelectedChat();
                closeThread();
                filterChatSpecificRightPanelStates();
            } else if (pathParams.kind === "communities_route") {
                client.clearSelectedChat();
                rightPanelHistory.set($fullWidth ? [{ kind: "community_filters" }] : []);
            } else if (pathParams.kind === "selected_community_route") {
                await selectCommunity(pathParams.communityId);
                if (selectFirstChat()) {
                    communityLoaded = true;
                    return;
                }
            } else if (
                pathParams.kind === "global_chat_selected_route" ||
                pathParams.kind === "selected_channel_route"
            ) {
                if (pathParams.kind === "selected_channel_route") {
                    if (!communityLoaded) {
                        await selectCommunity(pathParams.communityId, false);
                    }
                    communityLoaded = false;
                }

                // first close any open thread
                closeThread();

                // if the chat in the url is different from the chat we already have selected
                if (!chatIdentifiersEqual(pathParams.chatId, $selectedChatId)) {
                    newChatSelected(
                        pathParams.chatId,
                        pathParams.messageIndex,
                        pathParams.threadMessageIndex,
                    );
                } else {
                    // if the chat in the url is *the same* as the selected chat
                    // *and* if we have a messageIndex specified in the url
                    if (pathParams.messageIndex !== undefined) {
                        waitAndScrollToMessageIndex(pathParams.messageIndex, false);
                    }
                }
            } else {
                // any other route with no associated chat therefore we must clear any selected chat and potentially close the right panel
                if ($selectedChatId !== undefined) {
                    client.clearSelectedChat();
                }
                closeThread();
                filterChatSpecificRightPanelStates();

                if (pathParams.kind === "share_route") {
                    share = {
                        title: pathParams.title,
                        text: pathParams.text,
                        url: pathParams.url,
                        files: [],
                    };
                    pageReplace(routeForScope(client.getDefaultScope()));
                    modal = { kind: "select_chat" };
                }
            }

            // regardless of the path params, we *always* check the query string
            const diamond = $querystring.get("diamond");
            if (diamond !== null) {
                showUpgrade = true;
                pageReplace(removeQueryStringParam("diamond"));
            }

            const wallet = $querystring.get("wallet");
            if (wallet !== null) {
                modal = { kind: "wallet" };
                pageReplace(removeQueryStringParam("wallet"));
            }

            const faq = $querystring.get("faq");
            if (faq !== null) {
                pageReplace(`/faq?q=${faq}`);
            }

            const hof = $querystring.get("hof");
            if (hof !== null) {
                modal = { kind: "hall_of_fame" };
                pageReplace(removeQueryStringParam("hof"));
            }

            const everyone = $querystring.get("everyone");
            if (everyone !== null) {
                rightPanelHistory.set([{ kind: "show_group_members" }]);
                pageReplace(removeQueryStringParam("everyone"));
            }

            const usergroup = $querystring.get("usergroup");
            if (usergroup !== null) {
                const userGroupId = Number(usergroup);
                rightPanelHistory.set([{ kind: "show_community_members", userGroupId }]);
                pageReplace(removeQueryStringParam("usergroup"));
            }

            if (modal?.kind === "claim_daily_chit") {
                modal = { kind: "none" };
            }
        }
    }

    // Note: very important (and hacky) that this is hidden in a function rather than inline in the top level reactive
    // statement because we don't want that reactive statement to execute in reponse to changes in rightPanelHistory :puke:
    function filterChatSpecificRightPanelStates() {
        filterRightPanelHistory((panel) => panel.kind === "user_profile");
    }

    function closeThread() {
        if (creatingThread) {
            creatingThread = false;
            return;
        }
        tick().then(() => {
            activeVideoCall?.threadOpen(false);
            filterRightPanelHistory((panel) => panel.kind !== "message_thread_panel");
        });
    }

    function resetRightPanel() {
        filterByChatType($selectedChatStore);
    }

    function goToMessageIndex(ev: CustomEvent<{ index: number; preserveFocus: boolean }>) {
        waitAndScrollToMessageIndex(ev.detail.index, ev.detail.preserveFocus);
    }

    function leaderboard() {
        modal = { kind: "hall_of_fame" };
    }

    function closeModal() {
        modal = { kind: "none" };
        joining = undefined;
    }

    function closeNoAccess() {
        closeModal();
        page(routeForScope(client.getDefaultScope()));
    }

    function onUnarchiveChat(ev: CustomEvent<ChatIdentifier>) {
        unarchiveChat(ev.detail);
    }

    function unarchiveChat(chatId: ChatIdentifier) {
        client.unarchiveChat(chatId).then((success) => {
            if (!success) {
                toastStore.showFailureToast(i18nKey("unarchiveChatFailed"));
            }
        });
    }

    function getConfirmMessage(
        confirmActionEvent: ConfirmActionEvent | undefined,
    ): ResourceKey | undefined {
        if (confirmActionEvent === undefined) return undefined;

        switch (confirmActionEvent.kind) {
            case "leave":
                return i18nKey("confirmLeaveGroup", undefined, confirmActionEvent.level, true);
            case "leave_community":
                return i18nKey("communities.leaveMessage");
            case "delete_community":
                return i18nKey("communities.deleteMessage");
            case "delete":
                return i18nKey("irreversible", undefined, confirmActionEvent.level, true);
        }
    }

    function triggerConfirm(ev: CustomEvent<ConfirmActionEvent>) {
        confirmActionEvent = ev.detail;
    }

    function onConfirmAction(yes: boolean): Promise<void> {
        const result = yes ? doConfirmAction(confirmActionEvent!) : Promise.resolve();

        return result.finally(() => {
            confirmActionEvent = undefined;
        });
    }

    function doConfirmAction(confirmActionEvent: ConfirmActionEvent): Promise<void> {
        switch (confirmActionEvent.kind) {
            case "leave":
                return leaveGroup(confirmActionEvent.chatId, confirmActionEvent.level);
            case "leave_community":
                return leaveCommunity(confirmActionEvent.communityId);
            case "delete_community":
                return deleteCommunity(confirmActionEvent.communityId).then((_) => {
                    rightPanelHistory.set([]);
                });
            case "delete":
                return deleteGroup(confirmActionEvent.chatId, confirmActionEvent.level).then(
                    (_) => {
                        rightPanelHistory.set([]);
                    },
                );
            default:
                return Promise.reject();
        }
    }

    function deleteGroup(chatId: MultiUserChatIdentifier, level: Level): Promise<void> {
        if (chatId.kind === "channel") {
            page(`/community/${chatId.communityId}`);
        } else {
            page(routeForScope($chatListScope));
        }
        return client.deleteGroup(chatId).then((success) => {
            if (success) {
                toastStore.showSuccessToast(i18nKey("deleteGroupSuccess", undefined, level));
            } else {
                toastStore.showFailureToast(i18nKey("deleteGroupFailure", undefined, level, true));
                page(routeForChatIdentifier($chatListScope.kind, chatId));
            }
        });
    }

    function deleteCommunity(id: CommunityIdentifier): Promise<void> {
        page(routeForScope(client.getDefaultScope()));

        client.deleteCommunity(id).then((success) => {
            if (!success) {
                toastStore.showFailureToast(i18nKey("communities.errors.deleteFailed"));
                page(`/community/${id.communityId}`);
            }
        });

        return Promise.resolve();
    }

    function leaveCommunity(id: CommunityIdentifier): Promise<void> {
        page(routeForScope(client.getDefaultScope()));

        client.leaveCommunity(id).then((success) => {
            if (!success) {
                toastStore.showFailureToast(i18nKey("communities.errors.leaveFailed"));
                page(`/community/${id.communityId}`);
            }
        });

        return Promise.resolve();
    }

    function leaveGroup(chatId: MultiUserChatIdentifier, level: Level): Promise<void> {
        page(routeForScope($chatListScope));

        client.leaveGroup(chatId).then((resp) => {
            if (resp !== "success") {
                if (resp === "owner_cannot_leave") {
                    toastStore.showFailureToast(i18nKey("ownerCantLeave", undefined, level, true));
                } else {
                    toastStore.showFailureToast(
                        i18nKey("failedToLeaveGroup", undefined, level, true),
                    );
                }
                page(routeForChatIdentifier($chatListScope.kind, chatId));
            }
        });

        return Promise.resolve();
    }

    function chatWith(ev: CustomEvent<DirectChatIdentifier>) {
        const chat = $chatSummariesListStore.find((c) => {
            return c.kind === "direct_chat" && c.them === ev.detail;
        });

        page(routeForChatIdentifier(chat ? $chatListScope.kind : "direct_chat", ev.detail));
    }

    function showInviteGroupUsers(ev: CustomEvent<boolean>) {
        if ($selectedChatId !== undefined) {
            if (ev.detail) {
                rightPanelHistory.set([{ kind: "invite_group_users" }]);
            } else {
                rightPanelHistory.update((history) => {
                    return [...history, { kind: "invite_group_users" }];
                });
            }
        }
    }

    function replyPrivatelyTo(ev: CustomEvent<EnhancedReplyContext>) {
        if (ev.detail.sender === undefined) return;

        const chat = $chatSummariesListStore.find((c) => {
            return (
                c.kind === "direct_chat" &&
                chatIdentifiersEqual(c.them, {
                    kind: "direct_chat",
                    userId: ev.detail.sender!.userId,
                })
            );
        });

        const chatId = chat?.id ?? { kind: "direct_chat", userId: ev.detail.sender.userId };
        draftMessagesStore.setTextContent({ chatId }, "");
        draftMessagesStore.setReplyingTo({ chatId }, ev.detail);
        if (chat) {
            page(routeForChatIdentifier($chatListScope.kind, chatId));
        } else {
            createDirectChat(chatId as DirectChatIdentifier);
        }
    }

    function forwardMessage(ev: CustomEvent<Message>) {
        messageToForward = ev.detail;
        modal = { kind: "select_chat" };
    }

    function showGroupMembers(ev: CustomEvent<boolean>) {
        if ($selectedChatId !== undefined) {
            if (ev.detail) {
                rightPanelHistory.set([{ kind: "show_group_members" }]);
            } else {
                pushRightPanelHistory({ kind: "show_group_members" });
            }
        }
    }

    function showProfile() {
        if ($selectedChatId !== undefined) {
            pageReplace(routeForChatIdentifier($chatListScope.kind, $selectedChatId));
        }
        rightPanelHistory.set([{ kind: "user_profile" }]);
    }

    function openThread(ev: { threadRootEvent: EventWrapper<Message>; initiating: boolean }) {
        if ($selectedChatId !== undefined) {
            if (ev.initiating) {
                creatingThread = true;
                pageReplace(routeForChatIdentifier($chatListScope.kind, $selectedChatId));
            }

            tick().then(() => {
                rightPanelHistory.set([
                    {
                        kind: "message_thread_panel",
                        threadRootMessageIndex: ev.threadRootEvent.event.messageIndex,
                        threadRootMessageId: ev.threadRootEvent.event.messageId,
                    },
                ]);
            });
        }
    }

    function communityDetails() {
        // what do we do here if the community is not selected
        // do we select it?
        if ($chatListScope.kind === "community") {
            rightPanelHistory.set([{ kind: "community_details" }]);
        }
    }

    function showProposalFilters() {
        if ($selectedChatId !== undefined) {
            pageReplace(routeForChatIdentifier($chatListScope.kind, $selectedChatId));
            rightPanelHistory.set([
                {
                    kind: "proposal_filters",
                },
            ]);
        }
    }

    function showMakeProposalModal() {
        if (nervousSystem !== undefined && selectedMultiUserChat !== undefined) {
            modal = { kind: "make_proposal", chat: selectedMultiUserChat, nervousSystem };
        }
    }

    async function joinGroup(
        ev: CustomEvent<{ group: MultiUserChat; select: boolean }>,
    ): Promise<void> {
        if ($anonUser) {
            client.updateIdentityState({
                kind: "logging_in",
                postLogin: { kind: "join_group", ...ev.detail },
            });
            return;
        }
        const { group, select } = ev.detail;

        // it's possible that we got here via a postLogin capture in which case it's possible
        // that we are actually already a member of this group, so we should double check here
        // that we actually *need* to join the group
        let chat = $chatSummariesStore.get(group.id);
        if (chat === undefined || chat.membership.role === "none" || client.isLapsed(chat.id)) {
            doJoinGroup(group, select, undefined);
        }
    }

    function accessGatesEvaluated(ev: CustomEvent<GateCheckSucceeded>) {
        if (modal.kind === "evaluating_access_gates") {
            const { group, select } = modal;
            closeModal();
            doJoinGroup(group, select, ev.detail);
        }
    }

    /**
     * When we try to join a group we need to first scrutinise the access gates and
     * see whether any of them require client side action before we can proceed with the
     * call to the back end. If there are gates which require action, we need to perform
     * those actions one by one until they are all done and then feed their results
     * back into this function.
     */

    async function doJoinGroup(
        group: MultiUserChat,
        select: boolean,
        gateCheck: GateCheckSucceeded | undefined,
    ): Promise<void> {
        joining = group;
        const credentials = gateCheck?.credentials ?? [];
        const paymentApprovals = gateCheck?.paymentApprovals ?? new Map();

        if (gateCheck === undefined) {
            const gates = client.accessGatesForChat(group, true);
            const passed = client.doesUserMeetAccessGates(gates);

            if (!passed) {
                /**
                 * If we cannot already tell that the user passes the access gate(s), check if there are any gates that require front end
                 * pre-processing.
                 */
                if (client.gatePreprocessingRequired(gates)) {
                    modal = {
                        kind: "evaluating_access_gates",
                        group,
                        select,
                        gates,
                        level: group.level,
                    };
                    return Promise.resolve();
                }
            }
        }

        return client
            .joinGroup(group, credentials, paymentApprovals)
            .then((resp) => {
                if (resp.kind === "blocked") {
                    toastStore.showFailureToast(i18nKey("youreBlocked"));
                    joining = undefined;
                } else if (resp.kind === "gate_check_failed") {
                    const gates = client.accessGatesForChat(group);
                    modal = { kind: "gate_check_failed", gates };
                } else if (resp.kind !== "success") {
                    toastStore.showFailureToast(
                        i18nKey("joinGroupFailed", undefined, group.level, true),
                    );
                    joining = undefined;
                } else if (select) {
                    joining = undefined;
                    page(routeForChatIdentifier($chatListScope.kind, group.id));
                } else {
                    joining = undefined;
                }
            })
            .catch(() => (joining = undefined));
    }

    function upgrade() {
        showUpgrade = true;
    }

    function onSelectChat(ev: CustomEvent<ChatIdentifier>) {
        closeModal();
        if (messageToForward !== undefined) {
            forwardToChat(ev.detail);
            messageToForward = undefined;
        } else {
            shareWithChat(ev.detail);
        }
    }

    function onCloseSelectChat() {
        closeModal();
        messageToForward = undefined;
    }

    function forwardToChat(chatId: ChatIdentifier) {
        page(routeForChatIdentifier($chatListScope.kind, chatId));
        messageToForwardStore.set(messageToForward);
    }

    function shareWithChat(chatId: ChatIdentifier) {
        page(routeForChatIdentifier($chatListScope.kind, chatId));

        const shareText = share.text ?? "";
        const shareTitle = share.title ?? "";
        const shareUrl = share.url ?? "";

        let text = shareText.length > 0 ? shareText : shareTitle;

        if (shareUrl.length > 0) {
            if (text.length > 0) {
                text += "\n";
            }
            text += shareUrl;
        }

        draftMessagesStore.setTextContent({ chatId }, text);
    }

    function groupCreated(
        ev: CustomEvent<{ chatId: GroupChatIdentifier; isPublic: boolean; rules: Rules }>,
    ) {
        const { chatId, isPublic, rules } = ev.detail;
        chatStateStore.setProp(chatId, "rules", { ...rules, version: 0 });
        if (isPublic) {
            client.trackEvent("public_group_created");
        } else {
            client.trackEvent("private_group_created");
        }
        rightPanelHistory.set(
            $screenWidth === ScreenWidth.ExtraExtraLarge
                ? [
                      {
                          kind: "group_details",
                      },
                  ]
                : [],
        );
    }

    function showWallet() {
        modal = { kind: "wallet" };
    }

    function newChannel(ev: CustomEvent<boolean>) {
        newGroup("channel", ev.detail);
    }

    function newGroup(level: Level = "group", embeddedContent: boolean = false) {
        if (level === "channel" && $chatListScope.kind !== "community") {
            return;
        }
        const id: MultiUserChatIdentifier =
            level === "channel" && $chatListScope.kind === "community"
                ? { kind: "channel", communityId: $chatListScope.id.communityId, channelId: "" }
                : { kind: "group_chat", groupId: "" };

        modal = {
            kind: "new_group",
            embeddedContent,
            candidate: {
                id,
                kind: "candidate_group_chat",
                name: "",
                description: "",
                historyVisible: true,
                public: false,
                frozen: false,
                members: [],
                permissions: {
                    changeRoles: "admin",
                    removeMembers: "moderator",
                    deleteMessages: "moderator",
                    updateGroup: "admin",
                    pinMessages: "admin",
                    inviteUsers: "admin",
                    addMembers: "admin",
                    mentionAllMembers: "member",
                    reactToMessages: "member",
                    startVideoCall: "member",
                    messagePermissions: {
                        default: "member",
                        p2pSwap: "none",
                    },
                    threadPermissions: undefined,
                },
                rules: { ...defaultChatRules(level), newVersion: false },
                gateConfig: { gate: { kind: "no_gate" }, expiry: undefined },
                level,
                membership: {
                    ...nullMembership(),
                    role: "owner",
                },
                messagesVisibleToNonMembers: false,
                externalUrl: embeddedContent ? "" : undefined,
            },
        };
    }

    function editGroup(ev: CustomEvent<{ chat: MultiUserChat; rules: UpdatedRules | undefined }>) {
        const chat = ev.detail.chat;
        let level: Level = chat.id.kind === "group_chat" ? "group" : "channel";
        let rules = ev.detail.rules ?? { ...defaultChatRules(level), newVersion: false };
        modal = {
            kind: "new_group",
            embeddedContent: chat.kind === "channel" && chat.externalUrl !== undefined,
            candidate: {
                id: chat.id,
                kind: "candidate_group_chat",
                name: chat.name,
                description: chat.description,
                historyVisible: chat.historyVisible,
                public: chat.public,
                frozen: chat.frozen,
                members: [],
                permissions: { ...chat.permissions },
                rules,
                avatar: {
                    blobUrl: chat.blobUrl,
                    blobData: chat.blobData,
                },
                gateConfig: { ...chat.gateConfig },
                level,
                membership: chat.membership,
                eventsTTL: chat.eventsTTL,
                messagesVisibleToNonMembers: chat.messagesVisibleToNonMembers,
                externalUrl: chat.kind === "channel" ? chat.externalUrl : undefined,
            },
        };
    }

    function toggleMuteNotifications(ev: CustomEvent<{ chatId: ChatIdentifier; mute: boolean }>) {
        const op = ev.detail.mute ? "muted" : "unmuted";
        client.toggleMuteNotifications(ev.detail.chatId, ev.detail.mute).then((success) => {
            if (!success) {
                toastStore.showFailureToast(
                    i18nKey("toggleMuteNotificationsFailed", {
                        operation: $_(op),
                    }),
                );
            }
        });
    }

    async function createDirectChat(chatId: DirectChatIdentifier): Promise<boolean> {
        if (!(await client.createDirectChat(chatId))) {
            modal = { kind: "not_found" };
            return false;
        }

        page(routeForChatIdentifier("direct_chat", chatId));
        return true;
    }

    function createCommunity() {
        const maxIndex = $communities
            .values()
            .reduce((m, c) => (c.membership.index > m ? c.membership.index : m), 0);
        modal = {
            kind: "edit_community",
            community: createCandidateCommunity("", maxIndex + 1),
            communityRules: defaultChatRules("community"),
        };
    }

    function editCommunity(ev: CustomEvent<CommunitySummary>) {
        modal = {
            kind: "edit_community",
            community: ev.detail,
            communityRules: $currentCommunityRules ?? defaultChatRules("community"),
        };
    }

    function convertGroupToCommunity(ev: CustomEvent<GroupChatSummary>) {
        rightPanelHistory.set([]);
        convertGroup = ev.detail;
    }

    function successfulImport(ev: CustomEvent<ChannelIdentifier>) {
        page(`/community/${ev.detail.communityId}`);
    }

    function profileLinkClicked(ev: CustomEvent<ProfileLinkClickedEvent>) {
        showProfileCard = {
            userId: ev.detail.userId,
            chatButton: ev.detail.chatButton,
            inGlobalContext: ev.detail.inGlobalContext,
            alignTo: ev.target ? (ev.target as HTMLElement).getBoundingClientRect() : undefined,
        };
    }

    function chatWithFromProfileCard() {
        if (showProfileCard === undefined) return;
        chatWith(
            new CustomEvent("chatWith", {
                detail: { kind: "direct_chat", userId: showProfileCard.userId },
            }),
        );
        showProfileCard = undefined;
    }

    let forgotPin = false;

    function onForgotPin() {
        forgotPin = true;
    }

    function onPinNumberComplete(ev: CustomEvent<string>) {
        $pinNumberStore?.resolve(ev.detail);
    }

    function onPinNumberClose() {
        $pinNumberStore?.reject();
    }

    function verifyHumanity() {
        modal = { kind: "verify_humanity" };
    }

    function claimDailyChit() {
        modal = { kind: "claim_daily_chit" };
    }

    $: bgHeight = $dimensions.height * 0.9;
    $: bgClip = (($dimensions.height - 32) / bgHeight) * 361;
</script>

{#if showProfileCard !== undefined}
    <ViewUserProfile
        userId={showProfileCard.userId}
        inGlobalContext={showProfileCard.inGlobalContext}
        chatButton={showProfileCard.chatButton}
        alignTo={showProfileCard.alignTo}
        on:openDirectChat={chatWithFromProfileCard}
        on:close={() => (showProfileCard = undefined)} />
{/if}

<main class:anon={$anonUser} class:offline={$offlineStore}>
    {#if $layoutStore.showNav}
        <LeftNav
            on:profile={showProfile}
            on:wallet={showWallet}
            on:halloffame={() => (modal = { kind: "hall_of_fame" })}
            on:newGroup={() => newGroup("group")}
            on:communityDetails={communityDetails}
            on:newChannel={newChannel}
            on:leaveCommunity={triggerConfirm}
            on:deleteCommunity={triggerConfirm}
            on:upgrade={upgrade}
            on:claimDailyChit={claimDailyChit} />
    {/if}

    {#if $layoutStore.showLeft}
        <LeftPanel
            on:chatWith={chatWith}
            on:halloffame={() => (modal = { kind: "hall_of_fame" })}
            on:newGroup={() => newGroup("group")}
            on:profile={showProfile}
            on:communityDetails={communityDetails}
            on:logout={() => client.logout()}
            on:wallet={showWallet}
            on:upgrade={upgrade}
            on:unarchiveChat={onUnarchiveChat}
            on:toggleMuteNotifications={toggleMuteNotifications}
            on:newChannel={newChannel}
            on:editCommunity={editCommunity}
            on:leaveCommunity={triggerConfirm}
            on:deleteCommunity={triggerConfirm}
            on:leaveGroup={triggerConfirm}
            on:askToSpeak
            on:hangup />
    {/if}
    {#if $layoutStore.showMiddle}
        <MiddlePanel
            {joining}
            bind:currentChatMessages
            on:startVideoCall
            on:successfulImport={successfulImport}
            on:clearSelection={() => page(routeForScope($chatListScope))}
            on:leaveGroup={triggerConfirm}
            on:chatWith={chatWith}
            on:replyPrivatelyTo={replyPrivatelyTo}
            on:showInviteGroupUsers={showInviteGroupUsers}
            on:showProposalFilters={showProposalFilters}
            on:makeProposal={showMakeProposalModal}
            on:showGroupMembers={showGroupMembers}
            on:joinGroup={joinGroup}
            on:upgrade={upgrade}
            on:verifyHumanity={verifyHumanity}
            on:claimDailyChit={claimDailyChit}
            on:toggleMuteNotifications={toggleMuteNotifications}
            on:goToMessageIndex={goToMessageIndex}
            on:forward={forwardMessage}
            on:convertGroupToCommunity={convertGroupToCommunity}
            on:createCommunity={createCommunity} />
    {/if}
    <RightPanel
        on:goToMessageIndex={goToMessageIndex}
        on:replyPrivatelyTo={replyPrivatelyTo}
        on:showInviteGroupUsers={showInviteGroupUsers}
        on:showGroupMembers={showGroupMembers}
        on:chatWith={chatWith}
        on:upgrade={upgrade}
        on:startVideoCall
        on:deleteGroup={triggerConfirm}
        on:editGroup={editGroup}
        on:editCommunity={editCommunity}
        on:deleteCommunity={triggerConfirm}
        on:newChannel={newChannel}
        on:groupCreated={groupCreated}
        on:verifyHumanity={verifyHumanity} />
</main>

{#if $anonUser}
    <AnonFooter />
{/if}

{#if $offlineStore}
    <OfflineFooter />
{/if}

{#if confirmActionEvent !== undefined}
    <AreYouSure
        doubleCheck={confirmActionEvent.kind === "delete" ||
        confirmActionEvent.kind === "delete_community"
            ? confirmActionEvent.doubleCheck
            : undefined}
        message={confirmMessage}
        action={onConfirmAction} />
{/if}

<Toast />

{#if showUpgrade && $user}
    <Upgrade on:cancel={() => (showUpgrade = false)} />
{/if}

{#if modal.kind === "registering"}
    <Overlay>
        <Register
            on:logout={() => client.logout()}
            on:createdUser={(ev) => client.onCreatedUser(ev.detail)} />
    </Overlay>
{:else if modal.kind !== "none"}
    <Overlay
        dismissible={modal.kind !== "select_chat" &&
            modal.kind !== "not_found" &&
            modal.kind !== "make_proposal"}
        alignLeft={modal.kind === "select_chat"}
        on:close={closeModal}>
        {#if modal.kind === "select_chat"}
            <SelectChatModal on:close={onCloseSelectChat} on:select={onSelectChat} />
        {:else if modal.kind === "suspended"}
            <SuspendedModal on:close={closeModal} />
        {:else if modal.kind === "register_bot"}
            <BotBuilderModal on:close={closeModal} />
        {:else if modal.kind === "no_access"}
            <NoAccess on:close={closeNoAccess} />
        {:else if modal.kind === "not_found"}
            <NotFound on:close={closeNoAccess} />
        {:else if modal.kind === "gate_check_failed"}
            <GateCheckFailed on:close={closeModal} gates={modal.gates} />
        {:else if modal.kind === "evaluating_access_gates"}
            <AccessGateEvaluator
                gates={modal.gates}
                on:close={closeModal}
                on:success={accessGatesEvaluated} />
        {:else if modal.kind === "new_group"}
            <NewGroup
                embeddedContent={modal.embeddedContent}
                candidateGroup={modal.candidate}
                on:upgrade={upgrade}
                on:close={closeModal} />
        {:else if modal.kind === "edit_community"}
            <EditCommunity
                originalRules={modal.communityRules}
                original={modal.community}
                on:close={closeModal} />
        {:else if modal.kind === "wallet"}
            <AccountsModal on:close={closeModal} />
        {:else if modal.kind === "hall_of_fame"}
            <HallOfFame
                on:streak={() => (modal = { kind: "claim_daily_chit" })}
                on:close={closeModal} />
        {:else if modal.kind === "make_proposal"}
            <MakeProposalModal
                selectedMultiUserChat={modal.chat}
                nervousSystem={modal.nervousSystem}
                on:close={closeModal} />
        {:else if modal.kind === "logging_in"}
            <LoggingInModal on:close={closeModal} />
        {:else if modal.kind === "claim_daily_chit"}
            <DailyChitModal on:leaderboard={leaderboard} on:close={closeModal} />
        {:else if modal.kind === "challenge"}
            <ChallengeModal on:close={closeModal} />
        {:else if modal.kind === "verify_humanity"}
            <VerifyHumanity on:close={closeModal} on:success={closeModal} />
        {/if}
    </Overlay>
{/if}

{#if $currentTheme.logo}
    <BackgroundLogo
        width={`${bgHeight}px`}
        bottom={"unset"}
        left={"0"}
        opacity={"0.05"}
        skew={"5deg"}
        viewBox={`0 0 361 ${bgClip}`} />
{/if}

<Convert bind:group={convertGroup} />

<EditLabel />

{#if $rulesAcceptanceStore !== undefined}
    <AcceptRulesModal />
{:else if forgotPin}
    <Overlay>
        <SetPinNumberModal
            on:pinSet={onPinNumberComplete}
            on:close={() => (forgotPin = false)}
            type={{ kind: "forgot", while: { kind: "enter" } }} />
    </Overlay>
{:else if $pinNumberStore !== undefined}
    <Overlay>
        <PinNumberModal
            on:close={onPinNumberClose}
            on:complete={onPinNumberComplete}
            on:forgot={onForgotPin} />
    </Overlay>
{/if}

<svelte:body on:profile-clicked={profileLinkClicked} />

{#if $chitPopup}
    <ChitEarned />
{/if}

<style lang="scss">
    :global(.edited-msg) {
        @include font(light, normal, fs-70);
    }

    main {
        transition: max-width ease-in-out 150ms;
        position: relative;
        width: 100%;
        display: flex;
        margin: 0 auto;

        &.anon {
            margin-bottom: toRem(50);
        }
        &.offline {
            margin-bottom: toRem(40);
        }
    }
</style><|MERGE_RESOLUTION|>--- conflicted
+++ resolved
@@ -130,11 +130,8 @@
     import AccessGateEvaluator from "./access/AccessGateEvaluator.svelte";
     import SetPinNumberModal from "./profile/SetPinNumberModal.svelte";
     import { scream } from "../../utils/scream";
-<<<<<<< HEAD
     import BotBuilderModal from "../bots/BotBuilderModal.svelte";
-=======
     import VerifyHumanity from "./profile/VerifyHumanity.svelte";
->>>>>>> cc042e2b
 
     type ViewProfileConfig = {
         userId: string;
