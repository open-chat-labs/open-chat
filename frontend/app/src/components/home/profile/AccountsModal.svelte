<script lang="ts">
    import Hamburger from "svelte-material-icons/Menu.svelte";
    import TuneVertical from "svelte-material-icons/TuneVertical.svelte";
    import { mobileWidth } from "../../../stores/screenDimensions";
    import ModalContent from "../../ModalContent.svelte";
    import ShieldPlusIcon from "svelte-material-icons/ShieldPlus.svelte";
    import ShieldRemoveIcon from "svelte-material-icons/ShieldRemove.svelte";
    import ShieldRefreshIcon from "svelte-material-icons/ShieldRefresh.svelte";
    import WalletIcon from "svelte-material-icons/WalletOutline.svelte";
    import Accounts from "./Accounts.svelte";
    import Button from "../../Button.svelte";
    import Eye from "svelte-material-icons/EyeOutline.svelte";
    import EyeOff from "svelte-material-icons/EyeOffOutline.svelte";
    import Translatable from "../../Translatable.svelte";
    import { i18nKey } from "../../../i18n/i18n";
    import MenuIcon from "../../MenuIcon.svelte";
    import HoverIcon from "../../HoverIcon.svelte";
    import Menu from "../../Menu.svelte";
    import MenuItem from "../../MenuItem.svelte";
    import { _ } from "svelte-i18n";
    import { iconSize } from "../../../stores/iconSize";
    import { hideTokenBalances } from "../../../stores/settings";
    import Overlay from "../../Overlay.svelte";
    import SetPinNumberModal from "./SetPinNumberModal.svelte";
    import ManageAccounts from "./ManageAccounts.svelte";
    import ButtonGroup from "../../ButtonGroup.svelte";
    import type { PinOperation } from "../../../stores/pinNumber";
    import { pinNumberRequiredStore } from "openchat-client";

    interface Props {
        onClose: () => void;
    }
    let { onClose }: Props = $props();
    let pinAction: PinOperation | undefined = $state(undefined);
    let managing = $state(false);
    let selectedConversion: "none" | "usd" | "icp" | "btc" | "eth" = $state("none");
    let conversionOptions = [
        { id: "none", label: $_("cryptoAccount.tokens") },
        { id: "usd", label: "USD" },
        { id: "icp", label: "ICP" },
        { id: "btc", label: "BTC" },
        { id: "eth", label: "ETH" },
    ];
</script>

<ModalContent {onClose}>
    {#snippet header()}
        <div class="header">
            <div class="title">
                <WalletIcon size={"1.2em"} color={"var(--txt)"} />
                <Translatable resourceKey={i18nKey("wallet")} />
            </div>
            <div class="menu">
                <MenuIcon position={"bottom"} align={"end"}>
                    {#snippet menuIcon()}
                        <div>
                            <HoverIcon title={$_("chatMenu")}>
                                <Hamburger color={"var(--icon-txt)"} />
                            </HoverIcon>
                        </div>
                    {/snippet}
                    {#snippet menuItems()}
                        <div>
                            <Menu>
                                {#if !$pinNumberRequiredStore}
                                    <MenuItem onclick={() => (pinAction = { kind: "set" })}>
                                        {#snippet icon()}
                                            <ShieldPlusIcon
                                                size={$iconSize}
                                                color={"var(--icon-inverted-txt)"} />
                                        {/snippet}
                                        {#snippet text()}
                                            <div>
                                                <Translatable
                                                    resourceKey={i18nKey("pinNumber.setPin")} />
                                            </div>
                                        {/snippet}
                                    </MenuItem>
                                {:else}
                                    <MenuItem onclick={() => (pinAction = { kind: "change" })}>
                                        {#snippet icon()}
                                            <ShieldRefreshIcon
                                                size={$iconSize}
                                                color={"var(--icon-inverted-txt)"} />
                                        {/snippet}
                                        {#snippet text()}
                                            <div>
                                                <Translatable
                                                    resourceKey={i18nKey("pinNumber.changePin")} />
                                            </div>
                                        {/snippet}
                                    </MenuItem>
                                    <MenuItem onclick={() => (pinAction = { kind: "clear" })}>
                                        {#snippet icon()}
                                            <ShieldRemoveIcon
                                                size={$iconSize}
                                                color={"var(--icon-inverted-txt)"} />
                                        {/snippet}
                                        {#snippet text()}
                                            <div>
                                                <Translatable
                                                    resourceKey={i18nKey("pinNumber.clearPin")} />
                                            </div>
                                        {/snippet}
                                    </MenuItem>
                                {/if}
                                <MenuItem onclick={() => (managing = true)}>
                                    {#snippet icon()}
                                        <TuneVertical
                                            size={$iconSize}
                                            color={"var(--icon-inverted-txt)"} />
                                    {/snippet}
                                    {#snippet text()}
                                        <div>
                                            <Translatable
                                                resourceKey={i18nKey("cryptoAccount.manage")} />
                                        </div>
                                    {/snippet}
                                </MenuItem>
                            </Menu>
                        </div>
                    {/snippet}
                </MenuIcon>
            </div>
        </div>
<<<<<<< HEAD
    {/snippet}
    {#snippet body()}
        <div>
            <Accounts bind:selectedConversion {conversionOptions} />
        </div>
    {/snippet}
    {#snippet footer()}
        <div>
            <ButtonGroup>
                <Button
                    secondary
                    on:click={() => (managing = true)}
                    small={!$mobileWidth}
                    tiny={$mobileWidth}>
                    <Translatable resourceKey={i18nKey("cryptoAccount.manage")} />
                </Button>
=======
        <div class="menu">
            <div on:click={() => hideTokenBalances.toggle()}>
                <HoverIcon>
                    {#if $hideTokenBalances}
                        <Eye color={"var(--icon-txt)"} />
                    {:else}
                        <EyeOff color={"var(--icon-txt)"} />
                    {/if}
                </HoverIcon>
            </div>
            <MenuIcon position={"bottom"} align={"end"}>
                <div slot="icon">
                    <HoverIcon title={$_("chatMenu")}>
                        <Hamburger color={"var(--icon-txt)"} />
                    </HoverIcon>
                </div>
                <div slot="menu">
                    <Menu>
                        {#if !$pinNumberRequiredStore}
                            <MenuItem onclick={() => (pinAction = { kind: "set" })}>
                                <ShieldPlusIcon
                                    size={$iconSize}
                                    color={"var(--icon-inverted-txt)"}
                                    slot="icon" />
                                <div slot="text">
                                    <Translatable resourceKey={i18nKey("pinNumber.setPin")} />
                                </div>
                            </MenuItem>
                        {:else}
                            <MenuItem onclick={() => (pinAction = { kind: "change" })}>
                                <ShieldRefreshIcon
                                    size={$iconSize}
                                    color={"var(--icon-inverted-txt)"}
                                    slot="icon" />
                                <div slot="text">
                                    <Translatable resourceKey={i18nKey("pinNumber.changePin")} />
                                </div>
                            </MenuItem>
                            <MenuItem onclick={() => (pinAction = { kind: "clear" })}>
                                <ShieldRemoveIcon
                                    size={$iconSize}
                                    color={"var(--icon-inverted-txt)"}
                                    slot="icon" />
                                <div slot="text">
                                    <Translatable resourceKey={i18nKey("pinNumber.clearPin")} />
                                </div>
                            </MenuItem>
                        {/if}
                        <MenuItem onclick={() => (managing = true)}>
                            <TuneVertical
                                size={$iconSize}
                                color={"var(--icon-inverted-txt)"}
                                slot="icon" />
                            <div slot="text">
                                <Translatable resourceKey={i18nKey("cryptoAccount.manage")} />
                            </div>
                        </MenuItem>
                    </Menu>
                </div>
            </MenuIcon>
        </div>
    </div>
    <div slot="body">
        <Accounts bind:selectedConversion {conversionOptions} hideTokenBalances={$hideTokenBalances} />
    </div>
    <div slot="footer">
        <ButtonGroup>
            <Button
                secondary
                on:click={() => (managing = true)}
                small={!$mobileWidth}
                tiny={$mobileWidth}>
                <Translatable resourceKey={i18nKey("cryptoAccount.manage")} />
            </Button>
>>>>>>> a16bd608

                <Button on:click={onClose} small={!$mobileWidth} tiny={$mobileWidth}>
                    <Translatable resourceKey={i18nKey("close")} />
                </Button>
            </ButtonGroup>
        </div>
    {/snippet}
</ModalContent>

{#if pinAction !== undefined}
    <Overlay>
        <SetPinNumberModal type={pinAction} onClose={() => (pinAction = undefined)} />
    </Overlay>
{/if}

{#if managing}
    <ManageAccounts
        bind:selectedConversion
        {conversionOptions}
        onClose={() => (managing = false)} />
{/if}

<style lang="scss">
    .header {
        display: flex;
        justify-content: space-between;
        gap: $sp3;

        .title {
            display: flex;
            align-items: center;
            gap: $sp3;
        }
    }

    .menu {
        display: flex;
        align-items: center;
    }
</style><|MERGE_RESOLUTION|>--- conflicted
+++ resolved
@@ -51,6 +51,13 @@
                 <Translatable resourceKey={i18nKey("wallet")} />
             </div>
             <div class="menu">
+                <HoverIcon onclick={() => hideTokenBalances.toggle()}>
+                    {#if $hideTokenBalances}
+                        <Eye color={"var(--icon-txt)"} />
+                    {:else}
+                        <EyeOff color={"var(--icon-txt)"} />
+                    {/if}
+                </HoverIcon>
                 <MenuIcon position={"bottom"} align={"end"}>
                     {#snippet menuIcon()}
                         <div>
@@ -123,90 +130,14 @@
                 </MenuIcon>
             </div>
         </div>
-<<<<<<< HEAD
     {/snippet}
     {#snippet body()}
-        <div>
-            <Accounts bind:selectedConversion {conversionOptions} />
-        </div>
+        <Accounts
+            bind:selectedConversion
+            {conversionOptions}
+            hideTokenBalances={$hideTokenBalances} />
     {/snippet}
     {#snippet footer()}
-        <div>
-            <ButtonGroup>
-                <Button
-                    secondary
-                    on:click={() => (managing = true)}
-                    small={!$mobileWidth}
-                    tiny={$mobileWidth}>
-                    <Translatable resourceKey={i18nKey("cryptoAccount.manage")} />
-                </Button>
-=======
-        <div class="menu">
-            <div on:click={() => hideTokenBalances.toggle()}>
-                <HoverIcon>
-                    {#if $hideTokenBalances}
-                        <Eye color={"var(--icon-txt)"} />
-                    {:else}
-                        <EyeOff color={"var(--icon-txt)"} />
-                    {/if}
-                </HoverIcon>
-            </div>
-            <MenuIcon position={"bottom"} align={"end"}>
-                <div slot="icon">
-                    <HoverIcon title={$_("chatMenu")}>
-                        <Hamburger color={"var(--icon-txt)"} />
-                    </HoverIcon>
-                </div>
-                <div slot="menu">
-                    <Menu>
-                        {#if !$pinNumberRequiredStore}
-                            <MenuItem onclick={() => (pinAction = { kind: "set" })}>
-                                <ShieldPlusIcon
-                                    size={$iconSize}
-                                    color={"var(--icon-inverted-txt)"}
-                                    slot="icon" />
-                                <div slot="text">
-                                    <Translatable resourceKey={i18nKey("pinNumber.setPin")} />
-                                </div>
-                            </MenuItem>
-                        {:else}
-                            <MenuItem onclick={() => (pinAction = { kind: "change" })}>
-                                <ShieldRefreshIcon
-                                    size={$iconSize}
-                                    color={"var(--icon-inverted-txt)"}
-                                    slot="icon" />
-                                <div slot="text">
-                                    <Translatable resourceKey={i18nKey("pinNumber.changePin")} />
-                                </div>
-                            </MenuItem>
-                            <MenuItem onclick={() => (pinAction = { kind: "clear" })}>
-                                <ShieldRemoveIcon
-                                    size={$iconSize}
-                                    color={"var(--icon-inverted-txt)"}
-                                    slot="icon" />
-                                <div slot="text">
-                                    <Translatable resourceKey={i18nKey("pinNumber.clearPin")} />
-                                </div>
-                            </MenuItem>
-                        {/if}
-                        <MenuItem onclick={() => (managing = true)}>
-                            <TuneVertical
-                                size={$iconSize}
-                                color={"var(--icon-inverted-txt)"}
-                                slot="icon" />
-                            <div slot="text">
-                                <Translatable resourceKey={i18nKey("cryptoAccount.manage")} />
-                            </div>
-                        </MenuItem>
-                    </Menu>
-                </div>
-            </MenuIcon>
-        </div>
-    </div>
-    <div slot="body">
-        <Accounts bind:selectedConversion {conversionOptions} hideTokenBalances={$hideTokenBalances} />
-    </div>
-    <div slot="footer">
         <ButtonGroup>
             <Button
                 secondary
@@ -215,13 +146,11 @@
                 tiny={$mobileWidth}>
                 <Translatable resourceKey={i18nKey("cryptoAccount.manage")} />
             </Button>
->>>>>>> a16bd608
 
-                <Button on:click={onClose} small={!$mobileWidth} tiny={$mobileWidth}>
-                    <Translatable resourceKey={i18nKey("close")} />
-                </Button>
-            </ButtonGroup>
-        </div>
+            <Button on:click={onClose} small={!$mobileWidth} tiny={$mobileWidth}>
+                <Translatable resourceKey={i18nKey("close")} />
+            </Button>
+        </ButtonGroup>
     {/snippet}
 </ModalContent>
 
