--- conflicted
+++ resolved
@@ -33,13 +33,7 @@
 
     $: accounts = client.enhancedCryptoLookup;
     $: nervousSystemLookup = client.nervousSystemLookup;
-<<<<<<< HEAD
-    $: snsLedgers = new Set<string>(
-        Object.values($nervousSystemLookup).map((ns) => ns.ledgerCanisterId),
-    );
-=======
     $: snsLedgers = new Set<string>(Object.values($nervousSystemLookup).filter((ns) => !ns.isNns).map((ns) => ns.ledgerCanisterId));
->>>>>>> e49decc7
 
     $: {
         zeroCount = Object.values($accounts).filter((a) => a.zero).length;
