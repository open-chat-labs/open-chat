<script lang="ts">
    import { getContext, onMount } from "svelte";
    import TokenInput from "../TokenInput.svelte";
    import type { CkbtcMinterWithdrawalInfo, NamedAccount, OpenChat, ResourceKey } from "openchat-client";
    import {
        BTC_SYMBOL,
        ICP_SYMBOL,
        currentUser as user,
        cryptoBalance as cryptoBalanceStore,
        cryptoLookup,
    } from "openchat-client";
    import Input from "../../Input.svelte";
    import { _ } from "svelte-i18n";
    import QrcodeScan from "svelte-material-icons/QrcodeScan.svelte";
    import { toastStore } from "../../../stores/toast";
    import { iconSize } from "../../../stores/iconSize";
    import Scanner from "./Scanner.svelte";
    import SaveAccount from "./SaveAccount.svelte";
    import AccountSelector from "./AccountSelector.svelte";
    import { isAccountIdentifierValid, isPrincipalValid } from "openchat-shared";
    import ModalContent from "../../ModalContent.svelte";
    import BalanceWithRefresh from "../BalanceWithRefresh.svelte";
    import ButtonGroup from "../../ButtonGroup.svelte";
    import Button from "../../Button.svelte";
    import { mobileWidth } from "../../../stores/screenDimensions";
    import ErrorMessage from "../../ErrorMessage.svelte";
    import { i18nKey } from "../../../i18n/i18n";
    import Translatable from "../../Translatable.svelte";
    import { pinNumberErrorMessageStore } from "../../../stores/pinNumber";
    import BitcoinNetworkSelector from "../BitcoinNetworkSelector.svelte";
    import { Debouncer } from "../../../utils/debouncer";

    interface Props {
        ledger: string;
        onClose: () => void;
    }

    let { ledger, onClose }: Props = $props();

    const client = getContext<OpenChat>("client");

<<<<<<< HEAD
    let error: ResourceKey | undefined = undefined;
    let amountToSend: bigint;
    let ckbtcMinterWithdrawalInfo: CkbtcMinterWithdrawalInfo | undefined = undefined;
    let busy = false;
    let valid = false;
    let validAccountName = false;
    let capturingAccount = false;
    let validAmount = false;
    let targetAccount: string = "";
=======
    let error: ResourceKey | undefined = $state(undefined);
    let amountToSend: bigint = $state(0n);
    let busy = $state(false);
    let valid = $state(false);
    let validAccountName = $state(false);
    let capturingAccount = $state(false);
    let validAmount = $state(false);
    let targetAccount: string = $state("");
>>>>>>> 1cf9a688
    let scanner: Scanner;
    let accounts: NamedAccount[] = $state([]);
    let saveAccountElement: SaveAccount;
    let balanceWithRefresh: BalanceWithRefresh;
    const ckbtcMinterInfoDebouncer = new Debouncer(getCkbtcMinterWithdrawalInfo, 500);

<<<<<<< HEAD
    $: cryptoBalance = $cryptoBalanceStore[ledger] ?? BigInt(0);
    $: tokenDetails = $cryptoLookup[ledger];
    $: account = tokenDetails.symbol === ICP_SYMBOL ? $user.cryptoAccount : $user.userId;
    $: symbol = tokenDetails.symbol;
    $: selectedBtcNetwork = BTC_SYMBOL;
    $: isBtc = symbol === BTC_SYMBOL;
    $: isBtcNetwork = isBtc && selectedBtcNetwork === BTC_SYMBOL;
    $: transferFees = tokenDetails.transferFee;
    $: targetAccountValid =
        targetAccount.length > 0 &&
        targetAccount !== account &&
        isBtcNetwork
            ? targetAccount.length >= 14
            : (
                isPrincipalValid(targetAccount) ||
                (symbol === ICP_SYMBOL && isAccountIdentifierValid(targetAccount))
            );
    $: minAmount = isBtcNetwork && ckbtcMinterWithdrawalInfo !== undefined ? ckbtcMinterWithdrawalInfo.minWithdrawalAmount : BigInt(0);
    $: validSend = validAmount && targetAccountValid;
    $: {
        // If sending via the BTC network we must wait until the ckbtc minter info is loaded to correctly apply the min amount
        valid = (capturingAccount ? validAccountName : validSend) && (!isBtcNetwork || ckbtcMinterWithdrawalInfo !== undefined);
    }
    $: title = i18nKey("cryptoAccount.sendToken", { symbol });
=======
    let cryptoBalance = $derived($cryptoBalanceStore[ledger] ?? BigInt(0));
    let tokenDetails = $derived($cryptoLookup[ledger]);
    let account = $derived(tokenDetails.symbol === ICP_SYMBOL ? $user.cryptoAccount : $user.userId);
    let transferFees = $derived(tokenDetails.transferFee);
    let symbol = $derived(tokenDetails.symbol);
    let targetAccountValid = $derived(
        targetAccount.length > 0 &&
            targetAccount !== account &&
            (isPrincipalValid(targetAccount) ||
                (symbol === "ICP" && isAccountIdentifierValid(targetAccount))),
    );
    let validSend = $derived(validAmount && targetAccountValid);
    $effect(() => {
        valid = capturingAccount ? validAccountName : validSend;
    });
    let title = $derived(i18nKey("cryptoAccount.sendToken", { symbol }));
>>>>>>> 1cf9a688

    let remainingBalance = $derived(
        amountToSend > BigInt(0) ? cryptoBalance - amountToSend - transferFees : cryptoBalance,
    );

<<<<<<< HEAD
    $: errorMessage = error !== undefined ? error : $pinNumberErrorMessageStore;
    $: btcNetworkFee = isBtcNetwork && ckbtcMinterWithdrawalInfo !== undefined
        ? client.formatTokens(ckbtcMinterWithdrawalInfo.feeEstimate, 8)
        : undefined;
=======
    let errorMessage = $derived(error !== undefined ? error : $pinNumberErrorMessageStore);
>>>>>>> 1cf9a688

    onMount(async () => {
        accounts = await client.loadSavedCryptoAccounts();

        if (isBtc) {
            getCkbtcMinterWithdrawalInfo(BigInt(0));
        }
    });

    $: {
        if (isBtcNetwork && amountToSend > 0) {
            ckbtcMinterInfoDebouncer.execute(amountToSend);
        }
    }

    function getCkbtcMinterWithdrawalInfo(amountToSend: bigint) {
        client.getCkbtcMinterWithdrawalInfo(amountToSend).then((i) => ckbtcMinterWithdrawalInfo = i);
    }

    function saveAccount() {
        if (saveAccountElement !== undefined) {
            saveAccountElement
                .saveAccount()
                .then((resp) => {
                    if (resp.kind === "success") {
                        onClose();
                    } else if (resp.kind === "name_taken") {
                        error = i18nKey("tokenTransfer.accountNameTaken");
                    } else {
                        error = i18nKey("tokenTransfer.failedToSaveAccount");
                    }
                })
                .finally(() => (busy = false));
        }
    }

    function scan() {
        scanner?.scan();
    }

    function unknownAccount(account: string): boolean {
        return accounts.find((a) => a.account === account) === undefined;
    }

    function send() {
        if (!valid) return;

        busy = true;
        error = undefined;

        const withdrawTokensPromise = isBtcNetwork
            ? client.withdrawBtc(targetAccount, amountToSend)
            : client
                .withdrawCryptocurrency({
                    kind: "pending",
                    ledger,
                    token: symbol,
                    to: targetAccount,
                    amountE8s: amountToSend,
                    feeE8s: transferFees,
                    createdAtNanos: BigInt(Date.now()) * BigInt(1_000_000),
                });

        withdrawTokensPromise
            .then((resp) => {
                if (resp.kind === "completed" || resp.kind === "success") {
                    amountToSend = BigInt(0);
                    balanceWithRefresh.refresh();
                    toastStore.showSuccessToast(
                        i18nKey("cryptoAccount.sendSucceeded", {
                            symbol,
                        }),
                    );
                    if (unknownAccount(targetAccount)) {
                        capturingAccount = true;
                    } else {
                        onClose();
                        targetAccount = "";
                    }
                } else if (resp.kind === "failed" || resp.kind === "currency_not_supported") {
                    error = i18nKey("cryptoAccount.sendFailed", { symbol });
                    client.logMessage(`Unable to withdraw ${symbol}`, resp);
                }
            })
            .catch((err) => {
                if (err !== "cancelled") {
                    error = i18nKey("cryptoAccount.sendFailed", { symbol });
                    client.logError(`Unable to withdraw ${symbol}`, err);
                }
            })
            .finally(() => (busy = false));
    }

    function onBalanceRefreshed() {
        error = undefined;
    }

    function onBalanceRefreshError(ev: CustomEvent<string>) {
        error = i18nKey(ev.detail);
    }

    function onPrimaryClick() {
        busy = true;
        if (capturingAccount) {
            saveAccount();
        } else {
            send();
        }
    }
</script>

<ModalContent>
    {#snippet header()}
        <span class="header">
            <div class="main-title"><Translatable resourceKey={title} /></div>
            <BalanceWithRefresh
                bind:this={balanceWithRefresh}
                {ledger}
                value={remainingBalance}
                label={i18nKey("cryptoAccount.shortBalanceLabel")}
                bold
                on:refreshed={onBalanceRefreshed}
                on:error={onBalanceRefreshError} />
        </span>
    {/snippet}
    {#snippet body()}
        <form class="body">
            {#if capturingAccount}
                <SaveAccount
                    bind:this={saveAccountElement}
                    bind:valid={validAccountName}
                    account={targetAccount}
                    {accounts} />
            {:else}
                <Scanner on:data={(ev) => (targetAccount = ev.detail)} bind:this={scanner} />

<<<<<<< HEAD
            {#if isBtc}
                <BitcoinNetworkSelector bind:selectedNetwork={selectedBtcNetwork} />
            {/if}

            <div class="token-input">
                <TokenInput
                    {ledger}
                    {transferFees}
                    {minAmount}
                    maxAmount={BigInt(Math.max(0, Number(cryptoBalance - transferFees)))}
                    bind:valid={validAmount}
                    bind:amount={amountToSend} />
            </div>
            <div class="target">
                <Input
                    bind:value={targetAccount}
                    countdown={false}
                    maxlength={100}
                    invalid={targetAccount.length > 0 && !targetAccountValid}
                    placeholder={i18nKey("cryptoAccount.sendTarget")} />

                <div class="qr" on:click={scan}>
                    <QrcodeScan size={$iconSize} color={"var(--icon-selected)"} />
=======
                <div class="token-input">
                    <TokenInput
                        {ledger}
                        {transferFees}
                        maxAmount={BigInt(Math.max(0, Number(cryptoBalance - transferFees)))}
                        bind:valid={validAmount}
                        bind:amount={amountToSend} />
>>>>>>> 1cf9a688
                </div>
                <div class="target">
                    <Input
                        bind:value={targetAccount}
                        countdown={false}
                        maxlength={100}
                        invalid={targetAccount.length > 0 && !targetAccountValid}
                        placeholder={i18nKey("cryptoAccount.sendTarget")} />

<<<<<<< HEAD
            {#if accounts.length > 0 || btcNetworkFee !== undefined}
                <div class="lower-container">
                    {#if accounts.length > 0}
                        <div class="accounts">
                            <AccountSelector bind:targetAccount {accounts} />
                        </div>
                    {/if}

                    {#if btcNetworkFee !== undefined}
                        <div class="btc-network-fee">
                            <Translatable resourceKey={i18nKey("cryptoAccount.btcNetworkFee", { amount: btcNetworkFee })} />
                        </div>
                    {/if}
=======
                    <div class="qr" onclick={scan}>
                        <QrcodeScan size={$iconSize} color={"var(--icon-selected)"} />
                    </div>
>>>>>>> 1cf9a688
                </div>

                {#if accounts.length > 0}
                    <div class="accounts">
                        <AccountSelector bind:targetAccount {accounts} />
                    </div>
                {/if}
            {/if}

            {#if errorMessage !== undefined}
                <ErrorMessage><Translatable resourceKey={errorMessage} /></ErrorMessage>
            {/if}
<<<<<<< HEAD
        {/if}
    </form>
    <span slot="footer">
        <ButtonGroup>
            <Button secondary tiny={$mobileWidth} on:click={() => dispatch("close")}
                ><Translatable
                    resourceKey={i18nKey(capturingAccount ? "noThanks" : "cancel")} /></Button>
            <Button
                disabled={busy || !valid}
                loading={busy}
                tiny={$mobileWidth}
                on:click={onPrimaryClick}
                ><Translatable
                    resourceKey={i18nKey(
                        capturingAccount ? "tokenTransfer.saveAccount" : "tokenTransfer.send",
                    )} /></Button>
        </ButtonGroup>
    </span>
=======
        </form>
    {/snippet}
    {#snippet footer()}
        <span>
            <ButtonGroup>
                <Button secondary tiny={$mobileWidth} on:click={onClose}
                    ><Translatable
                        resourceKey={i18nKey(capturingAccount ? "noThanks" : "cancel")} /></Button>
                <Button
                    disabled={busy || !valid}
                    loading={busy}
                    tiny={$mobileWidth}
                    on:click={onPrimaryClick}
                    ><Translatable
                        resourceKey={i18nKey(
                            capturingAccount ? "tokenTransfer.saveAccount" : "tokenTransfer.send",
                        )} /></Button>
            </ButtonGroup>
        </span>
    {/snippet}
>>>>>>> 1cf9a688
</ModalContent>

<style lang="scss">
    :global(.target .input-wrapper input) {
        padding-right: 40px;
    }

    .header {
        display: flex;
        align-items: flex-start;
        justify-content: space-between;
        gap: $sp2;

        .main-title {
            flex: auto;
        }
    }

    .body {
        display: flex;
        flex-direction: column;
    }

    .token-input {
        margin-bottom: $sp3;
    }

    .target {
        position: relative;

        .qr {
            position: absolute !important;
            top: 10px;
            right: $sp3;
            cursor: pointer;
        }
    }

    .lower-container {
        display: flex;
        justify-content: space-between;
    }

    .btc-network-fee {
        @include font(light, normal, fs-60);
        color: var(--txt-light);
        margin-left: auto;
    }
</style><|MERGE_RESOLUTION|>--- conflicted
+++ resolved
@@ -39,17 +39,6 @@
 
     const client = getContext<OpenChat>("client");
 
-<<<<<<< HEAD
-    let error: ResourceKey | undefined = undefined;
-    let amountToSend: bigint;
-    let ckbtcMinterWithdrawalInfo: CkbtcMinterWithdrawalInfo | undefined = undefined;
-    let busy = false;
-    let valid = false;
-    let validAccountName = false;
-    let capturingAccount = false;
-    let validAmount = false;
-    let targetAccount: string = "";
-=======
     let error: ResourceKey | undefined = $state(undefined);
     let amountToSend: bigint = $state(0n);
     let busy = $state(false);
@@ -58,39 +47,12 @@
     let capturingAccount = $state(false);
     let validAmount = $state(false);
     let targetAccount: string = $state("");
->>>>>>> 1cf9a688
     let scanner: Scanner;
     let accounts: NamedAccount[] = $state([]);
     let saveAccountElement: SaveAccount;
     let balanceWithRefresh: BalanceWithRefresh;
     const ckbtcMinterInfoDebouncer = new Debouncer(getCkbtcMinterWithdrawalInfo, 500);
 
-<<<<<<< HEAD
-    $: cryptoBalance = $cryptoBalanceStore[ledger] ?? BigInt(0);
-    $: tokenDetails = $cryptoLookup[ledger];
-    $: account = tokenDetails.symbol === ICP_SYMBOL ? $user.cryptoAccount : $user.userId;
-    $: symbol = tokenDetails.symbol;
-    $: selectedBtcNetwork = BTC_SYMBOL;
-    $: isBtc = symbol === BTC_SYMBOL;
-    $: isBtcNetwork = isBtc && selectedBtcNetwork === BTC_SYMBOL;
-    $: transferFees = tokenDetails.transferFee;
-    $: targetAccountValid =
-        targetAccount.length > 0 &&
-        targetAccount !== account &&
-        isBtcNetwork
-            ? targetAccount.length >= 14
-            : (
-                isPrincipalValid(targetAccount) ||
-                (symbol === ICP_SYMBOL && isAccountIdentifierValid(targetAccount))
-            );
-    $: minAmount = isBtcNetwork && ckbtcMinterWithdrawalInfo !== undefined ? ckbtcMinterWithdrawalInfo.minWithdrawalAmount : BigInt(0);
-    $: validSend = validAmount && targetAccountValid;
-    $: {
-        // If sending via the BTC network we must wait until the ckbtc minter info is loaded to correctly apply the min amount
-        valid = (capturingAccount ? validAccountName : validSend) && (!isBtcNetwork || ckbtcMinterWithdrawalInfo !== undefined);
-    }
-    $: title = i18nKey("cryptoAccount.sendToken", { symbol });
-=======
     let cryptoBalance = $derived($cryptoBalanceStore[ledger] ?? BigInt(0));
     let tokenDetails = $derived($cryptoLookup[ledger]);
     let account = $derived(tokenDetails.symbol === ICP_SYMBOL ? $user.cryptoAccount : $user.userId);
@@ -107,20 +69,12 @@
         valid = capturingAccount ? validAccountName : validSend;
     });
     let title = $derived(i18nKey("cryptoAccount.sendToken", { symbol }));
->>>>>>> 1cf9a688
 
     let remainingBalance = $derived(
         amountToSend > BigInt(0) ? cryptoBalance - amountToSend - transferFees : cryptoBalance,
     );
 
-<<<<<<< HEAD
-    $: errorMessage = error !== undefined ? error : $pinNumberErrorMessageStore;
-    $: btcNetworkFee = isBtcNetwork && ckbtcMinterWithdrawalInfo !== undefined
-        ? client.formatTokens(ckbtcMinterWithdrawalInfo.feeEstimate, 8)
-        : undefined;
-=======
     let errorMessage = $derived(error !== undefined ? error : $pinNumberErrorMessageStore);
->>>>>>> 1cf9a688
 
     onMount(async () => {
         accounts = await client.loadSavedCryptoAccounts();
@@ -257,31 +211,6 @@
             {:else}
                 <Scanner on:data={(ev) => (targetAccount = ev.detail)} bind:this={scanner} />
 
-<<<<<<< HEAD
-            {#if isBtc}
-                <BitcoinNetworkSelector bind:selectedNetwork={selectedBtcNetwork} />
-            {/if}
-
-            <div class="token-input">
-                <TokenInput
-                    {ledger}
-                    {transferFees}
-                    {minAmount}
-                    maxAmount={BigInt(Math.max(0, Number(cryptoBalance - transferFees)))}
-                    bind:valid={validAmount}
-                    bind:amount={amountToSend} />
-            </div>
-            <div class="target">
-                <Input
-                    bind:value={targetAccount}
-                    countdown={false}
-                    maxlength={100}
-                    invalid={targetAccount.length > 0 && !targetAccountValid}
-                    placeholder={i18nKey("cryptoAccount.sendTarget")} />
-
-                <div class="qr" on:click={scan}>
-                    <QrcodeScan size={$iconSize} color={"var(--icon-selected)"} />
-=======
                 <div class="token-input">
                     <TokenInput
                         {ledger}
@@ -289,7 +218,6 @@
                         maxAmount={BigInt(Math.max(0, Number(cryptoBalance - transferFees)))}
                         bind:valid={validAmount}
                         bind:amount={amountToSend} />
->>>>>>> 1cf9a688
                 </div>
                 <div class="target">
                     <Input
@@ -299,25 +227,9 @@
                         invalid={targetAccount.length > 0 && !targetAccountValid}
                         placeholder={i18nKey("cryptoAccount.sendTarget")} />
 
-<<<<<<< HEAD
-            {#if accounts.length > 0 || btcNetworkFee !== undefined}
-                <div class="lower-container">
-                    {#if accounts.length > 0}
-                        <div class="accounts">
-                            <AccountSelector bind:targetAccount {accounts} />
-                        </div>
-                    {/if}
-
-                    {#if btcNetworkFee !== undefined}
-                        <div class="btc-network-fee">
-                            <Translatable resourceKey={i18nKey("cryptoAccount.btcNetworkFee", { amount: btcNetworkFee })} />
-                        </div>
-                    {/if}
-=======
                     <div class="qr" onclick={scan}>
                         <QrcodeScan size={$iconSize} color={"var(--icon-selected)"} />
                     </div>
->>>>>>> 1cf9a688
                 </div>
 
                 {#if accounts.length > 0}
@@ -330,26 +242,6 @@
             {#if errorMessage !== undefined}
                 <ErrorMessage><Translatable resourceKey={errorMessage} /></ErrorMessage>
             {/if}
-<<<<<<< HEAD
-        {/if}
-    </form>
-    <span slot="footer">
-        <ButtonGroup>
-            <Button secondary tiny={$mobileWidth} on:click={() => dispatch("close")}
-                ><Translatable
-                    resourceKey={i18nKey(capturingAccount ? "noThanks" : "cancel")} /></Button>
-            <Button
-                disabled={busy || !valid}
-                loading={busy}
-                tiny={$mobileWidth}
-                on:click={onPrimaryClick}
-                ><Translatable
-                    resourceKey={i18nKey(
-                        capturingAccount ? "tokenTransfer.saveAccount" : "tokenTransfer.send",
-                    )} /></Button>
-        </ButtonGroup>
-    </span>
-=======
         </form>
     {/snippet}
     {#snippet footer()}
@@ -370,7 +262,6 @@
             </ButtonGroup>
         </span>
     {/snippet}
->>>>>>> 1cf9a688
 </ModalContent>
 
 <style lang="scss">
