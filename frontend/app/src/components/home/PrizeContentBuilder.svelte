<script lang="ts" module>
    type Duration = "oneHour" | "oneDay" | "oneWeek";
    type PrizeConfig = {
        minChitEarned?: number;
        diamond: "none" | "standard" | "lifetime";
        uniquePersonOnly: boolean;
        minStreak: number;
        requiresCaptcha: boolean;
        distribution: "equal" | "random";
        duration: Duration;
    };
    const defaultPrizeRestrictions: PrizeConfig = {
        minChitEarned: undefined,
        diamond: "none",
        uniquePersonOnly: false,
        minStreak: 0,
        requiresCaptcha: false,
        distribution: "random",
        duration: "oneDay",
    };
</script>

<script lang="ts">
    import type {
        ChatSummary,
        MessageContext,
        OpenChat,
        PrizeContentInitial,
    } from "openchat-client";
    import {
        bigIntMax,
        chitBands,
        cryptoBalanceStore,
        cryptoLookup,
        LocalStorageStore,
        mobileWidth,
    } from "openchat-client";
    import { getContext } from "svelte";
    import { _ } from "svelte-i18n";
    import { i18nKey } from "../../i18n/i18n";
    import { pinNumberErrorMessageStore } from "../../stores/pinNumber";
    import Button from "../Button.svelte";
    import ButtonGroup from "../ButtonGroup.svelte";
    import Checkbox from "../Checkbox.svelte";
    import ErrorMessage from "../ErrorMessage.svelte";
    import EqualDistribution from "../icons/EqualDistribution.svelte";
    import RandomDistribution from "../icons/RandomDistribution.svelte";
    import Legend from "../Legend.svelte";
    import ModalContent from "../ModalContent.svelte";
    import NumberInput from "../NumberInput.svelte";
    import Overlay from "../Overlay.svelte";
    import Radio from "../Radio.svelte";
    import Range from "../Range.svelte";
    import Select from "../Select.svelte";
    import TextArea from "../TextArea.svelte";
    import Translatable from "../Translatable.svelte";
    import AccountInfo from "./AccountInfo.svelte";
    import BalanceWithRefresh from "./BalanceWithRefresh.svelte";
    import CryptoSelector from "./CryptoSelector.svelte";
    import TokenInput from "./TokenInput.svelte";

    const ONE_HOUR = 1000 * 60 * 60;
    const ONE_DAY = ONE_HOUR * 24;
    const ONE_WEEK = ONE_DAY * 7;
    const OC_FEE_PERCENTAGE = 5n;
    const client = getContext<OpenChat>("client");
    const streaks = ["3", "7", "14", "30", "100", "365"];

    interface Props {
        draftAmount: bigint;
        ledger: string;
        chat: ChatSummary;
        context: MessageContext;
        onClose: () => void;
    }

    let {
        draftAmount = $bindable(),
        ledger = $bindable(),
        chat,
        context,
        onClose,
    }: Props = $props();

    const prizeConfig = new LocalStorageStore(
        "openchat_prize_config",
        defaultPrizeRestrictions,
        JSON.stringify,
        (s) => JSON.parse(s),
        (_a, _b) => false,
    );

    console.log("Is this happening?");

    let numberOfWinners = $state(20);
    let distribution: "equal" | "random" = $state($prizeConfig.distribution);
    const durations: Duration[] = ["oneHour", "oneDay", "oneWeek"];
    let selectedDuration: Duration = $state($prizeConfig.duration);
    let diamondOnly = $state($prizeConfig.diamond !== "none");
    let diamondType: "none" | "standard" | "lifetime" = $state($prizeConfig.diamond);
    let uniquePersonOnly = $state($prizeConfig.uniquePersonOnly);
    let streakOnly = $state($prizeConfig.minStreak > 0);
    let chitOnly = $state($prizeConfig.minChitEarned > 0);
    let streakValue = $state($prizeConfig.minStreak.toString());
    let minChitEarned = $state<number>($prizeConfig.minChitEarned);
    let refreshing = false;
    let error: string | undefined = $state(undefined);
    let message = $state("");
    let toppingUp = $state(false);
    let tokenChanging = $state(true);
    let balanceWithRefresh: BalanceWithRefresh;
    let tokenInputState: "ok" | "zero" | "too_low" | "too_high" = $state("ok");
    let sending = $state(false);
<<<<<<< HEAD
    let requiresCaptcha = $state($prizeConfig.requiresCaptcha);
=======
    let requiresAuth = $state(true);
>>>>>>> d98b5bdf

    let anyUser = $state(true);
    $effect(() => {
        anyUser = !diamondOnly && !uniquePersonOnly && !streakOnly && !chitOnly;
    });
    let cryptoBalance = $derived($cryptoBalanceStore.get(ledger) ?? 0n);
    let tokenDetails = $derived($cryptoLookup.get(ledger)!);
    let symbol = $derived(tokenDetails.symbol);
    let transferFee = $derived(tokenDetails.transferFee);
    let transferFees = $derived(transferFee * BigInt(numberOfWinners ?? 0));
    let prizeFees = $derived(transferFees + (draftAmount * OC_FEE_PERCENTAGE) / 100n);
    let totalFees = $derived(transferFee + prizeFees);
    let multiUserChat = $derived(chat.kind === "group_chat" || chat.kind === "channel");
    let remainingBalance = $state(0n);
    $effect(() => {
        remainingBalance =
            draftAmount > 0n ? cryptoBalance - draftAmount - totalFees : cryptoBalance;
    });
    let minAmount = $derived(100n * BigInt(numberOfWinners ?? 0) * transferFee);
    let maxAmount = $derived(bigIntMax(cryptoBalance - totalFees, BigInt(0)));
    let valid = $derived(error === undefined && tokenInputState === "ok" && !tokenChanging);
    let zero = $derived(cryptoBalance <= transferFee && !tokenChanging);
    let errorMessage = $derived(error !== undefined ? i18nKey(error) : $pinNumberErrorMessageStore);

    $effect(() => {
        if (tokenInputState === "too_low") {
            error = $_("minimumAmount", {
                values: {
                    amount: client.formatTokens(minAmount, tokenDetails.decimals),
                    symbol,
                },
            });
        } else {
            error = undefined;
        }
    });

    function reset() {
        balanceWithRefresh.refresh();
    }

    function recipientFromContext({ chatId }: MessageContext) {
        switch (chatId.kind) {
            case "channel":
                return chatId.communityId;
            case "group_chat":
                return chatId.groupId;
            default:
                throw new Error("We can't create prizes in direct chats");
        }
    }

    function getEndDate() {
        const now = Date.now();
        switch (selectedDuration) {
            case "oneHour":
                return BigInt(now + ONE_HOUR);
            case "oneDay":
                return BigInt(now + ONE_DAY);
            case "oneWeek":
                return BigInt(now + ONE_WEEK);
        }
    }

    function send() {
        const prizes = generatePrizes();
        const amountE8s = prizes.reduce((total, p) => total + p) + prizeFees;

        const content: PrizeContentInitial = {
            kind: "prize_content_initial",
            caption: message === "" ? undefined : message,
            endDate: getEndDate(),
            diamondOnly: diamondOnly && diamondType === "standard",
            lifetimeDiamondOnly: diamondOnly && diamondType === "lifetime",
            uniquePersonOnly,
            streakOnly: streakOnly ? parseInt(streakValue, 10) : 0,
            minChitEarned: chitOnly ? minChitEarned ?? 0 : 0,
            transfer: {
                kind: "pending",
                ledger,
                token: symbol,
                recipient: recipientFromContext(context),
                amountE8s,
                feeE8s: transferFee,
                createdAtNanos: BigInt(Date.now()) * BigInt(1_000_000),
            },
            prizes,
            requiresCaptcha: requiresAuth,
        };

        prizeConfig.set({
            minChitEarned: chitOnly ? minChitEarned : undefined,
            diamond: diamondOnly ? diamondType : "none",
            uniquePersonOnly: uniquePersonOnly,
            minStreak: content.streakOnly,
            requiresCaptcha: requiresCaptcha,
            distribution: distribution,
            duration: selectedDuration,
        });

        sending = true;
        error = undefined;

        client
            .sendMessageWithContent(context, content, false)
            .then((resp) => {
                if (resp.kind === "success" || resp.kind === "transfer_success") {
                    onClose();
                } else if ($pinNumberErrorMessageStore === undefined) {
                    error = "errorSendingMessage";
                }
            })
            .finally(() => (sending = false));
    }

    function cancel() {
        toppingUp = false;
        onClose();
    }

    function onBalanceRefreshed() {
        onBalanceRefreshFinished();
        error = undefined;
    }

    function onBalanceRefreshError(err: string) {
        onBalanceRefreshFinished();
        error = err;
    }

    function onBalanceRefreshFinished() {
        toppingUp = false;
        tokenChanging = false;
        if (remainingBalance < 0) {
            remainingBalance = BigInt(0);
            draftAmount = cryptoBalance - transferFee;
            if (draftAmount < 0) {
                draftAmount = BigInt(0);
            }
        }
    }

    function generatePrizes(): bigint[] {
        if (!numberOfWinners) return [];

        const share = Math.round(Number(draftAmount) / numberOfWinners);
        switch (distribution) {
            case "equal":
                return generateEquallyDistributedPrizes(draftAmount, share);
            case "random":
                return generateRandomlyDistributedPrizes(draftAmount, share);
        }
    }

    // make sure that any rounding errors are corrected for
    function compensateRounding(prizes: bigint[], fund: bigint): bigint[] {
        const total = prizes.reduce((agg, p) => agg + p, 0n);
        const diff = fund - total;
        if (diff !== 0n) {
            prizes[0] = prizes[0] + diff;
        }
        return prizes;
    }

    function generateEquallyDistributedPrizes(fund: bigint, share: number): bigint[] {
        const prizes = Array.from({ length: numberOfWinners }).map(() => BigInt(share));
        return compensateRounding(prizes, fund);
    }

    function generateRandomlyDistributedPrizes(fund: bigint, share: number): bigint[] {
        const min = share * 0.1;
        const max = share * 2;

        const intermediate = Array.from({ length: numberOfWinners }).map(() => random(min, max));
        const total = intermediate.reduce((agg, p) => agg + p, 0);

        // we might have more prizes than the total so let's scale
        const scale = total / Number(fund);
        const scaled = intermediate.map((p) => BigInt(Math.round(p / scale)));

        const prizes = compensateRounding(scaled, fund);

        return ensureMinPrizeAtLeastTransferFee(prizes);
    }

    function ensureMinPrizeAtLeastTransferFee(prizes: bigint[]): bigint[] {
        let totalAdded = 0n;
        let max = 0n;
        let maxIndex = 0;
        for (let i = 0; i < prizes.length; i++) {
            const prize = prizes[i];
            if (prize < transferFee) {
                prizes[i] = transferFee;
                totalAdded += transferFee - prize;
            } else if (prize > max) {
                max = prize;
                maxIndex = i;
            }
        }

        if (totalAdded > 0n) {
            prizes[maxIndex] = max - totalAdded;
        }

        return prizes;
    }

    function random(min: number, max: number): number {
        const range = max - min;
        return Math.floor(min + Math.random() * range);
    }

    function onAnyUserChecked() {
        anyUser = true;
        diamondOnly = false;
        uniquePersonOnly = false;
        streakOnly = false;
        chitOnly = false;
    }
</script>

<Overlay dismissible>
    <ModalContent>
        {#snippet header()}
            <span class="header">
                <div class="left">
                    <div class="main-title">
                        <div><Translatable resourceKey={i18nKey("prizes.title")} /></div>
                        <div>
                            <CryptoSelector bind:ledger />
                        </div>
                    </div>
                </div>
                <BalanceWithRefresh
                    bind:toppingUp
                    bind:this={balanceWithRefresh}
                    {ledger}
                    value={remainingBalance}
                    label={i18nKey("cryptoAccount.shortBalanceLabel")}
                    bold
                    showTopUp
                    onRefreshed={onBalanceRefreshed}
                    onError={onBalanceRefreshError} />
            </span>
        {/snippet}
        {#snippet body()}
            <form>
                <div class="body" class:zero={zero || toppingUp}>
                    {#if zero || toppingUp}
                        <AccountInfo {ledger} />
                        {#if zero}
                            <p>
                                <Translatable
                                    resourceKey={i18nKey("tokenTransfer.zeroBalance", {
                                        token: symbol,
                                    })} />
                            </p>
                        {/if}
                        <p><Translatable resourceKey={i18nKey("tokenTransfer.makeDeposit")} /></p>
                    {:else}
                        <div class="transfer">
                            <TokenInput
                                {ledger}
                                label={"prizes.totalAmount"}
                                autofocus={!multiUserChat}
                                bind:status={tokenInputState}
                                transferFees={totalFees}
                                {minAmount}
                                {maxAmount}
                                bind:amount={draftAmount} />
                        </div>
                        <div class="message">
                            <Legend label={i18nKey("tokenTransfer.message")} />
                            <TextArea
                                maxlength={200}
                                rows={3}
                                autofocus={false}
                                placeholder={i18nKey("tokenTransfer.messagePlaceholder")}
                                bind:value={message} />
                        </div>
                        <div class="winners">
                            <Legend
                                label={i18nKey("prizes.numberOfWinners")}
                                rules={i18nKey(numberOfWinners?.toString())} />
                            <div class="pickers">
                                <Range fat min={1} max={1000} bind:value={numberOfWinners} />
                                <div class="num-picker">
                                    <NumberInput
                                        align={"right"}
                                        defaultValue={20}
                                        min={1}
                                        max={1000}
                                        bind:value={numberOfWinners} />
                                </div>
                            </div>
                        </div>
                        <Legend label={i18nKey("prizes.distribution")} />
                        <div class="distributions">
                            <div
                                role="button"
                                tabindex="0"
                                onclick={() => (distribution = "random")}
                                class="distribution">
                                <div class:selected={distribution === "random"} class="dist-icon">
                                    <RandomDistribution size={"100%"} color={"var(--icon-txt)"} />
                                </div>
                                <div class="dist-label">
                                    <Translatable
                                        resourceKey={i18nKey("prizes.randomDistribution")} />
                                </div>
                            </div>
                            <div
                                role="button"
                                tabindex="0"
                                onclick={() => (distribution = "equal")}
                                class="distribution">
                                <div class:selected={distribution === "equal"} class="dist-icon">
                                    <EqualDistribution size={"100%"} color={"var(--icon-txt)"} />
                                </div>
                                <div class="dist-label">
                                    <Translatable
                                        resourceKey={i18nKey("prizes.equalDistribution")} />
                                </div>
                            </div>
                        </div>
                        <div class="config">
                            <div class="duration">
                                <Legend label={i18nKey("prizes.duration")} />
                                {#each durations as d}
                                    <Radio
                                        onChange={() => (selectedDuration = d)}
                                        value={d}
                                        checked={selectedDuration === d}
                                        id={`duration_${d}`}
                                        label={i18nKey(`poll.${d}`)}
                                        group={"prize_duration"} />
                                {/each}
                            </div>
                            <div class="restrictions">
                                <Legend label={i18nKey("prizes.restrictions")} />
                                <Checkbox
                                    id="captcha"
                                    label={i18nKey(`prizes.authRequiredLabel`)}
                                    bind:checked={requiresAuth} />
                                <Checkbox
                                    id="any_user"
                                    label={i18nKey(`prizes.anyone`)}
                                    bind:checked={anyUser}
                                    onChange={onAnyUserChecked} />
                                <Checkbox
                                    id="diamond_only"
                                    label={i18nKey(`prizes.onlyDiamond`)}
                                    bind:checked={diamondOnly} />
                                {#if diamondOnly}
                                    <div class="diamond-choice">
                                        <Radio
                                            id={"standard-diamond"}
                                            onChange={() => (diamondType = "standard")}
                                            checked={diamondType === "standard"}
                                            label={i18nKey(`prizes.standardDiamond`)}
                                            group={"diamond"} />
                                        <Radio
                                            id={"lifetime-diamond"}
                                            onChange={() => (diamondType = "lifetime")}
                                            checked={diamondType === "lifetime"}
                                            label={i18nKey(`prizes.lifetimeDiamond`)}
                                            group={"diamond"} />
                                    </div>
                                {/if}
                                <Checkbox
                                    id="unique_person_only"
                                    label={i18nKey(`prizes.onlyUniquePerson`)}
                                    bind:checked={uniquePersonOnly} />
                                <Checkbox
                                    id="streak_only"
                                    label={i18nKey(`prizes.onlyStreak`)}
                                    bind:checked={streakOnly} />
                                {#if streakOnly}
                                    <Select bind:value={streakValue}>
                                        {#each streaks as streak}
                                            <option value={streak}>
                                                <Translatable
                                                    resourceKey={i18nKey("prizes.streakValue", {
                                                        n: streak,
                                                    })}></Translatable>
                                            </option>
                                        {/each}
                                    </Select>
                                {/if}
                                <Checkbox
                                    id="chit_only"
                                    label={i18nKey(`prizes.onlyChit`)}
                                    bind:checked={chitOnly} />
                                {#if chitOnly}
                                    <Select bind:value={minChitEarned}>
                                        {#each chitBands.entries() as [value, name]}
                                            <option {value}>
                                                <Translatable
                                                    resourceKey={i18nKey(
                                                        "prizes.minChitEarnedValue",
                                                        { n: name },
                                                    )}></Translatable>
                                            </option>
                                        {/each}
                                    </Select>
                                {/if}
                            </div>
                        </div>
                        {#if errorMessage !== undefined}
                            <div class="error">
                                <ErrorMessage
                                    ><Translatable resourceKey={errorMessage} /></ErrorMessage>
                            </div>
                        {/if}
                    {/if}
                </div>
            </form>
        {/snippet}
        {#snippet footer()}
            <span>
                <ButtonGroup>
                    <Button small={!$mobileWidth} tiny={$mobileWidth} secondary onClick={cancel}
                        ><Translatable resourceKey={i18nKey("cancel")} /></Button>
                    {#if toppingUp || zero}
                        <Button
                            small={!$mobileWidth}
                            disabled={refreshing}
                            loading={refreshing}
                            tiny={$mobileWidth}
                            onClick={reset}
                            ><Translatable resourceKey={i18nKey("refresh")} /></Button>
                    {:else}
                        <Button
                            small={!$mobileWidth}
                            disabled={!valid || sending}
                            loading={sending}
                            tiny={$mobileWidth}
                            onClick={send}
                            ><Translatable resourceKey={i18nKey("tokenTransfer.send")} /></Button>
                    {/if}
                </ButtonGroup>
            </span>
        {/snippet}
    </ModalContent>
</Overlay>

<style lang="scss">
    :global(.restrictions .diamond-choice .radio) {
        margin-bottom: 0;
    }

    .header {
        display: flex;
        align-items: center;
        justify-content: space-between;
        gap: $sp2;

        .left {
            flex: auto;
            display: flex;
            align-items: center;
            gap: $sp4;

            .main-title {
                flex: auto;
                display: flex;
                align-items: baseline;
                gap: 10px;
                @include font(bold, normal, fs-120);
            }
        }
    }

    .body {
        transition: background-color 100ms ease-in-out;
        @include font(book, normal, fs-100, 28);
    }

    .transfer {
        margin-bottom: $sp4;
    }

    .how-to {
        margin-top: $sp4;
    }

    .distributions {
        display: flex;
        gap: $sp6;
        justify-content: space-between;
        align-items: center;
        margin-bottom: $sp3;

        .distribution {
            cursor: pointer;
        }

        .dist-icon {
            margin: $sp3 0;
            padding: $sp3 $sp5;
            border-radius: $sp3;
            transition: background-color 250ms ease-in-out;
            &.selected {
                background-color: var(--icon-hv);
            }
        }

        .dist-label {
            text-align: center;
        }
    }

    .config {
        display: flex;
        gap: $sp5;
        justify-content: space-between;

        .restrictions,
        .duration {
            flex: 1;
        }
    }

    .pickers {
        display: flex;
        align-items: center;
        gap: $sp3;

        .num-picker {
            flex: 0 0 80px;
        }
    }

    .error {
        margin-top: $sp4;
    }

    .diamond-choice {
        margin-left: $sp6;
    }
</style><|MERGE_RESOLUTION|>--- conflicted
+++ resolved
@@ -1,20 +1,20 @@
 <script lang="ts" module>
     type Duration = "oneHour" | "oneDay" | "oneWeek";
     type PrizeConfig = {
-        minChitEarned?: number;
+        minChitEarned: number;
         diamond: "none" | "standard" | "lifetime";
         uniquePersonOnly: boolean;
         minStreak: number;
-        requiresCaptcha: boolean;
+        requiresAuth: boolean;
         distribution: "equal" | "random";
         duration: Duration;
     };
     const defaultPrizeRestrictions: PrizeConfig = {
-        minChitEarned: undefined,
+        minChitEarned: 0,
         diamond: "none",
         uniquePersonOnly: false,
         minStreak: 0,
-        requiresCaptcha: false,
+        requiresAuth: false,
         distribution: "random",
         duration: "oneDay",
     };
@@ -64,7 +64,7 @@
     const ONE_WEEK = ONE_DAY * 7;
     const OC_FEE_PERCENTAGE = 5n;
     const client = getContext<OpenChat>("client");
-    const streaks = ["3", "7", "14", "30", "100", "365"];
+    const streaks = [3, 7, 14, 30, 100, 365];
 
     interface Props {
         draftAmount: bigint;
@@ -90,19 +90,17 @@
         (_a, _b) => false,
     );
 
-    console.log("Is this happening?");
-
     let numberOfWinners = $state(20);
     let distribution: "equal" | "random" = $state($prizeConfig.distribution);
     const durations: Duration[] = ["oneHour", "oneDay", "oneWeek"];
     let selectedDuration: Duration = $state($prizeConfig.duration);
-    let diamondOnly = $state($prizeConfig.diamond !== "none");
     let diamondType: "none" | "standard" | "lifetime" = $state($prizeConfig.diamond);
+    let diamondOnly = $derived(diamondType !== "none");
     let uniquePersonOnly = $state($prizeConfig.uniquePersonOnly);
-    let streakOnly = $state($prizeConfig.minStreak > 0);
-    let chitOnly = $state($prizeConfig.minChitEarned > 0);
-    let streakValue = $state($prizeConfig.minStreak.toString());
+    let minStreak = $state<number>($prizeConfig.minStreak);
     let minChitEarned = $state<number>($prizeConfig.minChitEarned);
+    let streakOnly = $derived(minStreak > 0);
+    let chitOnly = $derived(minChitEarned > 0);
     let refreshing = false;
     let error: string | undefined = $state(undefined);
     let message = $state("");
@@ -111,16 +109,8 @@
     let balanceWithRefresh: BalanceWithRefresh;
     let tokenInputState: "ok" | "zero" | "too_low" | "too_high" = $state("ok");
     let sending = $state(false);
-<<<<<<< HEAD
-    let requiresCaptcha = $state($prizeConfig.requiresCaptcha);
-=======
-    let requiresAuth = $state(true);
->>>>>>> d98b5bdf
-
-    let anyUser = $state(true);
-    $effect(() => {
-        anyUser = !diamondOnly && !uniquePersonOnly && !streakOnly && !chitOnly;
-    });
+    let requiresAuth = $state($prizeConfig.requiresAuth);
+    let anyUser = $derived(!diamondOnly && !uniquePersonOnly && !streakOnly && !chitOnly);
     let cryptoBalance = $derived($cryptoBalanceStore.get(ledger) ?? 0n);
     let tokenDetails = $derived($cryptoLookup.get(ledger)!);
     let symbol = $derived(tokenDetails.symbol);
@@ -157,6 +147,10 @@
         balanceWithRefresh.refresh();
     }
 
+    function onDiamondChanged() {
+        diamondType = diamondOnly ? "standard" : "none";
+    }
+
     function recipientFromContext({ chatId }: MessageContext) {
         switch (chatId.kind) {
             case "channel":
@@ -188,11 +182,11 @@
             kind: "prize_content_initial",
             caption: message === "" ? undefined : message,
             endDate: getEndDate(),
-            diamondOnly: diamondOnly && diamondType === "standard",
-            lifetimeDiamondOnly: diamondOnly && diamondType === "lifetime",
+            diamondOnly: diamondType === "standard",
+            lifetimeDiamondOnly: diamondType === "lifetime",
             uniquePersonOnly,
-            streakOnly: streakOnly ? parseInt(streakValue, 10) : 0,
-            minChitEarned: chitOnly ? minChitEarned ?? 0 : 0,
+            streakOnly: minStreak,
+            minChitEarned: minChitEarned,
             transfer: {
                 kind: "pending",
                 ledger,
@@ -207,12 +201,12 @@
         };
 
         prizeConfig.set({
-            minChitEarned: chitOnly ? minChitEarned : undefined,
-            diamond: diamondOnly ? diamondType : "none",
-            uniquePersonOnly: uniquePersonOnly,
-            minStreak: content.streakOnly,
-            requiresCaptcha: requiresCaptcha,
-            distribution: distribution,
+            minChitEarned,
+            diamond: diamondType,
+            uniquePersonOnly,
+            minStreak,
+            requiresAuth,
+            distribution,
             duration: selectedDuration,
         });
 
@@ -330,10 +324,14 @@
 
     function onAnyUserChecked() {
         anyUser = true;
-        diamondOnly = false;
+        diamondType = "none";
         uniquePersonOnly = false;
         streakOnly = false;
         chitOnly = false;
+    }
+
+    function onStreakChanged() {
+        minStreak = streakOnly ? 3 : 0;
     }
 </script>
 
@@ -414,6 +412,7 @@
                         </div>
                         <Legend label={i18nKey("prizes.distribution")} />
                         <div class="distributions">
+                            <!-- svelte-ignore a11y_click_events_have_key_events -->
                             <div
                                 role="button"
                                 tabindex="0"
@@ -427,6 +426,7 @@
                                         resourceKey={i18nKey("prizes.randomDistribution")} />
                                 </div>
                             </div>
+                            <!-- svelte-ignore a11y_click_events_have_key_events -->
                             <div
                                 role="button"
                                 tabindex="0"
@@ -468,6 +468,7 @@
                                 <Checkbox
                                     id="diamond_only"
                                     label={i18nKey(`prizes.onlyDiamond`)}
+                                    onChange={onDiamondChanged}
                                     bind:checked={diamondOnly} />
                                 {#if diamondOnly}
                                     <div class="diamond-choice">
@@ -492,14 +493,15 @@
                                 <Checkbox
                                     id="streak_only"
                                     label={i18nKey(`prizes.onlyStreak`)}
+                                    onChange={onStreakChanged}
                                     bind:checked={streakOnly} />
                                 {#if streakOnly}
-                                    <Select bind:value={streakValue}>
+                                    <Select bind:value={minStreak}>
                                         {#each streaks as streak}
                                             <option value={streak}>
                                                 <Translatable
                                                     resourceKey={i18nKey("prizes.streakValue", {
-                                                        n: streak,
+                                                        n: streak.toString(),
                                                     })}></Translatable>
                                             </option>
                                         {/each}
