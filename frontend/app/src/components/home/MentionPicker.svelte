<script lang="ts">
    import MenuItem from "../MenuItem.svelte";
    import Menu from "../Menu.svelte";
    import VirtualList from "../VirtualList.svelte";

<<<<<<< HEAD
    import type { Member, UserSummary, OpenChat } from "openchat-client";
=======
    import type { UserSummary, OpenChat } from "openchat-client";
>>>>>>> c4208593
    import { createEventDispatcher, getContext } from "svelte";
    import Avatar from "../Avatar.svelte";
    import { AvatarSize } from "openchat-client";
    import { mobileWidth } from "../../stores/screenDimensions";

    const client = getContext<OpenChat>("client");
    const currentUser = client.user;

    export let prefix: string | undefined;
    export let offset: number;
    export let direction: "up" | "down" = "up";
    export let border = false;
    export let mentionSelf = false;

    let index = 0;
    $: userStore = client.userStore;
    $: itemHeight = $mobileWidth ? 53 : 55;
    $: borderWidth = direction === "up" ? 2 : 3;
    $: maxHeight =
        direction === "down" ? `${3.2 * itemHeight + borderWidth}px` : "calc(var(--vh, 1vh) * 50)";

<<<<<<< HEAD
    $: unblocked = members.filter(
        (m) => !blockedUsers.has(m.userId) && (mentionSelf || m.userId !== user.userId)
    );

    $: reverseLookup = unblocked.reduce((lookup, u) => {
        const user = $userStore[u.userId];
        if (user !== undefined && user.username !== undefined) {
            lookup[user.username.toLowerCase()] = user;
        }
        return lookup;
    }, {} as Record<string, UserSummary>);

    $: filtered = unblocked.filter(
        (p) =>
            prefix === undefined ||
            $userStore[p.userId]?.username?.toLowerCase().startsWith(prefix?.toLowerCase())
=======
    $: prefixLower = prefix?.toLowerCase();
    $: filtered = Object.values(client.getUserLookupForMentions()).filter(
        (user) =>
            (mentionSelf || user.userId !== currentUser.userId) &&
            (prefixLower === undefined || user.username.toLowerCase().startsWith(prefixLower))
>>>>>>> c4208593
    );

    $: style =
        direction === "up"
            ? `bottom: ${offset}px; height: ${
                  filtered.length * itemHeight + borderWidth
              }px; max-height: ${maxHeight}`
            : `top: ${offset}px; height: ${
                  filtered.length * itemHeight + borderWidth
              }px; max-height: ${maxHeight}`;

    const dispatch = createEventDispatcher();

<<<<<<< HEAD
    export function userFromUsername(username: string): UserSummary | undefined {
        return reverseLookup[username.toLowerCase()];
    }

    function mention(userId: string) {
        dispatch("mention", userId);
=======
    function mention(user: UserSummary) {
        dispatch("mention", user);
>>>>>>> c4208593
    }

    function onKeyDown(ev: KeyboardEvent): void {
        switch (ev.key) {
            case "ArrowDown":
                index = (index + 1) % filtered.length;
                ev.preventDefault();
                ev.stopPropagation();
                break;
            case "ArrowUp":
                index = index === 0 ? filtered.length - 1 : index - 1;
                ev.preventDefault();
                ev.stopPropagation();
                break;
            case "Escape":
                dispatch("close");
                ev.preventDefault();
                ev.stopPropagation();
                break;
            case "Enter":
                const user = filtered[index];
                if (user) {
                    mention(user);
                }
                ev.preventDefault();
                ev.stopPropagation();
                break;
        }
    }
</script>

<div
    class="mention-picker"
    class:up={direction === "up"}
    class:down={direction === "down"}
    class:border
    {style}>
    <Menu>
        <VirtualList keyFn={(p) => p.userId} items={filtered} let:item let:itemIndex>
            <MenuItem selected={itemIndex === index} on:click={() => mention(item)}>
                <div class="avatar" slot="icon">
                    <Avatar
                        url={client.userAvatarUrl($userStore[item.userId])}
                        userId={item.userId}
                        size={AvatarSize.Small} />
                </div>
                <div slot="text">
                    {item.username}
                </div>
            </MenuItem>
        </VirtualList>
    </Menu>
</div>

<svelte:body on:keydown={onKeyDown} />

<style lang="scss">
    :global(.mention-picker .menu) {
        box-shadow: none;
        position: relative;
        width: 100%;
        height: 100%;
        @include z-index("footer-overlay");
    }

    .mention-picker {
        position: absolute;
        width: 100%;
        max-height: calc(var(--vh, 1vh) * 50);
        overflow: auto;

        &.up {
            box-shadow: var(--menu-inverted-sh);
        }

        &.down {
            box-shadow: var(--menu-sh);
        }

        &.border {
            border: 1px solid var(--bd);
            border-top: none;
        }
    }
    .avatar {
        margin-right: $sp3;
    }
</style><|MERGE_RESOLUTION|>--- conflicted
+++ resolved
@@ -3,11 +3,7 @@
     import Menu from "../Menu.svelte";
     import VirtualList from "../VirtualList.svelte";
 
-<<<<<<< HEAD
-    import type { Member, UserSummary, OpenChat } from "openchat-client";
-=======
     import type { UserSummary, OpenChat } from "openchat-client";
->>>>>>> c4208593
     import { createEventDispatcher, getContext } from "svelte";
     import Avatar from "../Avatar.svelte";
     import { AvatarSize } from "openchat-client";
@@ -29,30 +25,11 @@
     $: maxHeight =
         direction === "down" ? `${3.2 * itemHeight + borderWidth}px` : "calc(var(--vh, 1vh) * 50)";
 
-<<<<<<< HEAD
-    $: unblocked = members.filter(
-        (m) => !blockedUsers.has(m.userId) && (mentionSelf || m.userId !== user.userId)
-    );
-
-    $: reverseLookup = unblocked.reduce((lookup, u) => {
-        const user = $userStore[u.userId];
-        if (user !== undefined && user.username !== undefined) {
-            lookup[user.username.toLowerCase()] = user;
-        }
-        return lookup;
-    }, {} as Record<string, UserSummary>);
-
-    $: filtered = unblocked.filter(
-        (p) =>
-            prefix === undefined ||
-            $userStore[p.userId]?.username?.toLowerCase().startsWith(prefix?.toLowerCase())
-=======
     $: prefixLower = prefix?.toLowerCase();
     $: filtered = Object.values(client.getUserLookupForMentions()).filter(
         (user) =>
             (mentionSelf || user.userId !== currentUser.userId) &&
             (prefixLower === undefined || user.username.toLowerCase().startsWith(prefixLower))
->>>>>>> c4208593
     );
 
     $: style =
@@ -66,17 +43,8 @@
 
     const dispatch = createEventDispatcher();
 
-<<<<<<< HEAD
-    export function userFromUsername(username: string): UserSummary | undefined {
-        return reverseLookup[username.toLowerCase()];
-    }
-
-    function mention(userId: string) {
-        dispatch("mention", userId);
-=======
     function mention(user: UserSummary) {
         dispatch("mention", user);
->>>>>>> c4208593
     }
 
     function onKeyDown(ev: KeyboardEvent): void {
