--- conflicted
+++ resolved
@@ -27,33 +27,25 @@
         direction === "down" ? `${3.2 * itemHeight + borderWidth}px` : "calc(var(--vh, 1vh) * 50)";
 
     $: prefixLower = prefix?.toLowerCase();
-<<<<<<< HEAD
-    $: filtered = Object.values(client.getUserLookupForMentions()).filter((userOrGroup) => {
-        if (prefixLower === undefined) return true;
-        switch (userOrGroup.kind) {
-            case "user_group":
-                return userOrGroup.name.toLowerCase().startsWith(prefixLower);
-            default:
-                return (
-                    (mentionSelf || userOrGroup.userId !== currentUser.userId) &&
-                    (userOrGroup.username.toLowerCase().startsWith(prefixLower) ||
-                        (userOrGroup.displayName !== undefined &&
-                            userOrGroup.displayName.toLowerCase().startsWith(prefixLower)))
-                );
+
+    $: filtered = Object.values(client.getUserLookupForMentions($communityMembers)).filter(
+        (userOrGroup) => {
+            if (prefixLower === undefined) return true;
+            switch (userOrGroup.kind) {
+                case "user_group":
+                    return userOrGroup.name.toLowerCase().startsWith(prefixLower);
+                default:
+                    return (
+                        (mentionSelf || userOrGroup.userId !== currentUser.userId) &&
+                        (userOrGroup.username.toLowerCase().startsWith(prefixLower) ||
+                            client
+                                .getDisplayName(userOrGroup, $communityMembers)
+                                .toLowerCase()
+                                .startsWith(prefixLower))
+                    );
+            }
         }
-    });
-=======
-    $: filtered = Object.values(client.getUserLookupForMentions()).filter(
-        (user) =>
-            (mentionSelf || user.userId !== currentUser.userId) &&
-            (prefixLower === undefined ||
-                user.username.toLowerCase().startsWith(prefixLower) ||
-                client
-                    .getDisplayName(user, $communityMembers)
-                    .toLowerCase()
-                    .startsWith(prefixLower))
     );
->>>>>>> 04b9bb5a
 
     $: style =
         direction === "up"
@@ -115,27 +107,18 @@
                         size={AvatarSize.Small} />
                 </div>
                 <div slot="text">
-<<<<<<< HEAD
                     {#if item.kind === "user_group"}
                         <span class="display-name">
                             {item.name}
                         </span>
                     {:else}
                         <span class="display-name">
-                            {item.displayName ?? item.username}
+                            {client.getDisplayName(item, $communityMembers)}
                         </span>
                         <span class="username">
                             @{item.username}
                         </span>
                     {/if}
-=======
-                    <span class="display-name">
-                        {client.getDisplayName(item, $communityMembers)}
-                    </span>
-                    <span class="username">
-                        @{item.username}
-                    </span>
->>>>>>> 04b9bb5a
                 </div>
             </MenuItem>
         </VirtualList>
