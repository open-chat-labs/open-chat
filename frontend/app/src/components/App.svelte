<script lang="ts">
    import "@styles/global.scss";

    import Router from "./Router.svelte";
    import "@i18n/i18n";
    import { reviewingTranslations } from "@i18n/i18n";
    import { trackedEffect } from "@src/utils/effects.svelte";
    import { detectNeedsSafeInset, setupKeyboardTracking } from "@src/utils/safe_area";
    import { rtlStore } from "@stores/rtl";
    import { snowing } from "@stores/snow";
    import { incomingVideoCall } from "@stores/video";
    import { broadcastLoggedInUser } from "@stores/xframe";
    import { currentTheme } from "@theme/themes";
    import "@utils/markdown";
    import {
        expectNewFcmToken,
        expectNotificationTap,
        expectPushNotifications,
    } from "@utils/native/notification_channels";
    import "@utils/scream";
    import {
        isLandingPageRoute,
        isScrollingRoute,
        redirectLandingPageLinksIfNecessary,
    } from "@utils/urls";
    import { portalState } from "component-lib";
    import {
        type ChatIdentifier,
        type DexId,
        type DiamondMembershipFees,
        OpenChat,
        PremiumItem,
        type UpdateMarketMakerConfigArgs,
        type VideoCallType,
        anonUserStore,
        botState,
        chatListScopeStore,
        fontSize,
        identityStateStore,
        inititaliseLogger,
        notFoundStore,
        routeForChatIdentifier,
        routeForScope,
        routeStore,
        subscribe,
    } from "openchat-client";
    import page from "page";
    import { onMount, setContext } from "svelte";
    import { overrideItemIdKeyNameBeforeInitialisingDndZones } from "svelte-dnd-action";
    import { _, isLoading } from "svelte-i18n";
    import { getFcmToken, svelteReady } from "tauri-plugin-oc-api";
    import Head from "./Head.svelte";
    import Profiler from "./Profiler.svelte";
    import Snow from "./Snow.svelte";
    import UpgradeBanner from "./UpgradeBanner.svelte";
    import Witch from "./Witch.svelte";
    import InstallPrompt from "./home/InstallPrompt.svelte";
    import NotificationsBar from "./home/NotificationsBar.svelte";
    import ActiveCall from "./home/video/ActiveCall.svelte";
    import IncomingCall from "./home/video/IncomingCall.svelte";
    import VideoCallAccessRequests from "./home/video/VideoCallAccessRequests.svelte";
<<<<<<< HEAD
    import Upgrading from "./upgrading/Upgrading.svelte";
=======
    import { portalState } from "./portalState.svelte";
>>>>>>> b8096b19

    overrideItemIdKeyNameBeforeInitialisingDndZones("_id");

    const logger = inititaliseLogger(
        import.meta.env.OC_ROLLBAR_ACCESS_TOKEN!,
        import.meta.env.OC_WEBSITE_VERSION!,
        import.meta.env.OC_BUILD_ENV!,
    );

    function createOpenChatClient(): OpenChat {
        const client = new OpenChat({
            appType: import.meta.env.OC_APP_TYPE,
            mobileLayout: import.meta.env.OC_MOBILE_LAYOUT,
            icUrl: import.meta.env.OC_IC_URL,
            webAuthnOrigin: import.meta.env.OC_WEBAUTHN_ORIGIN,
            iiDerivationOrigin: import.meta.env.OC_II_DERIVATION_ORIGIN,
            openStorageIndexCanister: import.meta.env.OC_STORAGE_INDEX_CANISTER!,
            groupIndexCanister: import.meta.env.OC_GROUP_INDEX_CANISTER!,
            notificationsCanister: import.meta.env.OC_NOTIFICATIONS_CANISTER!,
            identityCanister: import.meta.env.OC_IDENTITY_CANISTER!,
            onlineCanister: import.meta.env.OC_ONLINE_CANISTER!,
            userIndexCanister: import.meta.env.OC_USER_INDEX_CANISTER!,
            translationsCanister: import.meta.env.OC_TRANSLATIONS_CANISTER!,
            registryCanister: import.meta.env.OC_REGISTRY_CANISTER!,
            internetIdentityUrl: import.meta.env.OC_INTERNET_IDENTITY_URL!,
            nfidUrl: import.meta.env.OC_NFID_URL!,
            userGeekApiKey: import.meta.env.OC_USERGEEK_APIKEY!,
            videoBridgeUrl: import.meta.env.OC_VIDEO_BRIDGE_URL!,
            meteredApiKey: import.meta.env.OC_METERED_APIKEY!,
            blobUrlPattern: import.meta.env.OC_BLOB_URL_PATTERN!,
            canisterUrlPath: import.meta.env.OC_CANISTER_URL_PATH!,
            proposalBotCanister: import.meta.env.OC_PROPOSALS_BOT_CANISTER!,
            marketMakerCanister: import.meta.env.OC_MARKET_MAKER_CANISTER!,
            signInWithEmailCanister: import.meta.env.OC_SIGN_IN_WITH_EMAIL_CANISTER!,
            signInWithEthereumCanister: import.meta.env.OC_SIGN_IN_WITH_ETHEREUM_CANISTER!,
            signInWithSolanaCanister: import.meta.env.OC_SIGN_IN_WITH_SOLANA_CANISTER!,
            oneSecForwarderCanister: import.meta.env.OC_ONESEC_FORWARDER_CANISTER!,
            oneSecMinterCanister: import.meta.env.OC_ONESEC_MINTER_CANISTER!,
            i18nFormatter: $_,
            logger,
            websiteVersion: import.meta.env.OC_WEBSITE_VERSION!,
            rollbarApiKey: import.meta.env.OC_ROLLBAR_ACCESS_TOKEN!,
            env: import.meta.env.OC_BUILD_ENV!,
            bitcoinMainnetEnabled: import.meta.env.OC_BITCOIN_MAINNET_ENABLED! === "true",
            vapidPublicKey: import.meta.env.OC_VAPID_PUBLIC_KEY!,
            accountLinkingCodesEnabled:
                import.meta.env.OC_ACCOUNT_LINKING_CODES_ENABLED! === "true",
        });

        return client;
    }

    let client: OpenChat = createOpenChatClient();
    setContext<OpenChat>("client", client);

    let profileTrace = client.showTrace();
    // I can't (yet) find a way to avoid using "any" here. Will try to improve but need to commit this crime for the time being
    let videoCallElement: any;
    let landingPageRoute = $derived(isLandingPageRoute($routeStore));
    let homeRoute = $derived($routeStore.kind === "home_route");
    let showLandingPage = $derived(
        landingPageRoute || (homeRoute && $identityStateStore.kind === "anon" && $anonUserStore),
    );
    let isFirefox = navigator.userAgent.indexOf("Firefox") >= 0;
    let burstPath = $derived(
        $currentTheme.mode === "dark" ? "/assets/burst_dark" : "/assets/burst_light",
    );
    let burstUrl = $derived(isFirefox ? `${burstPath}.png` : `${burstPath}.svg`);
    let burstFixed = $derived(isScrollingRoute($routeStore));

<<<<<<< HEAD
    let upgrading = $derived(
        $identityStateStore.kind === "upgrading_user" ||
            $identityStateStore.kind === "upgrade_user",
    );
=======
    let lastScrollY = $state(window.scrollY);
>>>>>>> b8096b19

    trackedEffect("rtl", () => {
        // subscribe to the rtl store so that we can set the overall page direction at the right time
        document.dir = $rtlStore ? "rtl" : "ltr";
    });

    trackedEffect("landing-page", () => {
        if (!$notFoundStore && showLandingPage) {
            document.body.classList.add("landing-page");
        } else {
            document.body.classList.remove("landing-page");
        }
    });

    trackedEffect("font-size", () => {
        console.log("Setting font size to: ", $fontSize);
        document.documentElement.style.setProperty("--font-size", `${$fontSize}px`);
    });

    trackedEffect("calculate-height", calculateHeight);

    onMount(() => {
        const unsubs = [
            subscribe("startVideoCall", startVideoCall),
            subscribe("hangup", hangup),
            subscribe("askToSpeak", askToSpeak),
            subscribe("userLoggedIn", onUserLoggedIn),
        ];
        window.addEventListener("orientationchange", calculateHeight);
        window.addEventListener("unhandledrejection", unhandledError);

        redirectLandingPageLinksIfNecessary();

        //@ts-ignore
        window.platformModerator = {
            addHotGroupExclusion,
            deleteFrozenGroup,
            deleteMessage,
            deleteChannelMessage,
            freezeGroup,
            removeHotGroupExclusion,
            setCommunityModerationFlags,
            unfreezeGroup,
            addMessageFilter,
            removeMessageFilter,
            reportedMessages,
        };

        //@ts-ignore
        window.platformOperator = {
            addRemoveSwapProvider,
            setGroupUpgradeConcurrency,
            setCommunityUpgradeConcurrency,
            setUserUpgradeConcurrency,
            markLocalGroupIndexFull,
            reinstateMissedDailyClaims,
            setAirdropConfig,
            setDiamondMembershipFees,
            setTokenEnabled,
            stakeNeuronForSubmittingProposals,
            topUpNeuronForSubmittingProposals,
            updateMarketMakerConfig,
            withdrawFromIcpSwap,
            setPremiumItemCost,
            pauseEventLoop: () => client.pauseEventLoop(),
            resumeEventLoop: () => client.resumeEventLoop(),
        };

        const unsub = _.subscribe((formatter) => {
            botState.messageFormatter = formatter;
        });

        if (client.isNativeAndroid()) {
            // Inform the native android app that svelte code is ready! SetTimeout
            // delays the fn execution until the call stack is empty, just to
            // make sure anything else non-async that needs to run is done.
            //
            // Once Svelte app is ready, native code can start pushing events.
            setTimeout(svelteReady);
        }

        const unsubKeyboard = setupKeyboardTracking();

        return () => {
            window.removeEventListener("orientationchange", calculateHeight);
            window.removeEventListener("unhandledrejection", unhandledError);
            unsubs.forEach((u) => u());
            unsub();
            unsubKeyboard();
        };
    });

    // Sets up push notifications and FCM token management for native apps
    function setupNativeApp() {
        const addFcmToken = (token: string) => {
            client
                .addFcmToken(token)
                .then(() => console.info("FCM token updated successfully"))
                .catch(console.error);
        };

        if (client.isNativeApp()) {
            // Listen for incoming push notifications from Firebase; also asks
            // for permission to show notifications if not already granted.
            expectPushNotifications().catch(console.error);

            // Listen for notifications user has tapped on
            expectNotificationTap().catch(console.error);

            // Expect FCM token refreshes
            expectNewFcmToken(addFcmToken);

            // Ask for the current FCM token
            getFcmToken().then((token) => {
                if (!token) {
                    // TODO do we handle this somehow? Debounce, try again?
                    console.error("No FCM token received");
                    return;
                }

                client.checkFcmTokenExists(token).then((exists) => {
                    if (!exists) {
                        console.log("Adding FCM token for the first time!");
                        addFcmToken(token);
                    } else {
                        console.log("FCM token already registered");
                    }
                });
            });
        }
    }

    if ($identityStateStore.kind === "logged_in") {
        setupNativeApp();
    }

    function onUserLoggedIn(userId: string) {
        setupNativeApp();
        broadcastLoggedInUser(userId);
    }

    function addHotGroupExclusion(chatId: string): void {
        client.addHotGroupExclusion({ kind: "group_chat", groupId: chatId }).then((success) => {
            if (success) {
                console.log("Hot group exclusion added", chatId);
            } else {
                console.log("Failed to add hot group exclusion", chatId);
            }
        });
    }

    function deleteFrozenGroup(chatId: string): void {
        client.deleteFrozenGroup({ kind: "group_chat", groupId: chatId }).then((success) => {
            if (success) {
                console.log("Group deleted", chatId);
            } else {
                console.log("Failed to delete frozen group", chatId);
            }
        });
    }

    function freezeGroup(chatId: string, reason: string | undefined): void {
        client.freezeGroup({ kind: "group_chat", groupId: chatId }, reason).then((success) => {
            if (success) {
                console.log("Group frozen", chatId);
            } else {
                console.log("Failed to freeze group", chatId);
            }
        });
    }

    function removeHotGroupExclusion(chatId: string): void {
        client.removeHotGroupExclusion({ kind: "group_chat", groupId: chatId }).then((success) => {
            if (success) {
                console.log("Hot group exclusion removed", chatId);
            } else {
                console.log("Failed to remove hot group exclusion", chatId);
            }
        });
    }

    function setCommunityModerationFlags(communityId: string, flags: number): void {
        client.setCommunityModerationFlags(communityId, flags).then((success) => {
            if (success) {
                console.log("Community moderation flags updated", communityId);
            } else {
                console.log("Failed to set community moderation flags", communityId);
            }
        });
    }

    function unfreezeGroup(chatId: string): void {
        client.unfreezeGroup({ kind: "group_chat", groupId: chatId }).then((success) => {
            if (success) {
                console.log("Group unfrozen", chatId);
            } else {
                console.log("Failed to unfreeze group", chatId);
            }
        });
    }

    function addMessageFilter(regex: string): void {
        client.addMessageFilter(regex);
    }

    function removeMessageFilter(id: bigint): void {
        client.removeMessageFilter(id);
    }

    function reportedMessages(userId?: string): void {
        console.log(client.reportedMessages(userId));
    }

    function deleteChannelMessage(
        communityId: string,
        channelId: number,
        messageId: bigint,
        threadRootMessageIndex?: number | undefined,
    ): void {
        client
            .deleteMessage(
                { kind: "channel", communityId, channelId },
                threadRootMessageIndex,
                messageId,
                true,
            )
            .then((success) => {
                if (success) {
                    console.log(
                        "Message deleted",
                        communityId,
                        channelId,
                        messageId,
                        threadRootMessageIndex,
                    );
                } else {
                    console.log(
                        "Failed to delete message",
                        communityId,
                        channelId,
                        messageId,
                        threadRootMessageIndex,
                    );
                }
            });
    }

    function deleteMessage(
        chatId: string,
        messageId: bigint,
        threadRootMessageIndex?: number | undefined,
    ): void {
        client
            .deleteMessage(
                { kind: "group_chat", groupId: chatId },
                threadRootMessageIndex,
                messageId,
                true,
            )
            .then((success) => {
                if (success) {
                    console.log("Message deleted", chatId, messageId, threadRootMessageIndex);
                } else {
                    console.log(
                        "Failed to delete message",
                        chatId,
                        messageId,
                        threadRootMessageIndex,
                    );
                }
            });
    }

    function addRemoveSwapProvider(swapProvider: DexId, add: boolean): void {
        client.addRemoveSwapProvider(swapProvider, add).then((success) => {
            if (success) {
                const action = add ? "Added" : "Removed";
                console.log(`${action} swap provider`, swapProvider);
            } else {
                console.error("Failed to add/remove swap provider");
            }
        });
    }

    function setGroupUpgradeConcurrency(value: number): void {
        client.setGroupUpgradeConcurrency(value).then((success) => {
            if (success) {
                console.log("Group upgrade concurrency set", value);
            } else {
                console.error("Failed to set group upgrade concurrency", value);
            }
        });
    }

    function setCommunityUpgradeConcurrency(value: number): void {
        client.setCommunityUpgradeConcurrency(value).then((success) => {
            if (success) {
                console.log("Community upgrade concurrency set", value);
            } else {
                console.error("Failed to set community upgrade concurrency", value);
            }
        });
    }

    function setUserUpgradeConcurrency(value: number): void {
        client.setUserUpgradeConcurrency(value).then((success) => {
            if (success) {
                console.log("User upgrade concurrency set", value);
            } else {
                console.error("Failed to set user upgrade concurrency", value);
            }
        });
    }

    function markLocalGroupIndexFull(canisterId: string, full: boolean): void {
        client.markLocalGroupIndexFull(canisterId, full).then((success) => {
            if (success) {
                console.log("LocalGroupIndex marked as full", full);
            } else {
                console.error("Failed to mark LocalGroupIndex as full", full);
            }
        });
    }

    function reinstateMissedDailyClaims(userId: string, days: number[]): void {
        client.reinstateMissedDailyClaims(userId, days).then((success) => {
            if (success) {
                console.log("Reinstated missed daily claims");
            } else {
                console.error("Failed to reinstate missed daily claims");
            }
        });
    }

    function setAirdropConfig(
        channelId: number,
        channelName: string,
        communityId?: string,
        communityName?: string,
    ): void {
        client
            .setAirdropConfig(channelId, channelName, communityId, communityName)
            .then((success) => {
                if (success) {
                    console.log("Airdrop config set");
                } else {
                    console.error("Failed to set airdrop config");
                }
            });
    }

    function setDiamondMembershipFees(fees: DiamondMembershipFees[]): void {
        client.setDiamondMembershipFees(fees).then((success) => {
            if (success) {
                console.log("Diamond membership fees set", fees);
            } else {
                console.error("Failed to set diamond membership fees", fees);
            }
        });
    }

    function setTokenEnabled(ledger: string, enabled: boolean): void {
        client.setTokenEnabled(ledger, enabled).then((success) => {
            const status = enabled ? "enabled" : "disabled";
            if (success) {
                console.log(`Token ${status}`);
            } else {
                console.error(`Failed to set token ${status}`);
            }
        });
    }

    function stakeNeuronForSubmittingProposals(governanceCanisterId: string, stake: bigint): void {
        client.stakeNeuronForSubmittingProposals(governanceCanisterId, stake).then((success) => {
            if (success) {
                console.log("Neuron staked successfully");
            } else {
                console.error("Failed to stake neuron");
            }
        });
    }

    function topUpNeuronForSubmittingProposals(governanceCanisterId: string, amount: bigint): void {
        client.topUpNeuronForSubmittingProposals(governanceCanisterId, amount).then((success) => {
            if (success) {
                console.log("Neuron topped up successfully");
            } else {
                console.error("Failed to top up neuron");
            }
        });
    }

    function updateMarketMakerConfig(config: UpdateMarketMakerConfigArgs): void {
        client.updateMarketMakerConfig(config).then((resp) => {
            if (resp === "success") {
                console.log("Market maker config updated");
            } else {
                console.error("Failed to update market maker config", resp);
            }
        });
    }

    function withdrawFromIcpSwap(
        userId: string,
        swapId: bigint,
        inputToken: boolean,
        amount: bigint | undefined,
        fee: bigint | undefined,
    ): void {
        client.withdrawFromIcpSwap(userId, swapId, inputToken, amount, fee);
    }

    function setPremiumItemCost(item: PremiumItem, chitCost: number): void {
        client.setPremiumItemCost(item, chitCost);
    }

    function calculateHeight() {
        // fix the issue with 100vh layouts in various mobile browsers
        let vh = window.innerHeight * 0.01;
        document.documentElement.style.setProperty("--vh", `${vh}px`);
    }

    function unhandledError(ev: Event) {
        if (
            ev instanceof ErrorEvent &&
            (ev.message.includes("ResizeObserver loop completed with undelivered notifications") ||
                ev.message.includes("ResizeObserver loop limit exceeded"))
        ) {
            return;
        }

        logger?.error("Unhandled error: ", ev);
        if (
            ev instanceof PromiseRejectionEvent &&
            (ev.reason?.name === "SessionExpiryError" ||
                ev.reason?.name === "InvalidDelegationError")
        ) {
            client.logout();
            ev.preventDefault();
        }
    }

    function resize() {
        portalState.close();
        calculateHeight();
    }

    function startVideoCall(payload: {
        chatId: ChatIdentifier;
        callType: VideoCallType;
        join: boolean;
    }) {
        videoCallElement?.startOrJoinVideoCall(payload.chatId, payload.callType, payload.join);
    }

    function askToSpeak() {
        videoCallElement?.askToSpeak();
    }

    function hangup() {
        videoCallElement?.hangup();
    }

    function joinVideoCall(chatId: ChatIdentifier, callType: VideoCallType) {
        incomingVideoCall.set(undefined);
        page(routeForChatIdentifier("none", chatId));
        videoCallElement?.startOrJoinVideoCall(chatId, callType, true);
    }

    if (client.isNativeAndroid()) {
        document.body.classList.add("native-android");
    }
    detectNeedsSafeInset();
</script>

{#if $currentTheme.burst}
    <div
        class:fixed={burstFixed}
        class="burst-wrapper"
        style={`background-image: url(${burstUrl})`}>
    </div>
{/if}

<Head />

<ActiveCall
    {showLandingPage}
    onClearSelection={() => page(routeForScope($chatListScopeStore))}
    bind:this={videoCallElement} />

<VideoCallAccessRequests />

<IncomingCall onJoinVideoCall={joinVideoCall} />

<Witch background />

{#if !client.isNativeApp()}
    <InstallPrompt />
{/if}

<NotificationsBar />

{#if $identityStateStore.kind === "anon" || $identityStateStore.kind === "logging_in" || $identityStateStore.kind === "registering" || $identityStateStore.kind === "logged_in" || $identityStateStore.kind === "loading_user" || $identityStateStore.kind === "challenging"}
    {#if !$isLoading || $reviewingTranslations}
        <Router {showLandingPage} />
    {/if}
{/if}

{#if profileTrace}
    <Profiler />
{/if}

<UpgradeBanner />

{#if $snowing}
    <Snow />
{/if}

<svelte:window onresize={resize} onerror={unhandledError} onorientationchange={resize} />

<style lang="scss">
    .burst-wrapper {
        overflow: hidden;
        max-width: 100%;
        width: 100%;
        position: absolute;
        height: 100vh;
        min-height: 100%;
        pointer-events: none;
        background-repeat: no-repeat;
        background-size: 1400px;
        background-origin: 50% 50%;
        background-position: right 20% top toRem(150);

        &.fixed {
            position: fixed;
        }

        @include mobile() {
            background-size: 800px;
            background-position: left 0 top toRem(150);
        }
    }
</style><|MERGE_RESOLUTION|>--- conflicted
+++ resolved
@@ -59,11 +59,6 @@
     import ActiveCall from "./home/video/ActiveCall.svelte";
     import IncomingCall from "./home/video/IncomingCall.svelte";
     import VideoCallAccessRequests from "./home/video/VideoCallAccessRequests.svelte";
-<<<<<<< HEAD
-    import Upgrading from "./upgrading/Upgrading.svelte";
-=======
-    import { portalState } from "./portalState.svelte";
->>>>>>> b8096b19
 
     overrideItemIdKeyNameBeforeInitialisingDndZones("_id");
 
@@ -134,14 +129,7 @@
     let burstUrl = $derived(isFirefox ? `${burstPath}.png` : `${burstPath}.svg`);
     let burstFixed = $derived(isScrollingRoute($routeStore));
 
-<<<<<<< HEAD
-    let upgrading = $derived(
-        $identityStateStore.kind === "upgrading_user" ||
-            $identityStateStore.kind === "upgrade_user",
-    );
-=======
     let lastScrollY = $state(window.scrollY);
->>>>>>> b8096b19
 
     trackedEffect("rtl", () => {
         // subscribe to the rtl store so that we can set the overall page direction at the right time
