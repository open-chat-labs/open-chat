--- conflicted
+++ resolved
@@ -1,13 +1,10 @@
 <script lang="ts">
     import "@styles/global.scss";
 
-<<<<<<< HEAD
-=======
     import Router from "@components/Router.svelte";
-    import "@components/web-components/customEmoji";
-    import "@components/web-components/profileLink";
-    import "@components/web-components/spoiler";
->>>>>>> b11d9208
+    import "./web-components/customEmoji";
+    import "./web-components/profileLink";
+    import "./web-components/spoiler";
     import "@i18n/i18n";
     import { reviewingTranslations } from "@i18n/i18n";
     import { trackedEffect } from "@src/utils/effects.svelte";
