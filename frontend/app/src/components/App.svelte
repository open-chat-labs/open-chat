--- conflicted
+++ resolved
@@ -74,11 +74,7 @@
         window.addEventListener("orientationchange", calculateHeight);
         window.addEventListener("unhandledrejection", unhandledError);
         (<any>window).platformModerator = { addHotGroupExclusion, deleteFrozenGroup, freezeGroup, removeHotGroupExclusion, unfreezeGroup };
-<<<<<<< HEAD
-        (<any>window).platformOperator = { updateMarketMakerConfig };
-=======
-        (<any>window).platformOperator = { setGroupUpgradeConcurrency, setUserUpgradeConcurrency };
->>>>>>> 13950518
+        (<any>window).platformOperator = { setGroupUpgradeConcurrency, setUserUpgradeConcurrency, updateMarketMakerConfig };
     });
 
     function addHotGroupExclusion(chatId: string): void {
@@ -141,7 +137,30 @@
             });
     }
 
-<<<<<<< HEAD
+    function setGroupUpgradeConcurrency(value: number): void {
+        client
+            .setGroupUpgradeConcurrency(value)
+            .then((success) => {
+                if (success) {
+                    console.log("Group upgrade concurrency set", value);
+                } else {
+                    console.log("Failed to set group upgrade concurrency", value);
+                }
+            });
+    }
+
+    function setUserUpgradeConcurrency(value: number): void {
+        client
+            .setUserUpgradeConcurrency(value)
+            .then((success) => {
+                if (success) {
+                    console.log("User upgrade concurrency set", value);
+                } else {
+                    console.log("Failed to set user upgrade concurrency", value);
+                }
+            });        
+    }
+
     function updateMarketMakerConfig(config: UpdateMarketMakerConfigArgs): void {
         client
             .updateMarketMakerConfig(config)
@@ -151,38 +170,9 @@
                 } else {
                     console.log("Failed to update market maker config", resp);
                 }
-            })
-            .catch((e) => {
-                console.log("Failed to update market maker config", e);
-            });
-    }
-
-=======
-    function setGroupUpgradeConcurrency(value: number): void {
-        client
-            .setGroupUpgradeConcurrency(value)
-            .then((success) => {
-                if (success) {
-                    console.log("Group upgrade concurrency set", value);
-                } else {
-                    console.log("Failed to set group upgrade concurrency", value);
-                }
-            });
-    }
-
-    function setUserUpgradeConcurrency(value: number): void {
-        client
-            .setUserUpgradeConcurrency(value)
-            .then((success) => {
-                if (success) {
-                    console.log("User upgrade concurrency set", value);
-                } else {
-                    console.log("Failed to set user upgrade concurrency", value);
-                }
-            });        
-    }
-
->>>>>>> 13950518
+            });
+    }
+
     $: {
         if (
             !$notFound &&
