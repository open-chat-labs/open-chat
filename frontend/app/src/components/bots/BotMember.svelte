--- conflicted
+++ resolved
@@ -87,7 +87,6 @@
                     </div>
                 {/if}
             </div>
-<<<<<<< HEAD
             <MenuIcon position={"bottom"} align={"end"}>
                 {#snippet menuIcon()}
                     <HoverIcon>
@@ -107,16 +106,18 @@
                                     <Translatable resourceKey={i18nKey("bots.manage.remove")} />
                                 {/snippet}
                             </MenuItem>
-                            <MenuItem onclick={() => reviewCommandPermissions()}>
-                                {#snippet icon()}
-                                    <PencilOutline
-                                        size={$iconSize}
-                                        color={"var(--icon-inverted-txt)"} />
-                                {/snippet}
-                                {#snippet text()}
-                                    <Translatable resourceKey={i18nKey("bots.manage.review")} />
-                                {/snippet}
-                            </MenuItem>
+                            {#if bot.definition.commands.length > 0}
+                                <MenuItem onclick={() => reviewCommandPermissions()}>
+                                    {#snippet icon()}
+                                        <PencilOutline
+                                            size={$iconSize}
+                                            color={"var(--icon-inverted-txt)"} />
+                                    {/snippet}
+                                    {#snippet text()}
+                                        <Translatable resourceKey={i18nKey("bots.manage.review")} />
+                                    {/snippet}
+                                </MenuItem>
+                            {/if}
                         {/if}
                         {#if canGenerateKey}
                             {#if apiKeyPermissions !== undefined}
@@ -146,52 +147,6 @@
                             {/if}
                         {/if}
                         <MenuItem onclick={() => viewBotDetails()}>
-=======
-        {/if}
-    </div>
-    <MenuIcon position={"bottom"} align={"end"}>
-        {#snippet menuIcon()}
-            <HoverIcon>
-                <ChevronDown size={$iconSize} color={"var(--icon-txt)"} />
-            </HoverIcon>
-        {/snippet}
-        {#snippet menuItems()}
-            <Menu>
-                {#if canManage}
-                    <MenuItem onclick={() => removeBot()}>
-                        {#snippet icon()}
-                            <DeleteOutline size={$iconSize} color={"var(--icon-inverted-txt)"} />
-                        {/snippet}
-                        {#snippet text()}
-                            <Translatable resourceKey={i18nKey("bots.manage.remove")} />
-                        {/snippet}
-                    </MenuItem>
-                    {#if bot.definition.commands.length > 0}
-                        <MenuItem onclick={() => reviewCommandPermissions()}>
-                            {#snippet icon()}
-                                <PencilOutline
-                                    size={$iconSize}
-                                    color={"var(--icon-inverted-txt)"} />
-                            {/snippet}
-                            {#snippet text()}
-                                <Translatable resourceKey={i18nKey("bots.manage.review")} />
-                            {/snippet}
-                        </MenuItem>
-                    {/if}
-                {/if}
-                {#if canGenerateKey}
-                    {#if apiKeyPermissions !== undefined}
-                        <MenuItem onclick={reviewApiKey}>
-                            {#snippet icon()}
-                                <KeyRemove size={$iconSize} color={"var(--icon-inverted-txt)"} />
-                            {/snippet}
-                            {#snippet text()}
-                                <Translatable resourceKey={i18nKey("bots.manage.reviewApiKey")} />
-                            {/snippet}
-                        </MenuItem>
-                    {:else}
-                        <MenuItem onclick={() => generateApiKey()}>
->>>>>>> cc7f034b
                             {#snippet icon()}
                                 <TextBoxOutline
                                     size={$iconSize}
