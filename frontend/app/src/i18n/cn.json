{
    "openChat": "OpenChat",
    "home": "主页",
    "inheritSystem": "跟随系统主题",
    "enterToSend": "回车键发送",
    "notificationsEnabled": "推送开启",
    "usernameRules": "仅支持字母，数字和下划线",
    "enterBio": "自我介绍",
    "supportsMarkdown": "支持markdown格式",
    "dark": "深色模式",
    "light": "浅色模式",
    "original": "普通模式",
    "appearance": "外观",
    "chats": "聊天",
    "account": "账户",
    "whatsHot": "热门群聊",
    "notInterested": "不感兴趣",
    "checkBackLater": "请稍后再试",
    "refresh": "刷新",
    "goHome": "主页",
    "join": "加入",
    "unableToLoadEmojiPicker": "目前无法选择表情，请稍后再试",
    "leave": "退出",
    "preview": "预览",
    "copyGroupUrl": "复制群聊链接",
    "copyToClipboard": "复制到粘贴板",
    "copiedToClipboard": "账户地址已复制到粘贴板",
    "urlCopiedToClipboard": "群聊链接已复制到粘贴板",
    "failedToCopyToClipboard": "无法复制到粘贴板 {account}",
    "failedToCopyUrlToClipboard": "无法复制 URL ({url}) 到粘贴板",
    "publicGroups": "公开群聊",
    "yourChats": "您的聊天",
    "users": "用户",
    "lastOnline": "上次在线 {duration} 前",
    "unresolvedReply": "消息不可见",
    "placeholderContent": "信息读取中，请稍等",
    "durationMins": "{duration} 分钟",
    "durationHours": "{duration} 小时",
    "removeChat": "删除该聊天",
    "durationDays": "{duration} 天",
    "oneHour": "1 小时",
    "oneDay": "1 天",
    "onlineNow": "在线",
    "messages": "消息",
    "groupDetails": "群聊简介",
    "theInternetComputer": "互联网计算机",
    "unexpectedError": "未知错误",
    "errorLoadingChats": "无法加载您的聊天",
    "errorBlurb": "抱歉, 我们遇到了些问题。请稍后重新打开OpenChat。",
    "sessionExpired": "登录状态已过期",
    "sessionExpiredBlurb": "请重新登录",
    "performingUpgrade": "更新中",
    "pleaseWait": "请稍等",
    "change": "更改",
    "noChatSelected": "没有聊天被选中",
    "selectAChat": "搜索好友，创建群聊或选择一个聊天",
    "selectAGroup": "选择群聊",
    "newChat": "新的聊天",
    "newGroup": "新的群聊",
    "createNewGroup": "创建群聊",
    "changeTheme": "更改主题",
    "avatarUpdated": "头像编辑成功",
    "avatarUpdateFailed": "头像编辑失败",
    "submitNewGroup": "创建",
    "groupCreationFailed": "群聊创建失败",
    "groupUpdateFailed": "群聊更新失败",
    "groupCreatedBy": "{username} 创建了该群",
    "groupChangedBy": "{changedBy} 更改了 {changed}",
    "groupName": "群聊名称",
    "groupDesc": "群聊公告",
    "groupAvatar": "群聊头像",
    "deleteGroup": "删除群聊",
    "deleteGroupSuccess": "群聊删除成功",
    "deleteGroupFailure": "无法删除群聊",
    "irreversible": "确定删除该群? 操作将无法撤销",
    "confirmLeaveGroup": "确定退出该群？",
    "directChatCreatedAt": "聊天创建于",
    "skip": "跳过",
    "userLeft": "{username} 退出了",
    "userJoined": "{username} 加入了",
    "addedBy": "{changedBy} 邀请了 {changed} 加入群聊",
    "removedBy": "{changedBy} 移除了 {changed}",
    "promotedBy": "{changedBy} 将 {changed} 设为管理员",
    "dismissedBy": "{changedBy} 解除了 {changed} 的管理员权限",
    "blockedBy": "{changedBy} 将 {changed} 加入黑名单",
    "unblockedBy": "{changedBy} 将 {changed} 移出黑名单",
    "ownershipTransferredBy": "{changedBy} 将群主转交给 {changed} 🎉",
    "historyVisible": "可见的聊天记录",
    "historyOnInfo": "请注意，新入群的用户可以看见全部的聊天记录 🤐",
    "privateGroupInfo": "此群仅对指定成员可见",
    "publicGroupUnique": "公开群聊的名字不可与其他群聊重复",
    "publicGroupInfo": "任何人都可以搜索和加入此群",
    "newGroupName": "输入群聊名称",
    "newGroupDesc": "关于该群的简介",
    "groupDescTooLong": "简介太长",
    "groupNameTooLong": "群聊名称太长",
    "maxGroupsCreated": "您已经达到创建群聊上限",
    "chooseReaction": "选择表情",
    "groupNameInvalid": "不可用群聊名称",
    "groupAlreadyExists": "群聊名称已被占用",
    "avatarTooBig": "头像文件太大",
    "userSearchFailed": "搜索用户失败",
    "enableNotifications": "是否开启推送通知？",
    "enableNotificationsMenu": "开启推送通知",
    "disableNotificationsMenu": "关闭推送通知",
    "notificationsDisabled": "推送通知已关闭",
    "unmuteNotifications": "恢复推送通知",
    "muteNotifications": "关闭推送",
    "toggleMuteNotificationsFailed": "推送通知失败 {operation}",
    "toggleMuteNotificationsSucceeded": "推送通知成功 {operation}",
    "markAllRead": "标记为已读",
    "muted": "静默",
    "unmuted": "开启声音",
    "yesPlease": "是的",
    "noThanks": "不用了",
    "new": "新的",
    "logout": "登出",
    "maxFileSize": "文件大小超过1MB限制",
    "maxImageSize": "图片大小超过1MB限制",
    "maxVideoSize": "视频大小超过1MB限制",
    "maxAudioSize": "音频大小超过1MB容量",
    "noVideo": "您的浏览器不支持视频",
    "noAudio": "您的浏览器不支持音频",
    "downloadFile": "下载 {name}",
    "enterCaption": "请输入标题",
    "enterMessage": "输入消息...",
    "dropFile": "拖拽文件到此处",
    "cancel": "取消",
    "unknownUser": "未知用户",
    "unknown": "未知的",
    "update": "更新",
    "you": "您",
    "areYouSure": "确定吗？",
    "unsavedGroupChanges": "您对群聊的更改未被保存",
    "blockUser": "加入黑名单",
    "blockUserFailed": "无法加入黑名单",
    "blockUserSucceeded": "该用户已被加入黑名单",
    "unblockUser": "移出黑名单",
    "unblockUserFailed": "无法将该用户移出黑名单",
    "unblockUserSucceeded": "该用户已被移出黑名单",
    "unblockUserSucceededAddFailed": "该用户已被移出黑名单，但是重新加入群聊失败",
    "blocked": "加入黑名单",
    "previewing": "预览群聊",
    "userIsBlocked": "将该用户移出黑名单以便发送消息",
    "leaveGroup": "退出群聊",
    "remove": "删除",
    "close": "关闭",
    "save": "保存",
    "discard": "撤销",
    "submit": "提交",
    "edited": "已编辑",
    "copyInviteCode": "复制邀请码",
    "searchForUsername": "搜索用户名",
    "startNewChat": "新建聊天",
    "chatWith": "与{username}聊天",
    "joinGroup": "加入群聊",
    "joinGroupFailed": "无法加入群聊",
    "youreBlocked": "抱歉 - 您已被该群聊加入黑名单",
    "reply": "回复",
    "replyPrivately": "在私聊中回复",
    "messageDeleted": "消息被{username}在{timestamp}删除",
    "deleteFailed": "无法删除您的消息",
    "enterInviteCode": "输入邀请码",
    "today": "今天",
    "yesterday": "昨天",
    "chatNotFound": "抱歉 - 找不到该群",
    "leftGroup": "您已退出该群聊",
    "owner": "群主",
    "admin": "管理员",
    "goToFirstMention": "查看最新未读提及",
    "goToLatestMessage": "转到最新消息",
    "transferOwnership": "转交群主给",
    "transferOwnershipSucceeded": "群主转交成功",
    "transferOwnershipFailed": "群主转交失败",
    "inviteCodeCopied": "邀请码已复制到粘贴板",
    "errorSearchingForUser": "未知错误，搜索用户失败",
    "errorSendingMessage": "未知错误，发送消息失败",
    "errorEditingMessage": "未知错误，编辑消息失败",
    "aboutOpenChat": "关于OpenChat",
    "here": "这里",
    "chatSummary": {
        "unread": "{count} 未读消息",
        "mentions": "{count} 未读提及"
    },
    "login": {
        "welcomeTo": "欢迎来到 ...",
        "blurbPartOne": "一个安全，易用，去中心化的聊天软件。完全搭建在",
        "blurbPartTwo": " - 世界上首个互联网量级的区块链上. 了解更多详情 ",
        "signIn": "登录",
        "signInOrRegister": "登录或注册"
    },
    "reactions": {
        "greaterThan99People": "99+ 用户",
        "youClickToRemove": "您 (点击删除)",
        "andYou": ", 和您",
        "reactedWith": "回复表情"
    },
    "register": {
        "unableToConfirmFee": "无法确认注册费用",
        "failedToGetFee": "注册费用生成失败",
        "goBack": "后退",
        "confirmTransfer": "确认转账",
        "confirmCyclesTransferText": "请确认：您将转账 {amount} cycles给以下OpenChat钱包地址",
        "confirmICPTransferText": "请确认： 您将转账 {amount} ICP 给以下地址",
        "confirm": "确认",
        "transfer": "转账",
        "cyclesTransferred": " {fee} cycles 已转出",
        "icpTransferred": "{fee} ICP 已转出",
        "choosePath": "您要注册吗?",
        "usernameRules": "用户名只能含有字母，数字和下划线",
        "regOptions": "您想通过短信验证码注册(推荐)，还是转帐小额的ICP?",
        "registerUser": "注册用户...",
        "preparingUser": "生成用户 ...",
        "registerAs": "注册为用户",
        "enterUsername": "选择用户名",
        "usernameInvalid": "无效用户名, 请重试",
        "letsGo": "Let's go!",
        "registrationComplete": "注册完成 ...",
        "welcome": "欢迎来到OpenChat!",
        "enjoy": "享受您在互联网计算机上的聊天之旅",
        "usernameTaken": "用户名已被使用",
        "userNotFound": "无法找到该用户",
        "usernameTooShort": "用户名太短了",
        "usernameTooLong": "用户名太长了",
        "userLimitReached": "已达到最大用户数",
        "createUser": "创建用户",
        "bioTooLong": "您的简介太长了",
        "closedTitle": "注册暂停",
        "closed": "由于需求量很大，新用户注册暂时关闭。我们很快将扩展到多个子网，然后将能够无限增长！"
    },
    "tellMeMore": "更多信息",
    "username": "用户名",
    "bio": "用户简介",
    "congratulations": "恭喜！",
    "enjoyYourStorage": "尽情张贴图片和视频",
    "pleaseDeposit": "如果您愿意从上述帐户支付 {amount} ICP 以将您的存储升级到 {limit}，请按“确认”按钮",
    "insufficientFunds": "请确保上述帐户的余额至少为 {amount} ICP 以支付请求的存储空间，然后点击“刷新”按钮。",
    "noChangeToStorage": "使用上面的滑块选择新的存储限制，以便我们为您计算升级价格。",
    "storage": "存储",
    "currentLimit": "您当前的存储限制为 {limit}GB，您的帐户余额为 {balance} ICP。",
    "newLimit": "{limit} / 1GB",
    "chooseAStorageLevel": "选择最大为 1GB 的存储级别",
    "percLeft": "还剩 {perc}%",
    "storageUsed": "{used}GB 已用 {limit}GB",
    "insufficientStorage": "存储空间不足",
    "chooseUpgrade": "您可以通过接收短信验证码申请 100MB 的免费存储空间，也可以通过 ICP 转账支付最高 1GB 的存储空间。",
    "chooseTransfer": "您可以通过 ICP 传输支付最多 1GB 的存储空间。",
    "upgradeStorage": "升级存储",
    "upgradeByTransfer": "ICP",
    "maxStorage": "您可以升级到最大 1GB 的存储空间",
    "myAccount": "我的帐户",
    "unableToLoadSMSUpgrade": "在升级您的存储之前，我们需要刷新 OpenChat。请重新加载并重试。",
    "faq": {
        "menu": "常问问题",
        "header": "经常问的问题",
        "ios_app_q": "什么时候会有 iOS 应用程序？",
        "ios_app_a": "值得一提的是，OpenChat 网络应用<em>确实</em>已经在 iOS 上运行，您可以从浏览器菜单中“添加到主屏幕”。这为您提供了一个标准图标来打开应用程序，该应用程序看起来更像是没有 url 栏的本机应用程序。 iOS Web 应用程序的最大限制是缺乏对 Web 推送通知的支持。 OpenChat 发送通知以指示收到新消息，如果您没有打开应用程序，这很重要。一般来说，Apple 在支持所谓的渐进式 Web 应用程序 (PWA) 方面做得不是很好，因为它们威胁到 App Store 的主导地位。它还缺乏对读取电话联系人的支持（与 Android PWA 相比），并且 WebRTC 实现存在缺陷（点对点语音/视频通话需要）。由于这些限制，生产原生 iOS 应用程序是我们议程上的重中之重。尽管从表面上看，OpenChat 是“只是一个聊天应用程序”，但它实际上相当复杂，具有重要的代码库。对我们来说，一个理想的解决方案是将 OpenChat Web 应用程序封装在一个瘦的原生应用程序中，该应用程序与原生手机 API 进行通信，从而使大部分代码库保持通用而不影响原生应用程序体验。我们正在研究这一领域，但尚不清楚这是否可行或难度有多大。另一个潜在的障碍是 App Store 认证过程。通过将核心应用程序作为 Web 应用程序，我们可以对 OpenChat iOS 应用程序进行更改，而无需经过可能无法接受的审批流程。但是，如果这些问题<em>可以</em>得到解决，那么 iOS 应用程序可能会在几个月内准备就绪。否则，如果我们需要从头开始重写（然后维护）原生 iOS OpenChat，那么这将花费更长的时间......",
        "android_app_q": "什么时候会有安卓应用？",
        "android_app_a": "至于 iOS（见上文），OpenChat 网络应用<em>确实</em>已经在 Android 上运行，您可以从浏览器菜单中“添加到主屏幕”。这为您提供了一个标准图标来打开应用程序，该应用程序看起来更像是没有 url 栏的本机应用程序。但是，与 iOS 不同的是，Progressive Web App (PWA) 在 Android 上的支持非常好。它<em>确实</em>支持网络推送通知，它<em>确实</em>支持从手机读取联系人（如果您在每种情况下都授予许可）。除此之外，对 WebRTC 的支持要好得多。因此，生成原生 Android 应用程序的情况不那么引人注目，并且会出现在原生 iOS 应用程序之后。同样的考虑也适用于将 Android 应用程序构建为 iOS 以围绕核心 Web 应用程序构建一个精简的原生包装器，以及关于 Android Play 商店的认证。",
        "find_groups_q": "如何找到群组？",
        "find_groups_a": "目前有两种方法可以找到公共组。您可以在主菜单中找到 🔥 热门组的链接。这显示了您尚未加入的 20 个组，主要按最近的活动量排序，但也有随机因素。这每 10 分钟更改一次。请注意，如果您“预览”一个群组，然后单击“退出”按钮，您将在 30 天内不会在热门列表中显示该群组。您还可以根据在组标题和摘要中查找匹配项从主搜索栏中搜索任何公共组。展望未来，我们将更容易找到您可能感兴趣的群组。",
        "style_messages_q": "我可以设置消息样式吗？",
        "style_messages_a": "您可以使用 shift-enter 添加换行符，也可以使用 markdown 的子集，如下所示：<br /> \\_<em>italics</em>\\_ 或 \\*<em>italics</em>\\* <br /> \\*\\*<strong>粗体</strong>\\*\\*<br /> \\*\\*\\*<strong><em>两者</em></strong>\\*\\*\\ *<br /> \\~<s>删除线</s>\\~<br /> \\[链接文本\\](https://oc.app)<br /> \\`<code>let a: int = 10个； // 代码</code>\\`",
        "security_q": "我的消息安全吗？",
        "security_a": "总之，互联网计算机提供了非常强大的安全保障。然而，Dfinity 正在解决一个众所周知的弱点。通过一些努力，流氓节点提供商可以安装节点软件的黑客版本，允许他们拦截和读取入口消息并直接读取内存。但是，一旦 <a target=\"_blank\" href=\"https://www.amd.com/system/files/TechDocs/SEV-SNP-strengthening-vm-isolation-with-integrity-protection-and-more.pdf \">SEV-SNP</a> 在节点机器上可用，用户可以非常确信，除了他们的消息接收者之外，除了他们自己之外，任何人都无法访问他们的数据。稍后我们将实施 e2e 加密，以便数据实际上以加密形式存储在容器内存中，因此无论 SEV-SNP 是否到位，流氓节点运营商都无法访问。这可能会涉及一些限制，例如无法搜索您的消息历史记录，因此您可以选择为选定的聊天选择 e2e 安全性。",
        "roadmap_q": "您有路线图吗？",
        "roadmap_a": "是的，我们现在就做！在此常见问题解答旁边的主菜单中找到它！",
        "storage_q": "存储如何工作？",
        "storage_a": "短信占用的空间很小，因此我们花费的成本相对较低。图像通常会占用更多空间并且成本会增加。现在介绍 OpenChat 系统的一些背景知识。每个用户都有自己的容器，其中包含他们直接聊天的所有消息。每个组也有自己的容器，用于保存所有组消息。但是，我们将与消息相关的任何<em>文件</em>数据（例如图像和视频）存储在 <a target=\"_blank\" href=\"https://github.com/open-ic/open-storage \">打开存储</a>。每个用户都有数据滚动限额，当发送消息时，任何文件数据都会超出<em>发件人</em>限额。这也适用于发送给群组的消息，因此没有群组数据限额，只有个人数据。 <br/><br/>每个 OpenChat 用户将获得 0.1GB 的免费存储空间。然后用户可以选择升级到 Diamond 以获得 1GB 的存储空间。当用户达到他们的存储限制时，他们最旧的文件将自动过期并被回收。这意味着用户永远不会用完存储空间。为了最大限度地降低我们的成本，免费套餐用户的文件也将在九十天后回收，无论他们的存储使用情况如何。请注意，消息本身（包括任何标题和图像缩略图）永远不会被删除，因此消息历史记录将得到保留。",
        "airdrop_q": "会有空投吗？",
        "airdrop_a": "4 月，将向符合条件的钻石用户空投 100 万个 CHAT 代币。有关详细信息，请参阅<a href=\"/nsbx4-4iaaa-aaaar-afusa-cai/64\">此动议提案</a>。<br><br>今年晚些时候，OpenChat 开发团队将提出一项实施提案用户奖励计划。钻石用户将能够根据他们在 OpenChat 中的声誉得分获得 CHAT 代币。具体如何计算声誉尚未确定，但将付出巨大努力确保垃圾邮件发送者受到惩罚。我们希望鼓励真正的聊天，而不是为机器人或不道德的用户提供“农场”令牌的机会。",
        "send_tokens_q": "为什么发送代币时要收取交易费？",
        "send_tokens_a": "当将代币作为聊天消息发送时，转账由分类帐为给定的代币执行，这会产生强制性费用。这笔费用被销毁，略微减少了代币供应。我们支持的各种代币的费用如下： <ul><li>CHAT 0.001</li><li>ICP 0.0001</li><li>ckBTC 0.0000001</li><li>SNS1 0.00001</li ></ul>",
        "wallet_q": "我的钱包如何运作？",
        "wallet_a": "创建 OpenChat 用户时，他们会自动拥有一个用于一堆令牌（ICP、CHAT、ckBTC、SNS1）的帐户。该帐户最初是空的，但您可以通过将代币转移到其地址来充值该帐户。一旦您的 OpenChat 钱包中有了一些令牌，您就可以通过一种特殊的消息将它们直接发送到任何其他 OpenChat 用户的帐户。您也可以使用钱包中的ICP（即将CHAT）升级为钻石会员。如果您想提取代币，可以从主菜单打开钱包并单击“管理”按钮。此屏幕为您提供了将代币提取到您选择的任何其他地址的选项。",
        "voting_q": "我如何对提案进行投票？",
        "voting_a": "加入 <a href=\"/nsbx4-4iaaa-aaaar-afusa-cai\">OpenChat proposals group</a> 并阅读<a href=\"/blog/governance\">这篇博文</a>，其中给出了概述OpenChat 治理，并有一个关于投票的分步指南。",
        "diamond_q": "什么是钻石会员？",
        "diamond_a": "您可以升级为钻石会员，以访问 OpenChat 中的额外或增强功能。 <a href=\"?diamond=\">参见此处</a> 进行功能比较和升级。",
        "buychat_q": "我如何购买 CHAT 代币？",
        "buychat_a": "现在你必须先<a target=\"_blank\" href=\"https://www.finder.com/uk/how-to-buy-internet-computer\">购买ICP</a>然后你可以交换在各种去中心化交易所 (DEX) 上聊天。<ul><li><a target=\"_blank\" href=\"https://avjzx-pyaaa-aaaaj-aadmq-cai.raw.ic0.app/ICDex/CHAT/ICP \">ICDex</a></li><li><a target=\"_blank\" href=\"https://info.icpswap.com/swap/pool/details/ne2vj-6yaaa-aaaag-qb3ia-cai\" >ICPSwap</a></li><li><a target=\"_blank\" href=\"https://app.infinityswap.one/tokens/2ouva-viaaa-aaaaq-aaamq-cai\">InfinitySwap</a ></li></ul>DFINITY 正在为 ICRC1 令牌添加对 <a target=\"_blank\" href=\"https://www.rosetta-api.org/\">Rosetta API</a> 的支持（这包括 CHAT），使它们更容易与集中式交易所（CEX）集成。一旦发生这种情况，CHAT 很可能可以在 CEX 上进行 ICP 或 USDT 交易。",
        "shortcuts_q": "有哪些快捷命令可用？",
        "shortcuts_a": "您可以从消息条目输入框中使用多个快捷命令。 <br /><br /> `/poll` - 创建一个新的投票 <br /> `/search xyz` - 在当前聊天中搜索术语“xyz” <br />`/gif kittens` - 到搜索小猫 gif 图片<br />`/icp 0.1` - 向某人发送 0.1 ICP <br />`/faq question_id*` - 创建并发布特定常见问题解答问题的格式化链接<br />`/diamond ` - 创建和发布带有钻石会员详细信息的格式化链接<br/> <br/>接受参数的命令也可以在没有参数的情况下使用。<br /><br />*可用的常见问题 ID 是: airdrop, voting, wallet, buychat, send_tokens, diamond, ios_app, android_app, find_groups, style_messages, storage, security, roadmap, shortcuts"
    },
    "roadmap": "路线图",
    "roleChanged": "{changedBy} 将 {changed} 的角色从 {oldRole} 更改为 {newRole}",
    "yourRoleChanged": "{changedBy} 将您的角色从 {oldRole} 更改为 {newRole}",
    "viewer": "观众",
    "showPinned": "显示固定消息",
    "pinnedMessages": "固定消息",
    "pinMessageFailed": "无法固定消息",
    "unpinMessageFailed": "无法取消固定消息",
    "poll": {
        "create": "创建投票",
        "questionLabel": "问题",
        "answersLabel": "答案",
        "optionalQuestion": "可选择在此处输入您的问题",
        "addAnswer": "添加至少 2 个答案",
        "addAnotherAnswer": "添加另一个答案",
        "answerText": "输入答案文本...",
        "maxReached": "已达到最多 10 个答案",
        "invalidAnswer": "嗯，您有重复的答案吗？",
        "settings": "设置",
        "poll": "轮询",
        "anonymous": "匿名的",
        "limitedDuration": "限时",
        "showBeforeEnd": "在投票结束前显示投票",
        "pollDuration": "轮询持续时间",
        "oneHour": "1小时",
        "oneDay": "1天",
        "oneWeek": "1周",
        "allowMultipleVotes": "允许多票",
        "start": "开始",
        "pollEnds": "投票结束 {end}",
        "voteFailed": "投票表决失败",
        "totalVotes": "总票数：{total}",
        "finished": "投票已结束",
        "votersPublic": "选民将公开",
        "votersPrivate": "选民将是匿名的",
        "numVotes": "{votes} 票",
        "numVotesBy": "{votes} 票",
        "oneVote": "1 票",
        "oneVoteBy": "1 票",
        "numVotesIncludingYours": "{votes} 票，包括您的票",
        "atLeastTwo": "至少 2 个"
    },
    "group": {
        "addGroupPhoto": "添加群聊图片",
        "editGroupPhoto": "更改群聊图片",
        "public": "公开的",
        "private": "私密的",
        "publicGroup": "公开群聊",
        "privateGroup": "私有群聊",
        "groupInfo": "群聊信息",
        "role": {
            "owner": "所有者",
            "admins": "管理员",
            "members": "成员"
        },
        "permissions": {
            "whoCan": "谁可以",
            "permissions": "许可",
            "ownerOnly": "楼主可以",
            "ownerAndAdmins": "所有者和管理员可以",
            "allMembers": "所有成员都可以",
            "changePermissions": "更改权限",
            "changeRoles": "改变成员角色",
            "addMembers": "添加成员",
            "removeMembers": "删除成员",
            "blockUsers": "阻止/取消阻止用户",
            "deleteMessages": "删除消息",
            "updateGroup": "编辑群聊信息",
            "pinMessages": "固定消息",
            "createPolls": "创建民意调查",
            "sendMessages": "发送信息",
            "reactToMessages": "对消息做出反应",
            "inviteUsers": "邀请用户",
            "notPermitted": "您无权{permission}",
            "replyInThread": "在线程中回复"
        },
        "advanced": "高级",
<<<<<<< HEAD
        "welcome": "欢迎来到",
=======
        "invite": {
            "inviteWithLink": "通过链接邀请加入群聊",
            "enableLink": "启用链接",
            "resetLink": "重置链接",
            "errorGettingLink": "无法获取链接",
            "errorEnablingLink": "无法启用链接",
            "errorDisablingLink": "无法禁用链接",
            "errorResettingLink": "无法重置链接",
            "confirmReset": "您确定要重置群聊链接吗？人们将无法再使用当前链接加入群聊。",
            "shareMessage": "知道此链接的任何人都可以预览和加入群聊。",
            "shareMessageTrust": "与您信任的人分享。",
            "enabled": "启用",
            "disabled": "禁用",
            "reset": "重启"
        },
        "welcome": "欢迎来到 {groupName}",
>>>>>>> 4699b836
        "historyPrivateMessage": "旧消息对新成员不可见",
        "privateGroupInfo": "用户不能自由加入该群聊。他们必须由授权成员添加或邀请。",
        "permissionsUpdateFailed": "权限更新失败",
        "groupRules": "群规",
        "rulesUpdateFailed": "抱歉，我们无法更新您的群规",
        "getRulesFailed": "获取群规失败",
        "rules": {
            "enable": "启用群规",
            "placeholder": "什么是群规？",
            "instructions": "如果启用，新用户必须同意规则才能加入群聊。",
            "acceptTitle": "群规",
            "accept": "接受",
            "reject": "拒绝"
        },
        "createTitle": "创建新群聊",
        "back": "后退",
        "next": "下一个",
        "create": "创建群聊",
        "details": "细节",
        "members": "成员",
        "edit": "编辑群聊",
        "update": "更新群聊",
        "visibility": "使用权",
        "groupGate": "集团门禁",
        "chooseGate": "选择一个门禁",
        "diamondMember": "钻石会员",
        "diamondGateInfo": "只有拥有钻石会员资格的用户才能加入该群组",
        "sns1Holder": "SNS-1 神经元支架",
        "sns1HolderInfo": "只有 SNS-1 神经元的持有者才能加入该组",
        "chatHolder": "CHAT 神经元支架",
        "chatHolderInfo": "只有持有 CHAT 神经元的人才能加入这个群组",
        "nnsHolder": "NNS 神经元支架（即将推出）",
        "nftHolder": "NFT持有人（即将推出）",
        "openAccess": "开放获取",
        "minDissolveDelay": "最小溶解延迟（天）",
        "minStake": "最小股份（代币）",
        "minDissolveDelayN": "最小溶解延迟 {n} 天",
        "minStakeN": "最小质押 {n} 个代币",
        "optional": "选修的",
        "openAccessInfo": "加入这个群组没有特殊的访问要求",
        "gateCheckFailed": "未满足访问门",
        "inviteWithLink": "通过链接邀请加入群组",
        "invite": "邀请",
        "inviteUsers": "邀请用户",
        "inviteUsersFailed": "邀请用户时出错",
        "tooManyInvites": "您只能有 100 个未完成的邀请"
    },
    "updateNow": "现在重新加载",
    "updateRequired": "新版本的 OpenChat 可用 - 在 {countdown} 秒内重新加载",
    "chooseMembers": "选择成员",
    "confirmMembers": "确认成员",
    "permissionsChangedBy": "{changedBy} 更改了群聊权限",
    "addMembersFailed": "添加成员时出错",
    "filterMembers": "过滤成员",
    "publicGroupWithN": "有 {number} 个成员的公共群聊",
    "privateGroupWithN": "有 {number} 个成员的私人群聊",
    "groupWithN": "{number} 个成员",
    "members": "成员",
    "addMembers": "添加成员",
    "removeMembersFailed": "无法删除成员",
    "member": "成员",
    "memberCount": "{count} 个成员",
    "ownedBy": "群主：@{username}",
    "tokenTransfer": {
        "title": "发送{token}",
        "send": "发送",
        "message": "信息",
        "messagePlaceholder": "包括可选消息",
        "unexpected": "收到了意外的加密传输类型",
        "viewTransaction": "[查看交易]({url})",
        "confirm": "确认",
        "transfer": "{token}转移",
        "makeDeposit": "请存入上述账户并刷新您的余额。",
        "confirmedSent": "{sender} 向 {receiver} 发送了 {amount} {token}",
        "pendingSent": "{sender} 正在向 {receiver} 发送 {amount} {token}",
        "pendingSentByYou": "您正在向 {receiver} 发送 {amount} {token}",
        "done": "刷新并继续",
        "amount": "数量",
        "fee": "将增加 {fee} {token} 的费用",
        "warning": "警告 - 您有责任确保您相信接收者的身份和动机。 OpenChat 无法撤销任何 {token} 传输。",
        "zeroBalance": "您没有任何 {token}。",
        "yourAccount": "您的 {token} 地址",
        "receiver": "接收者",
        "chooseReceiver": "输入接收者的用户名",
        "icp": "ICP",
        "btc": "BTC",
        "chat": "CHAT",
        "sns1": "SNS-1",
        "max": "最大余额",
        "ckbtc": "ckBTC"
    },
    "cryptoAccount": {
        "manage": "管理",
        "topUp": "充值",
        "topUpBlurb": "要充值，只需将一些 {token} 转入上面的帐户即可。",
        "shortRemainingBalanceLabel": "保持余额",
        "shortBalanceLabel": "余额",
        "manageHeader": "管理 {symbol} 帐户",
        "token": "代币",
        "comingSoon": "（快来了）",
        "send": "发送",
        "sendTarget": "输入要发送到的地址",
        "sendSucceeded": "您的 {symbol} 已成功发送！",
        "sendFailed": "无法发送 {symbol}",
        "scan": "扫描二维码",
        "receiveToken": "接收 {symbol}",
        "sendToken": "发送 {symbol}",
        "receive": "收到"
    },
    "searchChat": "搜索",
    "search": "搜索...",
    "offline": "离线",
    "sendTo": "发给...",
    "copyMessageUrl": "复制消息地址",
    "messageUrlCopiedToClipboard": "消息网址已复制到剪贴板！",
    "failedToShareMessage": "无法分享此消息",
    "sendGif": "发送动图",
    "backToResults": "背部",
    "giphyMessage": "动图消息",
    "share": "分享",
    "fontSize": "字体大小",
    "stats": {
        "userStats": "用户统计",
        "groupStats": "群组统计",
        "textMessages": "短信",
        "imageMessages": "图像信息",
        "videoMessages": "视频信息",
        "audioMessages": "语音信息",
        "fileMessages": "文件消息",
        "pollMessages": "投票消息",
        "icpTransfers": "ICP 传输",
        "giphyMessages": "动图消息",
        "pollVotes": "投票",
        "replies": "回复",
        "reactions": "反应",
        "deletedMessages": "已删除的消息",
        "reportedMessages": "举报信息",
        "reportedMessagesInfo": "您发送的消息被他人删除或举报。这可能表明您没有为社区做出积极贡献。",
        "cryptoTransfers": "加密信息"
    },
    "andNMore": ", 和 {n} 更多",
    "confirmMakeGroupPrivate": "您确定要将此群聊设为私有吗？目前此操作无法撤消！",
    "makeGroupPrivate": "将群聊设为私有",
    "makeGroupPrivateFailed": "无法将群聊设为私有",
    "groupVisibilityChangedBy": "{changedBy} 群聊 {visibility}",
    "typeGroupName": "请输入 **{name}** 进行确认。",
    "translateMessage": "翻译",
    "untranslateMessage": "取消翻译",
    "unableToTranslate": "无法翻译",
    "faqUrlCopiedToClipboard": "常见问题网址已复制到剪贴板！",
    "thisIsPublicGroupWithN": "这是一个拥有 {number} 成员的公共群聊",
    "thisIsPrivateGroupWithN": "这是一个有 {number} 成员的私人群聊",
    "copy": "复制",
    "failedToShareLink": "分享链接失败",
    "failedToLeaveGroup": "尝试将您从群聊中移除时出错",
    "historyOffInfo": "新加入者只会看到他们加入后到达的消息。 🤫",
    "memberIsTyping": "{username} 正在输入",
    "membersAreTyping": "{number} 成员正在输入",
    "unableToRefreshAccountBalance": "抱歉，我们无法刷新您的 {token} 帐户余额",
    "accounts": "账户",
    "readOnlyChat": "此聊天是只读的",
    "linkCopiedToClipboard": "链接已复制到剪贴板",
    "failedToCopyLinkToClipboard": "无法将链接复制到剪贴板",
    "deleteMessage": "删除",
    "editMessage": "编辑",
    "pinMessage": "固定",
    "unpinMessage": "取消固定",
    "forward": "转发",
    "referralHeader": "邀请朋友/家人",
    "userInfoHeader": "公开",
    "thread": {
        "menu": "在线程中回复",
        "title": "线程",
        "replies": "回复",
        "reply": "回复",
        "lastMessage": "（最后一条消息 {date}）",
        "nreplies": "{number} {replies} {message}",
        "previewTitle": "线程",
        "openThread": "打开线程",
        "unread": "{count} 个有未读消息的线程",
        "moreMessages": "- {number} 更多消息 -",
        "previewFailure": "无法加载线程预览"
    },
    "noChatsAvailable": "没有可用的聊天！",
    "invitedUsers": "受邀用户",
    "hotGroups": "热门群聊",
    "showHotGroups": "给我看几个热门群聊",
    "noHotGroups": "没有热门群聊😭",
    "pinChat": {
        "limitExceeded": "您最多只能固定 {limit} 个聊天",
        "failed": "无法固定聊天 - 请稍后再试",
        "unpinFailed": "取消固定聊天失败 - 请稍后再试",
        "menuItem": "固定聊天",
        "unpinMenuItem": "取消固定聊天"
    },
    "readOnlyThread": "此线程是只读的",
    "yes": "是的",
    "no": "不",
    "proposal": {
        "voteFailed": "投票失败 - 请稍后再试",
        "alreadyVoted": "您已经投票 - 尝试重新加载页面",
        "noEligibleNeurons": "未找到符合条件的神经元",
        "noEligibleNeuronsMessage": "未找到符合条件或关联的神经元。为了在 OpenChat 中对提案进行投票，您必须首先将您的 OpenChat 用户 ID 作为热键添加到您希望与之投票的任何神经元。您的 OpenChat 用户 ID 是：",
        "proposalNotAceptingVotes": "此提案不接受投票 - 尝试重新加载页面",
        "proposedBy": "提议者",
        "topic": "话题",
        "action": "行动",
        "votingPeriodRemaining": "剩余投票期",
        "votingPeriodEnded": "投票期结束",
        "adopt": "赞成",
        "reject": "反对",
        "youVotedAdopt": "您投了赞成票！",
        "youVotedReject": "您投了反对票！",
        "additionalContent": "附加内容",
        "filter": "过滤提案",
        "collapse": "收起消息",
        "enableAll": "全部启用",
        "disableAll": "禁用所有",
        "readmore": "阅读更多",
        "readless": "少读",
        "details": "细节",
        "builtInAction": "内置动作",
        "userIndexAction": "用户索引操作",
        "groupIndexAction": "集团指数行动",
        "proposalsBotAction": "提案机器人操作",
        "storageIndexAction": "存储索引操作",
        "cyclesDispenserAction": "循环分配器操作",
        "unknownActionCategory": "其他行为",
        "notificationsAction": "通知索引操作"
    },
    "quoteReply": "引用",
    "groupNameTooShort": "群聊名太短",
    "groupNameReserved": "保留群聊名",
    "loadingTweetPreview": "正在加载推文预览...",
    "displayWidth": "显示宽度",
    "apply": "申请",
    "archiveChat": "存档聊天",
    "archiveChatFailed": "无法存档聊天",
    "unarchiveChatFailed": "无法取消归档聊天",
    "unarchiveChat": "取消归档聊天",
    "removeMemberFailed": "无法删除成员",
    "switchDomain": {
        "title": "请切换到我们的新域",
        "continue": "继续",
        "blurb": "您当前正在使用 [{currentDomain}]({currentDomain}) 域。<br /><br />您将不会收到来自此旧域的通知，并且很快将完全停用。<br /><br /> *要继续使用 OpenChat 并充分受益于持续的性能优化，请切换到我们的新域 [https://oc.app](https://oc.app)*<br /><br />如果您已将站点保存到主屏幕，则需要从新域中删除/卸载并再次保存到主屏幕。<br/><br/>"
    },
    "groupInviteChangedBy": "{changedBy} {changed} 群聊邀请链接",
    "groupRules": "群规",
    "groupRulesEnabled": "{changedBy} 启用群规",
    "groupRulesDisabled": "{changedBy} 禁用群规",
    "groupRulesTooShort": "群规不能为空",
    "groupRulesTooLong": "群规太长",
    "userId": "用户身份",
    "alsoCanisterId": "即用户罐子ID",
    "version": "版本",
    "websiteVersion": "网站的",
    "advanced": "高级",
    "features": "特性",
    "architecture": "架构",
    "whitepaper": "白皮书",
    "nMessagesDeleted": "{number} 条消息已删除",
    "joined": "已加入",
    "oneMessageDeleted": "已删除 1 条消息",
    "profile": {
        "title": "配置文件设置",
        "chat": "聊天",
        "settings": "设置",
        "label": "个人资料"
    },
    "undeleteMessage": "取消删除",
    "undeletingMessage": "{username} 在 {timestamp} 上取消删除消息",
    "undeleteMessageFailed": "取消删除消息失败",
    "homepage": "主页",
    "preferredLanguage": "首选语言",
    "theme": "主题",
    "freezeGroup": "冻结群聊",
    "unfreezeGroup": "解冻群聊",
    "chatFrozen": "此聊天已被冻结",
    "chatFrozenBy": "聊天被 {frozenBy} 冻结",
    "chatUnfrozenBy": "{unfrozenBy} 解冻聊天",
    "failedToFreezeGroup": "冻结群聊失败",
    "failedToUnfreezeGroup": "解冻群聊失败",
    "accountSuspended": "帐户暂停",
    "yourAccountIsSuspended": "您的账户暂时无法使用",
    "failedToSuspendUser": "无法暂停用户",
    "failedToUnsuspendUser": "无法取消暂停用户",
    "suspendUser": "暂停用户",
    "unsuspendUser": "取消暂停用户",
    "suspendedUser": "暂停用户",
    "unsuspendedUser": "解除暂停的用户",
    "nUsersJoined": "{number} 位用户加入了群聊",
    "searchPlaceholder": "搜索用户和群聊...",
    "reasonForSuspension": "暂停原因",
    "suspend": "暂停",
    "communityTheme": "社区主题",
    "selectCommunityTheme": "选择社区主题",
    "useAtOwnRisk": "使用风险自负",
    "deleteMessageAndReport": "删除并举报",
    "howToBuyToken": "我需要购买 {token} 的帮助",
    "reason": "原因",
    "expandDeletedMessages": "展开此聊天中已删除的消息",
    "revealDeletedMessage": "显示消息",
    "retryMessage": "重试消息",
    "lowBandwidth": "低带宽",
    "loadImage": "载入图片",
    "loadGif": "载入动图",
    "showTweet": "显示推文",
    "showVideo": "显示视频",
    "wallet": "钱包",
    "prizeMessage": "礼品信息",
    "prizes": {
        "click": "点击下方按钮即有机会赢取礼品。",
        "claim": "领取",
        "claimed": "已领取！",
        "finished": "完成的",
        "winner": "**{recipient}** 领取了 **{amount}** {token}",
        "claimFailed": "抱歉，您未领取成功！祝你下次好运。",
        "allClaimed": "已被领完"
    },
    "upgrade": {
        "blurb": "某些 OpenChat 功能仅适用于高级帐户。您可以通过短信验证电话号码或支付少量 ICP 费用来升级您的帐户。",
        "congratulations": "您现在可以享受我们的高级功能了！",
        "button": "升级",
        "featuresTitle": "💎 升级为钻石会员",
        "paymentTitle": "支付",
        "feature": "功能",
        "features": "功能",
        "free": "免费用户",
        "diamond": "钻石会员",
        "textMessages": "短信",
        "freeTextMessages": "最多 1,000",
        "diamondTextMessages": "高达 4,000",
        "maxMessageLength": "{number} 个字符的最大消息长度",
        "giphys": "动图",
        "reactions": "反应",
        "mediaMessages": "媒体讯息",
        "freeMediaMessages": "1MB / 5MB",
        "diamondMediaMessages": "5MB / 50MB",
        "mediaLimits": "图片、文件和音频剪辑限于{image}，视频仅限于{video}",
        "storage": "存储",
        "freeStorage": "100MB滚动",
        "diamondStorage": "1GB滚动",
        "freeStorageLimit": "100MB 的免费存储空间，之后最旧的文件将被自动删除。文件在 90 天后过期。",
        "diamondStorageLimit": "1GB 的免费存储空间，之后最旧的文件将被自动删除。存储限制内的数据永不过期。",
        "directChats": "个人聊天",
        "privateGroups": "私密群聊",
        "freePrivateGroups": "5个",
        "diamondPrivateGroups": "25",
        "publicGroups": "公开群聊",
        "diamondPublicGroups": "10",
        "translations": "翻译",
        "polls": "创建投票",
        "crypto": "发送代币",
        "customThemes": "自定义主题",
        "comingSoon": "很快",
        "diamondBadge": "钻石徽章",
        "airdrops": "空投和奖励",
        "eligible": "有资格的",
        "airdropsInfo": "钻石会员将自动有资格获得任何空投或礼品！",
        "nftProfile": "NFT头像",
        "paymentSmallprint": "如果您选择自动续费，您必须确保您的 OpenChat ICP 帐户中有足够的资金。 OpenChat 机器人会向您发送友好提醒。如果您选择不自动续订或我们无法收取适当的费用，您将立即恢复为免费计划，您可能会丢失已发布的文件或媒体。",
        "autorenew": "自动更新",
        "oneMonth": "一个月",
        "threeMonths": "三个月",
        "oneYear": "一年",
        "insufficientFunds": "请确保您的 ICP 帐户至少包含 {amount}",
        "confirm": "确认",
        "allSupportedTokens": "所有支持的代币",
        "chatAndIcp": "ICP & 聊天",
        "paymentFailed": "钻石会员支付失败",
        "upgradeSuccess": "您的付款已成功完成",
        "benefits": "💎 钻石会员的好处",
        "message": "💎 告诉我钻石会员",
        "extend": "延长钻石",
        "extendShort": "延长",
        "membership": "会籍",
        "expiryMessage": "您的钻石会员资格将于 {relative} 到期",
        "extendTo": " 延伸到",
        "cannotExtend": "您只能在到期后三个月内延长您的会员资格",
        "groupMsg": "要创建最多 10 个公共组并控制组访问权限，您必须是 Diamond 用户",
        "gatingMsg": "要创建具有门禁访问权限的群组，您必须是 Diamond 用户",
        "gatedGroups": "封闭组",
        "reminders": "提醒事项"
    },
    "currentUsage": "当前存储使用情况",
    "promoteTo": "晋升为{role}",
    "demoteTo": "降级为 {role}",
    "promoteFailed": "无法提升到 {role}",
    "demoteFailed": "无法降级到 {role}",
    "ownerCantLeave": "您必须添加其他所有者才能离开群组",
    "participant": "成员",
    "unauthorizedToCreatePublicGroup": "您无权创建公共组",
    "reminders": {
        "optional": "选修的",
        "menu": "提醒我",
        "title": "设置提醒",
        "note": "添加注释",
        "notePlaceholder": "提醒我...",
        "twentyMinutes": "20分钟后",
        "oneHour": "1小时内",
        "threeHours": "3小时内",
        "tomorrow": "明天",
        "nextWeek": "下周",
        "create": "创造",
        "success": "您的提醒已设置成功",
        "remindAt": "我会在 {datetime} 提醒您这条消息",
        "youAsked": "你要我提醒你这条消息。",
        "failure": "抱歉，我们无法设置您的提醒",
        "cancel": "取消提醒",
        "cancelSuccess": "您的提醒已成功取消",
        "cancelFailure": "抱歉，我们无法取消您的提醒"
    },
    "userReferralMessage": "与朋友和家人分享此 OpenChat 链接。只要您自己是钻石会员，对于每个通过您的链接注册并继续成为钻石会员的人，您将收到他们第一年支付的会员费的一半。",
    "invitedBy": "{invitedBy} 邀请 {users} 加入群组"
}<|MERGE_RESOLUTION|>--- conflicted
+++ resolved
@@ -359,26 +359,7 @@
             "replyInThread": "在线程中回复"
         },
         "advanced": "高级",
-<<<<<<< HEAD
-        "welcome": "欢迎来到",
-=======
-        "invite": {
-            "inviteWithLink": "通过链接邀请加入群聊",
-            "enableLink": "启用链接",
-            "resetLink": "重置链接",
-            "errorGettingLink": "无法获取链接",
-            "errorEnablingLink": "无法启用链接",
-            "errorDisablingLink": "无法禁用链接",
-            "errorResettingLink": "无法重置链接",
-            "confirmReset": "您确定要重置群聊链接吗？人们将无法再使用当前链接加入群聊。",
-            "shareMessage": "知道此链接的任何人都可以预览和加入群聊。",
-            "shareMessageTrust": "与您信任的人分享。",
-            "enabled": "启用",
-            "disabled": "禁用",
-            "reset": "重启"
-        },
         "welcome": "欢迎来到 {groupName}",
->>>>>>> 4699b836
         "historyPrivateMessage": "旧消息对新成员不可见",
         "privateGroupInfo": "用户不能自由加入该群聊。他们必须由授权成员添加或邀请。",
         "permissionsUpdateFailed": "权限更新失败",
