/* eslint-disable no-undef */
import svelte from "rollup-plugin-svelte";
import { sveltePreprocess } from "svelte-preprocess";
import commonjs from "@rollup/plugin-commonjs";
import html from "@rollup/plugin-html";
import resolve from "@rollup/plugin-node-resolve";
import copy from "rollup-plugin-copy";
import terser from "@rollup/plugin-terser";
import typescript from "@rollup/plugin-typescript";
import inject from "rollup-plugin-inject";
import json from "@rollup/plugin-json";
import analyze from "rollup-plugin-analyzer";
import filesize from "rollup-plugin-filesize";
import styles from "rollup-styles";
import alias from "@rollup/plugin-alias";
import autoprefixer from "autoprefixer";
import replace from "@rollup/plugin-replace";
import fs from "fs-extra";
import path from "path";
import rimraf from "rimraf";
import { sourcemapNewline } from "../sourcemapNewline.mjs";
import {
    initEnv,
    manualChunks,
    copyFile,
    generateCspForScripts,
    maybeStringify,
    __dirname
} from "./rollup.extras.mjs";


// this is a bit ridiculous but there we are ...
function clean() {
    return {
        name: "clean-build",
        renderStart() {
            console.log("cleaning up the build directory");
            rimraf.sync(path.join(__dirname, "build"));
            fs.mkdirSync("build");
            if (version) {
                fs.writeFileSync("build/version", JSON.stringify({ version }));
            }
            const customDomains = process.env.OC_CUSTOM_DOMAINS;
            if (customDomains !== undefined) {
                fs.mkdirSync("build/.well-known");
                fs.writeFileSync(
                    "build/.well-known/ii-alternative-origins",
                    JSON.stringify({
                        alternativeOrigins: customDomains.split(",").map((d) => `https://${d}`),
                    }),
                );
                fs.writeFileSync(
                    "build/.well-known/ic-domains",
                    customDomains.split(",").join("\n"),
                );
            }
            copyFile(".", "build", ".ic-assets.json5");
        },
    };
}


const { version } = initEnv();

export default {
    input: `./src/main.ts`,
    output: {
        sourcemap: true,
        format: "es",
        name: "app",
        dir: "build",
        entryFileNames: "[name]-[hash].js",
        manualChunks,
    },
    plugins: [
        clean(),
        svelte({
            preprocess: sveltePreprocess({
                sourceMap: true,
                scss: {
                    prependData: `@use 'sass:math'; @use 'src/styles/mixins.scss' as *;`,
                },
            }),
            compilerOptions: {
                // immutable: true, // this could be a great optimisation, but we need to plan for it a bit
            },
            onwarn: (warning, handler) => {
                if (warning.code.startsWith("a11y-")) return;
                handler(warning);
            },
        }),

        alias({
            entries: [
                { find: "@src", replacement: path.resolve(__dirname, "src") },
                { find: "@actions", replacement: path.resolve(__dirname, "src/actions") },
                { find: "@components", replacement: path.resolve(__dirname, "src/components") },
                { find: "@i18n", replacement: path.resolve(__dirname, "src/i18n") },
                { find: "@stores", replacement: path.resolve(__dirname, "src/stores") },
                { find: "@theme", replacement: path.resolve(__dirname, "src/theme") },
                { find: "@utils", replacement: path.resolve(__dirname, "src/utils") },
                { find: "@styles", replacement: path.resolve(__dirname, "src/styles") },
            ],
        }),

        styles({ mode: "inject", plugins: [autoprefixer()] }),

        resolve({
            preferBuiltins: false,
            browser: true,
            dedupe: ["svelte"],
        }),
        commonjs(),
        typescript({
            include: ["./src/**/*", "../vite-env.d.ts"],
        }),
        inject({
            Buffer: ["buffer", "Buffer"],
            process: "process/browser",
        }),
        json(),

        replace({
            preventAssignment: true,
<<<<<<< HEAD
            "process.env.WEBAUTHN_ORIGIN": JSON.stringify(process.env.WEBAUTHN_ORIGIN),
            "process.env.INTERNET_IDENTITY_URL": JSON.stringify(process.env.INTERNET_IDENTITY_URL),
            "process.env.INTERNET_IDENTITY_CANISTER_ID": JSON.stringify(
                process.env.INTERNET_IDENTITY_CANISTER_ID,
=======
            "import.meta.env.OC_BUILD_ENV": JSON.stringify(process.env.OC_BUILD_ENV),
            "import.meta.env.OC_INTERNET_IDENTITY_URL": JSON.stringify(process.env.OC_INTERNET_IDENTITY_URL),
            "import.meta.env.OC_INTERNET_IDENTITY_CANISTER_ID": JSON.stringify(
                process.env.OC_INTERNET_IDENTITY_CANISTER_ID,
>>>>>>> f30e938f
            ),
            "import.meta.env.OC_NFID_URL": JSON.stringify(process.env.OC_NFID_URL),
            "import.meta.env.OC_DFX_NETWORK": JSON.stringify(process.env.OC_DFX_NETWORK),
            "import.meta.env.OC_NODE_ENV": JSON.stringify(process.env.NODE_ENV ?? "production"),
            "import.meta.env.OC_WEBSITE_VERSION": JSON.stringify(process.env.OC_WEBSITE_VERSION),
            "import.meta.env.OC_ROLLBAR_ACCESS_TOKEN": JSON.stringify(process.env.OC_ROLLBAR_ACCESS_TOKEN),
            "import.meta.env.OC_IC_URL": maybeStringify(process.env.OC_IC_URL),
            "import.meta.env.OC_II_DERIVATION_ORIGIN": maybeStringify(process.env.OC_II_DERIVATION_ORIGIN),
            "import.meta.env.OC_USER_INDEX_CANISTER": JSON.stringify(process.env.OC_USER_INDEX_CANISTER),
            "import.meta.env.OC_TRANSLATIONS_CANISTER": JSON.stringify(process.env.OC_TRANSLATIONS_CANISTER),
            "import.meta.env.OC_GROUP_INDEX_CANISTER": JSON.stringify(process.env.OC_GROUP_INDEX_CANISTER),
            "import.meta.env.OC_NOTIFICATIONS_CANISTER": JSON.stringify(
                process.env.OC_NOTIFICATIONS_CANISTER,
            ),
            "import.meta.env.OC_IDENTITY_CANISTER": JSON.stringify(process.env.OC_IDENTITY_CANISTER),
            "import.meta.env.OC_ONLINE_CANISTER": JSON.stringify(process.env.OC_ONLINE_CANISTER),
            "import.meta.env.OC_PROPOSALS_BOT_CANISTER": JSON.stringify(
                process.env.OC_PROPOSALS_BOT_CANISTER,
            ),
            "import.meta.env.OC_AIRDROP_BOT_CANISTER": JSON.stringify(process.env.OC_AIRDROP_BOT_CANISTER),
            "import.meta.env.OC_STORAGE_INDEX_CANISTER": JSON.stringify(
                process.env.OC_STORAGE_INDEX_CANISTER,
            ),
            "import.meta.env.OC_REGISTRY_CANISTER": JSON.stringify(process.env.OC_REGISTRY_CANISTER),
            "import.meta.env.OC_MARKET_MAKER_CANISTER": JSON.stringify(process.env.OC_MARKET_MAKER_CANISTER),
            "import.meta.env.OC_SIGN_IN_WITH_EMAIL_CANISTER": JSON.stringify(
                process.env.OC_SIGN_IN_WITH_EMAIL_CANISTER,
            ),
            "import.meta.env.OC_SIGN_IN_WITH_ETHEREUM_CANISTER": JSON.stringify(
                process.env.OC_SIGN_IN_WITH_ETHEREUM_CANISTER,
            ),
            "import.meta.env.OC_SIGN_IN_WITH_SOLANA_CANISTER": JSON.stringify(
                process.env.OC_SIGN_IN_WITH_SOLANA_CANISTER,
            ),
            "import.meta.env.OC_BLOB_URL_PATTERN": JSON.stringify(process.env.OC_BLOB_URL_PATTERN),
            "import.meta.env.OC_ACHIEVEMENT_URL_PATH": JSON.stringify(process.env.OC_ACHIEVEMENT_URL_PATH),
            "import.meta.env.OC_USERGEEK_APIKEY": JSON.stringify(process.env.OC_USERGEEK_APIKEY),
            "import.meta.env.OC_VIDEO_BRIDGE_URL": JSON.stringify(process.env.OC_VIDEO_BRIDGE_URL),
            "import.meta.env.OC_PREVIEW_PROXY_URL": JSON.stringify(process.env.OC_PREVIEW_PROXY_URL),
            "import.meta.env.OC_METERED_APIKEY": JSON.stringify(process.env.OC_METERED_APIKEY),
            "import.meta.env.OC_TENOR_APIKEY": JSON.stringify(process.env.OC_TENOR_APIKEY),
            "import.meta.env.OC_CORS_APIKEY": JSON.stringify(process.env.OC_CORS_APIKEY),
            "import.meta.env.OC_PUBLIC_TRANSLATE_API_KEY": JSON.stringify(
                process.env.OC_PUBLIC_TRANSLATE_API_KEY,
            ),
            "import.meta.env.OC_WALLET_CONNECT_PROJECT_ID": JSON.stringify(
                process.env.OC_WALLET_CONNECT_PROJECT_ID,
            ),
            "import.meta.env.OC_SERVICE_WORKER_PATH": JSON.stringify(process.env.OC_SERVICE_WORKER_PATH),
            "import.meta.env.OC_SUSPICIOUS_USERIDS": JSON.stringify(process.env.OC_SUSPICIOUS_USERIDS),
        }),

        html({
            template: ({ files }) => {
                const jsEntryFile = files.js.find((f) => f.isEntry).fileName;
                const inlineScripts = [
                    `window.OC_WEBSITE_VERSION = "${version}";`,
                    `var parcelRequire;`,
                ];
                const csp = generateCspForScripts(inlineScripts);

                // TODO this is a duplicate of the index.html file, we should
                // have only one source for our index html.
                return `
                        <!DOCTYPE html>
                        <html lang="en">
                            <head>
                            <!-- Google tag (gtag.js) -->
                                <script async src="https://www.googletagmanager.com/gtag/js?id=G-7P9R6CJLNR"></script>
                                <script>
                                    window.dataLayer = window.dataLayer || [];
                                    function gtag(){dataLayer.push(arguments);}
                                    gtag('js', new Date());
                                    gtag('config', 'G-7P9R6CJLNR');
                                </script>
                                <!-- CLS Tracking Code -->
                                <script>(function(w,d,s,l,i){w[l]=w[l]||[];w[l].push({'gtm.start':
                                new Date().getTime(),event:'gtm.js'});var f=d.getElementsByTagName(s)[0],
                                j=d.createElement(s),dl=l!='dataLayer'?'&l='+l:'';j.async=true;j.src=
                                'https://www.googletagmanager.com/gtm.js?id='+i+dl;f.parentNode.insertBefore(j,f);
                                })(window,document,'script','dataLayer','GTM-WQD48GK2');</script>
                                <!-- End CLS Tracking Code -->
                                <meta name="theme-color" media="(prefers-color-scheme: light)" content="#22A7F2" />
                                <meta name="theme-color" media="(prefers-color-scheme: dark)" content="#1B1C21" />
                                <meta name="description" content="OpenChat is a fully featured chat application running end-to-end on the Internet Computer blockchain." />
                                <meta property="og:title" content="OpenChat">
                                <meta property="og:type" content="website" />
                                <meta property="og:description" content="OpenChat is a fully featured chat application running end-to-end on the Internet Computer blockchain.">
                                <meta property="og:image" content="https://oc.app/assets/share-oc-light.png">
                                <meta name="twitter:image" content="https://oc.app/assets/share-oc-light.png">
                                <meta property="og:url" content="https://oc.app">
                                <meta name="twitter:card" content="summary_large_image">
                                <meta property="og:site_name" content="OpenChat">
                                <meta name="twitter:image:alt" content="OpenChat is a fully featured chat application running end-to-end on the Internet Computer blockchain.">
                                <meta http-equiv="Content-Security-Policy" content="${csp}" />
                                <meta charset="utf-8" />
                                <meta name="viewport" content="width=device-width, initial-scale=1">
                                <meta name="apple-mobile-web-app-title" content="OpenChat" />
                                <meta name="twitter:widgets:autoload" content="off">
                                <meta name="twitter:dnt" content="on">
                                <meta name="twitter:widgets:csp" content="on">
                                <link rel="canonical" href="/">
                                <title>OpenChat</title>
                                <link rel="manifest" href="/openchat.webmanifest" />
                                <link rel="apple-touch-startup-image" href="/_/raw/apple-touch-icon.png" />
                                <link rel="apple-touch-icon" href="/_/raw/apple-touch-icon.png" />
                                <link rel="icon" type="image/png" href="/icon.png" />
                                <link rel="preconnect" href="https://fonts.googleapis.com" />
                                <link rel="preconnect" href="https://fonts.gstatic.com" crossorigin />
                                <link
                                    href="https://fonts.googleapis.com/css2?family=Press+Start+2P&family=Bebas+Neue&family=Manrope:wght@400;500;700&family=Roboto:wght@200;300;400;700&display=swap"
                                    rel="stylesheet"
                                />
                                <script type="module" src="https://platform.twitter.com/widgets.js"></script>
                                <script type="module" defer src="/${jsEntryFile}"></script>
                                ${inlineScripts.map((s) => `<script>${s}</script>`).join("")}
                            </head>
                            <template id="profile-link-template" style="cursor: pointer; font-weight: 700; text-decoration: underline;"></template>
                            <body>
                                <!-- CLS Tracking (noscript) -->
                                <noscript><iframe src="https://www.googletagmanager.com/ns.html?id=GTM-WQD48GK2" height="0" width="0" style="display:none;visibility:hidden"></iframe></noscript>
                                <!-- End CLS Tracking (noscript) -->
                            </body>
                        </html>
                    `;
            },
        }),

        // We're building for production (npm run build
        // instead of npm run dev), minify
        terser(),
        analyze({ summaryOnly: true }),
        filesize(),

        // Pull in the worker and service worker
        copy({
            targets: [
                {
                    src: "../openchat-worker/lib/*",
                    dest: "build",
                },
                {
                    src: "../openchat-service-worker/lib/*",
                    dest: "build",
                },
            ],
            hook: "generateBundle",
        }),
        sourcemapNewline(),
    ],
    watch: {
        clearScreen: false,
    },
};<|MERGE_RESOLUTION|>--- conflicted
+++ resolved
@@ -25,9 +25,8 @@
     copyFile,
     generateCspForScripts,
     maybeStringify,
-    __dirname
+    __dirname,
 } from "./rollup.extras.mjs";
-
 
 // this is a bit ridiculous but there we are ...
 function clean() {
@@ -59,7 +58,6 @@
     };
 }
 
-
 const { version } = initEnv();
 
 export default {
@@ -122,42 +120,56 @@
 
         replace({
             preventAssignment: true,
-<<<<<<< HEAD
-            "process.env.WEBAUTHN_ORIGIN": JSON.stringify(process.env.WEBAUTHN_ORIGIN),
-            "process.env.INTERNET_IDENTITY_URL": JSON.stringify(process.env.INTERNET_IDENTITY_URL),
-            "process.env.INTERNET_IDENTITY_CANISTER_ID": JSON.stringify(
-                process.env.INTERNET_IDENTITY_CANISTER_ID,
-=======
             "import.meta.env.OC_BUILD_ENV": JSON.stringify(process.env.OC_BUILD_ENV),
-            "import.meta.env.OC_INTERNET_IDENTITY_URL": JSON.stringify(process.env.OC_INTERNET_IDENTITY_URL),
+            "import.meta.env.OC_WEBAUTHN_ORIGIN": JSON.stringify(process.env.OC_WEBAUTHN_ORIGIN),
+            "import.meta.env.OC_INTERNET_IDENTITY_URL": JSON.stringify(
+                process.env.OC_INTERNET_IDENTITY_URL,
+            ),
             "import.meta.env.OC_INTERNET_IDENTITY_CANISTER_ID": JSON.stringify(
                 process.env.OC_INTERNET_IDENTITY_CANISTER_ID,
->>>>>>> f30e938f
             ),
             "import.meta.env.OC_NFID_URL": JSON.stringify(process.env.OC_NFID_URL),
             "import.meta.env.OC_DFX_NETWORK": JSON.stringify(process.env.OC_DFX_NETWORK),
             "import.meta.env.OC_NODE_ENV": JSON.stringify(process.env.NODE_ENV ?? "production"),
             "import.meta.env.OC_WEBSITE_VERSION": JSON.stringify(process.env.OC_WEBSITE_VERSION),
-            "import.meta.env.OC_ROLLBAR_ACCESS_TOKEN": JSON.stringify(process.env.OC_ROLLBAR_ACCESS_TOKEN),
+            "import.meta.env.OC_ROLLBAR_ACCESS_TOKEN": JSON.stringify(
+                process.env.OC_ROLLBAR_ACCESS_TOKEN,
+            ),
             "import.meta.env.OC_IC_URL": maybeStringify(process.env.OC_IC_URL),
-            "import.meta.env.OC_II_DERIVATION_ORIGIN": maybeStringify(process.env.OC_II_DERIVATION_ORIGIN),
-            "import.meta.env.OC_USER_INDEX_CANISTER": JSON.stringify(process.env.OC_USER_INDEX_CANISTER),
-            "import.meta.env.OC_TRANSLATIONS_CANISTER": JSON.stringify(process.env.OC_TRANSLATIONS_CANISTER),
-            "import.meta.env.OC_GROUP_INDEX_CANISTER": JSON.stringify(process.env.OC_GROUP_INDEX_CANISTER),
+            "import.meta.env.OC_II_DERIVATION_ORIGIN": maybeStringify(
+                process.env.OC_II_DERIVATION_ORIGIN,
+            ),
+            "import.meta.env.OC_USER_INDEX_CANISTER": JSON.stringify(
+                process.env.OC_USER_INDEX_CANISTER,
+            ),
+            "import.meta.env.OC_TRANSLATIONS_CANISTER": JSON.stringify(
+                process.env.OC_TRANSLATIONS_CANISTER,
+            ),
+            "import.meta.env.OC_GROUP_INDEX_CANISTER": JSON.stringify(
+                process.env.OC_GROUP_INDEX_CANISTER,
+            ),
             "import.meta.env.OC_NOTIFICATIONS_CANISTER": JSON.stringify(
                 process.env.OC_NOTIFICATIONS_CANISTER,
             ),
-            "import.meta.env.OC_IDENTITY_CANISTER": JSON.stringify(process.env.OC_IDENTITY_CANISTER),
+            "import.meta.env.OC_IDENTITY_CANISTER": JSON.stringify(
+                process.env.OC_IDENTITY_CANISTER,
+            ),
             "import.meta.env.OC_ONLINE_CANISTER": JSON.stringify(process.env.OC_ONLINE_CANISTER),
             "import.meta.env.OC_PROPOSALS_BOT_CANISTER": JSON.stringify(
                 process.env.OC_PROPOSALS_BOT_CANISTER,
             ),
-            "import.meta.env.OC_AIRDROP_BOT_CANISTER": JSON.stringify(process.env.OC_AIRDROP_BOT_CANISTER),
+            "import.meta.env.OC_AIRDROP_BOT_CANISTER": JSON.stringify(
+                process.env.OC_AIRDROP_BOT_CANISTER,
+            ),
             "import.meta.env.OC_STORAGE_INDEX_CANISTER": JSON.stringify(
                 process.env.OC_STORAGE_INDEX_CANISTER,
             ),
-            "import.meta.env.OC_REGISTRY_CANISTER": JSON.stringify(process.env.OC_REGISTRY_CANISTER),
-            "import.meta.env.OC_MARKET_MAKER_CANISTER": JSON.stringify(process.env.OC_MARKET_MAKER_CANISTER),
+            "import.meta.env.OC_REGISTRY_CANISTER": JSON.stringify(
+                process.env.OC_REGISTRY_CANISTER,
+            ),
+            "import.meta.env.OC_MARKET_MAKER_CANISTER": JSON.stringify(
+                process.env.OC_MARKET_MAKER_CANISTER,
+            ),
             "import.meta.env.OC_SIGN_IN_WITH_EMAIL_CANISTER": JSON.stringify(
                 process.env.OC_SIGN_IN_WITH_EMAIL_CANISTER,
             ),
@@ -168,10 +180,14 @@
                 process.env.OC_SIGN_IN_WITH_SOLANA_CANISTER,
             ),
             "import.meta.env.OC_BLOB_URL_PATTERN": JSON.stringify(process.env.OC_BLOB_URL_PATTERN),
-            "import.meta.env.OC_ACHIEVEMENT_URL_PATH": JSON.stringify(process.env.OC_ACHIEVEMENT_URL_PATH),
+            "import.meta.env.OC_ACHIEVEMENT_URL_PATH": JSON.stringify(
+                process.env.OC_ACHIEVEMENT_URL_PATH,
+            ),
             "import.meta.env.OC_USERGEEK_APIKEY": JSON.stringify(process.env.OC_USERGEEK_APIKEY),
             "import.meta.env.OC_VIDEO_BRIDGE_URL": JSON.stringify(process.env.OC_VIDEO_BRIDGE_URL),
-            "import.meta.env.OC_PREVIEW_PROXY_URL": JSON.stringify(process.env.OC_PREVIEW_PROXY_URL),
+            "import.meta.env.OC_PREVIEW_PROXY_URL": JSON.stringify(
+                process.env.OC_PREVIEW_PROXY_URL,
+            ),
             "import.meta.env.OC_METERED_APIKEY": JSON.stringify(process.env.OC_METERED_APIKEY),
             "import.meta.env.OC_TENOR_APIKEY": JSON.stringify(process.env.OC_TENOR_APIKEY),
             "import.meta.env.OC_CORS_APIKEY": JSON.stringify(process.env.OC_CORS_APIKEY),
@@ -181,8 +197,12 @@
             "import.meta.env.OC_WALLET_CONNECT_PROJECT_ID": JSON.stringify(
                 process.env.OC_WALLET_CONNECT_PROJECT_ID,
             ),
-            "import.meta.env.OC_SERVICE_WORKER_PATH": JSON.stringify(process.env.OC_SERVICE_WORKER_PATH),
-            "import.meta.env.OC_SUSPICIOUS_USERIDS": JSON.stringify(process.env.OC_SUSPICIOUS_USERIDS),
+            "import.meta.env.OC_SERVICE_WORKER_PATH": JSON.stringify(
+                process.env.OC_SERVICE_WORKER_PATH,
+            ),
+            "import.meta.env.OC_SUSPICIOUS_USERIDS": JSON.stringify(
+                process.env.OC_SUSPICIOUS_USERIDS,
+            ),
         }),
 
         html({
