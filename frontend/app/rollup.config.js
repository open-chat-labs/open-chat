/* eslint-disable no-undef */
import svelte from "rollup-plugin-svelte";
import sveltePreprocess from "svelte-preprocess";
import commonjs from "@rollup/plugin-commonjs";
import html from "@rollup/plugin-html";
import resolve from "@rollup/plugin-node-resolve";
import copy from "rollup-plugin-copy";
import livereload from "rollup-plugin-livereload";
import { terser } from "rollup-plugin-terser";
import typescript from "@rollup/plugin-typescript";
import dfxJson from "../../dfx.json";
import inject from "rollup-plugin-inject";
import dev from "rollup-plugin-dev";
import json from "@rollup/plugin-json";
import analyze from "rollup-plugin-analyzer";
import filesize from "rollup-plugin-filesize";
import postcss from "rollup-plugin-postcss";
import { sha256 } from "js-sha256";
import dotenv from "dotenv";
import replace from "@rollup/plugin-replace";
import * as fs from "fs";
import * as path from "path";
import * as rimraf from "rimraf";
import assetHeaders from "./.ic-assets.json";

dotenv.config();

const dfxNetwork = process.env.DFX_NETWORK;

console.log("DFX_NETWORK: ", dfxNetwork);

if (dfxNetwork) {
    const dfxJsonPath = path.join(__dirname, "../..", "dfx.json");
    const dfxJson = JSON.parse(fs.readFileSync(dfxJsonPath));
    const canisterPath =
        dfxJson["networks"][dfxNetwork]["type"] === "persistent"
            ? path.join(__dirname, "../..", "canister_ids.json")
            : path.join(__dirname, "../..", ".dfx", dfxNetwork, "canister_ids.json");

    if (fs.existsSync(canisterPath)) {
        const canisters = JSON.parse(fs.readFileSync(canisterPath));
        process.env.USER_INDEX_CANISTER = canisters.user_index[dfxNetwork];
        process.env.GROUP_INDEX_CANISTER = canisters.group_index[dfxNetwork];
<<<<<<< HEAD
        process.env.NOTIFICATIONS_CANISTER = canisters.notifications_index[dfxNetwork];
        process.env.ONLINE_CANISTER = canisters.online_users_aggregator[dfxNetwork];
=======
        process.env.NOTIFICATIONS_CANISTER = canisters.notifications[dfxNetwork];
        process.env.ONLINE_CANISTER = canisters.online_users[dfxNetwork];
>>>>>>> e5896400
        process.env.PROPOSALS_BOT_CANISTER = canisters.proposals_bot[dfxNetwork];
        process.env.OPEN_STORAGE_INDEX_CANISTER = canisters.open_storage_index[dfxNetwork];

        console.log("UserIndexCanisterId: ", process.env.USER_INDEX_CANISTER);
        console.log("GroupIndexCanisterId: ", process.env.GROUP_INDEX_CANISTER);
        console.log("NotificationsCanisterId: ", process.env.NOTIFICATIONS_CANISTER);
        console.log("OnlineCanisterId: ", process.env.ONLINE_CANISTER);
        console.log("ProposalsBotCanisterId: ", process.env.PROPOSALS_BOT_CANISTER);
        console.log("OpenStorageIndex: ", process.env.OPEN_STORAGE_INDEX_CANISTER);
    } else {
        console.log(
            "Couldn't find canisters JSON at: ",
            canisterPath,
            ". Falling back to original env vars."
        );
    }
} else {
    console.log(
        "DFX_NETWORK env var not set, cannot load correct canisterIds, falling back to original env vars."
    );
}

const production = !process.env.ROLLUP_WATCH;
const env = process.env.NODE_ENV ?? (production ? "production" : "development");
const version = process.env.OPENCHAT_WEBSITE_VERSION;
if (production && !version) {
    throw Error("OPENCHAT_WEBSITE_VERSION environment variable not set");
}
if (production && !process.env.ROLLBAR_ACCESS_TOKEN) {
    throw Error("ROLLBAR_ACCESS_TOKEN environment variable not set");
}
if (production && !process.env.USERGEEK_APIKEY) {
    throw Error("USERGEEK_APIKEY environment variable not set");
}

console.log("PROD", production);
console.log("ENV", env);
console.log("INTERNET IDENTITY URL", process.env.INTERNET_IDENTITY_URL);
console.log("NFID URL", process.env.NFID_URL);
console.log("VERSION", version ?? "undefined");

function serve() {
    return dev({
        dirs: ["./build", "./public"],
        proxy: [
            {
                from: "/api/*",
                to: `http://${dfxJson.networks.local.bind}`,
            },
        ],
        spa: "./index.html",
        port: process.env.DEV_PORT || 5000,
    });
}

// this is a bit ridiculous but there we are ...
function clean() {
    return {
        name: "clean-build",
        renderStart() {
            console.log("cleaning up the build directory");
            if (fs.existsSync("_temp")) {
                rimraf.sync(path.join(__dirname, "_temp"));
            }
            fs.mkdirSync("_temp");
            fs.copyFileSync(
                path.join(__dirname, "build", "worker.js"),
                path.join(__dirname, "_temp", "worker.js")
            );
            fs.copyFileSync(
                path.join(__dirname, "build", "worker.js.map"),
                path.join(__dirname, "_temp", "worker.js.map")
            );
            rimraf.sync(path.join(__dirname, "build"));
            fs.mkdirSync("build");
            fs.copyFileSync(
                path.join(__dirname, "_temp", "worker.js"),
                path.join(__dirname, "build", "worker.js")
            );
            fs.copyFileSync(
                path.join(__dirname, "_temp", "worker.js.map"),
                path.join(__dirname, "build", "worker.js.map")
            );
            rimraf.sync(path.join(__dirname, "_temp"));
            if (version) {
                fs.writeFileSync("build/version", JSON.stringify({ version }));
            }
            fs.writeFileSync("build/.ic-assets.json", JSON.stringify(assetHeaders));
            const iiAlternativeOrigins = process.env.II_ALTERNATIVE_ORIGINS;
            if (iiAlternativeOrigins !== undefined) {
                fs.mkdirSync("build/.well-known");
                fs.writeFileSync(
                    "build/.well-known/ii-alternative-origins",
                    JSON.stringify({
                        alternativeOrigins: iiAlternativeOrigins.split(","),
                    })
                );
            }
        },
    };
}

export default {
    input: `./src/main.ts`,
    output: {
        sourcemap: true,
        format: "es",
        name: "app",
        dir: "build",
        entryFileNames: "[name]-[hash].js",
    },
    plugins: [
        clean(),
        svelte({
            preprocess: sveltePreprocess({
                sourceMap: !production,
                scss: {
                    prependData: `@use 'sass:math'; @import 'src/styles/mixins.scss';`,
                },
            }),
            compilerOptions: {
                dev: !production,
                // immutable: true, // this could be a great optimisation, but we need to plan for it a bit
            },
            onwarn: (warning, handler) => {
                if (warning.code.startsWith("a11y-")) return;
                handler(warning);
            },
        }),

        postcss({ extract: true }),

        resolve({
            preferBuiltins: false,
            browser: true,
            dedupe: ["svelte"],
        }),
        commonjs(),
        typescript({
            sourceMap: !production,
            inlineSources: !production,
        }),
        inject({
            Buffer: ["buffer", "Buffer"],
            process: "process/browser",
        }),
        json(),

        replace({
            preventAssignment: true,
            "process.env.INTERNET_IDENTITY_URL": JSON.stringify(process.env.INTERNET_IDENTITY_URL),
            "process.env.NFID_URL": JSON.stringify(process.env.NFID_URL),
            "process.env.DFX_NETWORK": JSON.stringify(dfxNetwork),
            "process.env.NODE_ENV": JSON.stringify(env),
            "process.env.OPENCHAT_WEBSITE_VERSION": JSON.stringify(version),
            "process.env.ROLLBAR_ACCESS_TOKEN": JSON.stringify(process.env.ROLLBAR_ACCESS_TOKEN),
            "process.env.IC_URL": maybeStringify(process.env.IC_URL),
            "process.env.II_DERIVATION_ORIGIN": maybeStringify(process.env.II_DERIVATION_ORIGIN),
            "process.env.USER_INDEX_CANISTER": JSON.stringify(process.env.USER_INDEX_CANISTER),
            "process.env.GROUP_INDEX_CANISTER": JSON.stringify(process.env.GROUP_INDEX_CANISTER),
            "process.env.NOTIFICATIONS_CANISTER": JSON.stringify(
                process.env.NOTIFICATIONS_CANISTER
            ),
            "process.env.ONLINE_CANISTER": JSON.stringify(process.env.ONLINE_CANISTER),
            "process.env.PROPOSALS_BOT_CANISTER": JSON.stringify(
                process.env.PROPOSALS_BOT_CANISTER
            ),
            "process.env.OPEN_STORAGE_INDEX_CANISTER": JSON.stringify(
                process.env.OPEN_STORAGE_INDEX_CANISTER
            ),
            "process.env.LEDGER_CANISTER_ICP": JSON.stringify(process.env.LEDGER_CANISTER_ICP),
            "process.env.LEDGER_CANISTER_BTC": JSON.stringify(process.env.LEDGER_CANISTER_BTC),
            "process.env.LEDGER_CANISTER_CHAT": JSON.stringify(process.env.LEDGER_CANISTER_CHAT),
            "process.env.ENABLE_MULTI_CRYPTO": process.env.ENABLE_MULTI_CRYPTO,
            "process.env.BLOB_URL_PATTERN": JSON.stringify(process.env.BLOB_URL_PATTERN),
            "process.env.USERGEEK_APIKEY": JSON.stringify(process.env.USERGEEK_APIKEY),
            "process.env.GIPHY_APIKEY": JSON.stringify(process.env.GIPHY_APIKEY),
            "process.env.PUBLIC_TRANSLATE_API_KEY": JSON.stringify(
                process.env.PUBLIC_TRANSLATE_API_KEY
            ),
        }),

        html({
            template: ({ files }) => {
                const jsEntryFile = files.js.find((f) => f.isEntry).fileName;
                const cssFile = files.css[0].fileName;

                function generateCspHashValue(text) {
                    const hash = sha256.update(text).arrayBuffer();
                    const base64 = Buffer.from(hash).toString("base64");
                    return `'sha256-${base64}'`;
                }

                const inlineScripts = [
                    `window.OPENCHAT_WEBSITE_VERSION = "${version}";`,
                    `var parcelRequire;`,
                ];
                const cspHashValues = inlineScripts.map(generateCspHashValue);
                let csp = `script-src 'self' 'unsafe-eval' https://api.rollbar.com/api/ https://platform.twitter.com/ https://www.googletagmanager.com/ ${cspHashValues.join(
                    " "
                )}`;
                if (!production) {
                    csp += " http://localhost:* http://127.0.0.1:*";
                }

                return `
                        <!DOCTYPE html>
                        <html lang="en">
                            <head>
                            <!-- Google tag (gtag.js) -->
                                <script async src="https://www.googletagmanager.com/gtag/js?id=G-7P9R6CJLNR"></script>
                                <script>
                                    window.dataLayer = window.dataLayer || [];
                                    function gtag(){dataLayer.push(arguments);}
                                    gtag('js', new Date());
                                    gtag('config', 'G-7P9R6CJLNR');
                                </script>
                                <meta name="theme-color" media="(prefers-color-scheme: light)" content="#22A7F2" />
                                <meta name="theme-color" media="(prefers-color-scheme: dark)" content="#1B1C21" />
                                <meta name="description" content="OpenChat is a fully featured chat application running end-to-end on the Internet Computer blockchain." />
                                <meta property="og:title" content="OpenChat">
                                <meta property="og:type" content="website" />
                                <meta property="og:description" content="OpenChat is a fully featured chat application running end-to-end on the Internet Computer blockchain.">
                                <meta property="og:image" content="/assets/share-oc-light.png">
                                <meta name="twitter:image" content="/assets/share-oc-light.png">
                                <meta property="og:url" content="https://oc.app">
                                <meta name="twitter:card" content="summary_large_image">
                                <meta property="og:site_name" content="OpenChat">
                                <meta name="twitter:image:alt" content="OpenChat is a fully featured chat application running end-to-end on the Internet Computer blockchain.">
                                <meta http-equiv="Content-Security-Policy" content="${csp}" />
                                <meta charset="utf-8" />
                                <meta name="viewport" content="width=device-width, initial-scale=1">
                                <meta name="apple-mobile-web-app-title" content="OpenChat" />
                                <meta name="twitter:widgets:autoload" content="off">
                                <meta name="twitter:dnt" content="on">
                                <meta name="twitter:widgets:csp" content="on">
                                <link rel="canonical" href="/">
                                <title>OpenChat</title>
                                <link rel="manifest" href="/openchat.webmanifest" />
                                <link rel="apple-touch-startup-image" href="/_/raw/apple-touch-icon.png" />
                                <link rel="apple-touch-icon" href="/_/raw/apple-touch-icon.png" />
                                <link rel="icon" type="image/png" href="/icon.png" />
                                <link rel="stylesheet" href="/${cssFile}" />
                                <link rel="preconnect" href="https://fonts.googleapis.com" />
                                <link rel="preconnect" href="https://fonts.gstatic.com" crossorigin />
                                <link
                                    href="https://fonts.googleapis.com/css2?family=Manrope:wght@400;500;700&family=Roboto:wght@200;300;400&display=swap"
                                    rel="stylesheet"
                                />
                                <script type="module" src="https://platform.twitter.com/widgets.js"></script>
                                <script type="module" defer src="/${jsEntryFile}"></script>
                                ${inlineScripts.map((s) => `<script>${s}</script>`).join("")}
                            </head>
                            <body></body>
                        </html>
                    `;
            },
        }),

        // In dev mode, call `npm run start` once
        // the bundle has been generated
        !production && serve(),

        // Watch the `public` directory and refresh the
        // browser on changes when not in production
        !production && livereload("build"),

        // If we're building for production (npm run build
        // instead of npm run dev), minify
        production && terser(),

        production && analyze({ summaryOnly: true }),

        production && filesize(),

        // If we're building for production, copy sourcemaps to '_/raw'
        // and update the js files to point to the new sourcemap locations
        production &&
            copy({
                targets: [
                    {
                        src: "build/*.map",
                        dest: "build/_/raw",
                    },
                    {
                        src: "build/*.js",
                        dest: "build",
                        transform: (contents, filename) =>
                            contents
                                .toString()
                                .replace("//# sourceMappingURL=", "//# sourceMappingURL=./_/raw/"),
                    },
                ],
                hook: "writeBundle",
            }),
    ],
    watch: {
        clearScreen: false,
    },
};

function maybeStringify(value) {
    return value !== undefined ? JSON.stringify(value) : undefined;
}<|MERGE_RESOLUTION|>--- conflicted
+++ resolved
@@ -41,13 +41,8 @@
         const canisters = JSON.parse(fs.readFileSync(canisterPath));
         process.env.USER_INDEX_CANISTER = canisters.user_index[dfxNetwork];
         process.env.GROUP_INDEX_CANISTER = canisters.group_index[dfxNetwork];
-<<<<<<< HEAD
         process.env.NOTIFICATIONS_CANISTER = canisters.notifications_index[dfxNetwork];
-        process.env.ONLINE_CANISTER = canisters.online_users_aggregator[dfxNetwork];
-=======
-        process.env.NOTIFICATIONS_CANISTER = canisters.notifications[dfxNetwork];
         process.env.ONLINE_CANISTER = canisters.online_users[dfxNetwork];
->>>>>>> e5896400
         process.env.PROPOSALS_BOT_CANISTER = canisters.proposals_bot[dfxNetwork];
         process.env.OPEN_STORAGE_INDEX_CANISTER = canisters.open_storage_index[dfxNetwork];
 
