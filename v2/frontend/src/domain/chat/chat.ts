import type { PartialUserSummary, UserSummary } from "../user/user";

export type MessageContent = FileContent | TextContent | MediaContent | CyclesContent;

export interface CyclesContent {
    kind: "cycles_content";
    caption?: string;
    amount: bigint;
}

export interface DataContent {
    caption?: string;
    blobReference?: BlobReference;
    blobData?: Promise<Uint8Array | undefined>;
    mimeType: string;
}

export interface MediaContent extends DataContent {
    kind: "media_content";
    height: number;
    width: number;
    thumbnailData: string;
}

export interface TextContent {
    kind: "text_content";
    text: string;
}

export interface FileContent extends DataContent {
    kind: "file_content";
    name: string;
}

export interface BlobReference {
    blobSize: number;
    blobId: bigint;
    canisterId: string;
    chunkSize: number;
}

export type ReplyContext = GroupChatReplyContext | DirectChatReplyContext;

export type GroupChatReplyContext = {
    kind: "group_reply_context";
    content: MessageContent;
    userId: string;
    eventIndex: number;
};

export type DirectChatReplyContext = StandardReplyContext | PrivateReplyContext;

export type EnhancedReplyContext<T extends ReplyContext> = T & {
    sender?: PartialUserSummary;
    content: MessageContent;
};

export interface PrivateReplyContext {
    kind: "direct_private_reply_context";
    chatId: string;
    eventIndex: number;
}

export interface StandardReplyContext {
    kind: "direct_standard_reply_context";
    content: MessageContent;
    sentByMe: boolean;
    eventIndex: number;
}

export type MessageCommon = {
    messageId: bigint;
    messageIndex: number;
    content: MessageContent;
};

export type DirectMessage = MessageCommon & {
    kind: "direct_message";
    sentByMe: boolean;
    repliesTo?: DirectChatReplyContext;
};

export type GroupMessage = MessageCommon & {
    kind: "group_message";
    sender: string;
    repliesTo?: GroupChatReplyContext;
};

export type EventsResponse<T extends ChatEvent> =
    | "chat_not_found"
    | "not_authorised"
    | EventsSuccessResult<T>;

export type DirectChatEvent = DirectMessage | DirectChatCreated;

export type GroupChatEvent = GroupMessage | GroupChatCreated;

export type ChatEvent = GroupChatEvent | DirectChatEvent;

export type DirectChatCreated = {
    kind: "direct_chat_created";
};

export type GroupChatCreated = {
    kind: "group_chat_created";
    name: string;
    description?: string;
    created_by: string;
};

export type EventWrapper<T extends ChatEvent> = {
    event: T;
    timestamp: bigint;
    index: number;
};

export type EventsSuccessResult<T extends ChatEvent> = {
    events: EventWrapper<T>[];
};

export type GroupChatUpdatesSince = {
    updatesSince: bigint;
    chatId: string;
};

export type UpdatesSince = {
    groupChats: { lastUpdated: bigint; chatId: string }[];
    timestamp: bigint;
};

export type UpdateArgs = {
    updatesSince?: UpdatesSince;
};

export type MergedUpdatesResponse = {
    chatSummaries: ChatSummary[];
    timestamp: bigint;
};

export type UpdatesResponse = {
    chatsUpdated: ChatSummaryUpdates[];
    chatsAdded: ChatSummary[];
    chatsRemoved: Set<string>;
    timestamp: bigint;
};

export type ChatSummaryUpdates = DirectChatSummaryUpdates | GroupChatSummaryUpdates;

type ChatSummaryUpdatesCommon = {
    chatId: string;
    latestReadByMe?: number;
    latestEventIndex?: number;
};

export type DirectChatSummaryUpdates = ChatSummaryUpdatesCommon & {
    kind: "direct_chat";
    latestReadByThem?: number;
    latestMessage?: EventWrapper<DirectMessage>;
};

export type GroupChatSummaryUpdates = ChatSummaryUpdatesCommon & {
    kind: "group_chat";
    participantsAddedOrUpdated: Participant[];
    participantsRemoved: Set<string>;
    lastUpdated: bigint;
    name?: string;
    description?: string;
    latestMessage?: EventWrapper<GroupMessage>;
};

export type ParticipantRole = "admin" | "standard";

export type Participant = {
    role: ParticipantRole;
    userId: string;
};

export type FullParticipant = Participant & PartialUserSummary;

export type ChatSummary = DirectChatSummary | GroupChatSummary;

type ChatSummaryCommon = {
    chatId: string; // this represents a Principal
    latestReadByMe: number;
    latestEventIndex: number;
};

export type DirectChatSummary = ChatSummaryCommon & {
    kind: "direct_chat";
    them: string;
    latestReadByThem: number;
    dateCreated: bigint;
    latestMessage?: EventWrapper<DirectMessage>;
};

export type GroupChatSummary = ChatSummaryCommon & {
    kind: "group_chat";
    name: string;
    description: string;
    participants: Participant[];
    public: boolean;
    joined: bigint;
    minVisibleMessageIndex: number;
    lastUpdated: bigint;
    latestMessage?: EventWrapper<GroupMessage>;
};

export type CandidateParticipant = {
    role: ParticipantRole;
    user: UserSummary;
};

export type CandidateGroupChat = {
    name: string;
    description: string;
    historyVisible: boolean;
    isPublic: boolean;
    participants: CandidateParticipant[];
    avatar?: string;
};

// todo - there are all sorts of error conditions here that we need to deal with but - later
export type CreateGroupResponse =
    | CreateGroupSuccess
    | CreateGroupInternalError
    | CreateGroupInvalidName
    | CreateGroupNameTooLong
    | CreateGroupDescriptionTooLong
    | CreateGroupPublicGroupAlreadyExists
    | CreateGroupThrottled
    | CreateGroupNotAuthorized;

export type CreateGroupSuccess = {
    kind: "success";
    canisterId: string;
};

export type CreateGroupInternalError = {
    kind: "internal_error";
};

export type CreateGroupInvalidName = {
    kind: "invalid_name";
};

export type CreateGroupNameTooLong = {
    kind: "name_too_long";
};

export type CreateGroupDescriptionTooLong = {
    kind: "description_too_long";
};

export type CreateGroupPublicGroupAlreadyExists = {
    kind: "public_group_already_exists";
};

<<<<<<< HEAD
export type CreateGroupLimitExceeded = {
    kind: "group_limit_exceeded";
};

export type AddParticipantsResponse =
    | AddParticipantsSuccess
    | AddParticipantsNotAuthorised
    | AddParticipantsPartialSuccess
    | AddParticipantsFailed
    | AddParticipantsNotInGroup;

export type AddParticipantsSuccess = {
    kind: "add_participants_success";
};

export type AddParticipantsNotInGroup = {
    kind: "add_participants_not_in_group";
};

export type AddParticipantsNotAuthorised = {
    kind: "add_participants_not_authorised";
};

export type AddParticipantsPartialSuccess = {
    kind: "add_participants_partial_success";
    usersAdded: string[];
    usersAlreadyInGroup: string[];
    usersBlockedFromGroup: string[];
    usersWhoBlockedRequest: string[];
    errors: string[];
};

export type AddParticipantsFailed = {
    kind: "add_participants_failed";
    usersAlreadyInGroup: string[];
    usersBlockedFromGroup: string[];
    usersWhoBlockedRequest: string[];
    errors: string[];
=======
export type CreateGroupThrottled = {
    kind: "throttled";
};

export type CreateGroupNotAuthorized = {
    kind: "not_authorized";
>>>>>>> 22330c4e
};<|MERGE_RESOLUTION|>--- conflicted
+++ resolved
@@ -255,9 +255,12 @@
     kind: "public_group_already_exists";
 };
 
-<<<<<<< HEAD
-export type CreateGroupLimitExceeded = {
-    kind: "group_limit_exceeded";
+export type CreateGroupThrottled = {
+    kind: "throttled";
+};
+
+export type CreateGroupNotAuthorized = {
+    kind: "not_authorized";
 };
 
 export type AddParticipantsResponse =
@@ -294,12 +297,4 @@
     usersBlockedFromGroup: string[];
     usersWhoBlockedRequest: string[];
     errors: string[];
-=======
-export type CreateGroupThrottled = {
-    kind: "throttled";
-};
-
-export type CreateGroupNotAuthorized = {
-    kind: "not_authorized";
->>>>>>> 22330c4e
 };