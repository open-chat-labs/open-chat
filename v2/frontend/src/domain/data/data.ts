--- conflicted
+++ resolved
@@ -7,17 +7,13 @@
     blobReference?: BlobReference;
     blobData?: Uint8Array;
     blobUrl?: string;
-<<<<<<< HEAD
-}
-=======
 }
 
 export type UploadDataResponse = StorageStatus & {
-    success: boolean,
-}
+    success: boolean;
+};
 
 export type StorageStatus = {
-    byteLimit: bigint;
-    bytesUsed: bigint;
-};
->>>>>>> 889ca873
+    byteLimit: number;
+    bytesUsed: number;
+};