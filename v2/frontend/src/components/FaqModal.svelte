<script lang="ts">
    import ModalContent from "./ModalContent.svelte";
    import CollapsibleCard from "./CollapsibleCard.svelte";
</script>

<ModalContent large={true} on:close>
    <div slot="header">Frequently asked questions</div>
    <div class="faq-body" slot="body">
        <CollapsibleCard bordered={true} open={false} headerText={"When will there be an iOS app?"}>
            It is worth saying that the OpenChat web app <em>does</em> already work on iOS and you
            can "Add to homescreen" from the browser menu. This gives you a standard icon to open
            the app which appears more like a native app without a url bar. The big limitation for
            iOS web apps is the lack of support for web push notifications. OpenChat sends
            notifications to indicate receipt of a new message which is important if you don't have
            the app open. In general Apple doesn't do a very good job of supporting so-called
            Progressive Web Apps (PWAs) because they threaten the dominance of the App Store. It
            also lacks support (compared with Android PWAs) for reading phone contacts and the
            WebRTC implementation is buggy (needed for peer to peer voice/video calls). Because of
            these limitations producing a native iOS app is high on our agenda. Although on the face
            of it OpenChat is "just a chat app" it is actually rather complicated with a significant
            code base. An ideal solution for us, would be to wrap the OpenChat web app in a thin
            native app which communicates with the native phone APIs in such a way that the large
            bulk of the code base remains common without compromising the native app experience. We
            are researching this area but it is not yet clear if this will be possible or how
            difficult it will be. Another potential road block is the App Store certification
            process. By having the core application as a web app we could make changes to an
            OpenChat iOS app without going through an approval process which might not be
            acceptable. However if these problems <em>can</em> be solved it is possble an iOS app could
            be ready within a few months. Otherwise, if we need to re-write (and then maintain) a native
            iOS OpenChat from scratch, then this will take significantly longer...
        </CollapsibleCard>
<<<<<<< HEAD
        <CollapsibleCard
            bordered={true}
            open={false}
            headerText={"When will there be an Android app?"}>
            As for iOS (see above), the OpenChat web app<em>does</em> already work on Android and
            you can be "Add to homescreen" from the browser menu. This gives you a standard icon to
=======
        <CollapsibleCard open={false} headerText={"When will there be an Android app?"}>
            As for iOS (see above), the OpenChat web app <em>does</em> already work on Android and
            you can "Add to homescreen" from the browser menu. This gives you a standard icon to
>>>>>>> ab00c6e9
            open the app which appears more like a native app without a url bar. However, unlike
            iOS, Progressive Web App (PWA) support is very good on Android. It
            <em>does</em> support web push notifications and it <em>does</em> support the reading of
            contacts from the phone (if you grant permisson in each case). Beyond that the support for
            WebRTC is much better. As such the case for producing a native Android app is less compelling
            and will come after a native iOS app. The same considerations apply to the building of an
            Android app as an iOS in terms of aiming for a thin native wrapper around a core web app,
            and with regards to certification on the Android play store.
        </CollapsibleCard>
        <CollapsibleCard bordered={true} open={false} headerText={"How do I find groups?"}>
            There are currently two ways to find public groups. You can find a link to 🔥 hot groups
            in the main menu. This shows 20 groups you are not already a member of, ordered primarly
            by the amount of recent activity but also with a random factor. This changes every 10
            minutes. Note that if you "preview" a group and then click the "leave" button you won't
            be shown this group in the hot list for 30 days. You can also search for any public
            groups from the main search bar based on find matches in the group title and summary.
            Going forward we will make it easier still to find groups you might be interested in.
        </CollapsibleCard>
        <CollapsibleCard bordered={true} open={false} headerText={"Can I style messages?"}>
            You can add line breaks by using shift-enter and you can use a subset of markdown as
            follows:<br />
            _<em>italics</em>_ or *<em>italics</em>*<br />
            **<strong>bold</strong>**<br />
            ***<strong><em>both</em></strong>***<br />
            ~<s>strikethrough</s>~<br />
            [<a target="_blank" href="https://oc.app">link text</a>](https://oc.app)<br />
            `<code>let a: int = 10; // code</code>`
        </CollapsibleCard>
        <CollapsibleCard
            bordered={true}
            open={false}
            headerText={"Why do you ask for my phone number or for a payment?"}>
            We ask for a phone number so that we can send you a code by SMS which you then enter to
            prove you own the phone number. This aims to reduce the chance the registration is from
            a bot and to reduce the chance that you create multiple accounts. We don't want bots
            because any messages they send are unlikely to be worthwhile. But also there is a cost
            to us associated with each account and so we would prefer to restrict accounts to one
            per real person. Alternatively, if you are either unable to receive SMSs or would prefer
            not to enter your phone number, you can pay a small amount of ICP to offset this cost.
            Co-incidentally very soon after our v2 launch, the Internet Identity (II) used for
            authentication, introduced a
            <a target="_blank" href="https://en.wikipedia.org/wiki/CAPTCHA">CAPTCHA</a> which mitigates
            the problem of bot accounts. Furthermore, it wasn't until soon after our v2 launch that we
            realised how many countries and how many potential users are unable to receive SMSs from
            us. So coming soon, we will be removing the SMS or payment gate from registration so that
            anyone can join for free. This still leaves the issue of the cost per user. We will address
            this by putting the SMS/payment gate in front of the facility to send media messages because
            it is the storage of images, videos etc which contributes a large proportion of our costs.
            More details coming soon...
        </CollapsibleCard>
        <CollapsibleCard bordered={true} open={false} headerText={"Will there be an airdrop?"}>
            When we integrate with the <a
                target="_blank"
                href="https://forum.dfinity.org/t/open-governance-canister-for-sns-design-proposal/10224"
                >SNS</a
            >, we will establish an OpenChat token analagous to ICP which will also be tradeable on
            exchanges. We anticipate that a proportion will be auctioned to provide funds for costs
            such as IC hosting, a proportion will go to the development team, and a proportion will
            be available to distribute to our users. The idea would be to disseminate these
            governance tokens as widely as possible to our community of users, favouring and
            encouraging those who are interested in, and contribute to the long term success of
            OpenChat and the IC more generally. So for example, we might have an algorithm which
            will automatically drop tokens on online users, favouring early adopters and active
            users. Also you might be able to earn tokens by referring friends to help grow the user
            base and make OpenChat increasingly useful and relevant.
        </CollapsibleCard>
        <CollapsibleCard bordered={true} open={false} headerText={"Are my messages secure?"}>
            In short the Internet Computer provides very strong security guarentees. There is
            however a particular well known area of weakness which Dfinity are tackling. With some
            effort a rogue node provider could install a hacked version of the node software
            allowing them to intercept and read ingress messages and directly read memory. However,
            once
            <a
                target="_blank"
                href="https://www.amd.com/system/files/TechDocs/SEV-SNP-strengthening-vm-isolation-with-integrity-protection-and-more.pdf"
                >SEV-SNP</a>
            is available on node machines, users can be extremely confident that, apart from the recipients
            of their messages, their data will not be accessible to anyone but themselves. At a later
            date we will implement e2e encryption so that the data is actually stored in encrypted form
            in canister memory and would therefore not be accessible by rogue node operators regardless
            of SEV-ES being enabled. This will likely involve some limitations, such as not being able
            to search your message history, so you could choose to opt-in to e2e security for selected
            chats.
        </CollapsibleCard>
        <CollapsibleCard bordered={true} open={false} headerText={"Do you have a roadmap?"}>
            Yes, we do now! Find it in the main menu next to this FAQ!
        </CollapsibleCard>
    </div>
</ModalContent>

<style type="text/scss">
    a {
        text-decoration: underline;
    }

    :global(.faq-body .card) {
        margin-bottom: $sp3;
    }
</style><|MERGE_RESOLUTION|>--- conflicted
+++ resolved
@@ -29,18 +29,12 @@
             be ready within a few months. Otherwise, if we need to re-write (and then maintain) a native
             iOS OpenChat from scratch, then this will take significantly longer...
         </CollapsibleCard>
-<<<<<<< HEAD
         <CollapsibleCard
             bordered={true}
             open={false}
             headerText={"When will there be an Android app?"}>
-            As for iOS (see above), the OpenChat web app<em>does</em> already work on Android and
-            you can be "Add to homescreen" from the browser menu. This gives you a standard icon to
-=======
-        <CollapsibleCard open={false} headerText={"When will there be an Android app?"}>
             As for iOS (see above), the OpenChat web app <em>does</em> already work on Android and
             you can "Add to homescreen" from the browser menu. This gives you a standard icon to
->>>>>>> ab00c6e9
             open the app which appears more like a native app without a url bar. However, unlike
             iOS, Progressive Web App (PWA) support is very good on Android. It
             <em>does</em> support web push notifications and it <em>does</em> support the reading of
