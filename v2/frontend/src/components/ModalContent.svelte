<script lang="ts">
    import { createEventDispatcher, onMount, tick } from "svelte";
    import { fade } from "svelte/transition";
    import Link from "./Link.svelte";
    import { rtlStore } from "../stores/rtl";
    import { rollbar } from "../utils/logging";

    const dispatch = createEventDispatcher();

    export let fill: boolean = false;
    export let large: boolean = false;
    export let hideHeader: boolean = false;
    export let hideFooter: boolean = false;
    export let compactFooter: boolean = false;
<<<<<<< HEAD
    export let fadeDuration = 100;
    export let fadeDelay = 200;
=======
    export let fixedWidth: boolean = true;
    export let alignTo: DOMRect | undefined = undefined;

    let divElement: HTMLElement;

    $: style = alignTo === undefined ? "visibility: visible;" : "visibility: hidden;";

    onMount(async () => {
        try {
            if (alignTo !== undefined) {
                await tick();
                calculatePosition();
            }
        } catch (e: any) {
            rollbar.error("Failed to open modal", e);
            onClose();
        }
    });

    function calculatePosition() {
        if (alignTo !== undefined) {
            let modalRect = divElement.getBoundingClientRect();
            let top = Math.min(alignTo.top - 8, window.innerHeight - modalRect.height);

            style = `position: absolute; visibility: visible; top: ${top}px; `;

            if ($rtlStore) {
                style += `right: ${window.innerWidth - alignTo.left + 8}px;`;
            } else {
                style += `left: ${alignTo.right + 8}px;`;
            }
        }
    }

    function onClose() {
        dispatch("close");
    }
>>>>>>> 3d10a5c2
</script>

<div
    bind:this={divElement}
    {style}
    class="modal-content"
    class:large
<<<<<<< HEAD
    in:fade={{ duration: fadeDuration, delay: fadeDelay }}
    out:fade={{ duration: fadeDuration }}
=======
    class:fixed-width={fixedWidth}
    in:fade={{ duration: 100, delay: 200 }}
    out:fade={{ duration: 100 }}
>>>>>>> 3d10a5c2
    on:click|stopPropagation>
    {#if !hideHeader}
        <div class="header">
            <h3>
                <slot name="header" />
            </h3>
        </div>
    {/if}
    <div class="body" class:fill>
        <slot name="body" />
    </div>
    {#if !hideFooter}
        <div class="footer" class:rtl={$rtlStore} class:compact={compactFooter}>
            <slot name="footer">
                <Link on:click={onClose}>Close</Link>
            </slot>
        </div>
    {/if}
</div>

<style type="text/scss">
    .modal-content {
        @include font-size(fs-100);
        display: flex;
        flex-direction: column;
        justify-content: space-between;
        background-color: var(--modal-bg);
        color: var(--modal-txt);
        box-shadow: var(--modal-sh);
        @include size-below(xs) {
            width: 100%;
            max-height: calc(100% - 20px);
            border-radius: $sp4 $sp4 0 0;
        }
        @include size-above(xs) {
            &.fixed-width {
                width: 60%;
            }
            max-width: 576px;
            &.large {
                &.fixed-width {
                    width: 90%;
                }
                max-height: 90%;
                max-width: 850px;
            }
        }
    }
    .header {
        @include font(bold, normal, fs-140);
        padding: $sp4;
        background-color: var(--modal-header-bg);
        color: var(--modal-header-txt);
        border-bottom: 1px solid var(--modal-header-bd);
        @include size-below(xs) {
            border-radius: $sp4 $sp4 0 0;
        }
    }

    .body {
        flex: 1;
        padding: $sp4;
        overflow-y: auto;
        @include nice-scrollbar();

        &.fill {
            padding: 0;
        }
    }
    .footer {
        padding: $sp4;
        &.compact {
            padding: $sp3 $sp4;
        }
        background-color: var(--modal-footer-bg);
        color: var(--modal-footer-txt);
        border-top: 1px solid var(--modal-footer-bd);
        text-align: right;
        @include size-below(xs) {
            border-radius: 0;
        }
        &.rtl {
            text-align: left;
        }
    }
</style><|MERGE_RESOLUTION|>--- conflicted
+++ resolved
@@ -12,10 +12,8 @@
     export let hideHeader: boolean = false;
     export let hideFooter: boolean = false;
     export let compactFooter: boolean = false;
-<<<<<<< HEAD
     export let fadeDuration = 100;
     export let fadeDelay = 200;
-=======
     export let fixedWidth: boolean = true;
     export let alignTo: DOMRect | undefined = undefined;
 
@@ -53,7 +51,6 @@
     function onClose() {
         dispatch("close");
     }
->>>>>>> 3d10a5c2
 </script>
 
 <div
@@ -61,14 +58,9 @@
     {style}
     class="modal-content"
     class:large
-<<<<<<< HEAD
     in:fade={{ duration: fadeDuration, delay: fadeDelay }}
     out:fade={{ duration: fadeDuration }}
-=======
     class:fixed-width={fixedWidth}
-    in:fade={{ duration: 100, delay: 200 }}
-    out:fade={{ duration: 100 }}
->>>>>>> 3d10a5c2
     on:click|stopPropagation>
     {#if !hideHeader}
         <div class="header">
