<svelte:options immutable={true} />

<script lang="ts">
    import {encode} from 'html-entities';
    // import SvelteMarkdown from "svelte-markdown";
    import VideoContent from "./VideoContent.svelte";
    import ImageContent from "./ImageContent.svelte";
    import AudioContent from "./AudioContent.svelte";
    // import ChatMessageLink from "./ChatMessageLink.svelte";

    import FileContent from "./FileContent.svelte";
    import DeletedContent from "./DeletedContent.svelte";
    import PlaceholderContent from "./PlaceholderContent.svelte";
    import type { MessageContent } from "../../domain/chat/chat";
    import { getContentAsText } from "../../domain/chat/chat.utils";
    import { replaceNewlinesWithBrTags, wrapURLsInAnchorTags } from "../../utils/markup";

    const SIZE_LIMIT = 1000;
    export let content: MessageContent;
    export let me: boolean = false;
    export let truncate: boolean = false;
    export let fill: boolean;
    export let reply: boolean = false;
    export let height: number | undefined = undefined;

    $: textContent = getContentAsText(content);

<<<<<<< HEAD
    const overriddenRenderers = {
        link: ChatMessageLink,
    };
=======
    // const overriddenRenderers = {
    //     link: ChatMessageLink,
    // }

    function renderTextContent(): string {
        let str = textContent;
>>>>>>> 8c515f12

        // todo - we might be able to do something nicer than this with pure css, but we just need to do
        // *something* to make sure there a limit to the size of this box
        if (truncate && str.length > SIZE_LIMIT) {
            str = str.slice(0, SIZE_LIMIT) + "...";
        }

        // HTML encode the text
        str = encode(str);

        // Try to wrap links in <a> tags
        str = wrapURLsInAnchorTags(str, true);

        // Replace newlines with <br> tags
        return replaceNewlinesWithBrTags(str);
    }
</script>

{#if content.kind === "text_content"}
    <div class="text-content">
        <div class="text-wrapper">
            <slot />
<<<<<<< HEAD
            <SvelteMarkdown
                source={truncate ? truncateTo(SIZE_LIMIT, textContent) : textContent}
                renderers={overriddenRenderers}
                options={{ gfm: true, breaks: true }} />
=======
            <p>{@html renderTextContent()}</p>
            <!-- <SvelteMarkdown 
                source={truncate ? truncateTo(SIZE_LIMIT, textContent) : textContent} 
                renderers={overriddenRenderers}
                options={{gfm: true, breaks: true}} /> -->
>>>>>>> 8c515f12
        </div>
    </div>
{:else if content.kind === "image_content"}
    <ImageContent {fill} {content} {reply} {height} />
{:else if content.kind === "video_content"}
    <VideoContent {fill} {content} {reply} {height} />
{:else if content.kind === "audio_content"}
    <AudioContent {content} />
{:else if content.kind === "file_content"}
    <FileContent {me} {content} />
{:else if content.kind === "deleted_content"}
    <DeletedContent {content} />
{:else if content.kind === "crypto_content"}
    <div>Crypto content</div>
{:else if content.kind === "placeholder_content"}
    <PlaceholderContent />
{/if}

<style type="text/scss">
    :global(.text-wrapper > p) {
        display: inline;
        word-wrap: break-word;
    }

    :global(.text-wrapper > p > a) {
        text-decoration: underline;
        word-break: break-all;
    }

    .text-wrapper {
        width: 100%;
    }

    .text-content {
        display: flex;
    }
</style><|MERGE_RESOLUTION|>--- conflicted
+++ resolved
@@ -1,7 +1,7 @@
 <svelte:options immutable={true} />
 
 <script lang="ts">
-    import {encode} from 'html-entities';
+    import { encode } from "html-entities";
     // import SvelteMarkdown from "svelte-markdown";
     import VideoContent from "./VideoContent.svelte";
     import ImageContent from "./ImageContent.svelte";
@@ -25,18 +25,12 @@
 
     $: textContent = getContentAsText(content);
 
-<<<<<<< HEAD
-    const overriddenRenderers = {
-        link: ChatMessageLink,
-    };
-=======
     // const overriddenRenderers = {
     //     link: ChatMessageLink,
     // }
 
     function renderTextContent(): string {
         let str = textContent;
->>>>>>> 8c515f12
 
         // todo - we might be able to do something nicer than this with pure css, but we just need to do
         // *something* to make sure there a limit to the size of this box
@@ -59,18 +53,11 @@
     <div class="text-content">
         <div class="text-wrapper">
             <slot />
-<<<<<<< HEAD
-            <SvelteMarkdown
-                source={truncate ? truncateTo(SIZE_LIMIT, textContent) : textContent}
-                renderers={overriddenRenderers}
-                options={{ gfm: true, breaks: true }} />
-=======
             <p>{@html renderTextContent()}</p>
             <!-- <SvelteMarkdown 
                 source={truncate ? truncateTo(SIZE_LIMIT, textContent) : textContent} 
                 renderers={overriddenRenderers}
                 options={{gfm: true, breaks: true}} /> -->
->>>>>>> 8c515f12
         </div>
     </div>
 {:else if content.kind === "image_content"}
