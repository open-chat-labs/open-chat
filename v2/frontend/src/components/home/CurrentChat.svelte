--- conflicted
+++ resolved
@@ -12,27 +12,12 @@
     export let machine: ActorRefFrom<ChatMachine>;
     export let blocked: boolean;
 
-<<<<<<< HEAD
     $: unreadMessages = $machine.context.markRead.unreadMessageCount(
         $machine.context.chatSummary.chatId,
         getMinVisibleMessageIndex($machine.context.chatSummary),
         $machine.context.chatSummary.latestMessage?.event.messageIndex
     );
 
-    function showGroupDetails() {
-        machine.send({ type: "SHOW_GROUP_DETAILS" });
-    }
-
-    function showParticipants() {
-        machine.send({ type: "SHOW_PARTICIPANTS" });
-    }
-
-    function addParticipants() {
-        machine.send({ type: "ADD_PARTICIPANT" });
-    }
-
-=======
->>>>>>> 3ec4b224
     function toggleMuteNotifications() {
         const op = $machine.context.chatSummary.notificationsMuted ? "unmuted" : "muted";
         $machine.context.serviceContainer
