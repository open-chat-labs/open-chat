import type { Principal } from "@dfinity/principal";
import type {
    SetUsernameResponse,
    CurrentUserResponse,
    SubmitPhoneNumberResponse,
    ConfirmPhoneNumberResponse,
    PhoneNumber,
    ResendCodeResponse,
} from "../../domain/user";
import type { IUserIndexClient } from "./userIndex.client.interface";

export class UserIndexClientMock implements IUserIndexClient {
    private count = 0;

    createCanister(): Promise<void> {
        return new Promise((resolve) => {
            setTimeout(() => resolve(), 3000);
        });
    }

    upgradeUser(): Promise<void> {
        return new Promise((resolve) => {
            setTimeout(() => resolve(), 3000);
        });
    }

    resendRegistrationCode(): Promise<ResendCodeResponse> {
        return new Promise((resolve) => {
            setTimeout(() => resolve("success"), 2000);
        });
    }

    setUsername(_username: string): Promise<SetUsernameResponse> {
        return new Promise((resolve) => {
            setTimeout(() => resolve("username_taken"), 2000);
        });
    }

    normalUserScenario(): Promise<CurrentUserResponse> {
        return Promise.resolve({
            kind: "created_user",
            userId: {} as Principal,
            username: "julian_jelfs",
            accountBalance: BigInt(10000),
            upgradeRequired: false,
        });
    }

    requiredUpgradeScenario(): Promise<CurrentUserResponse> {
        if (this.count === 0) {
            this.count += 1;
            return Promise.resolve({
                kind: "created_user",
                userId: {} as Principal,
                username: "julian_jelfs",
                accountBalance: BigInt(10000),
                upgradeRequired: true,
            });
        } else if (this.count === 1) {
            this.count += 1;
            return Promise.resolve({
                kind: "upgrade_in_progress",
            });
        } else {
            return this.normalUserScenario();
        }
    }

    unknownUserScenario(): Promise<CurrentUserResponse> {
        return Promise.resolve({
            kind: "unknown_user",
        });
    }

    uncomfirmedUserScenario(): Promise<CurrentUserResponse> {
        return Promise.resolve({
            kind: "unconfirmed_user",
            phoneNumber: {
                countryCode: 41,
                number: "7867538921",
            },
        });
    }

    confirmedUserScenario(): Promise<CurrentUserResponse> {
        return Promise.resolve({
            kind: "confirmed_user",
            canisterCreationStatus: "in_progress",
            username: "julian_jelfs",
        });
    }

    confirmedPendingUsernameScenario(): Promise<CurrentUserResponse> {
        return Promise.resolve({
            kind: "confirmed_pending_username",
            canisterCreationStatus: "created",
        });
    }

    confirmedUserPendingCanister(): Promise<CurrentUserResponse> {
        return Promise.resolve({
            kind: "confirmed_user",
            canisterCreationStatus: "pending",
            username: "",
        });
    }

    getCurrentUser(): Promise<CurrentUserResponse> {
        // return this.confirmedPendingUsernameScenario();
        // return this.confirmedUserScenario();
        // return this.uncomfirmedUserScenario();
        // return this.confirmedUserPendingCanister();
<<<<<<< HEAD
        // return this.unknownUserScenario();
        return this.normalUserScenario();
=======
>>>>>>> 069673d9
        return this.unknownUserScenario();
        return this.requiredUpgradeScenario();
    }

    submitPhoneNumber(_phoneNumber: PhoneNumber): Promise<SubmitPhoneNumberResponse> {
        return new Promise((resolve, _reject) => {
            // setTimeout(() => resolve("taken"), 2000);
            // throw new AuthError(401, new Error("looks like an auth error"));
            setTimeout(() => resolve({ kind: "success" }), 2000);
            // setTimeout(() => reject("success"), 2000);
        });
    }

    confirmPhoneNumber(_code: string): Promise<ConfirmPhoneNumberResponse> {
        return new Promise((resolve) => {
            // setTimeout(() => resolve("taken"), 2000);
            setTimeout(() => resolve("success"), 2000);
        });
    }
}<|MERGE_RESOLUTION|>--- conflicted
+++ resolved
@@ -110,11 +110,6 @@
         // return this.confirmedUserScenario();
         // return this.uncomfirmedUserScenario();
         // return this.confirmedUserPendingCanister();
-<<<<<<< HEAD
-        // return this.unknownUserScenario();
-        return this.normalUserScenario();
-=======
->>>>>>> 069673d9
         return this.unknownUserScenario();
         return this.requiredUpgradeScenario();
     }
