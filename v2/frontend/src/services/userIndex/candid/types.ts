--- conflicted
+++ resolved
@@ -414,14 +414,10 @@
   'amount' : bigint,
 }
 export interface V1DirectMessageNotification {
-<<<<<<< HEAD
-=======
-  'chat_id' : string,
-  'recipient' : UserId,
->>>>>>> eada3a39
   'sender' : UserId,
   'message' : V1Message,
   'sender_name' : string,
+  'chat_id' : string,
 }
 export interface V1FileContent {
   'blob_size' : number,
