--- conflicted
+++ resolved
@@ -230,10 +230,16 @@
   { 'CallerNotInGroup' : null } |
   { 'NotAuthorized' : null } |
   { 'Success' : null };
-export interface MarkReadArgs { 'message_ranges' : Array<MessageIndexRange> }
-export type MarkReadResponse = { 'SuccessNoChange' : null } |
-  { 'Success' : null } |
-  { 'NotInGroup' : null };
+export interface MarkReadArgs {
+  'message_index_ranges' : Array<MessageIndexRange>,
+  'message_ids' : Array<MessageId>,
+}
+export type MarkReadResponse = { 'SuccessNoChange' : MarkReadSuccessResult } |
+  { 'Success' : MarkReadSuccessResult } |
+  { 'NotInGroup' : null };
+export interface MarkReadSuccessResult {
+  'unrecognised_message_ids' : Array<MessageId>,
+}
 export interface Message {
   'content' : MessageContent,
   'edited' : boolean,
@@ -454,14 +460,10 @@
   'amount' : bigint,
 }
 export interface V1DirectMessageNotification {
-<<<<<<< HEAD
-=======
-  'chat_id' : string,
-  'recipient' : UserId,
->>>>>>> eada3a39
   'sender' : UserId,
   'message' : V1Message,
   'sender_name' : string,
+  'chat_id' : string,
 }
 export interface V1FileContent {
   'blob_size' : number,
