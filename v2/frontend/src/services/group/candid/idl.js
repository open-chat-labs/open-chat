export const idlFactory = ({ IDL }) => {
  const CanisterId = IDL.Principal;
  const UserId = CanisterId;
  const AddParticipantsArgs = IDL.Record({ 'user_ids' : IDL.Vec(UserId) });
  const AddParticipantsFailedResult = IDL.Record({
    'errors' : IDL.Vec(UserId),
    'users_blocked_from_group' : IDL.Vec(UserId),
    'users_who_blocked_request' : IDL.Vec(UserId),
    'users_already_in_group' : IDL.Vec(UserId),
  });
  const AddParticipantsPartialSuccessResult = IDL.Record({
    'errors' : IDL.Vec(UserId),
    'users_blocked_from_group' : IDL.Vec(UserId),
    'users_added' : IDL.Vec(UserId),
    'users_who_blocked_request' : IDL.Vec(UserId),
    'users_already_in_group' : IDL.Vec(UserId),
  });
  const AddParticipantsResponse = IDL.Variant({
    'Failed' : AddParticipantsFailedResult,
    'PartialSuccess' : AddParticipantsPartialSuccessResult,
    'NotAuthorized' : IDL.Null,
    'Success' : IDL.Null,
    'NotInGroup' : IDL.Null,
  });
  const BlockUserArgs = IDL.Record({});
  const BlockUserResponse = IDL.Variant({ 'Success' : IDL.Null });
  const EventIndex = IDL.Nat32;
  const EventsArgs = IDL.Record({
    'to_index' : EventIndex,
    'from_index' : EventIndex,
  });
<<<<<<< HEAD
  const CanisterId = IDL.Principal;
  const UserId = CanisterId;
=======
>>>>>>> 76e6ffa9
  const BlobReference = IDL.Record({
    'blob_size' : IDL.Nat32,
    'blob_id' : IDL.Text,
    'canister_id' : CanisterId,
    'chunk_size' : IDL.Nat32,
  });
  const FileContent = IDL.Record({
    'name' : IDL.Text,
    'mime_type' : IDL.Text,
    'blob_reference' : IDL.Opt(BlobReference),
    'caption' : IDL.Opt(IDL.Text),
  });
  const TextContent = IDL.Record({ 'text' : IDL.Text });
  const MediaContent = IDL.Record({
    'height' : IDL.Nat32,
    'mime_type' : IDL.Text,
    'blob_reference' : IDL.Opt(BlobReference),
    'thumbnail_data' : IDL.Text,
    'caption' : IDL.Opt(IDL.Text),
    'width' : IDL.Nat32,
  });
  const MessageContent = IDL.Variant({
    'File' : FileContent,
    'Text' : TextContent,
    'Media' : MediaContent,
  });
  const MessageId = IDL.Nat;
  const MessageIndex = IDL.Nat32;
  const ReplyContext = IDL.Record({
    'content' : MessageContent,
    'user_id' : UserId,
    'message_id' : MessageId,
    'message_index' : MessageIndex,
  });
  const Message = IDL.Record({
    'content' : MessageContent,
    'sender' : UserId,
    'message_id' : MessageId,
    'replies_to' : IDL.Opt(ReplyContext),
    'message_index' : MessageIndex,
  });
  const GroupChatEvent = IDL.Variant({
    'GroupChatCreated' : IDL.Record({
      'name' : IDL.Text,
      'description' : IDL.Opt(IDL.Text),
      'created_by' : UserId,
    }),
    'Message' : Message,
  });
  const TimestampMillis = IDL.Nat64;
  const EventWrapper = IDL.Record({
    'event' : GroupChatEvent,
    'timestamp' : TimestampMillis,
    'index' : EventIndex,
  });
<<<<<<< HEAD
  const EventsSuccess = IDL.Record({
=======
  const EventsSuccessResult = IDL.Record({
>>>>>>> 76e6ffa9
    'events' : IDL.Vec(EventWrapper),
    'latest_event_index' : EventIndex,
  });
  const EventsResponse = IDL.Variant({
    'ChatNotFound' : IDL.Null,
<<<<<<< HEAD
    'Success' : EventsSuccess,
  });
  const EventsByIndexArgs = IDL.Record({ 'events' : IDL.Vec(EventIndex) });
  const EventsByIndexResponse = IDL.Variant({
    'ChatNotFound' : IDL.Null,
    'Success' : EventsSuccess,
=======
    'Success' : EventsSuccessResult,
  });
  const EventsByIndexArgs = IDL.Record({ 'events' : IDL.Vec(EventWrapper) });
  const EventsByIndexResponse = IDL.Variant({
    'ChatNotFound' : IDL.Null,
    'Success' : EventsSuccessResult,
>>>>>>> 76e6ffa9
  });
  const GetChunkArgs = IDL.Record({ 'blob_id' : IDL.Nat, 'index' : IDL.Nat32 });
  const GetChunkResponse = IDL.Variant({
    'NotFound' : IDL.Null,
    'Success' : IDL.Record({ 'bytes' : IDL.Vec(IDL.Nat8) }),
  });
  const GetGroupArgs = IDL.Record({});
  const GetGroupResponse = IDL.Variant({
    'Success' : IDL.Record({
      'participants' : IDL.Vec(UserId),
      'subject' : IDL.Text,
      'last_updated' : TimestampMillis,
      'display_date' : TimestampMillis,
      'latest_messages' : IDL.Vec(Message),
      'min_visible_message_index' : MessageIndex,
      'unread_by_me_message_id_ranges' : IDL.Vec(IDL.Vec(MessageIndex)),
      'unread_by_any_message_id_ranges' : IDL.Vec(IDL.Vec(MessageIndex)),
    }),
  });
<<<<<<< HEAD
  const InviteUsersArgs = IDL.Record({});
  const InviteUsersResponse = IDL.Variant({ 'Success' : IDL.Null });
  const JoinGroupArgs = IDL.Record({ 'groupId' : IDL.Principal });
=======
  const JoinGroupArgs = IDL.Record({ 'principal' : IDL.Principal });
>>>>>>> 76e6ffa9
  const JoinGroupResponse = IDL.Variant({
    'Blocked' : IDL.Null,
    'GroupNotPublic' : IDL.Null,
    'AlreadyInGroup' : IDL.Null,
    'Success' : IDL.Record({}),
  });
  const LeaveGroupArgs = IDL.Record({});
  const LeaveGroupResponse = IDL.Variant({ 'Success' : IDL.Null });
  const MakeAdminArgs = IDL.Record({});
  const MakeAdminResponse = IDL.Variant({ 'Success' : IDL.Null });
  const MarkReadArgs = IDL.Record({ 'up_to_message_index' : MessageIndex });
  const MarkReadResponse = IDL.Variant({
    'SuccessNoChange' : IDL.Null,
    'Success' : IDL.Null,
    'NotInGroup' : IDL.Null,
  });
  const MetricsArgs = IDL.Record({});
  const MetricsResponse = IDL.Record({
    'blob_bytes_used' : IDL.Nat64,
    'cycles_balance' : IDL.Int64,
    'image_message_count' : IDL.Nat64,
    'caller_id' : IDL.Principal,
    'chunk_count' : IDL.Nat32,
    'bytes_used' : IDL.Nat64,
    'file_message_count' : IDL.Nat64,
    'timestamp' : TimestampMillis,
    'text_message_count' : IDL.Nat64,
    'wasm_memory_used' : IDL.Nat64,
    'video_message_count' : IDL.Nat64,
  });
  const PutChunkArgs = IDL.Record({
    'blob_id' : IDL.Nat,
    'bytes' : IDL.Vec(IDL.Nat8),
    'index' : IDL.Nat32,
  });
  const PutChunkResponse = IDL.Variant({
    'Full' : IDL.Null,
    'Success' : IDL.Null,
  });
  const RemoveAdminArgs = IDL.Record({});
  const RemoveAdminResponse = IDL.Variant({ 'Success' : IDL.Null });
  const RemoveParticipantsArgs = IDL.Record({});
  const RemoveParticipantsResponse = IDL.Variant({ 'Success' : IDL.Null });
  const SearchMessagesArgs = IDL.Record({
    'max_results' : IDL.Nat8,
    'search_term' : IDL.Text,
  });
  const SearchMessagesResponse = IDL.Variant({
    'Success' : IDL.Record({
      'matches' : IDL.Vec(
        IDL.Record({ 'score' : IDL.Nat32, 'message' : Message })
      ),
    }),
    'Failure' : IDL.Null,
  });
  const ReplyContextArgs = IDL.Record({ 'message_id' : MessageId });
  const SendMessageArgs = IDL.Record({
    'content' : MessageContent,
    'message_id' : MessageId,
    'replies_to' : IDL.Opt(ReplyContextArgs),
  });
  const SendMessageResponse = IDL.Variant({
    'BalanceExceeded' : IDL.Null,
    'Success' : IDL.Record({
      'timestamp' : TimestampMillis,
      'chat_summary' : IDL.Record({
        'last_updated' : TimestampMillis,
        'display_date' : TimestampMillis,
        'min_visible_message_index' : MessageIndex,
        'unread_by_me_message_id_ranges' : IDL.Vec(IDL.Vec(IDL.Nat32)),
        'unread_by_any_message_id_ranges' : IDL.Vec(IDL.Vec(IDL.Nat32)),
      }),
      'message_index' : MessageIndex,
    }),
    'RecipientBlocked' : IDL.Null,
    'InvalidRequest' : IDL.Null,
    'SenderBlocked' : IDL.Null,
    'MessageTooLong' : IDL.Nat32,
    'RecipientNotFound' : IDL.Null,
  });
  const SetAvatarArgs = IDL.Record({
    'mime_type' : IDL.Text,
    'bytes' : IDL.Vec(IDL.Nat8),
  });
  const SetAvatarResponse = IDL.Variant({
    'InvalidMimeType' : IDL.Nat32,
    'FileTooBig' : IDL.Nat32,
    'Success' : IDL.Null,
  });
  const UnblockUserArgs = IDL.Record({});
  const UnblockUserResponse = IDL.Variant({ 'Success' : IDL.Null });
  return IDL.Service({
    'add_participants' : IDL.Func(
        [AddParticipantsArgs],
        [AddParticipantsResponse],
        [],
      ),
    'block_user' : IDL.Func([BlockUserArgs], [BlockUserResponse], []),
    'events' : IDL.Func([EventsArgs], [EventsResponse], ['query']),
    'events_by_index' : IDL.Func(
        [EventsByIndexArgs],
        [EventsByIndexResponse],
        ['query'],
      ),
    'get_chunk' : IDL.Func([GetChunkArgs], [GetChunkResponse], ['query']),
    'get_group' : IDL.Func([GetGroupArgs], [GetGroupResponse], ['query']),
<<<<<<< HEAD
    'invite_users' : IDL.Func([InviteUsersArgs], [InviteUsersResponse], []),
=======
>>>>>>> 76e6ffa9
    'join_group' : IDL.Func([JoinGroupArgs], [JoinGroupResponse], []),
    'leave_group' : IDL.Func([LeaveGroupArgs], [LeaveGroupResponse], []),
    'make_admin' : IDL.Func([MakeAdminArgs], [MakeAdminResponse], []),
    'mark_read' : IDL.Func([MarkReadArgs], [MarkReadResponse], []),
    'metrics' : IDL.Func([MetricsArgs], [MetricsResponse], ['query']),
    'put_chunk' : IDL.Func([PutChunkArgs], [PutChunkResponse], []),
    'remove_admin' : IDL.Func([RemoveAdminArgs], [RemoveAdminResponse], []),
    'remove_participants' : IDL.Func(
        [RemoveParticipantsArgs],
        [RemoveParticipantsResponse],
        [],
      ),
    'search_messages' : IDL.Func(
        [SearchMessagesArgs],
        [SearchMessagesResponse],
        ['query'],
      ),
    'send_message' : IDL.Func([SendMessageArgs], [SendMessageResponse], []),
    'set_avatar' : IDL.Func([SetAvatarArgs], [SetAvatarResponse], []),
    'unblock_user' : IDL.Func([UnblockUserArgs], [UnblockUserResponse], []),
  });
};
export const init = ({ IDL }) => { return []; };<|MERGE_RESOLUTION|>--- conflicted
+++ resolved
@@ -1,275 +1,231 @@
 export const idlFactory = ({ IDL }) => {
-  const CanisterId = IDL.Principal;
-  const UserId = CanisterId;
-  const AddParticipantsArgs = IDL.Record({ 'user_ids' : IDL.Vec(UserId) });
-  const AddParticipantsFailedResult = IDL.Record({
-    'errors' : IDL.Vec(UserId),
-    'users_blocked_from_group' : IDL.Vec(UserId),
-    'users_who_blocked_request' : IDL.Vec(UserId),
-    'users_already_in_group' : IDL.Vec(UserId),
-  });
-  const AddParticipantsPartialSuccessResult = IDL.Record({
-    'errors' : IDL.Vec(UserId),
-    'users_blocked_from_group' : IDL.Vec(UserId),
-    'users_added' : IDL.Vec(UserId),
-    'users_who_blocked_request' : IDL.Vec(UserId),
-    'users_already_in_group' : IDL.Vec(UserId),
-  });
-  const AddParticipantsResponse = IDL.Variant({
-    'Failed' : AddParticipantsFailedResult,
-    'PartialSuccess' : AddParticipantsPartialSuccessResult,
-    'NotAuthorized' : IDL.Null,
-    'Success' : IDL.Null,
-    'NotInGroup' : IDL.Null,
-  });
-  const BlockUserArgs = IDL.Record({});
-  const BlockUserResponse = IDL.Variant({ 'Success' : IDL.Null });
-  const EventIndex = IDL.Nat32;
-  const EventsArgs = IDL.Record({
-    'to_index' : EventIndex,
-    'from_index' : EventIndex,
-  });
-<<<<<<< HEAD
-  const CanisterId = IDL.Principal;
-  const UserId = CanisterId;
-=======
->>>>>>> 76e6ffa9
-  const BlobReference = IDL.Record({
-    'blob_size' : IDL.Nat32,
-    'blob_id' : IDL.Text,
-    'canister_id' : CanisterId,
-    'chunk_size' : IDL.Nat32,
-  });
-  const FileContent = IDL.Record({
-    'name' : IDL.Text,
-    'mime_type' : IDL.Text,
-    'blob_reference' : IDL.Opt(BlobReference),
-    'caption' : IDL.Opt(IDL.Text),
-  });
-  const TextContent = IDL.Record({ 'text' : IDL.Text });
-  const MediaContent = IDL.Record({
-    'height' : IDL.Nat32,
-    'mime_type' : IDL.Text,
-    'blob_reference' : IDL.Opt(BlobReference),
-    'thumbnail_data' : IDL.Text,
-    'caption' : IDL.Opt(IDL.Text),
-    'width' : IDL.Nat32,
-  });
-  const MessageContent = IDL.Variant({
-    'File' : FileContent,
-    'Text' : TextContent,
-    'Media' : MediaContent,
-  });
-  const MessageId = IDL.Nat;
-  const MessageIndex = IDL.Nat32;
-  const ReplyContext = IDL.Record({
-    'content' : MessageContent,
-    'user_id' : UserId,
-    'message_id' : MessageId,
-    'message_index' : MessageIndex,
-  });
-  const Message = IDL.Record({
-    'content' : MessageContent,
-    'sender' : UserId,
-    'message_id' : MessageId,
-    'replies_to' : IDL.Opt(ReplyContext),
-    'message_index' : MessageIndex,
-  });
-  const GroupChatEvent = IDL.Variant({
-    'GroupChatCreated' : IDL.Record({
-      'name' : IDL.Text,
-      'description' : IDL.Opt(IDL.Text),
-      'created_by' : UserId,
-    }),
-    'Message' : Message,
-  });
-  const TimestampMillis = IDL.Nat64;
-  const EventWrapper = IDL.Record({
-    'event' : GroupChatEvent,
-    'timestamp' : TimestampMillis,
-    'index' : EventIndex,
-  });
-<<<<<<< HEAD
-  const EventsSuccess = IDL.Record({
-=======
-  const EventsSuccessResult = IDL.Record({
->>>>>>> 76e6ffa9
-    'events' : IDL.Vec(EventWrapper),
-    'latest_event_index' : EventIndex,
-  });
-  const EventsResponse = IDL.Variant({
-    'ChatNotFound' : IDL.Null,
-<<<<<<< HEAD
-    'Success' : EventsSuccess,
-  });
-  const EventsByIndexArgs = IDL.Record({ 'events' : IDL.Vec(EventIndex) });
-  const EventsByIndexResponse = IDL.Variant({
-    'ChatNotFound' : IDL.Null,
-    'Success' : EventsSuccess,
-=======
-    'Success' : EventsSuccessResult,
-  });
-  const EventsByIndexArgs = IDL.Record({ 'events' : IDL.Vec(EventWrapper) });
-  const EventsByIndexResponse = IDL.Variant({
-    'ChatNotFound' : IDL.Null,
-    'Success' : EventsSuccessResult,
->>>>>>> 76e6ffa9
-  });
-  const GetChunkArgs = IDL.Record({ 'blob_id' : IDL.Nat, 'index' : IDL.Nat32 });
-  const GetChunkResponse = IDL.Variant({
-    'NotFound' : IDL.Null,
-    'Success' : IDL.Record({ 'bytes' : IDL.Vec(IDL.Nat8) }),
-  });
-  const GetGroupArgs = IDL.Record({});
-  const GetGroupResponse = IDL.Variant({
-    'Success' : IDL.Record({
-      'participants' : IDL.Vec(UserId),
-      'subject' : IDL.Text,
-      'last_updated' : TimestampMillis,
-      'display_date' : TimestampMillis,
-      'latest_messages' : IDL.Vec(Message),
-      'min_visible_message_index' : MessageIndex,
-      'unread_by_me_message_id_ranges' : IDL.Vec(IDL.Vec(MessageIndex)),
-      'unread_by_any_message_id_ranges' : IDL.Vec(IDL.Vec(MessageIndex)),
-    }),
-  });
-<<<<<<< HEAD
-  const InviteUsersArgs = IDL.Record({});
-  const InviteUsersResponse = IDL.Variant({ 'Success' : IDL.Null });
-  const JoinGroupArgs = IDL.Record({ 'groupId' : IDL.Principal });
-=======
-  const JoinGroupArgs = IDL.Record({ 'principal' : IDL.Principal });
->>>>>>> 76e6ffa9
-  const JoinGroupResponse = IDL.Variant({
-    'Blocked' : IDL.Null,
-    'GroupNotPublic' : IDL.Null,
-    'AlreadyInGroup' : IDL.Null,
-    'Success' : IDL.Record({}),
-  });
-  const LeaveGroupArgs = IDL.Record({});
-  const LeaveGroupResponse = IDL.Variant({ 'Success' : IDL.Null });
-  const MakeAdminArgs = IDL.Record({});
-  const MakeAdminResponse = IDL.Variant({ 'Success' : IDL.Null });
-  const MarkReadArgs = IDL.Record({ 'up_to_message_index' : MessageIndex });
-  const MarkReadResponse = IDL.Variant({
-    'SuccessNoChange' : IDL.Null,
-    'Success' : IDL.Null,
-    'NotInGroup' : IDL.Null,
-  });
-  const MetricsArgs = IDL.Record({});
-  const MetricsResponse = IDL.Record({
-    'blob_bytes_used' : IDL.Nat64,
-    'cycles_balance' : IDL.Int64,
-    'image_message_count' : IDL.Nat64,
-    'caller_id' : IDL.Principal,
-    'chunk_count' : IDL.Nat32,
-    'bytes_used' : IDL.Nat64,
-    'file_message_count' : IDL.Nat64,
-    'timestamp' : TimestampMillis,
-    'text_message_count' : IDL.Nat64,
-    'wasm_memory_used' : IDL.Nat64,
-    'video_message_count' : IDL.Nat64,
-  });
-  const PutChunkArgs = IDL.Record({
-    'blob_id' : IDL.Nat,
-    'bytes' : IDL.Vec(IDL.Nat8),
-    'index' : IDL.Nat32,
-  });
-  const PutChunkResponse = IDL.Variant({
-    'Full' : IDL.Null,
-    'Success' : IDL.Null,
-  });
-  const RemoveAdminArgs = IDL.Record({});
-  const RemoveAdminResponse = IDL.Variant({ 'Success' : IDL.Null });
-  const RemoveParticipantsArgs = IDL.Record({});
-  const RemoveParticipantsResponse = IDL.Variant({ 'Success' : IDL.Null });
-  const SearchMessagesArgs = IDL.Record({
-    'max_results' : IDL.Nat8,
-    'search_term' : IDL.Text,
-  });
-  const SearchMessagesResponse = IDL.Variant({
-    'Success' : IDL.Record({
-      'matches' : IDL.Vec(
-        IDL.Record({ 'score' : IDL.Nat32, 'message' : Message })
-      ),
-    }),
-    'Failure' : IDL.Null,
-  });
-  const ReplyContextArgs = IDL.Record({ 'message_id' : MessageId });
-  const SendMessageArgs = IDL.Record({
-    'content' : MessageContent,
-    'message_id' : MessageId,
-    'replies_to' : IDL.Opt(ReplyContextArgs),
-  });
-  const SendMessageResponse = IDL.Variant({
-    'BalanceExceeded' : IDL.Null,
-    'Success' : IDL.Record({
-      'timestamp' : TimestampMillis,
-      'chat_summary' : IDL.Record({
-        'last_updated' : TimestampMillis,
-        'display_date' : TimestampMillis,
-        'min_visible_message_index' : MessageIndex,
-        'unread_by_me_message_id_ranges' : IDL.Vec(IDL.Vec(IDL.Nat32)),
-        'unread_by_any_message_id_ranges' : IDL.Vec(IDL.Vec(IDL.Nat32)),
-      }),
-      'message_index' : MessageIndex,
-    }),
-    'RecipientBlocked' : IDL.Null,
-    'InvalidRequest' : IDL.Null,
-    'SenderBlocked' : IDL.Null,
-    'MessageTooLong' : IDL.Nat32,
-    'RecipientNotFound' : IDL.Null,
-  });
-  const SetAvatarArgs = IDL.Record({
-    'mime_type' : IDL.Text,
-    'bytes' : IDL.Vec(IDL.Nat8),
-  });
-  const SetAvatarResponse = IDL.Variant({
-    'InvalidMimeType' : IDL.Nat32,
-    'FileTooBig' : IDL.Nat32,
-    'Success' : IDL.Null,
-  });
-  const UnblockUserArgs = IDL.Record({});
-  const UnblockUserResponse = IDL.Variant({ 'Success' : IDL.Null });
-  return IDL.Service({
-    'add_participants' : IDL.Func(
-        [AddParticipantsArgs],
-        [AddParticipantsResponse],
-        [],
-      ),
-    'block_user' : IDL.Func([BlockUserArgs], [BlockUserResponse], []),
-    'events' : IDL.Func([EventsArgs], [EventsResponse], ['query']),
-    'events_by_index' : IDL.Func(
-        [EventsByIndexArgs],
-        [EventsByIndexResponse],
-        ['query'],
-      ),
-    'get_chunk' : IDL.Func([GetChunkArgs], [GetChunkResponse], ['query']),
-    'get_group' : IDL.Func([GetGroupArgs], [GetGroupResponse], ['query']),
-<<<<<<< HEAD
-    'invite_users' : IDL.Func([InviteUsersArgs], [InviteUsersResponse], []),
-=======
->>>>>>> 76e6ffa9
-    'join_group' : IDL.Func([JoinGroupArgs], [JoinGroupResponse], []),
-    'leave_group' : IDL.Func([LeaveGroupArgs], [LeaveGroupResponse], []),
-    'make_admin' : IDL.Func([MakeAdminArgs], [MakeAdminResponse], []),
-    'mark_read' : IDL.Func([MarkReadArgs], [MarkReadResponse], []),
-    'metrics' : IDL.Func([MetricsArgs], [MetricsResponse], ['query']),
-    'put_chunk' : IDL.Func([PutChunkArgs], [PutChunkResponse], []),
-    'remove_admin' : IDL.Func([RemoveAdminArgs], [RemoveAdminResponse], []),
-    'remove_participants' : IDL.Func(
-        [RemoveParticipantsArgs],
-        [RemoveParticipantsResponse],
-        [],
-      ),
-    'search_messages' : IDL.Func(
-        [SearchMessagesArgs],
-        [SearchMessagesResponse],
-        ['query'],
-      ),
-    'send_message' : IDL.Func([SendMessageArgs], [SendMessageResponse], []),
-    'set_avatar' : IDL.Func([SetAvatarArgs], [SetAvatarResponse], []),
-    'unblock_user' : IDL.Func([UnblockUserArgs], [UnblockUserResponse], []),
-  });
+    const CanisterId = IDL.Principal;
+    const UserId = CanisterId;
+    const AddParticipantsArgs = IDL.Record({ user_ids: IDL.Vec(UserId) });
+    const AddParticipantsFailedResult = IDL.Record({
+        errors: IDL.Vec(UserId),
+        users_blocked_from_group: IDL.Vec(UserId),
+        users_who_blocked_request: IDL.Vec(UserId),
+        users_already_in_group: IDL.Vec(UserId),
+    });
+    const AddParticipantsPartialSuccessResult = IDL.Record({
+        errors: IDL.Vec(UserId),
+        users_blocked_from_group: IDL.Vec(UserId),
+        users_added: IDL.Vec(UserId),
+        users_who_blocked_request: IDL.Vec(UserId),
+        users_already_in_group: IDL.Vec(UserId),
+    });
+    const AddParticipantsResponse = IDL.Variant({
+        Failed: AddParticipantsFailedResult,
+        PartialSuccess: AddParticipantsPartialSuccessResult,
+        NotAuthorized: IDL.Null,
+        Success: IDL.Null,
+        NotInGroup: IDL.Null,
+    });
+    const BlockUserArgs = IDL.Record({});
+    const BlockUserResponse = IDL.Variant({ Success: IDL.Null });
+    const EventIndex = IDL.Nat32;
+    const EventsArgs = IDL.Record({
+        to_index: EventIndex,
+        from_index: EventIndex,
+    });
+    const BlobReference = IDL.Record({
+        blob_size: IDL.Nat32,
+        blob_id: IDL.Text,
+        canister_id: CanisterId,
+        chunk_size: IDL.Nat32,
+    });
+    const FileContent = IDL.Record({
+        name: IDL.Text,
+        mime_type: IDL.Text,
+        blob_reference: IDL.Opt(BlobReference),
+        caption: IDL.Opt(IDL.Text),
+    });
+    const TextContent = IDL.Record({ text: IDL.Text });
+    const MediaContent = IDL.Record({
+        height: IDL.Nat32,
+        mime_type: IDL.Text,
+        blob_reference: IDL.Opt(BlobReference),
+        thumbnail_data: IDL.Text,
+        caption: IDL.Opt(IDL.Text),
+        width: IDL.Nat32,
+    });
+    const MessageContent = IDL.Variant({
+        File: FileContent,
+        Text: TextContent,
+        Media: MediaContent,
+    });
+    const MessageId = IDL.Nat;
+    const MessageIndex = IDL.Nat32;
+    const ReplyContext = IDL.Record({
+        content: MessageContent,
+        user_id: UserId,
+        message_id: MessageId,
+        message_index: MessageIndex,
+    });
+    const Message = IDL.Record({
+        content: MessageContent,
+        sender: UserId,
+        message_id: MessageId,
+        replies_to: IDL.Opt(ReplyContext),
+        message_index: MessageIndex,
+    });
+    const GroupChatEvent = IDL.Variant({
+        GroupChatCreated: IDL.Record({
+            name: IDL.Text,
+            description: IDL.Opt(IDL.Text),
+            created_by: UserId,
+        }),
+        Message: Message,
+    });
+    const TimestampMillis = IDL.Nat64;
+    const EventWrapper = IDL.Record({
+        event: GroupChatEvent,
+        timestamp: TimestampMillis,
+        index: EventIndex,
+    });
+    const EventsSuccessResult = IDL.Record({
+        events: IDL.Vec(EventWrapper),
+        latest_event_index: EventIndex,
+    });
+    const EventsResponse = IDL.Variant({
+        ChatNotFound: IDL.Null,
+        Success: EventsSuccessResult,
+    });
+    const EventsByIndexArgs = IDL.Record({ events: IDL.Vec(EventWrapper) });
+    const EventsByIndexResponse = IDL.Variant({
+        ChatNotFound: IDL.Null,
+        Success: EventsSuccessResult,
+    });
+    const GetChunkArgs = IDL.Record({ blob_id: IDL.Nat, index: IDL.Nat32 });
+    const GetChunkResponse = IDL.Variant({
+        NotFound: IDL.Null,
+        Success: IDL.Record({ bytes: IDL.Vec(IDL.Nat8) }),
+    });
+    const GetGroupArgs = IDL.Record({});
+    const GetGroupResponse = IDL.Variant({
+        Success: IDL.Record({
+            participants: IDL.Vec(UserId),
+            subject: IDL.Text,
+            last_updated: TimestampMillis,
+            display_date: TimestampMillis,
+            latest_messages: IDL.Vec(Message),
+            min_visible_message_index: MessageIndex,
+            unread_by_me_message_id_ranges: IDL.Vec(IDL.Vec(MessageIndex)),
+            unread_by_any_message_id_ranges: IDL.Vec(IDL.Vec(MessageIndex)),
+        }),
+    });
+    const JoinGroupArgs = IDL.Record({ principal: IDL.Principal });
+    const JoinGroupResponse = IDL.Variant({
+        Blocked: IDL.Null,
+        GroupNotPublic: IDL.Null,
+        AlreadyInGroup: IDL.Null,
+        Success: IDL.Record({}),
+    });
+    const LeaveGroupArgs = IDL.Record({});
+    const LeaveGroupResponse = IDL.Variant({ Success: IDL.Null });
+    const MakeAdminArgs = IDL.Record({});
+    const MakeAdminResponse = IDL.Variant({ Success: IDL.Null });
+    const MarkReadArgs = IDL.Record({ up_to_message_index: MessageIndex });
+    const MarkReadResponse = IDL.Variant({
+        SuccessNoChange: IDL.Null,
+        Success: IDL.Null,
+        NotInGroup: IDL.Null,
+    });
+    const MetricsArgs = IDL.Record({});
+    const MetricsResponse = IDL.Record({
+        blob_bytes_used: IDL.Nat64,
+        cycles_balance: IDL.Int64,
+        image_message_count: IDL.Nat64,
+        caller_id: IDL.Principal,
+        chunk_count: IDL.Nat32,
+        bytes_used: IDL.Nat64,
+        file_message_count: IDL.Nat64,
+        timestamp: TimestampMillis,
+        text_message_count: IDL.Nat64,
+        wasm_memory_used: IDL.Nat64,
+        video_message_count: IDL.Nat64,
+    });
+    const PutChunkArgs = IDL.Record({
+        blob_id: IDL.Nat,
+        bytes: IDL.Vec(IDL.Nat8),
+        index: IDL.Nat32,
+    });
+    const PutChunkResponse = IDL.Variant({
+        Full: IDL.Null,
+        Success: IDL.Null,
+    });
+    const RemoveAdminArgs = IDL.Record({});
+    const RemoveAdminResponse = IDL.Variant({ Success: IDL.Null });
+    const RemoveParticipantsArgs = IDL.Record({});
+    const RemoveParticipantsResponse = IDL.Variant({ Success: IDL.Null });
+    const SearchMessagesArgs = IDL.Record({
+        max_results: IDL.Nat8,
+        search_term: IDL.Text,
+    });
+    const SearchMessagesResponse = IDL.Variant({
+        Success: IDL.Record({
+            matches: IDL.Vec(IDL.Record({ score: IDL.Nat32, message: Message })),
+        }),
+        Failure: IDL.Null,
+    });
+    const ReplyContextArgs = IDL.Record({ message_id: MessageId });
+    const SendMessageArgs = IDL.Record({
+        content: MessageContent,
+        message_id: MessageId,
+        replies_to: IDL.Opt(ReplyContextArgs),
+    });
+    const SendMessageResponse = IDL.Variant({
+        BalanceExceeded: IDL.Null,
+        Success: IDL.Record({
+            timestamp: TimestampMillis,
+            chat_summary: IDL.Record({
+                last_updated: TimestampMillis,
+                display_date: TimestampMillis,
+                min_visible_message_index: MessageIndex,
+                unread_by_me_message_id_ranges: IDL.Vec(IDL.Vec(IDL.Nat32)),
+                unread_by_any_message_id_ranges: IDL.Vec(IDL.Vec(IDL.Nat32)),
+            }),
+            message_index: MessageIndex,
+        }),
+        RecipientBlocked: IDL.Null,
+        InvalidRequest: IDL.Null,
+        SenderBlocked: IDL.Null,
+        MessageTooLong: IDL.Nat32,
+        RecipientNotFound: IDL.Null,
+    });
+    const SetAvatarArgs = IDL.Record({
+        mime_type: IDL.Text,
+        bytes: IDL.Vec(IDL.Nat8),
+    });
+    const SetAvatarResponse = IDL.Variant({
+        InvalidMimeType: IDL.Nat32,
+        FileTooBig: IDL.Nat32,
+        Success: IDL.Null,
+    });
+    const UnblockUserArgs = IDL.Record({});
+    const UnblockUserResponse = IDL.Variant({ Success: IDL.Null });
+    return IDL.Service({
+        add_participants: IDL.Func([AddParticipantsArgs], [AddParticipantsResponse], []),
+        block_user: IDL.Func([BlockUserArgs], [BlockUserResponse], []),
+        events: IDL.Func([EventsArgs], [EventsResponse], ["query"]),
+        events_by_index: IDL.Func([EventsByIndexArgs], [EventsByIndexResponse], ["query"]),
+        get_chunk: IDL.Func([GetChunkArgs], [GetChunkResponse], ["query"]),
+        get_group: IDL.Func([GetGroupArgs], [GetGroupResponse], ["query"]),
+        join_group: IDL.Func([JoinGroupArgs], [JoinGroupResponse], []),
+        leave_group: IDL.Func([LeaveGroupArgs], [LeaveGroupResponse], []),
+        make_admin: IDL.Func([MakeAdminArgs], [MakeAdminResponse], []),
+        mark_read: IDL.Func([MarkReadArgs], [MarkReadResponse], []),
+        metrics: IDL.Func([MetricsArgs], [MetricsResponse], ["query"]),
+        put_chunk: IDL.Func([PutChunkArgs], [PutChunkResponse], []),
+        remove_admin: IDL.Func([RemoveAdminArgs], [RemoveAdminResponse], []),
+        remove_participants: IDL.Func([RemoveParticipantsArgs], [RemoveParticipantsResponse], []),
+        search_messages: IDL.Func([SearchMessagesArgs], [SearchMessagesResponse], ["query"]),
+        send_message: IDL.Func([SendMessageArgs], [SendMessageResponse], []),
+        set_avatar: IDL.Func([SetAvatarArgs], [SetAvatarResponse], []),
+        unblock_user: IDL.Func([UnblockUserArgs], [UnblockUserResponse], []),
+    });
 };
-export const init = ({ IDL }) => { return []; };+export const init = ({ IDL }) => {
+    return [];
+};