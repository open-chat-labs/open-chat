--- conflicted
+++ resolved
@@ -55,7 +55,6 @@
     mergeGroupChatDetails,
     nextIndex,
 } from "../../domain/chat/chat.utils";
-import { HttpError } from "services/httpError";
 
 const MAX_RECURSION = 10;
 
@@ -199,15 +198,11 @@
             });
     }
 
-<<<<<<< HEAD
     sendMessage(
         senderName: string,
         mentioned: User[],
         message: Message
     ): Promise<SendMessageResponse> {
-=======
-    sendMessage(senderName: string, mentioned: User[], message: Message): Promise<SendMessageResponse> {
->>>>>>> 0865bde8
         return DataClient.create(this.identity)
             .uploadData(message.content, [this.chatId])
             .then(() => {
@@ -234,15 +229,16 @@
             this.groupService.update_group({
                 name: name,
                 description: desc,
-                avatar: avatar === undefined
-                    ? { NoChange: null }
-                    : {
-                        SetToSome: {
-                            id: DataClient.newBlobId(),
-                            mime_type: "image/jpg",
-                            data: Array.from(avatar),
-                        }
-                    },
+                avatar:
+                    avatar === undefined
+                        ? { NoChange: null }
+                        : {
+                              SetToSome: {
+                                  id: DataClient.newBlobId(),
+                                  mime_type: "image/jpg",
+                                  data: Array.from(avatar),
+                              },
+                          },
             }),
             updateGroupResponse
         );
