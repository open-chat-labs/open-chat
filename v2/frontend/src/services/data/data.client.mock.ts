import type { UserStorage } from "../../domain/user/user";
import type { MessageContent } from "../../domain/chat/chat";
import type { IDataClient } from "./data.client.interface";
<<<<<<< HEAD

export class DataClientMock implements IDataClient {
    async uploadData(_content: MessageContent): Promise<boolean> {
        return Promise.resolve(true);
=======
import type { StorageStatus, UploadDataResponse } from "../../domain/data/data";

export class DataClientMock implements IDataClient {
    async storageStatus(): Promise<StorageStatus> {
        return Promise.resolve({ byteLimit: BigInt(0), bytesUsed: BigInt(0) });
    }

    async uploadData(_content: MessageContent): Promise<UploadDataResponse> {
        return Promise.resolve({ success: true, byteLimit: BigInt(0), bytesUsed: BigInt(0) });
>>>>>>> 889ca873
    }
    getUserStorage(): Promise<UserStorage> {
        return Promise.resolve({
            byteLimit: 0,
            bytesUsed: 0,
        });
    }
}<|MERGE_RESOLUTION|>--- conflicted
+++ resolved
@@ -1,27 +1,13 @@
-import type { UserStorage } from "../../domain/user/user";
 import type { MessageContent } from "../../domain/chat/chat";
 import type { IDataClient } from "./data.client.interface";
-<<<<<<< HEAD
-
-export class DataClientMock implements IDataClient {
-    async uploadData(_content: MessageContent): Promise<boolean> {
-        return Promise.resolve(true);
-=======
 import type { StorageStatus, UploadDataResponse } from "../../domain/data/data";
 
 export class DataClientMock implements IDataClient {
     async storageStatus(): Promise<StorageStatus> {
-        return Promise.resolve({ byteLimit: BigInt(0), bytesUsed: BigInt(0) });
+        return Promise.resolve({ byteLimit: 0, bytesUsed: 0 });
     }
 
     async uploadData(_content: MessageContent): Promise<UploadDataResponse> {
-        return Promise.resolve({ success: true, byteLimit: BigInt(0), bytesUsed: BigInt(0) });
->>>>>>> 889ca873
-    }
-    getUserStorage(): Promise<UserStorage> {
-        return Promise.resolve({
-            byteLimit: 0,
-            bytesUsed: 0,
-        });
+        return Promise.resolve({ success: true, byteLimit: 0, bytesUsed: 0 });
     }
 }