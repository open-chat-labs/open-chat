import type { Principal } from '@dfinity/principal';
export interface BlobReference {
  'blob_size' : number,
  'blob_id' : string,
  'canister_id' : CanisterId,
  'chunk_size' : number,
}
export interface BlockUserArgs { 'user_id' : UserId }
export type CanisterId = Principal;
export type ChatId = { 'Group' : GroupId } |
  { 'Direct' : DirectChatId };
export type ChatSummary = { 'Group' : GroupChatSummary } |
  { 'Direct' : DirectChatSummary };
export interface ChunkArgs { 'blob_id' : bigint, 'index' : number }
export type ChunkResponse = { 'NotFound' : null } |
  { 'Success' : { 'bytes' : Array<number> } };
export interface CreateGroupArgs { 'is_public' : boolean, 'name' : string }
export type CreateGroupResponse = { 'PublicGroupAlreadyExists' : null } |
  { 'UnknownError' : null } |
  { 'Success' : { 'canister_id' : CanisterId } } |
  { 'InvalidName' : null } |
  { 'NameTooLong' : number } |
  { 'GroupLimitExceeded' : number };
export interface CyclesContent { 'caption' : [] | [string], 'amount' : bigint }
export type DirectChatEvent = { 'Message' : DirectMessage };
export type DirectChatId = Principal;
export interface DirectChatSummary {
  'date_created' : TimestampMillis,
  'them' : UserId,
<<<<<<< HEAD
  'last_updated' : TimestampMillis,
  'latest_read_by_me' : MessageIndex,
  'latest_event_index' : EventIndex,
  'chat_id' : DirectChatId,
  'latest_read_by_them' : MessageIndex,
  'latest_message' : EventWrapper,
=======
  'latest_event_index' : EventIndex,
  'chat_id' : DirectChatId,
  'latest_message' : {
    'event' : DirectMessage,
    'timestamp' : TimestampMillis,
    'index' : EventIndex,
  },
>>>>>>> b838b788
}
export interface DirectMessage {
  'content' : MessageContent,
  'sender' : UserId,
  'timestamp' : TimestampMillis,
  'message_id' : MessageId,
  'replies_to' : [] | [DirectReplyContext],
  'message_index' : MessageIndex,
}
export type DirectReplyContext = {
    'Private' : { 'chat_id' : GroupId, 'message_index' : MessageIndex }
  } |
  {
    'Standard' : {
      'content' : MessageContent,
      'sent_by_me' : boolean,
      'message_index' : MessageIndex,
    }
  };
export type EventIndex = number;
export interface EventWrapper {
  'event' : DirectChatEvent,
  'timestamp' : TimestampMillis,
  'index' : EventIndex,
}
export interface EventsArgs {
  'user_id' : UserId,
  'to_index' : EventIndex,
  'from_index' : EventIndex,
}
export interface EventsByIndexArgs {
  'user_id' : UserId,
  'events' : Array<EventIndex>,
}
export type EventsByIndexResponse = { 'ChatNotFound' : null } |
  { 'Success' : EventsSuccessResult };
export type EventsResponse = { 'ChatNotFound' : null } |
  { 'NotAuthorised' : null } |
  { 'Success' : EventsSuccessResult };
export interface EventsSuccessResult {
  'events' : Array<EventWrapper>,
  'latest_event_index' : EventIndex,
}
export interface FileContent {
  'name' : string,
  'mime_type' : string,
  'blob_reference' : [] | [BlobReference],
  'caption' : [] | [string],
}
export interface GroupChatSummary {
  'is_public' : boolean,
  'participants' : Array<Participant>,
  'name' : string,
  'description' : string,
  'joined' : TimestampMillis,
  'latest_event_index' : EventIndex,
  'min_visible_message_index' : MessageIndex,
  'chat_id' : GroupId,
<<<<<<< HEAD
  'latest_message' : [] | [EventWrapper],
=======
  'latest_message' : [] | [
    {
      'event' : GroupMessage,
      'timestamp' : TimestampMillis,
      'index' : EventIndex,
    }
  ],
>>>>>>> b838b788
}
export type GroupId = CanisterId;
export interface GroupMessage {
  'content' : MessageContent,
  'sender' : UserId,
  'message_id' : MessageId,
  'replies_to' : [] | [GroupReplyContext],
  'message_index' : MessageIndex,
}
export interface GroupReplyContext {
  'content' : MessageContent,
  'user_id' : UserId,
  'event_index' : EventIndex,
}
export interface HandleAddToGroupRequestedArgs { 'added_by' : UserId }
export type HandleAddToGroupRequestedResponse = { 'Blocked' : null } |
  { 'Success' : HandleAddToGroupRequestedSuccessResult };
export interface HandleAddToGroupRequestedSuccessResult {
  'principal' : Principal,
}
export interface HandleMarkReadArgs { 'up_to_message_index' : MessageIndex }
export type HandleMarkReadResponse = { 'SuccessNoChange' : null } |
  { 'ChatNotFound' : null } |
  { 'Success' : null };
export interface HandleMessageReceivedArgs {
  'content' : MessageContent,
  'sender_name' : string,
  'message_id' : MessageId,
  'replies_to' : [] | [ReplyContextArgs],
}
export type HandleMessageReceivedResponse = { 'Success' : null };
export interface InitArgs {
  'owner' : Principal,
  'notification_canister_ids' : Array<CanisterId>,
}
export interface JoinGroupArgs { 'group_chat_id' : GroupId }
export type JoinGroupResponse = { 'Blocked' : null } |
  { 'GroupNotFound' : null } |
  { 'GroupNotPublic' : null } |
  { 'AlreadyInGroup' : null } |
  { 'NotAuthorized' : null } |
  { 'Success' : null } |
  { 'InternalError' : string };
export interface MarkReadArgs {
  'up_to_message_index' : MessageIndex,
  'user_id' : UserId,
}
export type MarkReadResponse = { 'SuccessNoChange' : null } |
  { 'ChatNotFound' : null } |
  { 'NotAuthorized' : null } |
  { 'Success' : null };
export interface MediaContent {
  'height' : number,
  'mime_type' : string,
  'blob_reference' : [] | [BlobReference],
  'thumbnail_data' : string,
  'caption' : [] | [string],
  'width' : number,
}
export type MessageContent = { 'File' : FileContent } |
  { 'Text' : TextContent } |
  { 'Media' : MediaContent } |
  { 'Cycles' : CyclesContent };
export type MessageId = bigint;
export type MessageIndex = number;
export type MetricsArgs = {};
export interface MetricsResponse {
  'blob_bytes_used' : bigint,
  'cycles_balance' : bigint,
  'group_chat_count' : number,
  'image_message_count' : bigint,
  'caller_id' : Principal,
  'direct_chat_count' : number,
  'chunk_count' : number,
  'bytes_used' : bigint,
  'file_message_count' : bigint,
  'cycles_message_count' : bigint,
  'timestamp' : TimestampMillis,
  'text_message_count' : bigint,
  'wasm_memory_used' : bigint,
  'video_message_count' : bigint,
}
export interface Participant {
  'role' : { 'Admin' : null } |
    { 'Standard' : null },
  'user_id' : UserId,
  'date_added' : TimestampMillis,
}
export interface PrivateReplyDetails {
  'content' : MessageContent,
  'group_chat_id' : GroupId,
  'user_id' : UserId,
}
export interface PutChunkArgs {
  'blob_id' : bigint,
  'bytes' : Array<number>,
  'index' : number,
}
export type PutChunkResponse = { 'Full' : null } |
  { 'Success' : null };
export interface ReplyContextArgs {
  'chat_id_if_other' : [] | [GroupId],
  'message_index' : MessageIndex,
}
export interface SearchAllMessagesArgs {
  'max_results' : number,
  'search_term' : string,
}
export type SearchAllMessagesResponse = {
    'Success' : {
      'matches' : Array<
        {
          'chat' : CanisterId,
          'is_direct' : boolean,
          'message' : DirectMessage,
        }
      >,
    }
  } |
  { 'Failure' : null };
export interface SendMessageArgs {
  'content' : MessageContent,
  'recipient' : UserId,
  'sender_name' : string,
  'message_id' : MessageId,
  'replies_to' : [] | [ReplyContextArgs],
}
export type SendMessageResponse = { 'BalanceExceeded' : null } |
  {
    'Success' : {
      'latest_read_by_me' : MessageIndex,
      'timestamp' : TimestampMillis,
      'latest_read_by_them' : MessageIndex,
      'message_index' : MessageIndex,
    }
  } |
  { 'RecipientBlocked' : null } |
  { 'InvalidRequest' : null } |
  { 'SenderBlocked' : null } |
  { 'MessageTooLong' : number } |
  { 'RecipientNotFound' : null };
export interface SetAvatarArgs { 'mime_type' : string, 'bytes' : Array<number> }
export type SetAvatarResponse = { 'InvalidMimeType' : number } |
  { 'FileTooBig' : number } |
  { 'Success' : null };
export interface TextContent { 'text' : string }
export type TimestampMillis = bigint;
export interface UnblockUserArgs { 'user_id' : UserId }
export type UpdatedChatSummary = { 'Group' : UpdatedGroupChatSummary } |
  { 'Direct' : UpdatedDirectChatSummary };
export interface UpdatedDirectChatSummary {
  'last_updated' : TimestampMillis,
  'latest_read_by_me' : [] | [MessageIndex],
  'latest_event_index' : EventIndex,
  'chat_id' : DirectChatId,
  'latest_read_by_them' : [] | [MessageIndex],
  'latest_message' : [] | [EventWrapper],
}
export interface UpdatedGroupChatSummary {
  'participants_added' : Array<Participant>,
  'participants_removed' : Array<UserId>,
  'name' : [] | [string],
  'description' : [] | [string],
  'last_updated' : TimestampMillis,
  'latest_read_by_me' : [] | [MessageIndex],
  'latest_event_index' : EventIndex,
  'chat_id' : GroupId,
  'participants_updated' : Array<Participant>,
  'latest_message' : [] | [EventWrapper],
}
export interface UpdatesArgs {
  'groups' : Array<{ 'last_updated' : TimestampMillis, 'chat_id' : GroupId }>,
  'last_updated' : [] | [TimestampMillis],
}
export type UpdatesResponse = {
    'Success' : {
      'chats_updated' : Array<UpdatedChatSummary>,
      'chats_added' : Array<ChatSummary>,
      'chats_removed' : Array<ChatId>,
      'timestamp' : TimestampMillis,
    }
  };
export type UserId = CanisterId;
export interface _SERVICE {
  'block_user' : (arg_0: BlockUserArgs) => Promise<undefined>,
  'chunk' : (arg_0: ChunkArgs) => Promise<ChunkResponse>,
  'create_group' : (arg_0: CreateGroupArgs) => Promise<CreateGroupResponse>,
  'events' : (arg_0: EventsArgs) => Promise<EventsResponse>,
  'events_by_index' : (arg_0: EventsByIndexArgs) => Promise<
      EventsByIndexResponse
    >,
  'handle_add_to_group_requested' : (
      arg_0: HandleAddToGroupRequestedArgs,
    ) => Promise<HandleAddToGroupRequestedResponse>,
  'handle_mark_read' : (arg_0: HandleMarkReadArgs) => Promise<
      HandleMarkReadResponse
    >,
  'handle_message_received' : (arg_0: HandleMessageReceivedArgs) => Promise<
      HandleMessageReceivedResponse
    >,
  'join_group' : (arg_0: JoinGroupArgs) => Promise<JoinGroupResponse>,
  'mark_read' : (arg_0: MarkReadArgs) => Promise<MarkReadResponse>,
  'metrics' : (arg_0: MetricsArgs) => Promise<MetricsResponse>,
  'put_chunk' : (arg_0: PutChunkArgs) => Promise<PutChunkResponse>,
  'search_all_messages' : (arg_0: SearchAllMessagesArgs) => Promise<
      SearchAllMessagesResponse
    >,
  'send_message' : (arg_0: SendMessageArgs) => Promise<SendMessageResponse>,
  'set_avatar' : (arg_0: SetAvatarArgs) => Promise<SetAvatarResponse>,
  'unblock_user' : (arg_0: UnblockUserArgs) => Promise<undefined>,
  'updates' : (arg_0: UpdatesArgs) => Promise<UpdatesResponse>,
}<|MERGE_RESOLUTION|>--- conflicted
+++ resolved
@@ -27,14 +27,6 @@
 export interface DirectChatSummary {
   'date_created' : TimestampMillis,
   'them' : UserId,
-<<<<<<< HEAD
-  'last_updated' : TimestampMillis,
-  'latest_read_by_me' : MessageIndex,
-  'latest_event_index' : EventIndex,
-  'chat_id' : DirectChatId,
-  'latest_read_by_them' : MessageIndex,
-  'latest_message' : EventWrapper,
-=======
   'latest_event_index' : EventIndex,
   'chat_id' : DirectChatId,
   'latest_message' : {
@@ -42,7 +34,6 @@
     'timestamp' : TimestampMillis,
     'index' : EventIndex,
   },
->>>>>>> b838b788
 }
 export interface DirectMessage {
   'content' : MessageContent,
@@ -101,9 +92,6 @@
   'latest_event_index' : EventIndex,
   'min_visible_message_index' : MessageIndex,
   'chat_id' : GroupId,
-<<<<<<< HEAD
-  'latest_message' : [] | [EventWrapper],
-=======
   'latest_message' : [] | [
     {
       'event' : GroupMessage,
@@ -111,7 +99,6 @@
       'index' : EventIndex,
     }
   ],
->>>>>>> b838b788
 }
 export type GroupId = CanisterId;
 export interface GroupMessage {
