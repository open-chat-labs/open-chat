import type { Principal } from '@dfinity/principal';
export interface AddWebRtcSessionDetailsArgs {
  'session_details' : WebRtcSessionDetails,
}
export type AddWebRtcSessionDetailsResponse = { 'Blocked' : null } |
  { 'Success' : null };
export interface AudioContent {
  'mime_type' : string,
  'blob_reference' : [] | [BlobReference],
  'caption' : [] | [string],
}
export interface Avatar {
  'id' : bigint,
  'data' : Array<number>,
  'mime_type' : string,
}
export interface AvatarChanged {
  'changed_by' : UserId,
  'previous_avatar' : [] | [bigint],
  'new_avatar' : bigint,
}
export interface BlobReference {
  'blob_id' : bigint,
  'canister_id' : CanisterId,
}
export interface BlockUserArgs { 'user_id' : UserId }
export type BlockUserResponse = { 'Success' : null };
export type CanisterCreationStatus = { 'InProgress' : null } |
  { 'Created' : null } |
  { 'Pending' : null };
export type CanisterId = Principal;
export type CanisterUpgradeStatus = { 'Required' : null } |
  { 'NotRequired' : null } |
  { 'InProgress' : null };
export interface CanisterWasm { 'version' : Version, 'module' : Array<number> }
export type ChatId = CanisterId;
export type ChatSummary = { 'Group' : GroupChatSummary } |
  { 'Direct' : DirectChatSummary };
export type ChatSummaryUpdates = { 'Group' : GroupChatSummaryUpdates } |
  { 'Direct' : DirectChatSummaryUpdates };
export interface ConfirmationCodeSms {
  'confirmation_code' : string,
  'phone_number' : string,
}
export interface CreateGroupArgs {
  'is_public' : boolean,
  'name' : string,
  'description' : string,
  'history_visible_to_new_joiners' : boolean,
  'avatar' : [] | [Avatar],
}
export type CreateGroupResponse = {
    'DescriptionTooLong' : FieldTooLongResult
  } |
  { 'Throttled' : null } |
  { 'AvatarTooBig' : FieldTooLongResult } |
  { 'Success' : CreateGroupSuccessResult } |
  { 'NameTooLong' : FieldTooLongResult } |
  { 'NameTaken' : null } |
  { 'InternalError' : null };
export interface CreateGroupSuccessResult { 'chat_id' : ChatId }
export interface CyclesContent { 'caption' : [] | [string], 'amount' : bigint }
export interface DeleteMessagesArgs {
  'user_id' : UserId,
  'message_ids' : Array<MessageId>,
}
export type DeleteMessagesResponse = { 'ChatNotFound' : null } |
  { 'Success' : null };
export type DirectChatCreated = {};
export type DirectChatEvent = { 'MessageReactionRemoved' : UpdatedMessage } |
  { 'MessageReactionAdded' : UpdatedMessage } |
  { 'Message' : Message } |
  { 'MessageDeleted' : UpdatedMessage } |
  { 'DirectChatCreated' : DirectChatCreated } |
  { 'MessageEdited' : UpdatedMessage };
export interface DirectChatEventWrapper {
  'event' : DirectChatEvent,
  'timestamp' : TimestampMillis,
  'index' : EventIndex,
}
export interface DirectChatSummary {
  'date_created' : TimestampMillis,
  'them' : UserId,
  'read_by_me' : Array<MessageIndexRange>,
  'latest_event_index' : EventIndex,
  'read_by_them' : Array<MessageIndexRange>,
  'latest_message' : MessageEventWrapper,
}
export interface DirectChatSummaryUpdates {
  'webrtc_session_details' : [] | [WebRtcSessionDetailsEvent],
  'read_by_me' : [] | [Array<MessageIndexRange>],
  'latest_event_index' : [] | [EventIndex],
  'chat_id' : ChatId,
  'read_by_them' : [] | [Array<MessageIndexRange>],
  'latest_message' : [] | [MessageEventWrapper],
}
export interface DirectMessageNotification {
  'sender' : UserId,
  'message' : Message,
  'sender_name' : string,
}
export interface EditMessageArgs {
  'content' : MessageContent,
  'user_id' : UserId,
  'message_id' : MessageId,
}
export type EditMessageResponse = { 'MessageNotFound' : null } |
  { 'ChatNotFound' : null } |
  { 'Success' : null };
export type EventIndex = number;
export interface EventsArgs {
  'user_id' : UserId,
  'max_messages' : number,
  'max_events' : number,
  'ascending' : boolean,
  'start_index' : EventIndex,
}
export interface EventsByIndexArgs {
  'user_id' : UserId,
  'events' : Array<EventIndex>,
}
export interface EventsRangeArgs {
  'user_id' : UserId,
  'to_index' : EventIndex,
  'from_index' : EventIndex,
}
export type EventsResponse = { 'ChatNotFound' : null } |
  { 'Success' : EventsSuccessResult };
export interface EventsSuccessResult {
  'affected_events' : Array<DirectChatEventWrapper>,
  'events' : Array<DirectChatEventWrapper>,
}
export interface FieldTooLongResult {
  'length_provided' : number,
  'max_length' : number,
}
export interface FileContent {
  'name' : string,
  'mime_type' : string,
  'file_size' : number,
  'blob_reference' : [] | [BlobReference],
  'caption' : [] | [string],
}
export interface GroupChatCreated {
  'name' : string,
  'description' : string,
  'created_by' : UserId,
}
export type GroupChatEvent = { 'MessageReactionRemoved' : UpdatedMessage } |
  { 'ParticipantJoined' : ParticipantJoined } |
  { 'GroupDescriptionChanged' : GroupDescriptionChanged } |
  { 'GroupChatCreated' : GroupChatCreated } |
  { 'ParticipantsPromotedToAdmin' : ParticipantsPromotedToAdmin } |
  { 'MessageReactionAdded' : UpdatedMessage } |
  { 'ParticipantsRemoved' : ParticipantsRemoved } |
  { 'Message' : Message } |
  { 'ParticipantsDismissedAsAdmin' : ParticipantsDismissedAsAdmin } |
  { 'ParticipantLeft' : ParticipantLeft } |
  { 'MessageDeleted' : UpdatedMessage } |
  { 'GroupNameChanged' : GroupNameChanged } |
  { 'MessageEdited' : UpdatedMessage } |
  { 'AvatarChanged' : AvatarChanged } |
  { 'ParticipantsAdded' : ParticipantsAdded };
export interface GroupChatEventWrapper {
  'event' : GroupChatEvent,
  'timestamp' : TimestampMillis,
  'index' : EventIndex,
}
export interface GroupChatSummary {
  'is_public' : boolean,
  'participants' : Array<Participant>,
  'min_visible_event_index' : EventIndex,
  'name' : string,
  'description' : string,
  'last_updated' : TimestampMillis,
  'read_by_me' : Array<MessageIndexRange>,
  'joined' : TimestampMillis,
  'avatar_id' : [] | [bigint],
  'latest_event_index' : EventIndex,
  'min_visible_message_index' : MessageIndex,
  'chat_id' : ChatId,
  'latest_message' : [] | [MessageEventWrapper],
}
export interface GroupChatSummaryUpdates {
  'webrtc_session_details' : Array<WebRtcSessionDetailsEvent>,
  'participants_added_or_updated' : Array<Participant>,
  'participants_removed' : Array<UserId>,
  'name' : [] | [string],
  'description' : [] | [string],
  'last_updated' : TimestampMillis,
  'read_by_me' : [] | [Array<MessageIndexRange>],
  'avatar_id' : [] | [bigint],
  'latest_event_index' : [] | [EventIndex],
  'chat_id' : ChatId,
  'latest_message' : [] | [MessageEventWrapper],
}
export interface GroupChatUpdatesSince {
  'updates_since' : TimestampMillis,
  'chat_id' : ChatId,
}
export interface GroupDescriptionChanged {
  'new_description' : string,
  'previous_description' : string,
  'changed_by' : UserId,
}
export interface GroupMessageNotification {
  'sender' : UserId,
  'message' : Message,
  'sender_name' : string,
  'chat_id' : ChatId,
  'group_name' : string,
}
export interface GroupNameChanged {
  'changed_by' : UserId,
  'new_name' : string,
  'previous_name' : string,
}
export interface ImageContent {
  'height' : number,
  'mime_type' : string,
  'blob_reference' : [] | [BlobReference],
  'thumbnail_data' : string,
  'caption' : [] | [string],
  'width' : number,
}
export interface IndexedNotification {
  'value' : NotificationEnvelope,
  'index' : bigint,
}
export interface InitArgs {
  'owner' : Principal,
  'notification_canister_ids' : Array<CanisterId>,
}
export interface JoinGroupArgs { 'chat_id' : ChatId }
export type JoinGroupResponse = { 'Blocked' : null } |
  { 'GroupNotFound' : null } |
  { 'GroupNotPublic' : null } |
  { 'AlreadyInGroup' : null } |
  { 'Success' : null } |
  { 'InternalError' : string };
export interface LeaveGroupArgs { 'chat_id' : ChatId }
export type LeaveGroupResponse = { 'GroupNotFound' : null } |
  { 'Success' : null } |
  { 'InternalError' : string } |
  { 'NotInGroup' : null };
export interface MarkReadArgs {
  'message_ranges' : Array<MessageIndexRange>,
  'user_id' : UserId,
}
export type MarkReadResponse = { 'SuccessNoChange' : null } |
  { 'ChatNotFound' : null } |
  { 'Success' : null };
export interface Message {
  'content' : MessageContent,
  'edited' : boolean,
  'sender' : UserId,
  'message_id' : MessageId,
  'replies_to' : [] | [ReplyContext],
  'reactions' : Array<[string, Array<UserId>]>,
  'message_index' : MessageIndex,
}
export type MessageContent = { 'File' : FileContent } |
  { 'Text' : TextContent } |
  { 'Image' : ImageContent } |
  { 'Cycles' : CyclesContent } |
  { 'Audio' : AudioContent } |
  { 'Video' : VideoContent } |
  { 'Deleted' : null };
export interface MessageEventWrapper {
  'event' : Message,
  'timestamp' : TimestampMillis,
  'index' : EventIndex,
}
export type MessageId = bigint;
export type MessageIndex = number;
export interface MessageIndexRange {
  'to' : MessageIndex,
  'from' : MessageIndex,
}
export interface MessageMatch {
  'content' : MessageContent,
  'sender' : UserId,
  'score' : number,
  'chat_id' : ChatId,
  'event_index' : EventIndex,
}
export type MetricsArgs = {};
export interface MetricsResponse {
  'blob_bytes_used' : bigint,
  'cycles_balance' : bigint,
  'group_chat_count' : number,
  'image_message_count' : bigint,
  'caller_id' : Principal,
  'direct_chat_count' : number,
  'chunk_count' : number,
  'bytes_used' : bigint,
  'file_message_count' : bigint,
  'cycles_message_count' : bigint,
  'timestamp' : TimestampMillis,
  'text_message_count' : bigint,
  'wasm_memory_used' : bigint,
  'video_message_count' : bigint,
}
export type Milliseconds = bigint;
export type Notification = {
    'DirectMessageNotification' : DirectMessageNotification
  } |
  { 'GroupMessageNotification' : GroupMessageNotification } |
  { 'V1GroupMessageNotification' : V1GroupMessageNotification } |
  { 'V1DirectMessageNotification' : V1DirectMessageNotification };
export interface NotificationEnvelope {
  'notification' : Notification,
  'recipients' : Array<UserId>,
}
export interface PartialUserSummary {
  'username' : [] | [string],
  'user_id' : UserId,
  'avatar_id' : [] | [bigint],
  'seconds_since_last_online' : number,
}
export interface Participant {
  'role' : Role,
  'user_id' : UserId,
  'date_added' : TimestampMillis,
}
export interface ParticipantJoined { 'user_id' : UserId }
export interface ParticipantLeft { 'user_id' : UserId }
export interface ParticipantsAdded {
  'user_ids' : Array<UserId>,
  'added_by' : UserId,
}
export interface ParticipantsDismissedAsAdmin {
  'user_ids' : Array<UserId>,
  'dismissed_by' : UserId,
}
export interface ParticipantsPromotedToAdmin {
  'user_ids' : Array<UserId>,
  'promoted_by' : UserId,
}
export interface ParticipantsRemoved {
  'user_ids' : Array<UserId>,
  'removed_by' : UserId,
}
export interface PutChunkArgs {
  'total_chunks' : number,
  'blob_id' : bigint,
  'mime_type' : string,
  'bytes' : Array<number>,
  'index' : number,
}
export type PutChunkResponse = { 'ChunkAlreadyExists' : null } |
  { 'BlobTooBig' : null } |
  { 'Full' : null } |
  { 'BlobAlreadyExists' : null } |
  { 'Success' : null } |
  { 'ChunkTooBig' : null };
export interface RemoveWebRtcSessionDetailsArgs { 'ids' : Array<string> }
export type RemoveWebRtcSessionDetailsResponse = { 'Success' : null };
export interface ReplyContext {
  'content' : [] | [MessageContent],
  'sender' : UserId,
  'chat_id' : ChatId,
  'message_id' : MessageId,
  'event_index' : EventIndex,
}
export interface ReplyContextArgs {
  'sender' : UserId,
  'chat_id_if_other' : [] | [ChatId],
  'message_id' : MessageId,
}
export type Role = { 'Participant' : null } |
  { 'Admin' : null };
export interface SearchAllMessagesArgs {
  'max_results' : number,
  'search_term' : string,
}
export type SearchAllMessagesResponse = { 'TermTooShort' : number } |
  { 'Success' : SearchMessagesSuccessResult } |
  { 'TermTooLong' : number } |
  { 'InvalidTerm' : null };
export interface SearchMessagesArgs {
  'max_results' : number,
  'user_id' : UserId,
  'search_term' : string,
}
export type SearchMessagesResponse = { 'TermTooShort' : number } |
  { 'ChatNotFound' : null } |
  { 'Success' : SearchMessagesSuccessResult } |
  { 'TermTooLong' : number } |
  { 'InvalidTerm' : null };
export interface SearchMessagesSuccessResult { 'matches' : Array<MessageMatch> }
export interface SendMessageArgs {
  'content' : MessageContent,
  'recipient' : UserId,
  'sender_name' : string,
  'message_id' : MessageId,
  'replies_to' : [] | [ReplyContextArgs],
}
export type SendMessageResponse = { 'BalanceExceeded' : null } |
  {
    'Success' : {
      'timestamp' : TimestampMillis,
      'chat_id' : ChatId,
      'event_index' : EventIndex,
      'message_index' : MessageIndex,
    }
  } |
  { 'RecipientBlocked' : null } |
  { 'InvalidRequest' : null } |
  { 'MessageTooLong' : number } |
  { 'RecipientNotFound' : null };
export interface SetAvatarArgs {
  'id' : bigint,
  'data' : Array<number>,
  'mime_type' : string,
}
export type SetAvatarResponse = { 'AvatarTooBig' : FieldTooLongResult } |
  { 'Success' : bigint };
export interface Subscription {
  'value' : SubscriptionInfo,
  'last_active' : TimestampMillis,
}
export interface SubscriptionInfo {
  'endpoint' : string,
  'keys' : SubscriptionKeys,
}
export interface SubscriptionKeys { 'auth' : string, 'p256dh' : string }
export interface TextContent { 'text' : string }
export type TimestampMillis = bigint;
export type TimestampNanos = bigint;
export interface ToggleReactionArgs {
  'user_id' : UserId,
  'message_id' : MessageId,
  'reaction' : string,
}
export type ToggleReactionResponse = { 'MessageNotFound' : null } |
  { 'ChatNotFound' : null } |
  { 'InvalidReaction' : null } |
  { 'Added' : EventIndex } |
  { 'Removed' : EventIndex };
export interface UnblockUserArgs { 'user_id' : UserId }
export type UnblockUserResponse = { 'Success' : null };
export interface UpdatedMessage {
  'message_id' : MessageId,
  'event_index' : EventIndex,
}
export interface UpdatesArgs { 'updates_since' : [] | [UpdatesSince] }
export type UpdatesResponse = {
    'Success' : {
      'chats_updated' : Array<ChatSummaryUpdates>,
      'blocked_users' : Array<UserId>,
      'chats_added' : Array<ChatSummary>,
      'chats_removed' : Array<ChatId>,
      'timestamp' : TimestampMillis,
    }
  };
export interface UpdatesSince {
  'group_chats' : Array<GroupChatUpdatesSince>,
  'timestamp' : TimestampMillis,
}
export type UserId = CanisterId;
export interface UserSummary {
  'username' : string,
  'user_id' : UserId,
  'avatar_id' : [] | [bigint],
  'seconds_since_last_online' : number,
}
export type V1ChatId = bigint;
export interface V1CyclesContent {
  'caption' : [] | [string],
  'amount' : bigint,
}
export interface V1DirectMessageNotification {
<<<<<<< HEAD
=======
  'chat_id' : string,
  'recipient' : UserId,
>>>>>>> eada3a39
  'sender' : UserId,
  'message' : V1Message,
  'sender_name' : string,
}
export interface V1FileContent {
  'blob_size' : number,
  'blob_id' : string,
  'name' : string,
  'mime_type' : string,
  'caption' : [] | [string],
  'chunk_size' : number,
  'blob_deleted' : boolean,
}
export type V1GroupId = bigint;
export interface V1GroupMessageNotification {
  'sender' : UserId,
  'message' : V1Message,
  'sender_name' : string,
  'chat_id' : string,
  'group_name' : string,
}
export interface V1MediaContent {
  'height' : number,
  'blob_size' : number,
  'blob_id' : string,
  'mime_type' : string,
  'thumbnail_data' : string,
  'caption' : [] | [string],
  'width' : number,
  'chunk_size' : number,
  'blob_deleted' : boolean,
}
export interface V1Message {
  'id' : number,
  'content' : V1MessageContent,
  'sender' : UserId,
  'timestamp' : TimestampMillis,
  'replies_to' : [] | [V1ReplyContext],
  'client_message_id' : string,
}
export type V1MessageContent = { 'File' : V1FileContent } |
  { 'Text' : V1TextContent } |
  { 'Media' : V1MediaContent } |
  { 'Cycles' : V1CyclesContent };
export interface V1ReplyContext {
  'content' : V1MessageContent,
  'user_id' : UserId,
  'chat_id' : V1ChatId,
  'message_id' : number,
}
export interface V1TextContent { 'text' : string }
export interface Version {
  'major' : number,
  'minor' : number,
  'patch' : number,
}
export interface VideoContent {
  'height' : number,
  'image_blob_reference' : [] | [BlobReference],
  'video_blob_reference' : [] | [BlobReference],
  'mime_type' : string,
  'thumbnail_data' : string,
  'caption' : [] | [string],
  'width' : number,
}
export interface WebRtcAnswer {
  'endpoint' : WebRtcEndpoint,
  'user_id' : UserId,
  'offer_id' : string,
}
export interface WebRtcEndpoint {
  'id' : string,
  'connection_string' : string,
  'ice_candidates' : Array<string>,
}
export interface WebRtcOffer { 'endpoint' : WebRtcEndpoint, 'user_id' : UserId }
export type WebRtcSessionDetails = { 'Answer' : WebRtcAnswer } |
  { 'Offer' : WebRtcOffer };
export interface WebRtcSessionDetailsEvent {
  'session_details' : WebRtcSessionDetails,
  'timestamp' : TimestampMillis,
}
export interface _SERVICE {
  'add_webrtc_session_details' : (
      arg_0: AddWebRtcSessionDetailsArgs,
    ) => Promise<AddWebRtcSessionDetailsResponse>,
  'block_user' : (arg_0: BlockUserArgs) => Promise<BlockUserResponse>,
  'create_group' : (arg_0: CreateGroupArgs) => Promise<CreateGroupResponse>,
  'delete_messages' : (arg_0: DeleteMessagesArgs) => Promise<
      DeleteMessagesResponse
    >,
  'edit_message' : (arg_0: EditMessageArgs) => Promise<EditMessageResponse>,
  'events' : (arg_0: EventsArgs) => Promise<EventsResponse>,
  'events_by_index' : (arg_0: EventsByIndexArgs) => Promise<EventsResponse>,
  'events_range' : (arg_0: EventsRangeArgs) => Promise<EventsResponse>,
  'join_group' : (arg_0: JoinGroupArgs) => Promise<JoinGroupResponse>,
  'leave_group' : (arg_0: LeaveGroupArgs) => Promise<LeaveGroupResponse>,
  'mark_read' : (arg_0: MarkReadArgs) => Promise<MarkReadResponse>,
  'metrics' : (arg_0: MetricsArgs) => Promise<MetricsResponse>,
  'put_chunk' : (arg_0: PutChunkArgs) => Promise<PutChunkResponse>,
  'remove_webrtc_session_details' : (
      arg_0: RemoveWebRtcSessionDetailsArgs,
    ) => Promise<RemoveWebRtcSessionDetailsResponse>,
  'search_all_messages' : (arg_0: SearchAllMessagesArgs) => Promise<
      SearchAllMessagesResponse
    >,
  'search_messages' : (arg_0: SearchMessagesArgs) => Promise<
      SearchMessagesResponse
    >,
  'send_message' : (arg_0: SendMessageArgs) => Promise<SendMessageResponse>,
  'set_avatar' : (arg_0: SetAvatarArgs) => Promise<SetAvatarResponse>,
  'toggle_reaction' : (arg_0: ToggleReactionArgs) => Promise<
      ToggleReactionResponse
    >,
  'unblock_user' : (arg_0: UnblockUserArgs) => Promise<UnblockUserResponse>,
  'updates' : (arg_0: UpdatesArgs) => Promise<UpdatesResponse>,
}<|MERGE_RESOLUTION|>--- conflicted
+++ resolved
@@ -3,7 +3,8 @@
   'session_details' : WebRtcSessionDetails,
 }
 export type AddWebRtcSessionDetailsResponse = { 'Blocked' : null } |
-  { 'Success' : null };
+  { 'Success' : null } |
+  { 'UserNotFound' : null };
 export interface AudioContent {
   'mime_type' : string,
   'blob_reference' : [] | [BlobReference],
@@ -244,12 +245,16 @@
   { 'InternalError' : string } |
   { 'NotInGroup' : null };
 export interface MarkReadArgs {
-  'message_ranges' : Array<MessageIndexRange>,
-  'user_id' : UserId,
-}
-export type MarkReadResponse = { 'SuccessNoChange' : null } |
+  'message_index_ranges' : Array<MessageIndexRange>,
+  'user_id' : UserId,
+  'message_ids' : Array<MessageId>,
+}
+export type MarkReadResponse = { 'SuccessNoChange' : MarkReadSuccessResult } |
   { 'ChatNotFound' : null } |
-  { 'Success' : null };
+  { 'Success' : MarkReadSuccessResult };
+export interface MarkReadSuccessResult {
+  'unrecognised_message_ids' : Array<MessageId>,
+}
 export interface Message {
   'content' : MessageContent,
   'edited' : boolean,
@@ -471,14 +476,10 @@
   'amount' : bigint,
 }
 export interface V1DirectMessageNotification {
-<<<<<<< HEAD
-=======
-  'chat_id' : string,
-  'recipient' : UserId,
->>>>>>> eada3a39
   'sender' : UserId,
   'message' : V1Message,
   'sender_name' : string,
+  'chat_id' : string,
 }
 export interface V1FileContent {
   'blob_size' : number,
