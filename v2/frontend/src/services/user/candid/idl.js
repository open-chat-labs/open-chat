export const idlFactory = ({ IDL }) => {
  const CanisterId = IDL.Principal;
  const InitArgs = IDL.Record({
    'owner' : IDL.Principal,
    'notification_canister_ids' : IDL.Vec(CanisterId),
  });
  const UserId = CanisterId;
  const BlockUserArgs = IDL.Record({ 'user_id' : UserId });
  const ChunkArgs = IDL.Record({ 'blob_id' : IDL.Nat, 'index' : IDL.Nat32 });
  const ChunkResponse = IDL.Variant({
    'NotFound' : IDL.Null,
    'Success' : IDL.Record({ 'bytes' : IDL.Vec(IDL.Nat8) }),
  });
  const CreateGroupArgs = IDL.Record({
    'is_public' : IDL.Bool,
    'name' : IDL.Text,
  });
  const CreateGroupResponse = IDL.Variant({
    'PublicGroupAlreadyExists' : IDL.Null,
    'UnknownError' : IDL.Null,
    'Success' : IDL.Record({ 'canister_id' : CanisterId }),
    'InvalidName' : IDL.Null,
    'NameTooLong' : IDL.Nat16,
    'GroupLimitExceeded' : IDL.Nat16,
  });
  const EventIndex = IDL.Nat32;
  const EventsArgs = IDL.Record({
    'user_id' : UserId,
    'to_index' : EventIndex,
    'from_index' : EventIndex,
  });
  const BlobReference = IDL.Record({
    'blob_size' : IDL.Nat32,
    'blob_id' : IDL.Text,
    'canister_id' : CanisterId,
    'chunk_size' : IDL.Nat32,
  });
  const FileContent = IDL.Record({
    'name' : IDL.Text,
    'mime_type' : IDL.Text,
    'blob_reference' : IDL.Opt(BlobReference),
    'caption' : IDL.Opt(IDL.Text),
  });
  const TextContent = IDL.Record({ 'text' : IDL.Text });
  const MediaContent = IDL.Record({
    'height' : IDL.Nat32,
    'mime_type' : IDL.Text,
    'blob_reference' : IDL.Opt(BlobReference),
    'thumbnail_data' : IDL.Text,
    'caption' : IDL.Opt(IDL.Text),
    'width' : IDL.Nat32,
  });
  const CyclesContent = IDL.Record({
    'caption' : IDL.Opt(IDL.Text),
    'amount' : IDL.Nat,
  });
  const MessageContent = IDL.Variant({
    'File' : FileContent,
    'Text' : TextContent,
    'Media' : MediaContent,
    'Cycles' : CyclesContent,
  });
  const TimestampMillis = IDL.Nat64;
  const MessageId = IDL.Nat;
  const GroupId = CanisterId;
  const MessageIndex = IDL.Nat32;
  const ReplyContext = IDL.Variant({
    'Private' : IDL.Record({
      'chat_id' : GroupId,
      'message_index' : MessageIndex,
    }),
    'Standard' : IDL.Record({
      'content' : MessageContent,
      'sent_by_me' : IDL.Bool,
      'message_index' : MessageIndex,
    }),
  });
  const Message = IDL.Record({
    'content' : MessageContent,
    'sender' : UserId,
    'timestamp' : TimestampMillis,
    'message_id' : MessageId,
    'replies_to' : IDL.Opt(ReplyContext),
    'message_index' : MessageIndex,
  });
  const DirectChatEvent = IDL.Variant({ 'Message' : Message });
  const EventWrapper = IDL.Record({
    'event' : DirectChatEvent,
    'timestamp' : TimestampMillis,
    'index' : EventIndex,
  });
<<<<<<< HEAD
  const EventsSuccess = IDL.Record({
=======
  const EventsSuccessResult = IDL.Record({
>>>>>>> 76e6ffa9
    'events' : IDL.Vec(EventWrapper),
    'latest_event_index' : EventIndex,
  });
  const EventsResponse = IDL.Variant({
    'ChatNotFound' : IDL.Null,
<<<<<<< HEAD
    'Success' : EventsSuccess,
=======
    'NotAuthorised' : IDL.Null,
    'Success' : EventsSuccessResult,
>>>>>>> 76e6ffa9
  });
  const EventsByIndexArgs = IDL.Record({
    'user_id' : UserId,
    'events' : IDL.Vec(EventIndex),
<<<<<<< HEAD
  });
  const EventsByIndexResponse = IDL.Variant({
    'ChatNotFound' : IDL.Null,
    'Success' : EventsSuccess,
  });
  const HandleMarkReadArgs = IDL.Record({
    'up_to_message_index' : MessageIndex,
  });
  const HandleMarkReadResponse = IDL.Variant({
    'SuccessNoChange' : IDL.Null,
    'ChatNotFound' : IDL.Null,
=======
  });
  const EventsByIndexResponse = IDL.Variant({
    'ChatNotFound' : IDL.Null,
    'Success' : EventsSuccessResult,
  });
  const HandleAddToGroupRequestedArgs = IDL.Record({ 'added_by' : UserId });
  const HandleAddToGroupRequestedSuccessResult = IDL.Record({
    'principal' : IDL.Principal,
  });
  const HandleAddToGroupRequestedResponse = IDL.Variant({
    'Blocked' : IDL.Null,
    'Success' : HandleAddToGroupRequestedSuccessResult,
  });
  const HandleMarkReadArgs = IDL.Record({
    'up_to_message_index' : MessageIndex,
  });
  const HandleMarkReadResponse = IDL.Variant({
    'SuccessNoChange' : IDL.Null,
    'ChatNotFound' : IDL.Null,
>>>>>>> 76e6ffa9
    'Success' : IDL.Null,
  });
  const ReplyContextArgs = IDL.Record({
    'chat_id_if_other' : IDL.Opt(GroupId),
    'message_index' : MessageIndex,
  });
  const HandleMessageReceivedArgs = IDL.Record({
    'content' : MessageContent,
    'sender_name' : IDL.Text,
    'message_id' : MessageId,
    'replies_to' : IDL.Opt(ReplyContextArgs),
  });
  const HandleMessageReceivedResponse = IDL.Variant({ 'Success' : IDL.Null });
  const JoinGroupArgs = IDL.Record({ 'group_chat_id' : GroupId });
  const JoinGroupResponse = IDL.Variant({
    'Blocked' : IDL.Null,
    'GroupNotFound' : IDL.Null,
    'GroupNotPublic' : IDL.Null,
    'AlreadyInGroup' : IDL.Null,
    'NotAuthorized' : IDL.Null,
    'Success' : IDL.Null,
    'InternalError' : IDL.Text,
  });
  const MarkReadArgs = IDL.Record({
    'up_to_message_index' : MessageIndex,
    'user_id' : UserId,
  });
  const MarkReadResponse = IDL.Variant({
    'SuccessNoChange' : IDL.Null,
    'ChatNotFound' : IDL.Null,
    'NotAuthorized' : IDL.Null,
    'Success' : IDL.Null,
  });
  const MetricsArgs = IDL.Record({});
  const MetricsResponse = IDL.Record({
    'blob_bytes_used' : IDL.Nat64,
    'cycles_balance' : IDL.Int64,
    'group_chat_count' : IDL.Nat32,
    'image_message_count' : IDL.Nat64,
    'caller_id' : IDL.Principal,
    'direct_chat_count' : IDL.Nat32,
    'chunk_count' : IDL.Nat32,
    'bytes_used' : IDL.Nat64,
    'file_message_count' : IDL.Nat64,
    'cycles_message_count' : IDL.Nat64,
    'timestamp' : TimestampMillis,
    'text_message_count' : IDL.Nat64,
    'wasm_memory_used' : IDL.Nat64,
    'video_message_count' : IDL.Nat64,
  });
  const PutChunkArgs = IDL.Record({
    'blob_id' : IDL.Nat,
    'bytes' : IDL.Vec(IDL.Nat8),
    'index' : IDL.Nat32,
  });
  const PutChunkResponse = IDL.Variant({
    'Full' : IDL.Null,
    'Success' : IDL.Null,
  });
  const SearchAllMessagesArgs = IDL.Record({
    'max_results' : IDL.Nat8,
    'search_term' : IDL.Text,
  });
  const SearchAllMessagesResponse = IDL.Variant({
    'Success' : IDL.Record({
      'matches' : IDL.Vec(
        IDL.Record({
          'chat' : CanisterId,
          'is_direct' : IDL.Bool,
          'message' : Message,
        })
      ),
    }),
    'Failure' : IDL.Null,
  });
  const SendMessageArgs = IDL.Record({
    'content' : MessageContent,
    'recipient' : UserId,
    'sender_name' : IDL.Text,
    'message_id' : MessageId,
    'replies_to' : IDL.Opt(ReplyContextArgs),
  });
  const SendMessageResponse = IDL.Variant({
    'BalanceExceeded' : IDL.Null,
    'Success' : IDL.Record({
      'latest_read_by_me' : MessageIndex,
      'timestamp' : TimestampMillis,
      'latest_read_by_them' : MessageIndex,
      'message_index' : MessageIndex,
    }),
    'RecipientBlocked' : IDL.Null,
    'InvalidRequest' : IDL.Null,
    'SenderBlocked' : IDL.Null,
    'MessageTooLong' : IDL.Nat32,
    'RecipientNotFound' : IDL.Null,
  });
  const SetAvatarArgs = IDL.Record({
    'mime_type' : IDL.Text,
    'bytes' : IDL.Vec(IDL.Nat8),
  });
  const SetAvatarResponse = IDL.Variant({
    'InvalidMimeType' : IDL.Nat32,
    'FileTooBig' : IDL.Nat32,
    'Success' : IDL.Null,
  });
  const UnblockUserArgs = IDL.Record({ 'user_id' : UserId });
<<<<<<< HEAD
  const UpdatesArgs = IDL.Record({
    'groups' : IDL.Vec(
      IDL.Record({ 'last_updated' : TimestampMillis, 'chat_id' : GroupId })
    ),
    'last_updated' : IDL.Opt(TimestampMillis),
  });
  const Participant = IDL.Record({
    'role' : IDL.Variant({ 'Admin' : IDL.Null, 'Standard' : IDL.Null }),
    'user_id' : UserId,
  });
  const UpdatedGroupChatSummary = IDL.Record({
    'participants_added' : IDL.Vec(Participant),
    'participants_removed' : IDL.Vec(UserId),
    'name' : IDL.Opt(IDL.Text),
    'description' : IDL.Opt(IDL.Text),
    'last_updated' : TimestampMillis,
    'latest_read_by_me' : IDL.Opt(MessageIndex),
    'chat_id' : GroupId,
    'participants_updated' : IDL.Vec(Participant),
    'latest_message' : IDL.Opt(Message),
  });
  const DirectChatId = IDL.Principal;
  const UpdatedDirectChatSummary = IDL.Record({
    'last_updated' : TimestampMillis,
    'latest_read_by_me' : IDL.Opt(MessageIndex),
    'chat_id' : DirectChatId,
    'latest_read_by_them' : IDL.Opt(MessageIndex),
    'latest_message' : IDL.Opt(Message),
  });
  const UpdatedChatSummary = IDL.Variant({
    'Group' : UpdatedGroupChatSummary,
    'Direct' : UpdatedDirectChatSummary,
  });
  const GroupChatSummary = IDL.Record({
    'participants' : IDL.Vec(Participant),
    'name' : IDL.Text,
    'description' : IDL.Text,
    'last_updated' : TimestampMillis,
    'public' : IDL.Bool,
    'latest_read_by_me' : MessageIndex,
    'joined' : TimestampMillis,
    'min_visible_message_index' : MessageIndex,
    'chat_id' : GroupId,
    'latest_message' : IDL.Opt(Message),
  });
  const DirectChatSummary = IDL.Record({
    'them' : UserId,
    'last_updated' : TimestampMillis,
    'latest_read_by_me' : MessageIndex,
    'chat_id' : DirectChatId,
    'latest_read_by_them' : MessageIndex,
    'latest_message' : Message,
  });
  const ChatSummary = IDL.Variant({
    'Group' : GroupChatSummary,
    'Direct' : DirectChatSummary,
  });
  const ChatId = IDL.Variant({ 'Group' : GroupId, 'Direct' : DirectChatId });
  const UpdatesResponse = IDL.Variant({
    'Success' : IDL.Record({
      'chats_updated' : IDL.Vec(UpdatedChatSummary),
      'chats_added' : IDL.Vec(ChatSummary),
      'chats_removed' : IDL.Vec(ChatId),
      'timestamp' : TimestampMillis,
    }),
  });
=======
>>>>>>> 76e6ffa9
  return IDL.Service({
    'block_user' : IDL.Func([BlockUserArgs], [], []),
    'chunk' : IDL.Func([ChunkArgs], [ChunkResponse], ['query']),
    'create_group' : IDL.Func([CreateGroupArgs], [CreateGroupResponse], []),
    'events' : IDL.Func([EventsArgs], [EventsResponse], ['query']),
    'events_by_index' : IDL.Func(
        [EventsByIndexArgs],
        [EventsByIndexResponse],
        ['query'],
      ),
<<<<<<< HEAD
=======
    'handle_add_to_group_requested' : IDL.Func(
        [HandleAddToGroupRequestedArgs],
        [HandleAddToGroupRequestedResponse],
        [],
      ),
>>>>>>> 76e6ffa9
    'handle_mark_read' : IDL.Func(
        [HandleMarkReadArgs],
        [HandleMarkReadResponse],
        [],
      ),
    'handle_message_received' : IDL.Func(
        [HandleMessageReceivedArgs],
        [HandleMessageReceivedResponse],
        [],
      ),
    'join_group' : IDL.Func([JoinGroupArgs], [JoinGroupResponse], []),
    'mark_read' : IDL.Func([MarkReadArgs], [MarkReadResponse], []),
    'metrics' : IDL.Func([MetricsArgs], [MetricsResponse], ['query']),
    'put_chunk' : IDL.Func([PutChunkArgs], [PutChunkResponse], []),
    'search_all_messages' : IDL.Func(
        [SearchAllMessagesArgs],
        [SearchAllMessagesResponse],
        ['query'],
      ),
    'send_message' : IDL.Func([SendMessageArgs], [SendMessageResponse], []),
    'set_avatar' : IDL.Func([SetAvatarArgs], [SetAvatarResponse], []),
    'unblock_user' : IDL.Func([UnblockUserArgs], [], []),
  });
};
export const init = ({ IDL }) => {
  const CanisterId = IDL.Principal;
  const InitArgs = IDL.Record({
    'owner' : IDL.Principal,
    'notification_canister_ids' : IDL.Vec(CanisterId),
  });
  return [InitArgs];
};<|MERGE_RESOLUTION|>--- conflicted
+++ resolved
@@ -1,369 +1,267 @@
 export const idlFactory = ({ IDL }) => {
-  const CanisterId = IDL.Principal;
-  const InitArgs = IDL.Record({
-    'owner' : IDL.Principal,
-    'notification_canister_ids' : IDL.Vec(CanisterId),
-  });
-  const UserId = CanisterId;
-  const BlockUserArgs = IDL.Record({ 'user_id' : UserId });
-  const ChunkArgs = IDL.Record({ 'blob_id' : IDL.Nat, 'index' : IDL.Nat32 });
-  const ChunkResponse = IDL.Variant({
-    'NotFound' : IDL.Null,
-    'Success' : IDL.Record({ 'bytes' : IDL.Vec(IDL.Nat8) }),
-  });
-  const CreateGroupArgs = IDL.Record({
-    'is_public' : IDL.Bool,
-    'name' : IDL.Text,
-  });
-  const CreateGroupResponse = IDL.Variant({
-    'PublicGroupAlreadyExists' : IDL.Null,
-    'UnknownError' : IDL.Null,
-    'Success' : IDL.Record({ 'canister_id' : CanisterId }),
-    'InvalidName' : IDL.Null,
-    'NameTooLong' : IDL.Nat16,
-    'GroupLimitExceeded' : IDL.Nat16,
-  });
-  const EventIndex = IDL.Nat32;
-  const EventsArgs = IDL.Record({
-    'user_id' : UserId,
-    'to_index' : EventIndex,
-    'from_index' : EventIndex,
-  });
-  const BlobReference = IDL.Record({
-    'blob_size' : IDL.Nat32,
-    'blob_id' : IDL.Text,
-    'canister_id' : CanisterId,
-    'chunk_size' : IDL.Nat32,
-  });
-  const FileContent = IDL.Record({
-    'name' : IDL.Text,
-    'mime_type' : IDL.Text,
-    'blob_reference' : IDL.Opt(BlobReference),
-    'caption' : IDL.Opt(IDL.Text),
-  });
-  const TextContent = IDL.Record({ 'text' : IDL.Text });
-  const MediaContent = IDL.Record({
-    'height' : IDL.Nat32,
-    'mime_type' : IDL.Text,
-    'blob_reference' : IDL.Opt(BlobReference),
-    'thumbnail_data' : IDL.Text,
-    'caption' : IDL.Opt(IDL.Text),
-    'width' : IDL.Nat32,
-  });
-  const CyclesContent = IDL.Record({
-    'caption' : IDL.Opt(IDL.Text),
-    'amount' : IDL.Nat,
-  });
-  const MessageContent = IDL.Variant({
-    'File' : FileContent,
-    'Text' : TextContent,
-    'Media' : MediaContent,
-    'Cycles' : CyclesContent,
-  });
-  const TimestampMillis = IDL.Nat64;
-  const MessageId = IDL.Nat;
-  const GroupId = CanisterId;
-  const MessageIndex = IDL.Nat32;
-  const ReplyContext = IDL.Variant({
-    'Private' : IDL.Record({
-      'chat_id' : GroupId,
-      'message_index' : MessageIndex,
-    }),
-    'Standard' : IDL.Record({
-      'content' : MessageContent,
-      'sent_by_me' : IDL.Bool,
-      'message_index' : MessageIndex,
-    }),
-  });
-  const Message = IDL.Record({
-    'content' : MessageContent,
-    'sender' : UserId,
-    'timestamp' : TimestampMillis,
-    'message_id' : MessageId,
-    'replies_to' : IDL.Opt(ReplyContext),
-    'message_index' : MessageIndex,
-  });
-  const DirectChatEvent = IDL.Variant({ 'Message' : Message });
-  const EventWrapper = IDL.Record({
-    'event' : DirectChatEvent,
-    'timestamp' : TimestampMillis,
-    'index' : EventIndex,
-  });
-<<<<<<< HEAD
-  const EventsSuccess = IDL.Record({
-=======
-  const EventsSuccessResult = IDL.Record({
->>>>>>> 76e6ffa9
-    'events' : IDL.Vec(EventWrapper),
-    'latest_event_index' : EventIndex,
-  });
-  const EventsResponse = IDL.Variant({
-    'ChatNotFound' : IDL.Null,
-<<<<<<< HEAD
-    'Success' : EventsSuccess,
-=======
-    'NotAuthorised' : IDL.Null,
-    'Success' : EventsSuccessResult,
->>>>>>> 76e6ffa9
-  });
-  const EventsByIndexArgs = IDL.Record({
-    'user_id' : UserId,
-    'events' : IDL.Vec(EventIndex),
-<<<<<<< HEAD
-  });
-  const EventsByIndexResponse = IDL.Variant({
-    'ChatNotFound' : IDL.Null,
-    'Success' : EventsSuccess,
-  });
-  const HandleMarkReadArgs = IDL.Record({
-    'up_to_message_index' : MessageIndex,
-  });
-  const HandleMarkReadResponse = IDL.Variant({
-    'SuccessNoChange' : IDL.Null,
-    'ChatNotFound' : IDL.Null,
-=======
-  });
-  const EventsByIndexResponse = IDL.Variant({
-    'ChatNotFound' : IDL.Null,
-    'Success' : EventsSuccessResult,
-  });
-  const HandleAddToGroupRequestedArgs = IDL.Record({ 'added_by' : UserId });
-  const HandleAddToGroupRequestedSuccessResult = IDL.Record({
-    'principal' : IDL.Principal,
-  });
-  const HandleAddToGroupRequestedResponse = IDL.Variant({
-    'Blocked' : IDL.Null,
-    'Success' : HandleAddToGroupRequestedSuccessResult,
-  });
-  const HandleMarkReadArgs = IDL.Record({
-    'up_to_message_index' : MessageIndex,
-  });
-  const HandleMarkReadResponse = IDL.Variant({
-    'SuccessNoChange' : IDL.Null,
-    'ChatNotFound' : IDL.Null,
->>>>>>> 76e6ffa9
-    'Success' : IDL.Null,
-  });
-  const ReplyContextArgs = IDL.Record({
-    'chat_id_if_other' : IDL.Opt(GroupId),
-    'message_index' : MessageIndex,
-  });
-  const HandleMessageReceivedArgs = IDL.Record({
-    'content' : MessageContent,
-    'sender_name' : IDL.Text,
-    'message_id' : MessageId,
-    'replies_to' : IDL.Opt(ReplyContextArgs),
-  });
-  const HandleMessageReceivedResponse = IDL.Variant({ 'Success' : IDL.Null });
-  const JoinGroupArgs = IDL.Record({ 'group_chat_id' : GroupId });
-  const JoinGroupResponse = IDL.Variant({
-    'Blocked' : IDL.Null,
-    'GroupNotFound' : IDL.Null,
-    'GroupNotPublic' : IDL.Null,
-    'AlreadyInGroup' : IDL.Null,
-    'NotAuthorized' : IDL.Null,
-    'Success' : IDL.Null,
-    'InternalError' : IDL.Text,
-  });
-  const MarkReadArgs = IDL.Record({
-    'up_to_message_index' : MessageIndex,
-    'user_id' : UserId,
-  });
-  const MarkReadResponse = IDL.Variant({
-    'SuccessNoChange' : IDL.Null,
-    'ChatNotFound' : IDL.Null,
-    'NotAuthorized' : IDL.Null,
-    'Success' : IDL.Null,
-  });
-  const MetricsArgs = IDL.Record({});
-  const MetricsResponse = IDL.Record({
-    'blob_bytes_used' : IDL.Nat64,
-    'cycles_balance' : IDL.Int64,
-    'group_chat_count' : IDL.Nat32,
-    'image_message_count' : IDL.Nat64,
-    'caller_id' : IDL.Principal,
-    'direct_chat_count' : IDL.Nat32,
-    'chunk_count' : IDL.Nat32,
-    'bytes_used' : IDL.Nat64,
-    'file_message_count' : IDL.Nat64,
-    'cycles_message_count' : IDL.Nat64,
-    'timestamp' : TimestampMillis,
-    'text_message_count' : IDL.Nat64,
-    'wasm_memory_used' : IDL.Nat64,
-    'video_message_count' : IDL.Nat64,
-  });
-  const PutChunkArgs = IDL.Record({
-    'blob_id' : IDL.Nat,
-    'bytes' : IDL.Vec(IDL.Nat8),
-    'index' : IDL.Nat32,
-  });
-  const PutChunkResponse = IDL.Variant({
-    'Full' : IDL.Null,
-    'Success' : IDL.Null,
-  });
-  const SearchAllMessagesArgs = IDL.Record({
-    'max_results' : IDL.Nat8,
-    'search_term' : IDL.Text,
-  });
-  const SearchAllMessagesResponse = IDL.Variant({
-    'Success' : IDL.Record({
-      'matches' : IDL.Vec(
-        IDL.Record({
-          'chat' : CanisterId,
-          'is_direct' : IDL.Bool,
-          'message' : Message,
-        })
-      ),
-    }),
-    'Failure' : IDL.Null,
-  });
-  const SendMessageArgs = IDL.Record({
-    'content' : MessageContent,
-    'recipient' : UserId,
-    'sender_name' : IDL.Text,
-    'message_id' : MessageId,
-    'replies_to' : IDL.Opt(ReplyContextArgs),
-  });
-  const SendMessageResponse = IDL.Variant({
-    'BalanceExceeded' : IDL.Null,
-    'Success' : IDL.Record({
-      'latest_read_by_me' : MessageIndex,
-      'timestamp' : TimestampMillis,
-      'latest_read_by_them' : MessageIndex,
-      'message_index' : MessageIndex,
-    }),
-    'RecipientBlocked' : IDL.Null,
-    'InvalidRequest' : IDL.Null,
-    'SenderBlocked' : IDL.Null,
-    'MessageTooLong' : IDL.Nat32,
-    'RecipientNotFound' : IDL.Null,
-  });
-  const SetAvatarArgs = IDL.Record({
-    'mime_type' : IDL.Text,
-    'bytes' : IDL.Vec(IDL.Nat8),
-  });
-  const SetAvatarResponse = IDL.Variant({
-    'InvalidMimeType' : IDL.Nat32,
-    'FileTooBig' : IDL.Nat32,
-    'Success' : IDL.Null,
-  });
-  const UnblockUserArgs = IDL.Record({ 'user_id' : UserId });
-<<<<<<< HEAD
-  const UpdatesArgs = IDL.Record({
-    'groups' : IDL.Vec(
-      IDL.Record({ 'last_updated' : TimestampMillis, 'chat_id' : GroupId })
-    ),
-    'last_updated' : IDL.Opt(TimestampMillis),
-  });
-  const Participant = IDL.Record({
-    'role' : IDL.Variant({ 'Admin' : IDL.Null, 'Standard' : IDL.Null }),
-    'user_id' : UserId,
-  });
-  const UpdatedGroupChatSummary = IDL.Record({
-    'participants_added' : IDL.Vec(Participant),
-    'participants_removed' : IDL.Vec(UserId),
-    'name' : IDL.Opt(IDL.Text),
-    'description' : IDL.Opt(IDL.Text),
-    'last_updated' : TimestampMillis,
-    'latest_read_by_me' : IDL.Opt(MessageIndex),
-    'chat_id' : GroupId,
-    'participants_updated' : IDL.Vec(Participant),
-    'latest_message' : IDL.Opt(Message),
-  });
-  const DirectChatId = IDL.Principal;
-  const UpdatedDirectChatSummary = IDL.Record({
-    'last_updated' : TimestampMillis,
-    'latest_read_by_me' : IDL.Opt(MessageIndex),
-    'chat_id' : DirectChatId,
-    'latest_read_by_them' : IDL.Opt(MessageIndex),
-    'latest_message' : IDL.Opt(Message),
-  });
-  const UpdatedChatSummary = IDL.Variant({
-    'Group' : UpdatedGroupChatSummary,
-    'Direct' : UpdatedDirectChatSummary,
-  });
-  const GroupChatSummary = IDL.Record({
-    'participants' : IDL.Vec(Participant),
-    'name' : IDL.Text,
-    'description' : IDL.Text,
-    'last_updated' : TimestampMillis,
-    'public' : IDL.Bool,
-    'latest_read_by_me' : MessageIndex,
-    'joined' : TimestampMillis,
-    'min_visible_message_index' : MessageIndex,
-    'chat_id' : GroupId,
-    'latest_message' : IDL.Opt(Message),
-  });
-  const DirectChatSummary = IDL.Record({
-    'them' : UserId,
-    'last_updated' : TimestampMillis,
-    'latest_read_by_me' : MessageIndex,
-    'chat_id' : DirectChatId,
-    'latest_read_by_them' : MessageIndex,
-    'latest_message' : Message,
-  });
-  const ChatSummary = IDL.Variant({
-    'Group' : GroupChatSummary,
-    'Direct' : DirectChatSummary,
-  });
-  const ChatId = IDL.Variant({ 'Group' : GroupId, 'Direct' : DirectChatId });
-  const UpdatesResponse = IDL.Variant({
-    'Success' : IDL.Record({
-      'chats_updated' : IDL.Vec(UpdatedChatSummary),
-      'chats_added' : IDL.Vec(ChatSummary),
-      'chats_removed' : IDL.Vec(ChatId),
-      'timestamp' : TimestampMillis,
-    }),
-  });
-=======
->>>>>>> 76e6ffa9
-  return IDL.Service({
-    'block_user' : IDL.Func([BlockUserArgs], [], []),
-    'chunk' : IDL.Func([ChunkArgs], [ChunkResponse], ['query']),
-    'create_group' : IDL.Func([CreateGroupArgs], [CreateGroupResponse], []),
-    'events' : IDL.Func([EventsArgs], [EventsResponse], ['query']),
-    'events_by_index' : IDL.Func(
-        [EventsByIndexArgs],
-        [EventsByIndexResponse],
-        ['query'],
-      ),
-<<<<<<< HEAD
-=======
-    'handle_add_to_group_requested' : IDL.Func(
-        [HandleAddToGroupRequestedArgs],
-        [HandleAddToGroupRequestedResponse],
-        [],
-      ),
->>>>>>> 76e6ffa9
-    'handle_mark_read' : IDL.Func(
-        [HandleMarkReadArgs],
-        [HandleMarkReadResponse],
-        [],
-      ),
-    'handle_message_received' : IDL.Func(
-        [HandleMessageReceivedArgs],
-        [HandleMessageReceivedResponse],
-        [],
-      ),
-    'join_group' : IDL.Func([JoinGroupArgs], [JoinGroupResponse], []),
-    'mark_read' : IDL.Func([MarkReadArgs], [MarkReadResponse], []),
-    'metrics' : IDL.Func([MetricsArgs], [MetricsResponse], ['query']),
-    'put_chunk' : IDL.Func([PutChunkArgs], [PutChunkResponse], []),
-    'search_all_messages' : IDL.Func(
-        [SearchAllMessagesArgs],
-        [SearchAllMessagesResponse],
-        ['query'],
-      ),
-    'send_message' : IDL.Func([SendMessageArgs], [SendMessageResponse], []),
-    'set_avatar' : IDL.Func([SetAvatarArgs], [SetAvatarResponse], []),
-    'unblock_user' : IDL.Func([UnblockUserArgs], [], []),
-  });
+    const CanisterId = IDL.Principal;
+    const InitArgs = IDL.Record({
+        owner: IDL.Principal,
+        notification_canister_ids: IDL.Vec(CanisterId),
+    });
+    const UserId = CanisterId;
+    const BlockUserArgs = IDL.Record({ user_id: UserId });
+    const ChunkArgs = IDL.Record({ blob_id: IDL.Nat, index: IDL.Nat32 });
+    const ChunkResponse = IDL.Variant({
+        NotFound: IDL.Null,
+        Success: IDL.Record({ bytes: IDL.Vec(IDL.Nat8) }),
+    });
+    const CreateGroupArgs = IDL.Record({
+        is_public: IDL.Bool,
+        name: IDL.Text,
+    });
+    const CreateGroupResponse = IDL.Variant({
+        PublicGroupAlreadyExists: IDL.Null,
+        UnknownError: IDL.Null,
+        Success: IDL.Record({ canister_id: CanisterId }),
+        InvalidName: IDL.Null,
+        NameTooLong: IDL.Nat16,
+        GroupLimitExceeded: IDL.Nat16,
+    });
+    const EventIndex = IDL.Nat32;
+    const EventsArgs = IDL.Record({
+        user_id: UserId,
+        to_index: EventIndex,
+        from_index: EventIndex,
+    });
+    const BlobReference = IDL.Record({
+        blob_size: IDL.Nat32,
+        blob_id: IDL.Text,
+        canister_id: CanisterId,
+        chunk_size: IDL.Nat32,
+    });
+    const FileContent = IDL.Record({
+        name: IDL.Text,
+        mime_type: IDL.Text,
+        blob_reference: IDL.Opt(BlobReference),
+        caption: IDL.Opt(IDL.Text),
+    });
+    const TextContent = IDL.Record({ text: IDL.Text });
+    const MediaContent = IDL.Record({
+        height: IDL.Nat32,
+        mime_type: IDL.Text,
+        blob_reference: IDL.Opt(BlobReference),
+        thumbnail_data: IDL.Text,
+        caption: IDL.Opt(IDL.Text),
+        width: IDL.Nat32,
+    });
+    const CyclesContent = IDL.Record({
+        caption: IDL.Opt(IDL.Text),
+        amount: IDL.Nat,
+    });
+    const MessageContent = IDL.Variant({
+        File: FileContent,
+        Text: TextContent,
+        Media: MediaContent,
+        Cycles: CyclesContent,
+    });
+    const TimestampMillis = IDL.Nat64;
+    const MessageId = IDL.Nat;
+    const GroupId = CanisterId;
+    const MessageIndex = IDL.Nat32;
+    const ReplyContext = IDL.Variant({
+        Private: IDL.Record({
+            chat_id: GroupId,
+            message_index: MessageIndex,
+        }),
+        Standard: IDL.Record({
+            content: MessageContent,
+            sent_by_me: IDL.Bool,
+            message_index: MessageIndex,
+        }),
+    });
+    const Message = IDL.Record({
+        content: MessageContent,
+        sender: UserId,
+        timestamp: TimestampMillis,
+        message_id: MessageId,
+        replies_to: IDL.Opt(ReplyContext),
+        message_index: MessageIndex,
+    });
+    const DirectChatEvent = IDL.Variant({ Message: Message });
+    const EventWrapper = IDL.Record({
+        event: DirectChatEvent,
+        timestamp: TimestampMillis,
+        index: EventIndex,
+    });
+    const EventsSuccessResult = IDL.Record({
+        events: IDL.Vec(EventWrapper),
+        latest_event_index: EventIndex,
+    });
+    const EventsResponse = IDL.Variant({
+        ChatNotFound: IDL.Null,
+        NotAuthorised: IDL.Null,
+        Success: EventsSuccessResult,
+    });
+    const EventsByIndexArgs = IDL.Record({
+        user_id: UserId,
+        events: IDL.Vec(EventIndex),
+    });
+    const EventsByIndexResponse = IDL.Variant({
+        ChatNotFound: IDL.Null,
+        Success: EventsSuccessResult,
+    });
+    const HandleAddToGroupRequestedArgs = IDL.Record({ added_by: UserId });
+    const HandleAddToGroupRequestedSuccessResult = IDL.Record({
+        principal: IDL.Principal,
+    });
+    const HandleAddToGroupRequestedResponse = IDL.Variant({
+        Blocked: IDL.Null,
+        Success: HandleAddToGroupRequestedSuccessResult,
+    });
+    const HandleMarkReadArgs = IDL.Record({
+        up_to_message_index: MessageIndex,
+    });
+    const HandleMarkReadResponse = IDL.Variant({
+        SuccessNoChange: IDL.Null,
+        ChatNotFound: IDL.Null,
+        Success: IDL.Null,
+    });
+    const ReplyContextArgs = IDL.Record({
+        chat_id_if_other: IDL.Opt(GroupId),
+        message_index: MessageIndex,
+    });
+    const HandleMessageReceivedArgs = IDL.Record({
+        content: MessageContent,
+        sender_name: IDL.Text,
+        message_id: MessageId,
+        replies_to: IDL.Opt(ReplyContextArgs),
+    });
+    const HandleMessageReceivedResponse = IDL.Variant({ Success: IDL.Null });
+    const JoinGroupArgs = IDL.Record({ group_chat_id: GroupId });
+    const JoinGroupResponse = IDL.Variant({
+        Blocked: IDL.Null,
+        GroupNotFound: IDL.Null,
+        GroupNotPublic: IDL.Null,
+        AlreadyInGroup: IDL.Null,
+        NotAuthorized: IDL.Null,
+        Success: IDL.Null,
+        InternalError: IDL.Text,
+    });
+    const MarkReadArgs = IDL.Record({
+        up_to_message_index: MessageIndex,
+        user_id: UserId,
+    });
+    const MarkReadResponse = IDL.Variant({
+        SuccessNoChange: IDL.Null,
+        ChatNotFound: IDL.Null,
+        NotAuthorized: IDL.Null,
+        Success: IDL.Null,
+    });
+    const MetricsArgs = IDL.Record({});
+    const MetricsResponse = IDL.Record({
+        blob_bytes_used: IDL.Nat64,
+        cycles_balance: IDL.Int64,
+        group_chat_count: IDL.Nat32,
+        image_message_count: IDL.Nat64,
+        caller_id: IDL.Principal,
+        direct_chat_count: IDL.Nat32,
+        chunk_count: IDL.Nat32,
+        bytes_used: IDL.Nat64,
+        file_message_count: IDL.Nat64,
+        cycles_message_count: IDL.Nat64,
+        timestamp: TimestampMillis,
+        text_message_count: IDL.Nat64,
+        wasm_memory_used: IDL.Nat64,
+        video_message_count: IDL.Nat64,
+    });
+    const PutChunkArgs = IDL.Record({
+        blob_id: IDL.Nat,
+        bytes: IDL.Vec(IDL.Nat8),
+        index: IDL.Nat32,
+    });
+    const PutChunkResponse = IDL.Variant({
+        Full: IDL.Null,
+        Success: IDL.Null,
+    });
+    const SearchAllMessagesArgs = IDL.Record({
+        max_results: IDL.Nat8,
+        search_term: IDL.Text,
+    });
+    const SearchAllMessagesResponse = IDL.Variant({
+        Success: IDL.Record({
+            matches: IDL.Vec(
+                IDL.Record({
+                    chat: CanisterId,
+                    is_direct: IDL.Bool,
+                    message: Message,
+                })
+            ),
+        }),
+        Failure: IDL.Null,
+    });
+    const SendMessageArgs = IDL.Record({
+        content: MessageContent,
+        recipient: UserId,
+        sender_name: IDL.Text,
+        message_id: MessageId,
+        replies_to: IDL.Opt(ReplyContextArgs),
+    });
+    const SendMessageResponse = IDL.Variant({
+        BalanceExceeded: IDL.Null,
+        Success: IDL.Record({
+            latest_read_by_me: MessageIndex,
+            timestamp: TimestampMillis,
+            latest_read_by_them: MessageIndex,
+            message_index: MessageIndex,
+        }),
+        RecipientBlocked: IDL.Null,
+        InvalidRequest: IDL.Null,
+        SenderBlocked: IDL.Null,
+        MessageTooLong: IDL.Nat32,
+        RecipientNotFound: IDL.Null,
+    });
+    const SetAvatarArgs = IDL.Record({
+        mime_type: IDL.Text,
+        bytes: IDL.Vec(IDL.Nat8),
+    });
+    const SetAvatarResponse = IDL.Variant({
+        InvalidMimeType: IDL.Nat32,
+        FileTooBig: IDL.Nat32,
+        Success: IDL.Null,
+    });
+    const UnblockUserArgs = IDL.Record({ user_id: UserId });
+    return IDL.Service({
+        block_user: IDL.Func([BlockUserArgs], [], []),
+        chunk: IDL.Func([ChunkArgs], [ChunkResponse], ["query"]),
+        create_group: IDL.Func([CreateGroupArgs], [CreateGroupResponse], []),
+        events: IDL.Func([EventsArgs], [EventsResponse], ["query"]),
+        events_by_index: IDL.Func([EventsByIndexArgs], [EventsByIndexResponse], ["query"]),
+        handle_add_to_group_requested: IDL.Func(
+            [HandleAddToGroupRequestedArgs],
+            [HandleAddToGroupRequestedResponse],
+            []
+        ),
+        handle_mark_read: IDL.Func([HandleMarkReadArgs], [HandleMarkReadResponse], []),
+        handle_message_received: IDL.Func(
+            [HandleMessageReceivedArgs],
+            [HandleMessageReceivedResponse],
+            []
+        ),
+        join_group: IDL.Func([JoinGroupArgs], [JoinGroupResponse], []),
+        mark_read: IDL.Func([MarkReadArgs], [MarkReadResponse], []),
+        metrics: IDL.Func([MetricsArgs], [MetricsResponse], ["query"]),
+        put_chunk: IDL.Func([PutChunkArgs], [PutChunkResponse], []),
+        search_all_messages: IDL.Func(
+            [SearchAllMessagesArgs],
+            [SearchAllMessagesResponse],
+            ["query"]
+        ),
+        send_message: IDL.Func([SendMessageArgs], [SendMessageResponse], []),
+        set_avatar: IDL.Func([SetAvatarArgs], [SetAvatarResponse], []),
+        unblock_user: IDL.Func([UnblockUserArgs], [], []),
+    });
 };
 export const init = ({ IDL }) => {
-  const CanisterId = IDL.Principal;
-  const InitArgs = IDL.Record({
-    'owner' : IDL.Principal,
-    'notification_canister_ids' : IDL.Vec(CanisterId),
-  });
-  return [InitArgs];
+    const CanisterId = IDL.Principal;
+    const InitArgs = IDL.Record({
+        owner: IDL.Principal,
+        notification_canister_ids: IDL.Vec(CanisterId),
+    });
+    return [InitArgs];
 };