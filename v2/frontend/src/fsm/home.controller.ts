--- conflicted
+++ resolved
@@ -414,9 +414,11 @@
 
     remoteUserSentMessage(message: RemoteUserSentMessage): void {
         console.log("remote user sent message");
-        if (!this.delegateToChatController(message, (chat) =>
-            chat.sendMessage(message.messageEvent, message.userId)
-        )) {
+        if (
+            !this.delegateToChatController(message, (chat) =>
+                chat.sendMessage(message.messageEvent, message.userId)
+            )
+        ) {
             unconfirmed.add(message.chatId, message.messageEvent);
         }
     }
@@ -444,12 +446,6 @@
             if (summary === undefined) return summaries;
 
             const latestEventIndex = Math.max(message.index, summary.latestEventIndex);
-<<<<<<< HEAD
-            const latestMessage =
-                message.index > (summary.latestMessage?.index ?? -1)
-                    ? message
-                    : summary.latestMessage;
-=======
             const overwriteLatestMessage =
                 summary.latestMessage === undefined ||
                 message.index > summary.latestMessage.index ||
@@ -457,7 +453,6 @@
                 message.event.messageId === summary.latestMessage.event.messageId;
 
             const latestMessage = overwriteLatestMessage ? message : summary.latestMessage;
->>>>>>> d92f9eba
 
             return {
                 ...summaries,
