--- conflicted
+++ resolved
@@ -59,17 +59,7 @@
     pub wasm_version: Version,
     pub activity_notification_state: ActivityNotificationState,
     pub blob_storage: BlobStorage,
-<<<<<<< HEAD
     pub test_mode: bool,
-
-    // Because messages are sent P2P over WebRTC, there is a race condition where 'mark_read' can be
-    // called before the message itself has been received by the IC. When that happens we add the
-    // messageId to this hashmap so that once we receive the message we can immediately mark it as
-    // read.
-    // TODO Prune messages from here that are more than 1 minute old
-    pub message_ids_read_but_not_confirmed: HashMap<MessageId, (Vec<UserId>, TimestampMillis)>,
-=======
->>>>>>> 0df89eb4
 }
 
 #[allow(clippy::too_many_arguments)]
@@ -108,11 +98,7 @@
             wasm_version,
             activity_notification_state: ActivityNotificationState::new(now),
             blob_storage: BlobStorage::new(MAX_STORAGE),
-<<<<<<< HEAD
-            message_ids_read_but_not_confirmed: HashMap::new(),
             test_mode,
-=======
->>>>>>> 0df89eb4
         }
     }
 }