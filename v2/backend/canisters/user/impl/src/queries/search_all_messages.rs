use crate::{RuntimeState, RUNTIME_STATE};
use chat_events::ChatEventInternal;
use ic_cdk_macros::query;
use log::error;
use search::*;
use types::UserId;
use types::{ChatId, MessageMatch};
use user_canister::search_all_messages::{Response::*, *};

const MIN_TERM_LENGTH: u8 = 3;
const MAX_TERM_LENGTH: u8 = 30;

#[query]
async fn search_all_messages(args: Args) -> Response {
    let prepare_result = match RUNTIME_STATE.with(|state| prepare(&args, state.borrow().as_ref().unwrap())) {
        Ok(ok) => ok,
        Err(response) => return response,
    };

    // let mut matches = search_all_group_chats(
    //     prepare_result.group_chats,
    //     args.search_term.to_owned(),
    //     args.max_results,
    //     prepare_result.me,
    // )
    // .await;

    let mut matches = vec![];

    let mut direct_chat_matches = RUNTIME_STATE.with(|state| search_all_direct_chats(&args, state.borrow().as_ref().unwrap()));

    matches.append(&mut direct_chat_matches);
    matches.sort_unstable_by(|m1, m2| m2.score.cmp(&m1.score));
<<<<<<< HEAD
    // matches = matches[..args.max_results as usize].to_vec();
=======
    matches = matches.into_iter().take(args.max_results as usize).collect();
>>>>>>> d3090613

    Success(SuccessResult { matches })
}

struct PrepareResult {
    group_chats: Vec<ChatId>,
    me: UserId,
}

fn prepare(args: &Args, runtime_state: &RuntimeState) -> Result<PrepareResult, Response> {
    runtime_state.trap_if_caller_not_owner();

    let term_length = args.search_term.len() as u8;

    if term_length < MIN_TERM_LENGTH {
        return Err(TermTooShort(MIN_TERM_LENGTH));
    }

    if term_length > MAX_TERM_LENGTH {
        return Err(TermTooLong(MAX_TERM_LENGTH));
    }

    let me: UserId = runtime_state.env.caller().into();

    let group_chats = runtime_state.data.group_chats.iter().map(|gc| gc.chat_id).collect();

    Ok(PrepareResult { group_chats, me })
}

fn search_all_direct_chats(args: &Args, runtime_state: &RuntimeState) -> Vec<MessageMatch> {
    let now = runtime_state.env.now();
    let query = Query::parse(&args.search_term);

    let mut matches: Vec<_> = runtime_state
        .data
        .direct_chats
        .get_all(Some(0))
        .flat_map(|dc| dc.events.iter().map(move |e| (dc.them, e)))
        .filter_map(|(their_user_id, e)| match &e.event {
            ChatEventInternal::Message(m) => {
                let mut document: Document = (&m.content).into();
                document.set_age(now - e.timestamp);
                match document.calculate_score(&query) {
                    0 => None,
                    n => Some(MessageMatch {
                        chat_id: their_user_id.into(),
                        sender: m.sender,
                        event_index: e.index,
                        score: n,
                        content: m.content.clone(),
                    }),
                }
            }
            _ => None,
        })
        .collect();

    matches.sort_unstable_by(|m1, m2| m2.score.cmp(&m1.score));

    matches.into_iter().take(args.max_results as usize).collect()
}

async fn search_all_group_chats(
    chat_ids: Vec<ChatId>,
    search_term: String,
    max_results: u8,
    user_id: UserId,
) -> Vec<MessageMatch> {
    let args = group_canister::c2c_search_messages::Args {
        user_id,
        search_term,
        max_results,
    };

    let count = chat_ids.len();
    let futures: Vec<_> = chat_ids
        .into_iter()
        .map(|g| group_canister_c2c_client::c2c_search_messages(g.into(), &args))
        .collect();

    let responses = futures::future::join_all(futures).await;

    let mut successes = Vec::new();
    let mut failures = Vec::new();

    for response in responses.into_iter() {
        match response {
            Ok(result) => {
                if let group_canister::c2c_search_messages::Response::Success(r) = result {
                    successes.push(r);
                };
            }
            Err(error) => failures.push(error),
        }
    }

    if !failures.is_empty() {
        error!(
            "Error searching group messages. {} chat(s) failed out of {}. First error: {:?}",
            failures.len(),
            count,
            failures.first().unwrap()
        );
    }

    let mut matches: Vec<MessageMatch> = successes.into_iter().flat_map(|r| r.matches).collect();

    matches.sort_unstable_by(|m1, m2| m2.score.cmp(&m1.score));

    matches.into_iter().take(max_results as usize).collect()
}<|MERGE_RESOLUTION|>--- conflicted
+++ resolved
@@ -17,13 +17,13 @@
         Err(response) => return response,
     };
 
-    // let mut matches = search_all_group_chats(
-    //     prepare_result.group_chats,
-    //     args.search_term.to_owned(),
-    //     args.max_results,
-    //     prepare_result.me,
-    // )
-    // .await;
+    let mut matches = search_all_group_chats(
+        prepare_result.group_chats,
+        args.search_term.to_owned(),
+        args.max_results,
+        prepare_result.me,
+    )
+    .await;
 
     let mut matches = vec![];
 
@@ -31,11 +31,7 @@
 
     matches.append(&mut direct_chat_matches);
     matches.sort_unstable_by(|m1, m2| m2.score.cmp(&m1.score));
-<<<<<<< HEAD
-    // matches = matches[..args.max_results as usize].to_vec();
-=======
     matches = matches.into_iter().take(args.max_results as usize).collect();
->>>>>>> d3090613
 
     Success(SuccessResult { matches })
 }
