use super::chats::Response::*;
use crate::canister::RUNTIME_STATE;
use crate::model::message::Message;
use crate::model::runtime_state::RuntimeState;
use candid::CandidType;
use ic_cdk_macros::query;
use itertools::Itertools;
use serde::Deserialize;
use shared::time::TimestampMillis;
use shared::types::chat_id::{DirectChatId, GroupChatId};
use shared::types::UserId;

<<<<<<< HEAD
=======
#[derive(Deserialize)]
struct Args {
    updated_since: Option<TimestampMillis>,
}

#[derive(CandidType)]
enum Response {
    Success(SuccessResult),
    NotAuthorised,
}

#[derive(CandidType)]
struct SuccessResult {
    chats: Vec<ChatSummary>,
    timestamp: TimestampMillis,
}

>>>>>>> c3e478ef
#[query]
fn chats(args: Args) -> Response {
    RUNTIME_STATE.with(|state| chats_impl(args, state.borrow().as_ref().unwrap()))
}

fn chats_impl(args: Args, runtime_state: &RuntimeState) -> Response {
    if runtime_state.is_caller_owner() {
        let direct_chats = runtime_state
            .data
            .direct_chats
            .values()
            .filter(
                |&c| {
                    if let Some(updated_since) = args.updated_since {
                        c.last_updated() > updated_since
                    } else {
                        true
                    }
                },
            )
            .map(|c| {
                ChatSummary::Direct(DirectChatSummary {
                    chat_id: c.chat_id,
                    them: c.them,
                    latest_message: c.messages.hydrate_message(c.messages.last().unwrap()),
                    date_created: c.date_created,
                })
            })
            .sorted_unstable_by_key(|s| s.display_date())
            .collect();

        Success(SuccessResult {
            chats: direct_chats,
            timestamp: runtime_state.env.now(),
        })
    } else {
        NotAuthorised
    }
}

<<<<<<< HEAD
#[derive(Deserialize)]
struct Args {
    updated_since: Option<TimestampMillis>,
}

#[derive(CandidType)]
enum Response {
    Success(SuccessResult),
    NotAuthorised,
}

#[derive(CandidType)]
struct SuccessResult {
    chats: Vec<ChatSummary>,
    timestamp: TimestampMillis,
}

=======
>>>>>>> c3e478ef
#[allow(dead_code)]
#[derive(CandidType)]
enum ChatSummary {
    Direct(DirectChatSummary),
    Group(GroupChatSummary),
}

impl ChatSummary {
    fn display_date(&self) -> TimestampMillis {
        match self {
            ChatSummary::Direct(d) => d.display_date(),
            ChatSummary::Group(g) => g.display_date(),
        }
    }
}

#[derive(CandidType)]
struct DirectChatSummary {
<<<<<<< HEAD
    pub them: UserId,
    pub chat_id: DirectChatId,
    pub latest_message: Message,
    pub date_created: TimestampMillis,
=======
    them: UserId,
    chat_id: DirectChatId,
    latest_message: Message,
    date_created: TimestampMillis,
>>>>>>> c3e478ef
}

impl DirectChatSummary {
    fn display_date(&self) -> TimestampMillis {
        self.latest_message.timestamp
    }
}

#[derive(CandidType)]
struct GroupChatSummary {
<<<<<<< HEAD
    pub name: String,
    pub chat_id: GroupChatId,
    pub latest_message: Option<Message>,
    pub date_added: TimestampMillis,
=======
    name: String,
    chat_id: GroupChatId,
    latest_message: Option<Message>,
    date_added: TimestampMillis,
>>>>>>> c3e478ef
}

impl GroupChatSummary {
    fn display_date(&self) -> TimestampMillis {
        self.latest_message.as_ref().map_or(self.date_added, |m| m.timestamp)
    }
}<|MERGE_RESOLUTION|>--- conflicted
+++ resolved
@@ -10,8 +10,6 @@
 use shared::types::chat_id::{DirectChatId, GroupChatId};
 use shared::types::UserId;
 
-<<<<<<< HEAD
-=======
 #[derive(Deserialize)]
 struct Args {
     updated_since: Option<TimestampMillis>,
@@ -29,7 +27,6 @@
     timestamp: TimestampMillis,
 }
 
->>>>>>> c3e478ef
 #[query]
 fn chats(args: Args) -> Response {
     RUNTIME_STATE.with(|state| chats_impl(args, state.borrow().as_ref().unwrap()))
@@ -70,26 +67,6 @@
     }
 }
 
-<<<<<<< HEAD
-#[derive(Deserialize)]
-struct Args {
-    updated_since: Option<TimestampMillis>,
-}
-
-#[derive(CandidType)]
-enum Response {
-    Success(SuccessResult),
-    NotAuthorised,
-}
-
-#[derive(CandidType)]
-struct SuccessResult {
-    chats: Vec<ChatSummary>,
-    timestamp: TimestampMillis,
-}
-
-=======
->>>>>>> c3e478ef
 #[allow(dead_code)]
 #[derive(CandidType)]
 enum ChatSummary {
@@ -108,17 +85,10 @@
 
 #[derive(CandidType)]
 struct DirectChatSummary {
-<<<<<<< HEAD
-    pub them: UserId,
-    pub chat_id: DirectChatId,
-    pub latest_message: Message,
-    pub date_created: TimestampMillis,
-=======
     them: UserId,
     chat_id: DirectChatId,
     latest_message: Message,
     date_created: TimestampMillis,
->>>>>>> c3e478ef
 }
 
 impl DirectChatSummary {
@@ -129,17 +99,10 @@
 
 #[derive(CandidType)]
 struct GroupChatSummary {
-<<<<<<< HEAD
-    pub name: String,
-    pub chat_id: GroupChatId,
-    pub latest_message: Option<Message>,
-    pub date_added: TimestampMillis,
-=======
     name: String,
     chat_id: GroupChatId,
     latest_message: Option<Message>,
     date_added: TimestampMillis,
->>>>>>> c3e478ef
 }
 
 impl GroupChatSummary {
