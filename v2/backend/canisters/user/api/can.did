import "../../../libraries/types/can.did";

type ReplyContextArgs =
    record {
        chat_id_if_other: opt ChatId;
        message_index: MessageIndex;
    };

type SendMessageArgs =
    record {
        recipient: UserId;
        sender_name: text;
        message_id: MessageId;
        content: MessageContent;
        replies_to: opt ReplyContextArgs;
    };

type SendMessageResponse =
    variant {
        Success: record {
            chat_id: ChatId;
            event_index: EventIndex;
            message_index: MessageIndex;
            timestamp: TimestampMillis;
        };
        RecipientNotFound;
        BalanceExceeded;
        MessageTooLong: nat32;
        InvalidRequest;
        RecipientBlocked;
    }; 

type MarkReadArgs =
    record {
        user_id: UserId;
<<<<<<< HEAD
        message_ranges: vec MessageIndexRange; 
=======
        message_ranges: vec MessageIndexRange;
>>>>>>> dcd79b66
    };

type MarkReadResponse =
    variant {
        Success;
        SuccessNoChange;
        ChatNotFound;
    };

type SetAvatarArgs =
    record {
        mime_type: text;
        bytes: vec nat8;
    };

type SetAvatarResponse =
    variant {
        Success;
        FileTooBig: nat32;
        InvalidMimeType: nat32;
    }; 

type BlockUserArgs =
    record {
        user_id: UserId;        
    };

type BlockUserResponse =
    variant {
        Success;
    }; 

type UnblockUserArgs =
    record {
        user_id: UserId;        
    };

type UnblockUserResponse =
    variant {
        Success;
    }; 

type PutChunkArgs =
    record {
        blob_id: nat;
        index: nat32;
        bytes: vec nat8;
    };

type PutChunkResponse =
    variant {
        Success;
        ChunkTooBig;
        Full;
    }; 

type CreateGroupArgs =
    record {
        is_public: bool;
        name: text;
        description: text;
        history_visible_to_new_joiners: bool;
    };

type CreateGroupFieldTooLongResult =
    record {
        chat_id: ChatId;
    };

type CreateGroupSuccessResult =
    record {
        chat_id: ChatId;
    };

type CreateGroupResponse =
    variant {
        Success: CreateGroupSuccessResult;
        NameTooLong: CreateGroupFieldTooLongResult;
        DescriptionTooLong: CreateGroupFieldTooLongResult;
        PublicGroupAlreadyExists;
        Throttled;
        InternalError;
    };

type JoinGroupArgs =
    record {
        chat_id: ChatId;
    };

type JoinGroupResponse =
    variant {
        Success;
        AlreadyInGroup;
        Blocked;
        GroupNotFound;
        GroupNotPublic;
        InternalError: text;
    };

type LeaveGroupArgs =
    record {
        chat_id: ChatId;
    };

type LeaveGroupResponse =
    variant {
        Success;
        GroupNotFound;
        InternalError: text;
        NotInGroup;
    }; 

type GroupChatUpdatesSince =
    record {
        chat_id: ChatId;
        updates_since: TimestampMillis;
    };

type UpdatesSince =
    record {
        timestamp: TimestampMillis;
        group_chats: vec GroupChatUpdatesSince;
    };

type UpdatesArgs = 
    record {
        updates_since: opt UpdatesSince;
    };

type UpdatesResponse =
    variant {
        Success: record {
            timestamp: TimestampMillis;
            chats_added: vec ChatSummary;
            chats_updated: vec ChatSummaryUpdates;
            chats_removed: vec ChatId;
            blocked_users: vec UserId;
        }
    };

type EventsSuccessResult =
    record {
        events: vec DirectChatEventWrapper;
    };

type EventsArgs =
    record {
        user_id: UserId;
        from_index: EventIndex;
        to_index: EventIndex;
    };

type EventsResponse =
    variant {
        Success: EventsSuccessResult;
        ChatNotFound;
    };

type EventsByIndexArgs =
    record {
        user_id: UserId;
        events: vec EventIndex;
    };

type EventsByIndexResponse =
    variant {
        Success: EventsSuccessResult;
        ChatNotFound;
    }; 

type SearchAllMessagesArgs =
    record {
        search_term: text;
        max_results: nat8;
    };

type SearchAllMessagesResponse =
    variant {
        Success: record {
            matches: vec record {
                is_direct: bool;
                chat: CanisterId;
                message: DirectMessage;
            };
        };
        Failure;
    }; 

type ChunkArgs =
    record {
        blob_id: nat;
        index: nat32;
    };

type ChunkResponse =
    variant {
        Success: record {
            bytes: blob;
        };
        NotFound;
    };

type MetricsArgs =
    record {
    };

type MetricsResponse = 
    record {
        direct_chat_count: nat32;
        group_chat_count: nat32;
        text_message_count: nat64;
        image_message_count: nat64;
        video_message_count: nat64;
        file_message_count: nat64;
        cycles_message_count: nat64;
        cycles_balance: int64;
        bytes_used: nat64;
        blob_bytes_used: nat64;
        chunk_count: nat32;
        timestamp: TimestampMillis;
        caller_id: principal;
        wasm_memory_used: nat64;
    };

type InitArgs = 
    record {
        owner: principal;
        notification_canister_ids: vec CanisterId;
    };

service: (InitArgs) -> {
    send_message: (SendMessageArgs) -> (SendMessageResponse);
    mark_read: (MarkReadArgs) -> (MarkReadResponse);
    set_avatar: (SetAvatarArgs) -> (SetAvatarResponse);
    block_user: (BlockUserArgs) -> (BlockUserResponse);
    unblock_user: (UnblockUserArgs) -> (UnblockUserResponse);
    put_chunk: (PutChunkArgs) -> (PutChunkResponse);
    create_group: (CreateGroupArgs) -> (CreateGroupResponse);
    join_group: (JoinGroupArgs) -> (JoinGroupResponse);
    leave_group: (LeaveGroupArgs) -> (LeaveGroupResponse);
    
    events: (EventsArgs) -> (EventsResponse) query;
    events_by_index: (EventsByIndexArgs) -> (EventsByIndexResponse) query;
    updates: (UpdatesArgs) -> (UpdatesResponse) query;

    // Use ICQC to search all group chats too - use Tantivy. How to resolve filter/sort/page across multiple groups?
    search_all_messages: (SearchAllMessagesArgs) -> (SearchAllMessagesResponse) query;
    chunk: (ChunkArgs) -> (ChunkResponse) query;
    metrics: (MetricsArgs) -> (MetricsResponse) query;
}<|MERGE_RESOLUTION|>--- conflicted
+++ resolved
@@ -33,11 +33,7 @@
 type MarkReadArgs =
     record {
         user_id: UserId;
-<<<<<<< HEAD
-        message_ranges: vec MessageIndexRange; 
-=======
         message_ranges: vec MessageIndexRange;
->>>>>>> dcd79b66
     };
 
 type MarkReadResponse =
