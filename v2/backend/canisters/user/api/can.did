--- conflicted
+++ resolved
@@ -312,7 +312,6 @@
         Group: GroupId; 
     };
 
-<<<<<<< HEAD
 type EventsArgs =
     record {
         user_id: UserId;
@@ -320,10 +319,7 @@
         to_index: EventIndex;
     };
 
-type EventsSuccess =
-=======
 type EventsSuccessResult =
->>>>>>> 76e6ffa9
     record {
         events: vec EventWrapper;
         latest_event_index: EventIndex;
