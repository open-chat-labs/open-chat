--- conflicted
+++ resolved
@@ -1,7 +1,7 @@
 use crate::model::user::User;
 use crate::{RuntimeState, RUNTIME_STATE};
 use ic_cdk_macros::query;
-use types::{CanisterUpgradeStatus, Cryptocurrency, CryptocurrencyAccount};
+use types::{CanisterUpgradeStatus, Cryptocurrency, CryptocurrencyAccount, PhoneNumber};
 use user_index_canister::current_user::{Response::*, *};
 
 #[query]
@@ -15,23 +15,21 @@
 
     if let Some(user) = runtime_state.data.users.get_by_principal(&caller) {
         match user {
-<<<<<<< HEAD
             User::Unconfirmed(u) => {
-                let now = runtime_state.env.now();
-                if u.has_code_expired(now) {
+                let mut phone_number: Option<PhoneNumber> = None;
+                let wallet = u.wallet;
+                if let Some(p) = &u.phone_number {
+                    let now = runtime_state.env.now();
+                    if !p.has_code_expired(now) {
+                        phone_number = Some(p.phone_number.clone());
+                    }
+                }
+                if phone_number.is_some() || wallet.is_some() {
+                    Unconfirmed(UnconfirmedResult { phone_number, wallet })
+                } else {
                     UserNotFound
-                } else {
-                    Unconfirmed(UnconfirmedResult {
-                        phone_number: u.phone_number.clone(),
-                    })
                 }
             }
-=======
-            User::Unconfirmed(u) => Unconfirmed(UnconfirmedResult {
-                phone_number: u.phone_number.as_ref().map(|p| p.phone_number.clone()),
-                wallet: u.wallet,
-            }),
->>>>>>> c7e9c3cb
             User::Confirmed(u) => {
                 if u.username.is_none() {
                     ConfirmedPendingUsername(ConfirmedPendingUsernameResult {
