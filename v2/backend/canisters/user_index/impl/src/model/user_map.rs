--- conflicted
+++ resolved
@@ -225,18 +225,15 @@
     // This will only execute once every 15 minutes.
     pub fn prune_unconfirmed_users_if_required(&mut self, now: TimestampMillis) -> Option<usize> {
         if now - self.unconfirmed_users_last_pruned > PRUNE_UNCONFIRMED_USERS_INTERVAL_MS {
+            // Find all the users who have not set a wallet and have expired phone numbers
             let to_remove: Vec<_> = self
                 .unconfirmed_users
                 .iter()
                 .filter_map(|u| self.users_by_principal.get(u))
-                .filter_map(|u| {
-                    if let User::Unconfirmed(user) = u {
-                        if user.has_code_expired(now) {
-                            return Some(user.principal);
-                        }
-                    }
-                    None
-                })
+                .filter_map(|u| if let User::Unconfirmed(user) = u { Some(user) } else { None })
+                .filter(|u| u.wallet.is_none())
+                .filter(|u| u.phone_number.as_ref().map_or(true, |p| p.has_code_expired(now)))
+                .map(|u| u.principal)
                 .collect();
 
             let count = to_remove.len();
@@ -322,12 +319,8 @@
 #[cfg(test)]
 mod tests {
     use super::*;
-<<<<<<< HEAD
-    use crate::model::user::{ConfirmedUser, CreatedUser, UnconfirmedUser};
+    use crate::model::user::{ConfirmedUser, CreatedUser, UnconfirmedPhoneNumber, UnconfirmedUser};
     use crate::CONFIRMATION_CODE_EXPIRY_MILLIS;
-=======
-    use crate::model::user::{ConfirmedUser, CreatedUser, UnconfirmedPhoneNumber, UnconfirmedUser};
->>>>>>> c7e9c3cb
     use itertools::Itertools;
     use types::CanisterCreationStatusInternal;
 
