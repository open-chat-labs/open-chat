use crate::model::user_map::UserMap;
use candid::{CandidType, Principal};
use canister_logger::LogMessagesWrapper;
use serde::Deserialize;
use std::cell::RefCell;
use std::collections::HashSet;
use types::{CanisterId, CanisterWasm, ConfirmationCodeSms};
use utils::canister;
use utils::env::Environment;
use utils::event_stream::EventStream;

mod lifecycle;
mod model;
mod queries;
mod updates;

const MIN_CYCLES_BALANCE: u64 = 5_000_000_000_000; // 5T
const USER_CANISTER_INITIAL_CYCLES_BALANCE: u64 = 150_000_000_000; // 0.15T cycles
const USER_CANISTER_TOP_UP_AMOUNT: u64 = 100_000_000_000; // 0.1T cycles
const CONFIRMATION_CODE_EXPIRY_MILLIS: u64 = 60 * 60 * 1000; // 1 hour
const STATE_VERSION: StateVersion = StateVersion::V1;

#[derive(CandidType, Deserialize)]
enum StateVersion {
    V1,
}

thread_local! {
    static RUNTIME_STATE: RefCell<Option<RuntimeState>> = RefCell::default();
    static LOG_MESSAGES: RefCell<LogMessagesWrapper> = RefCell::default();
}

struct RuntimeState {
    pub env: Box<dyn Environment>,
    pub data: Data,
}

impl RuntimeState {
    pub fn new(env: Box<dyn Environment>, data: Data) -> RuntimeState {
        RuntimeState { env, data }
    }

    /// Traps if the caller is not an OpenChat user or an OpenChat user's canister
    pub fn trap_if_caller_not_open_chat_user(&self) {
        let caller = self.env.caller();

        if !self.data.users.is_valid_caller(caller) {
            #[cfg(not(test))]
            ic_cdk::trap("Not authorized");
        }
    }

    pub fn is_caller_sms_service(&self) -> bool {
        let caller = self.env.caller();

        self.data.sms_service_principals.contains(&caller)
    }
}

#[derive(CandidType, Deserialize)]
struct Data {
    pub users: UserMap,
    pub service_principals: HashSet<Principal>,
    pub user_canister_wasm: CanisterWasm,
    pub sms_service_principals: HashSet<Principal>,
    pub sms_messages: EventStream<ConfirmationCodeSms>,
    pub group_index_canister_id: CanisterId,
    pub notifications_canister_id: CanisterId,
<<<<<<< HEAD
    pub test_mode: bool,
=======
    pub canister_pool: canister::Pool,
>>>>>>> 0df89eb4
}

impl Data {
    pub fn new(
        service_principals: Vec<Principal>,
        sms_service_principals: Vec<Principal>,
        user_canister_wasm: CanisterWasm,
        group_index_canister_id: CanisterId,
        notifications_canister_id: CanisterId,
<<<<<<< HEAD
        test_mode: bool,
=======
        canister_pool_target_size: u16,
>>>>>>> 0df89eb4
    ) -> Self {
        Data {
            users: UserMap::default(),
            service_principals: service_principals.into_iter().collect(),
            user_canister_wasm,
            sms_service_principals: sms_service_principals.into_iter().collect(),
            sms_messages: EventStream::default(),
            group_index_canister_id,
            notifications_canister_id,
<<<<<<< HEAD
            test_mode,
=======
            canister_pool: canister::Pool::new(canister_pool_target_size),
>>>>>>> 0df89eb4
        }
    }
}

#[cfg(test)]
impl Default for Data {
    fn default() -> Data {
        Data {
            users: UserMap::default(),
            service_principals: HashSet::new(),
            user_canister_wasm: CanisterWasm::default(),
            sms_service_principals: HashSet::new(),
            sms_messages: EventStream::default(),
            group_index_canister_id: Principal::anonymous(),
            notifications_canister_id: Principal::anonymous(),
<<<<<<< HEAD
            test_mode: true,
=======
            canister_pool: canister::Pool::new(5),
>>>>>>> 0df89eb4
        }
    }
}<|MERGE_RESOLUTION|>--- conflicted
+++ resolved
@@ -66,11 +66,8 @@
     pub sms_messages: EventStream<ConfirmationCodeSms>,
     pub group_index_canister_id: CanisterId,
     pub notifications_canister_id: CanisterId,
-<<<<<<< HEAD
+    pub canister_pool: canister::Pool,
     pub test_mode: bool,
-=======
-    pub canister_pool: canister::Pool,
->>>>>>> 0df89eb4
 }
 
 impl Data {
@@ -80,11 +77,8 @@
         user_canister_wasm: CanisterWasm,
         group_index_canister_id: CanisterId,
         notifications_canister_id: CanisterId,
-<<<<<<< HEAD
+        canister_pool_target_size: u16,
         test_mode: bool,
-=======
-        canister_pool_target_size: u16,
->>>>>>> 0df89eb4
     ) -> Self {
         Data {
             users: UserMap::default(),
@@ -94,11 +88,8 @@
             sms_messages: EventStream::default(),
             group_index_canister_id,
             notifications_canister_id,
-<<<<<<< HEAD
+            canister_pool: canister::Pool::new(canister_pool_target_size),
             test_mode,
-=======
-            canister_pool: canister::Pool::new(canister_pool_target_size),
->>>>>>> 0df89eb4
         }
     }
 }
@@ -114,11 +105,8 @@
             sms_messages: EventStream::default(),
             group_index_canister_id: Principal::anonymous(),
             notifications_canister_id: Principal::anonymous(),
-<<<<<<< HEAD
+            canister_pool: canister::Pool::new(5),
             test_mode: true,
-=======
-            canister_pool: canister::Pool::new(5),
->>>>>>> 0df89eb4
         }
     }
 }