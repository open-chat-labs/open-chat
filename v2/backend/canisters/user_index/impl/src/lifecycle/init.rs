use crate::lifecycle::{init_logger, init_state};
use crate::Data;
use ic_cdk_macros::init;
use tracing::{info, instrument};
use user_index_canister::init::Args;
use utils::env::canister::CanisterEnv;

const CANISTER_POOL_TARGET_SIZE: u16 = 100;

#[init]
#[instrument(level = "trace")]
fn init(args: Args) {
    init_logger(args.test_mode);
    ic_cdk::setup();

    let env = Box::new(CanisterEnv::new(args.test_mode));
    let user_canister_wasm = args.user_canister_wasm.decompress();
    let canister_pool_target_size = if args.test_mode { 5_u16 } else { CANISTER_POOL_TARGET_SIZE };

    let data = Data::new(
        args.service_principals,
        args.sms_service_principals,
        user_canister_wasm,
        args.group_index_canister_id,
        args.notifications_canister_id,
<<<<<<< HEAD
        args.test_mode,
=======
        canister_pool_target_size,
>>>>>>> 0df89eb4
    );

    init_state(env, data);

    info!("Initialization complete");
}<|MERGE_RESOLUTION|>--- conflicted
+++ resolved
@@ -23,11 +23,8 @@
         user_canister_wasm,
         args.group_index_canister_id,
         args.notifications_canister_id,
-<<<<<<< HEAD
+        canister_pool_target_size,
         args.test_mode,
-=======
-        canister_pool_target_size,
->>>>>>> 0df89eb4
     );
 
     init_state(env, data);
