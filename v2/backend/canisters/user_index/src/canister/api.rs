--- conflicted
+++ resolved
@@ -1,28 +1,15 @@
 use crate::canister::RUNTIME_STATE;
-<<<<<<< HEAD
-use ic_cdk_macros::query;
-use ic_cdk_macros::update;
-=======
->>>>>>> 069673d9
 use crate::queries::current_user;
 use crate::queries::pending_sms_messages;
 use crate::queries::user;
 use crate::queries::users;
-<<<<<<< HEAD
-use crate::updates::submit_phone_number;
-=======
->>>>>>> 069673d9
 use crate::updates::confirm_phone_number;
 use crate::updates::mark_as_online;
 use crate::updates::resend_code;
 use crate::updates::set_username;
-<<<<<<< HEAD
-use crate::updates::mark_as_online;
-=======
 use crate::updates::submit_phone_number;
 use ic_cdk_macros::query;
 use ic_cdk_macros::update;
->>>>>>> 069673d9
 
 #[update]
 fn submit_phone_number(request: submit_phone_number::Request) -> submit_phone_number::Response {
@@ -56,33 +43,29 @@
 
 #[query]
 pub fn pending_sms_messages(request: pending_sms_messages::Request) -> pending_sms_messages::Response {
-<<<<<<< HEAD
-    RUNTIME_STATE.with(|state| {
-        pending_sms_messages::query(request, state.borrow().as_ref().unwrap())
-    })
-=======
     RUNTIME_STATE.with(|state| pending_sms_messages::query(request, state.borrow().as_ref().unwrap()))
->>>>>>> 069673d9
 }
 
 #[query]
 pub fn user(request: user::Request) -> user::Response {
-<<<<<<< HEAD
-    RUNTIME_STATE.with(|state| {
-        user::query(request, state.borrow().as_ref().unwrap())
-    })
-=======
     RUNTIME_STATE.with(|state| user::query(request, state.borrow().as_ref().unwrap()))
->>>>>>> 069673d9
 }
 
 #[query]
 pub fn users(request: users::Request) -> users::Response {
-<<<<<<< HEAD
+    RUNTIME_STATE.with(|state| users::query(request, state.borrow().as_ref().unwrap()))
+}
+
+#[query]
+pub fn user(request: user::Request) -> user::Response {
+    RUNTIME_STATE.with(|state| {
+        user::query(request, state.borrow().as_ref().unwrap())
+    })
+}
+
+#[query]
+pub fn users(request: users::Request) -> users::Response {
     RUNTIME_STATE.with(|state| {
         users::query(request, state.borrow().as_ref().unwrap())
     })
-=======
-    RUNTIME_STATE.with(|state| users::query(request, state.borrow().as_ref().unwrap()))
->>>>>>> 069673d9
 }