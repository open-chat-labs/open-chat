--- conflicted
+++ resolved
@@ -3,11 +3,7 @@
 
 pub fn update(runtime_state: &mut RuntimeState) {
     let caller = &runtime_state.env.caller();
-<<<<<<< HEAD
-    let now = runtime_state.env.now();    
-=======
     let now = runtime_state.env.now();
->>>>>>> 069673d9
     runtime_state.data.users.mark_online(caller, now);
 }
 
