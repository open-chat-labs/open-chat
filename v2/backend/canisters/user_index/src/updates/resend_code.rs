--- conflicted
+++ resolved
@@ -36,18 +36,6 @@
 
 #[cfg(test)]
 mod tests {
-<<<<<<< HEAD
-    use crate::model::data::Data;
-    use crate::model::runtime_state::RuntimeState;
-    use crate::model::user::{UnconfirmedUser, ConfirmedUser, CanisterCreationStatus};
-    use crate::test::env::TestEnv;
-    use phonenumber::PhoneNumber;
-    use std::str::FromStr;
-    use super::*;
-
-    #[test]
-    fn unconfirmed_user_returns_success() {
-=======
     use super::*;
     use crate::model::data::Data;
     use crate::model::runtime_state::RuntimeState;
@@ -58,7 +46,6 @@
 
     #[test]
     fn unconfirmed_user_succeeds() {
->>>>>>> 069673d9
         let env = TestEnv::default();
         let mut data = Data::default();
         data.users.add(User::Unconfirmed(UnconfirmedUser {
