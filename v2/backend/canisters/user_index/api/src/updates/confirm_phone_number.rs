use candid::CandidType;
use serde::Deserialize;

#[derive(CandidType, Deserialize, Debug)]
pub struct Args {
    pub confirmation_code: String,
}

#[derive(CandidType, Deserialize, Debug)]
pub enum Response {
    Success,
    ConfirmationCodeIncorrect,
    ConfirmationCodeExpired,
    AlreadyClaimed,
<<<<<<< HEAD
=======
    PhoneNumberNotSubmitted,
    UserNotFound,
>>>>>>> c7e9c3cb
}<|MERGE_RESOLUTION|>--- conflicted
+++ resolved
@@ -12,9 +12,6 @@
     ConfirmationCodeIncorrect,
     ConfirmationCodeExpired,
     AlreadyClaimed,
-<<<<<<< HEAD
-=======
     PhoneNumberNotSubmitted,
     UserNotFound,
->>>>>>> c7e9c3cb
 }