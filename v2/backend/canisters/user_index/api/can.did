import "../../../libraries/types/can.did";

type PhoneNumber = 
    record {
        country_code: nat16;
        number: text;
    };

type SubmitPhoneNumberArgs = 
    record {
        phone_number: PhoneNumber;
    };

type SubmitPhoneNumberResponse = 
    variant {
        Success;
        AlreadyRegistered;
        AlreadyRegisteredByOther;
        InvalidPhoneNumber;
        UserLimitReached;
    };

type ConfirmPhoneNumberArgs = 
    record {
        confirmation_code: text;
    };

type ConfirmPhoneNumberResponse = 
    variant {
        Success;
        ConfirmationCodeIncorrect;
        ConfirmationCodeExpired;
        AlreadyClaimed;
<<<<<<< HEAD
=======
        PhoneNumberNotSubmitted;
        UserNotFound;
>>>>>>> c7e9c3cb
    };

type ResendCodeArgs = 
    record {        
    };

type ResendCodeResponse = 
    variant {
        Success;
        AlreadyClaimed;
        PhoneNumberNotSubmitted;
        UserNotFound;
    };

type CreateCanisterArgs =
    record {
    };

type CreateCanisterResponse =
    variant {
        Success: CanisterId;
        UserNotFound;
        UserUnconfirmed;
        UserAlreadyCreated;
        CreationInProgress;
        CyclesBalanceTooLow;
        InternalError: text;
    };

type SetUsernameArgs =
    record {
        username: text;
    };

type SetUsernameResponse =
    variant {
        Success;
        UsernameTaken;
        UserUnconfirmed;
        UserNotFound;
        UsernameInvalid;
        UsernameTooShort: nat16;
        UsernameTooLong: nat16;
    };

type UpdateUserCanisterWasmArgs =
    record {
        user_canister_wasm: CanisterWasm;
    };

type UpdateUserCanisterWasmResponse =
    variant {
        Success;
        NotAuthorized;
        VersionNotHigher;
    };

type UpgradeCanisterArgs =
    record {
    };

type UpgradeCanisterResponse =
    variant {
        Success;
        UserNotFound;
        UserNotCreated;
        UpgradeNotRequired;
        UpgradeInProgress;
        InternalError: text;
    };

type TransferCyclesArgs = 
    record {
        sender: UserId;
        recipient: UserId;
        amount: nat;
    };

type TransferCyclesResponse = 
    variant {
        Success: record {
            new_balance: nat;
        };
        UserNotFound;
        RecipientNotFound;
        BalanceExceeded;
    };

type CurrentUserArgs = 
    record {
    };

type CurrentUserResponse =
    variant {
        UserNotFound;
        Unconfirmed: record {
            phone_number: opt PhoneNumber;
            wallet: opt CanisterId;
        };
        ConfirmedPendingUsername: record {
            canister_creation_status: CanisterCreationStatus;
        };
        Confirmed: record {
            username: text;
            canister_creation_status: CanisterCreationStatus;
        };
        Created: record {
            user_id: UserId;
            username: text;
            canister_upgrade_status: CanisterUpgradeStatus;
            avatar_id: opt nat;
            cryptocurrency_accounts: vec CryptocurrencyAccount;
        };
    };

type UserArgs = 
    record {
        user_id: opt UserId;
        username: opt text;
    };

type UserResponse =
    variant {
        Success: UserSummary;
        UserNotFound;
    };

type UsersArgs =
    record {
        users: vec UserId;
        updated_since: opt TimestampMillis;
    };

type UsersResponse =
    variant {
        Success: record {
            users: vec PartialUserSummary;
            timestamp: TimestampMillis;
        }
    };

type SearchArgs =
    record {
        search_term: text;
        max_results: nat8
    };

type SearchResponse =
    variant {
        Success: record {
            users: vec UserSummary;
        }
    };

type AddSuperAdminArgs =
    record {
        user_id: UserId;
    };

type AddSuperAdminResponse =
    variant {
        Success;
        AlreadySuperAdmin;
        InternalError: text;
    };

type RemoveSuperAdminArgs =
    record {
        user_id: UserId;
    };

type RemoveSuperAdminResponse =
    variant {
        Success;
        NotSuperAdmin;
        InternalError: text;
    };

type SuperAdminsArgs =
    record {
    };

type SuperAdminsResponse =
    variant {
        Success: record {
            users: vec UserId;
        };
    };

service: {
    // If the current user does not exist, the phone number is valid, and not already in use 
    // then send an SMS with a confirmation code to this phone number
    submit_phone_number: (SubmitPhoneNumberArgs) -> (SubmitPhoneNumberResponse);

    // Once the user receives a confirmation code by SMS and enters it, call this method to
    // confirm the code matches and this set the user state as "confirmed"
    confirm_phone_number: (ConfirmPhoneNumberArgs) -> (ConfirmPhoneNumberResponse);

    // If the user did not receive or enter the confirmation code before it expired then
    // call this to resend the code
    resend_code: (ResendCodeArgs) -> (ResendCodeResponse);

    // Once the confirm_phone_number call has succeeded (user is in one of the "confirmed" states)
    // then call this to create a canister for the user
    create_canister: (CreateCanisterArgs) -> (CreateCanisterResponse);

    // This is used to set the initial username and subsequently to change it
    set_username: (SetUsernameArgs) -> (SetUsernameResponse);

    // Update the stored user canister WASM module
    update_user_canister_wasm: (UpdateUserCanisterWasmArgs) -> (UpdateUserCanisterWasmResponse);

    // If the current user is "upgrade_required" then call this to upgrade the user canister
    // Will need to block in the app until this has completed
    upgrade_canister: (UpgradeCanisterArgs) -> (UpgradeCanisterResponse);

    // Gets the user based on the caller principal. The user can be in a variety of states
    current_user: (CurrentUserArgs) -> (CurrentUserResponse) query;

    // Gets a user by id or username
    user: (UserArgs) -> (UserResponse) query;

    // Gets some users by id
    users: (UsersArgs) -> (UsersResponse) query;

    // Search for users matching some query
    search: (SearchArgs) -> (SearchResponse) query;

    // Only callable by "service principals"
    add_super_admin: (AddSuperAdminArgs) -> (AddSuperAdminResponse);
    remove_super_admin: (RemoveSuperAdminArgs) -> (RemoveSuperAdminResponse);
    super_admins: (SuperAdminsArgs) -> (SuperAdminsResponse) query;
}<|MERGE_RESOLUTION|>--- conflicted
+++ resolved
@@ -31,11 +31,8 @@
         ConfirmationCodeIncorrect;
         ConfirmationCodeExpired;
         AlreadyClaimed;
-<<<<<<< HEAD
-=======
         PhoneNumberNotSubmitted;
         UserNotFound;
->>>>>>> c7e9c3cb
     };
 
 type ResendCodeArgs = 
