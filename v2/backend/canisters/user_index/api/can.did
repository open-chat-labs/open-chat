import "../../../libraries/types/can.did";

type PhoneNumber = 
    record {
        country_code: nat16;
        number: text;
    };

type SubmitPhoneNumberArgs = 
    record {
        phone_number: PhoneNumber;
    };

type SubmitPhoneNumberResponse = 
    variant {
        Success;
        AlreadyRegistered;
        AlreadyRegisteredByOther;
        InvalidPhoneNumber;
    };

type ConfirmPhoneNumberArgs = 
    record {
        confirmation_code: text;
    };

type ConfirmPhoneNumberResponse = 
    variant {
        Success;
        ConfirmationCodeIncorrect;
        ConfirmationCodeExpired;
        AlreadyClaimed;
        UserNotFound;
    };

type ResendCodeArgs = 
    record {        
    };

type ResendCodeResponse = 
    variant {
        Success;
        AlreadyClaimed;
        UserNotFound;
    };

type CreateCanisterArgs =
    record {
    };

type CreateCanisterResponse =
    variant {
        Success: CanisterId;
        UserNotFound;
        UserUnconfirmed;
        UserAlreadyCreated;
        CreationInProgress;
        InternalError;
    };

type SetUsernameArgs =
    record {
        username: text;
    };

type SetUsernameResponse =
    variant {
        Success;
        UsernameTaken;
        UserUnconfirmed;
        UserNotFound;
        UsernameInvalid;
        UsernameTooShort: nat16;
        UsernameTooLong: nat16;
    };

type UpdateWasmArgs =
    record {
        user_wasm_module: vec nat8;
        version: text;
    };

type UpdateWasmResponse = 
    variant {
        Success;
        NotAuthorized;
        InvalidVersion;
        VersionNotHigher;
    };

type UpgradeCanisterArgs =
    record {
    };

type UpgradeCanisterResponse =
    variant {
        Success;
        UserNotFound;
        UserNotCreated;
        UpgradeNotRequired;
        UpgradeInProgress;
        InternalError;
    };

type MarkAsOnlineArgs = 
    record {
    };

type MarkAsOnlineResponse =
    variant {
        Success;
        UserNotFound;
    };

type TransferCyclesArgs = 
    record {
        sender: UserId;
        recipient: UserId;
        amount: nat;
    };

type TransferCyclesResponse = 
    variant {
        Success: record {
            new_balance: nat;
        };
        UserNotFound;
        RecipientNotFound;
        BalanceExceeded;
    };

type NotifyBalanceArgs =
    record {
        balance: nat;
    };

type RemoveSmsMessagesArgs =
    record {
        up_to_sms_index: nat64;
    };

type RemoveSmsMessagesResponse =
    variant {
        Success;
        NotAuthorized;
    };

type CurrentUserArgs = 
    record {
    };

type CurrentUserResponse =
    variant {
        UserNotFound;
        Unconfirmed: record {
            phone_number: PhoneNumber;
        };
        ConfirmedPendingUsername: record {
            canister_creation_status: CanisterCreationStatus;
        };
        Confirmed: record {
            username: text;
            canister_creation_status: CanisterCreationStatus;
        };
        Created: record {
            user_id: UserId;
            username: text;
            account_balance: nat;
            canister_upgrade_status: CanisterUpgradeStatus;
<<<<<<< HEAD
            avatar_blob_id: opt nat;
=======
            avatar_id: opt nat;
>>>>>>> d3008e88
        };
    };

type UserArgs = 
    record {
        user_id: opt UserId;
        username: opt text;
    };

type UserResponse =
    variant {
        Success: UserSummary;
        UserNotFound;
    };

type UsersArgs =
    record {
        users: vec UserId;
        updated_since: opt TimestampMillis;
    };

type UsersResponse =
    variant {
        Success: record {
            users: vec PartialUserSummary;
            timestamp: TimestampMillis;
        }
    };

type SearchArgs =
    record {
        search_term: text;
        max_results: nat8
    };

type SearchResponse =
    variant {
        Success: record {
            users: vec UserSummary;
        }
    };

type MetricsArgs =
    record {
    };

type MetricsResponse = 
    record {
        unconfirmed_user_count: nat64;
        confirmed_user_count: nat64;
        created_user_count: nat64;
        active_user_count: nat64;
        online_user_count: nat64;
        cycles_transferred: nat;
        cycles_balance: int64;
        bytes_used: nat64;
        timestamp: TimestampMillis;
        caller_id: principal;
        wasm_memory_used: nat64;
    };

type SmsMessagesArgs =
    record {
        from_index: nat64;
        max_results: nat64;
    };

type SmsMessagesResponse =
    variant {
        Success: record {
            notifications: vec ConfirmationCodeSms;
            latest_index: nat64;
        };
    };

type InitArgs = 
    record {
        service_principals: vec principal;
        sms_service_principals: vec principal;
        user_wasm_module: blob;
        test_mode: bool;
    };

service : (InitArgs) -> {
    // If the current user does not exist, the phone number is valid, and not already in use 
    // then send an SMS with a confirmation code to this phone number
    submit_phone_number: (SubmitPhoneNumberArgs) -> (SubmitPhoneNumberResponse);

    // Once the user receives a confirmation code by SMS and enters it, call this method to
    // confirm the code matches and this set the user state as "confirmed"
    confirm_phone_number: (ConfirmPhoneNumberArgs) -> (ConfirmPhoneNumberResponse);

    // If the user did not receive or enter the confirmation code before it expired then
    // call this to resend the code
    resend_code: (ResendCodeArgs) -> (ResendCodeResponse);

    // Once the confirm_phone_number call has succeeded (user is in one of the "confirmed" states)
    // then call this to create a canister for the user
    create_canister: (CreateCanisterArgs) -> (CreateCanisterResponse);

    // This is used to set the initial username and subsequently to change it
    set_username: (SetUsernameArgs) -> (SetUsernameResponse);

    // Update the stored user canister WASM module
    update_wasm: (UpdateWasmArgs) -> (UpdateWasmResponse);

    // If the current user is "upgrade_required" then call this to upgrade the user canister
    // Will need to block in the app until this has completed
    upgrade_canister: (UpgradeCanisterArgs) -> (UpgradeCanisterResponse);

    // Call this regularly to maintain the online status of the user
    mark_as_online: (MarkAsOnlineArgs) -> (MarkAsOnlineResponse);

    // Called by a user canister - authorized based on caller
    transfer_cycles: (TransferCyclesArgs) -> (TransferCyclesResponse);

    // Called by a user canister when it is low on cycles
    notify_balance: (NotifyBalanceArgs) -> ();

    remove_sms_messages: (RemoveSmsMessagesArgs) -> (RemoveSmsMessagesResponse);

    // Gets the user based on the caller principal. The user can be in a variety of states
    current_user: (CurrentUserArgs) -> (CurrentUserResponse) query;

    // Gets a user by id or username
    user: (UserArgs) -> (UserResponse) query;

    // Gets some users by id
    users: (UsersArgs) -> (UsersResponse) query;

    // Search for users matching some query
    search: (SearchArgs) -> (SearchResponse) query;

    // Canister metrics
    metrics: (MetricsArgs) -> (MetricsResponse) query;

    // Get a page of SMS messages
    sms_messages: (SmsMessagesArgs) -> (SmsMessagesResponse) query;
}<|MERGE_RESOLUTION|>--- conflicted
+++ resolved
@@ -167,11 +167,7 @@
             username: text;
             account_balance: nat;
             canister_upgrade_status: CanisterUpgradeStatus;
-<<<<<<< HEAD
-            avatar_blob_id: opt nat;
-=======
             avatar_id: opt nat;
->>>>>>> d3008e88
         };
     };
 
