--- conflicted
+++ resolved
@@ -59,11 +59,8 @@
         service_principals: Vec<Principal>,
         group_canister_wasm: CanisterWasm,
         notifications_canister_id: CanisterId,
-<<<<<<< HEAD
+        canister_pool_target_size: u16,
         test_mode: bool,
-=======
-        canister_pool_target_size: u16,
->>>>>>> da89f043
     ) -> Data {
         Data {
             public_groups: PublicGroups::default(),
@@ -72,12 +69,8 @@
             group_canister_wasm,
             notifications_canister_id,
             canisters_requiring_upgrade: CanistersRequiringUpgrade::default(),
-<<<<<<< HEAD
-            canister_pool: canister::Pool::new(CANISTER_POOL_TARGET_SIZE),
+            canister_pool: canister::Pool::new(canister_pool_target_size),
             test_mode,
-=======
-            canister_pool: canister::Pool::new(canister_pool_target_size),
->>>>>>> da89f043
         }
     }
 
@@ -96,12 +89,8 @@
             group_canister_wasm: CanisterWasm::default(),
             notifications_canister_id: Principal::anonymous(),
             canisters_requiring_upgrade: CanistersRequiringUpgrade::default(),
-<<<<<<< HEAD
-            canister_pool: canister::Pool::new(CANISTER_POOL_TARGET_SIZE),
+            canister_pool: canister::Pool::new(5),
             test_mode: true,
-=======
-            canister_pool: canister::Pool::new(5),
->>>>>>> da89f043
         }
     }
 }