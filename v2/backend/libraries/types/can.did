type CanisterId = principal;
type EventIndex = nat32;
type ChatId = CanisterId;
type MessageId = nat;
type MessageIndex = nat32;
type Milliseconds = nat64;
type TimestampMillis = nat64;
type TimestampNanos = nat64;
type UserId = CanisterId;

type MessageIndexRange = 
    record { 
        from: MessageIndex;
        to: MessageIndex;
    };

type BlobReference =
    record {
        canister_id: CanisterId;
        blob_id: nat;
        blob_size: nat32;
        chunk_size: nat32;
    };

type CanisterCreationStatus =
    variant {
        Pending;
        InProgress;
        Created;
    };

type CanisterUpgradeStatus =
    variant {
        Required;
        InProgress;
        NotRequired;
    };

type CanisterWasm =
    record {
        module: vec nat8;
        version: Version;
    };

type ChatSummary =
    variant {
        Direct: DirectChatSummary;
        Group: GroupChatSummary;
    };

type ChatSummaryUpdates =
    variant {
        Direct: DirectChatSummaryUpdates;
        Group: GroupChatSummaryUpdates;
    };

type ConfirmationCodeSms =
    record {
         phone_number: text;
         confirmation_code: text;
    };

type CyclesContent =
    record {
        amount: nat;
        caption: opt text;
    };

type DirectChatCreated =
    record {
    };

type DirectChatEvent =
    variant {
        Message: DirectMessage;
        DirectChatCreated: DirectChatCreated;
    };

type DirectChatEventWrapper =
    record {
        index: EventIndex;
        timestamp: TimestampMillis;
        event: DirectChatEvent;
    };

type DirectChatSummary =
    record {
        chat_id: ChatId;
        them: UserId;
        latest_message: DirectMessageEventWrapper;
        latest_event_index: EventIndex;
        date_created: TimestampMillis;
<<<<<<< HEAD
        unread_by_me: vec MessageIndexRange;
=======
        read_by_me: vec MessageIndexRange;
>>>>>>> dcd79b66
        read_by_them: vec MessageIndexRange;
    };

type DirectChatSummaryUpdates =
    record {
        chat_id: ChatId;
        latest_message: opt DirectMessageEventWrapper;
        latest_event_index: opt EventIndex;
<<<<<<< HEAD
        unread_by_me: vec MessageIndexRange;
        read_by_them: vec MessageIndexRange;
=======
        read_by_me: opt vec MessageIndexRange;
        read_by_them: opt vec MessageIndexRange;
>>>>>>> dcd79b66
    };

type DirectMessage =
    record {
        message_index: MessageIndex;
        message_id: MessageId;
        sent_by_me: bool;
        content: MessageContent;
        replies_to: opt DirectReplyContext;
    };

type DirectMessageEventWrapper =
    record {
        index: EventIndex;
        timestamp: TimestampMillis;
        event: DirectMessage;
    };

type DirectMessageNotification =
    record {
        sender: UserId;
        sender_name: text;
        recipient: UserId;
        message: DirectMessage;
    };

type DirectReplyContext =
    variant {
        Standard: StandardReplyContext;
        Private: PrivateReplyContext;
    };

type FileContent =
    record {
        name: text;
        caption: opt text;
        mime_type: text;
        blob_reference: opt BlobReference;
    };

type GroupChatCreated =
    record {
        name: text;
        description: text;
        created_by: UserId;
    };

type GroupChatEvent =
    variant {
        Message: GroupMessage;
        GroupChatCreated: GroupChatCreated;
        GroupNameChanged: GroupNameChanged;
        GroupDescriptionChanged: GroupDescriptionChanged;
        ParticipantsAdded: ParticipantsAdded;
        ParticipantsRemoved: ParticipantsRemoved;
        ParticipantJoined: ParticipantJoined;
        ParticipantLeft: ParticipantLeft;
        ParticipantsPromotedToAdmin: ParticipantsPromotedToAdmin;
        ParticipantsDismissedAsAdmin: ParticipantsDismissedAsAdmin;
    };

type GroupChatEventWrapper =
    record {
        index: EventIndex;
        timestamp: TimestampMillis;
        event: GroupChatEvent;
    };

type GroupChatSummary =
    record {
        chat_id: ChatId;
        last_updated: TimestampMillis;
        name: text;
        description: text;
        is_public: bool;
        min_visible_event_index: EventIndex;
        min_visible_message_index: MessageIndex;
        participants: vec Participant;
        latest_message: opt GroupMessageEventWrapper;
        latest_event_index: EventIndex;
        joined: TimestampMillis;
<<<<<<< HEAD
        unread_by_me: vec MessageIndexRange;
=======
        read_by_me: vec MessageIndexRange;
>>>>>>> dcd79b66
    };

type GroupChatSummaryUpdates =
    record {
        chat_id: ChatId;
        last_updated: TimestampMillis;
        name: opt text;
        description: opt text;
        participants_added_or_updated: vec Participant;
        participants_removed: vec UserId;
        latest_message: opt GroupMessageEventWrapper;
        latest_event_index: opt EventIndex;
<<<<<<< HEAD
        unread_by_me: vec MessageIndexRange;
=======
        read_by_me: opt vec MessageIndexRange;
>>>>>>> dcd79b66
    };

type GroupDescriptionChanged =
    record {
        new_description: opt text;
        previous_description: opt text;
        changed_by: UserId;
    };

type GroupMessage =
    record {
        message_index: MessageIndex;
        message_id: MessageId;
        sender: UserId;
        content: MessageContent;
        replies_to: opt GroupReplyContext;
    };

type GroupMessageEventWrapper =
    record {
        index: EventIndex;
        timestamp: TimestampMillis;
        event: GroupMessage;
    };

type GroupMessageNotification =
    record {
        chat_id: ChatId;
        group_name: text;
        sender: UserId;
        sender_name: text;
        recipients: vec UserId;
        message: GroupMessage;
    };

type GroupNameChanged =
    record {
        new_name: text;
        previous_name: text;
        changed_by: UserId;
    };

type GroupReplyContext =
    record {
        event_index: EventIndex;
        user_id: UserId;
        content: MessageContent;
    };

type IndexedNotification =
    record {
        index: nat64;
        value: NotificationEnvelope;
    };

type MediaContent =
    record {
        width: nat32;
        height: nat32;
        thumbnail_data: text;
        caption: opt text;
        mime_type: text;
        blob_reference: opt BlobReference;
    };

type MessageContent =
    variant {
        Text: TextContent;
        Media: MediaContent;
        File: FileContent;
        Cycles: CyclesContent;
    };

type MessageIndexRange =
    record {
        from: MessageIndex;
        to: MessageIndex;
    };

type MessageMatch = 
    record {
        content: MessageContent;
        sender: UserId;
        score: nat32;
    };

type Notification =
    variant {
        DirectMessageNotification: DirectMessageNotification;
        GroupMessageNotification: GroupMessageNotification;
        V1DirectMessageNotification: V1DirectMessageNotification;
        V1GroupMessageNotification: V1GroupMessageNotification;
    };

type NotificationEnvelope =
    record {
        recipients: vec UserId;
        notification: Notification;
    };

type Participant =
    record {
        user_id: UserId;
        date_added: TimestampMillis;
        role: Role;
    };

type ParticipantJoined =
    record {
        user_id: UserId;
    };

type ParticipantLeft =
    record {
        user_id: UserId;
    };

type ParticipantsAdded =
    record {
        user_ids: vec UserId;
        added_by: UserId;
    };

type ParticipantsDismissedAsAdmin =
    record {
        user_ids: vec UserId;
        dismissed_by: UserId;
    };

type ParticipantsPromotedToAdmin =
    record {
        user_ids: vec UserId;
        promoted_by: UserId;
    };

type ParticipantsRemoved =
    record {
        user_ids: vec UserId;
        removed_by: UserId;
    };

type PrivateReplyContext =
    record {
        chat_id: ChatId;
        event_index: EventIndex;
    };

type Role =
    variant {
        Admin;
        Participant;
    };

type StandardReplyContext =
    record {
        event_index: EventIndex;
        sent_by_me: bool;
        content: MessageContent;
    };

type Subscription =
    record {
        value: SubscriptionInfo;
        last_active: TimestampMillis;
    };

type SubscriptionInfo =
    record {
        endpoint: text;
        keys: SubscriptionKeys;
    };

type SubscriptionKeys =
    record {
        p256dh: text;
        auth: text;
    };

type TextContent =
    record {
        text: text;
    };

type UserSummary =
    record {
        user_id: UserId;
        username: text;
        seconds_since_last_online: nat32;
    };

type PartialUserSummary =
    record {
        user_id: UserId;
        username: opt text;
        seconds_since_last_online: nat32;
    };

type Version =
    record {
        major: nat32;
        minor: nat32;
        patch: nat32;
    };

// TODO Delete the V1 stuff below

type V1GroupId = nat;
type V1ChatId = nat;

type V1TextContent =
    record {
        text: text;
    };

type V1MediaContent =
    record {
        caption: opt text;
        mime_type: text;
        width: nat32;
        height: nat32;
        blob_id: text;
        blob_size: nat32;
        chunk_size: nat32;
        thumbnail_data: text;
        blob_deleted: bool;
    };

type V1FileContent =
    record {
        caption: opt text;
        name: text;
        mime_type: text;
        blob_id: text;
        blob_size: nat32;
        chunk_size: nat32;
        blob_deleted: bool;
    };

type V1CyclesContent =
    record {
        amount: nat;
        caption: opt text;
    };

type V1MessageContent =
    variant {
        Text: V1TextContent;
        Media: V1MediaContent;
        File: V1FileContent;
        Cycles: V1CyclesContent;
    };

type V1ReplyContext =
    record {
        chat_id: V1ChatId;
        user_id: UserId;
        message_id: nat32;
        content: V1MessageContent;
    };

type V1Message =
    record {
        id: nat32;
        client_message_id: text;
        timestamp: TimestampMillis;
        sender: UserId;
        content: V1MessageContent;
        replies_to: opt V1ReplyContext;
    };

type V1DirectMessageNotification =
    record {
        sender: UserId;
        sender_name: text;
        recipient: UserId;
        message: V1Message;
    };

type V1GroupMessageNotification =
    record {
        chat_id: nat;
        group_name: text;
        sender: UserId;
        sender_name: text;
        recipients: vec UserId;
        message: V1Message;
    };<|MERGE_RESOLUTION|>--- conflicted
+++ resolved
@@ -90,11 +90,7 @@
         latest_message: DirectMessageEventWrapper;
         latest_event_index: EventIndex;
         date_created: TimestampMillis;
-<<<<<<< HEAD
-        unread_by_me: vec MessageIndexRange;
-=======
         read_by_me: vec MessageIndexRange;
->>>>>>> dcd79b66
         read_by_them: vec MessageIndexRange;
     };
 
@@ -103,13 +99,8 @@
         chat_id: ChatId;
         latest_message: opt DirectMessageEventWrapper;
         latest_event_index: opt EventIndex;
-<<<<<<< HEAD
-        unread_by_me: vec MessageIndexRange;
-        read_by_them: vec MessageIndexRange;
-=======
         read_by_me: opt vec MessageIndexRange;
         read_by_them: opt vec MessageIndexRange;
->>>>>>> dcd79b66
     };
 
 type DirectMessage =
@@ -191,11 +182,7 @@
         latest_message: opt GroupMessageEventWrapper;
         latest_event_index: EventIndex;
         joined: TimestampMillis;
-<<<<<<< HEAD
-        unread_by_me: vec MessageIndexRange;
-=======
         read_by_me: vec MessageIndexRange;
->>>>>>> dcd79b66
     };
 
 type GroupChatSummaryUpdates =
@@ -208,11 +195,7 @@
         participants_removed: vec UserId;
         latest_message: opt GroupMessageEventWrapper;
         latest_event_index: opt EventIndex;
-<<<<<<< HEAD
-        unread_by_me: vec MessageIndexRange;
-=======
         read_by_me: opt vec MessageIndexRange;
->>>>>>> dcd79b66
     };
 
 type GroupDescriptionChanged =
