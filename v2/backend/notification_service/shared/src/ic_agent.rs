--- conflicted
+++ resolved
@@ -4,15 +4,9 @@
 use ic_agent::agent::http_transport::ReqwestHttpReplicaV2Transport;
 use ic_agent::identity::BasicIdentity;
 use ic_agent::{Agent, Identity};
-<<<<<<< HEAD
-use notifications_canister::{notifications, remove_notifications};
-=======
 use log::trace;
-use notifications_canister::queries::notifications;
-use notifications_canister::updates::remove_notifications;
-use notifications_canister::updates::remove_subscriptions;
+use notifications_canister::{notifications, remove_notifications, remove_subscriptions};
 use std::collections::HashMap;
->>>>>>> 6a8f7326
 use std::time::Duration;
 use types::CanisterId;
 use types::UserId;
@@ -72,11 +66,7 @@
     }
 
     pub async fn remove_notifications(&self, canister_id: CanisterId, up_to_notification_index: u64) -> Result<(), Error> {
-<<<<<<< HEAD
-        let args = notifications_canister::remove_notifications::Args {
-=======
         let args = remove_notifications::Args {
->>>>>>> 6a8f7326
             up_to_notification_index,
         };
 
