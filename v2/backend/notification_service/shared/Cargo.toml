[package]
name = "notification_service_shared"
version = "0.1.0"
authors = ["Hamish Peebles <hamishpeebles@gmail.com>", "Matt Grogan <megrogan@gmail.com>", "Julian Jelfs <julian.jelfs@gmail.com>"]
edition = "2018"

[dependencies]
async-trait = "0.1.51"
candid = "0.7.4"
futures = "0.3.16"
garcon = "0.2.3"
ic-agent = "0.6.0"
<<<<<<< HEAD
ic-cdk = { version = "0.3.1", default-features = false }
=======
ic-cdk = "0.3.1"
log = "0.4.14"
>>>>>>> 6a8f7326
notifications_canister = { path = "../../canisters/notifications/api" }
openssl = { version = "0.10.35", features = ["vendored"] }
serde = "1.0.126"
serde_json = "1.0.64"
shared = { path = "../../shared" }
types = { path = "../../types" }
web-push = { git = "https://github.com/pimeys/rust-web-push", rev = "85870ec55badfb95d74d1c7bd354a0deb5193481" }<|MERGE_RESOLUTION|>--- conflicted
+++ resolved
@@ -10,12 +10,8 @@
 futures = "0.3.16"
 garcon = "0.2.3"
 ic-agent = "0.6.0"
-<<<<<<< HEAD
 ic-cdk = { version = "0.3.1", default-features = false }
-=======
-ic-cdk = "0.3.1"
 log = "0.4.14"
->>>>>>> 6a8f7326
 notifications_canister = { path = "../../canisters/notifications/api" }
 openssl = { version = "0.10.35", features = ["vendored"] }
 serde = "1.0.126"
