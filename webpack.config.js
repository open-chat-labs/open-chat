const path = require("path");
const TerserPlugin = require("terser-webpack-plugin");
const dfxJson = require("./dfx.json");

// List of all aliases for canisters. This creates the module alias for
// the `import ... from "ic:canisters/xyz"` where xyz is the name of a
// canister.
const aliases = Object.entries(dfxJson.canisters).reduce(
  (acc, [name, _value]) => {
    // Get the network name, or `local` by default.
    const networkName = process.env["DFX_NETWORK"] || "local";
    const outputRoot = path.join(
      __dirname,
      ".dfx",
      networkName,
      "canisters",
      name
    );

    return {
      ...acc,
      ["ic:canisters/" + name]: path.join(outputRoot, name + ".js"),
      ["ic:idl/" + name]: path.join(outputRoot, name + ".did.js"),
    };
  },
  {}
);

/**
 * Generate a webpack configuration for a canister.
 */
function generateWebpackConfigForCanister(name, info) {
  if (typeof info.frontend !== "object") {
    return;
  }

  return {
    mode: "production",
    entry: {
      index: path.join(__dirname, info.frontend.entrypoint),
    },
    devtool: "source-map",
    optimization: {
      minimize: true,
      minimizer: [new TerserPlugin()],
    },
    resolve: {
      alias: aliases,
      extensions: ['.tsx', '.ts', '.js']
    },
    output: {
      filename: "[name].js",
      path: path.join(__dirname, "dist", name),
    },
    module: {
      rules: [
        { test: /\.([jt]s)x?$/, loader: "ts-loader", exclude: /node_modules/ },
        {
          test: /\.css$/i,
          use: ['style-loader', 'css-loader'],
          exclude: /node_modules/
<<<<<<< HEAD
=======
        },
        {
          test: /\.svg$/,
          use: ['@svgr/webpack', 'url-loader'],
>>>>>>> a145133d
        }
      ]
    },
    plugins: [

    ],
  };
}

// If you have additional webpack configurations you want to build
//  as part of this configuration, add them to the section below.
module.exports = [
  ...Object.entries(dfxJson.canisters)
    .map(([name, info]) => {
      return generateWebpackConfigForCanister(name, info);
    })
    .filter((x) => !!x),
];<|MERGE_RESOLUTION|>--- conflicted
+++ resolved
@@ -59,13 +59,10 @@
           test: /\.css$/i,
           use: ['style-loader', 'css-loader'],
           exclude: /node_modules/
-<<<<<<< HEAD
-=======
         },
         {
           test: /\.svg$/,
           use: ['@svgr/webpack', 'url-loader'],
->>>>>>> a145133d
         }
       ]
     },
