use ic_cdk::export::candid::CandidType;
use ic_cdk::storage;
use shared::{timestamp, timestamp::Timestamp};
use shared::user_id::UserId;
use crate::domain::chat::ChatId;
use crate::domain::chat_list::ChatList;
use self::Response::*;

pub fn update(participants: Vec<UserId>, subject: String) -> Response {
    let chat_list: &mut ChatList = storage::get_mut();
    let me = shared::user_id::get_current();
    let now = timestamp::now();

    match chat_list.create_group_chat(me, participants, subject, now) {
        Some(chat_id) => Success(Result {
            chat_id,
<<<<<<< HEAD
            created: now
=======
            timestamp: now
>>>>>>> 7a19e2df
        }),
        None => ChatAlreadyExists,
    }
}

#[derive(CandidType)]
pub struct Result {
    chat_id: ChatId,
<<<<<<< HEAD
    created: Timestamp
=======
    timestamp: Timestamp
>>>>>>> 7a19e2df
}

#[derive(CandidType)]
pub enum Response {
    Success(Result),
    ChatAlreadyExists,
}<|MERGE_RESOLUTION|>--- conflicted
+++ resolved
@@ -14,11 +14,7 @@
     match chat_list.create_group_chat(me, participants, subject, now) {
         Some(chat_id) => Success(Result {
             chat_id,
-<<<<<<< HEAD
-            created: now
-=======
             timestamp: now
->>>>>>> 7a19e2df
         }),
         None => ChatAlreadyExists,
     }
@@ -27,11 +23,7 @@
 #[derive(CandidType)]
 pub struct Result {
     chat_id: ChatId,
-<<<<<<< HEAD
-    created: Timestamp
-=======
     timestamp: Timestamp
->>>>>>> 7a19e2df
 }
 
 #[derive(CandidType)]
