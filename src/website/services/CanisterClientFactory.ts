--- conflicted
+++ resolved
@@ -14,11 +14,7 @@
     private readonly _userMgmtActor: UserMgmtService
 
     constructor(userId: Identity) {
-<<<<<<< HEAD
-        const host = "";
 
-=======
->>>>>>> 598fdcd2
         const agent = new HttpAgent({
             host: "",
             identity: userId,
