import React, { useEffect, useRef } from "react";
import { useDispatch, useSelector } from "react-redux";
import { Option } from "../model/common";
import * as chatFunctions from "../model/chats";
import sendMessage from "../actions/chats/sendMessage";
<<<<<<< HEAD
import { startedLocally as typingMessageStarted, stoppedLocally as typingMessageStopped } from "../actions/chats/typingMessage";
=======
>>>>>>> d28afcca
import { getSelectedChat, getUserSummary } from "../utils/stateFunctions";
import SendButtonIcon from "../assets/icons/sendButton.svg";
import AttachFile from "./AttachFile";
import { RootState } from "../reducers";
import EmojiPicker from "./EmojiPicker";
import { buildEmojiSpan, containsEmoji } from "../model/messages";
import SendCycles from "./SendCycles";
<<<<<<< HEAD
=======
import CurrentUserTypingHandler from "../utils/CurrentUserTypingHandler";
>>>>>>> d28afcca

export default React.memo(MainFooter);

function MainFooter() {
    const dispatch = useDispatch();
    const chat = useSelector((state: RootState) => getSelectedChat(state.chatsState));

    const them = useSelector((state: RootState) => chat != null && chatFunctions.isDirectChat(chat) 
        ? getUserSummary(state.usersState, chat.them) 
        : null);

<<<<<<< HEAD
=======
    const me = useSelector((state: RootState) => state.usersState.me)!;

>>>>>>> d28afcca
    if (chat === null) {
        return <div></div>;
    }

    useEffect(() => {
        window.addEventListener("click", onWindowClick, false);
    
        return () => window.removeEventListener("click", onWindowClick);
      }, []);    

    function handleBeforeInput(e: any) {
        // Markup the text so it will appear correctly in the textbox
        const text = markupNewTextForTextBox(e.data);

        // If the text hasn't been marked-up then go ahead with the text input event
        if (text == e.data)
            return;

        // Otherwise cancel it and manually insert the mark-up 
        e.preventDefault();
        document.execCommand("insertHTML", false, text);
    }

    function handleInput(e: any) {
        if (e.target.innerHTML.trim() == "<br>") {
            e.target.innerHTML = "";
        }

        if (chat && chatFunctions.isConfirmedChat(chat)) {
            CurrentUserTypingHandler.markTyping(chat.chatId);
        }
    }

    function handleSendMessage() {
        const textbox = document.getElementById("textbox")!;
        const text = textbox.textContent;

        if (text) {
            dispatch(sendMessage(chat!, { kind: "text", text: text }));
        }

        textbox.innerHTML = "";
        textbox.focus();
    }

    function handleKeyPress(e: React.KeyboardEvent<HTMLDivElement>) {
        if (e.key === "Enter" && !e.shiftKey) {
            handleSendMessage();
            e.preventDefault();
        }
    }

    // The saved textbox range selection - used to restore the selection when inserting emojis
    // from the picker
    let savedRange: Option<Range>;

    function insertEmojiAtCaret(text: string) {
        // Focus on the message box and re-apply any saved range selection
        restoreSelection();

        // Markup the text so it will appear correctly in the textbox and manually insert it
        document.execCommand("insertHTML", false, buildEmojiSpan(text));

        // Save the new selection range
        saveSelection();
    }

    function saveSelection() {
        // Save the textbox range selection so it can be restored when the textbox next gets focus
        savedRange = window.getSelection()?.getRangeAt(0) ?? null;
    }

    function onWindowClick(e: MouseEvent) {
        // Clear the textbox range selection if the user clicks outside of the main footer or its 
        // descendants - the emoji picker is a descandant of the main footer so clicking on it does 
        // not clear the textbox selection
        if (!(e.target instanceof Element) || !e.target.matches(".enter-message, .enter-message *")) {
            clearSelection();
        }
    }

    function restoreSelection() {
        // Set the focus on to the textbox
        const textBox = document.getElementById("textbox")!;
        textBox.focus();

        // Set the window selection to the last saved range. If there is no existing 
        // saved range then initialise one at the end of the text box.
        if (!savedRange) {
            savedRange = new Range();
            savedRange.selectNodeContents(textBox);
            savedRange.collapse(false);
        }

        const selection = window.getSelection()!;
        selection.removeAllRanges();
        selection.addRange(savedRange);
    }

    function clearSelection() {
        savedRange = null;
    }

    function pastePlainText(e: React.ClipboardEvent<HTMLDivElement>) {
        // Cancel the paste event
        e.preventDefault();

        // Get plain text representation of clipboard
        var text = e.clipboardData.getData('text/plain');

        // Markup the text so it will appear correctly in the textbox
        text = markupNewTextForTextBox(text);

        // Manually insert marked-up text
        document.execCommand("insertHTML", false, text);
    }

    function markupNewTextForTextBox(text: string): string {
        // If the selection is inside an "emoji span" then ensure that any initial non-emoji characters 
        // are inside their own "plain span" to split them out
        const insideEmojiSpan = isSelectionInsideEmojiSpan();

        let foundEmoji = false;
        let textForPlainSpan = "";
        let markup = "";
        for (const c of text) {
            const isEmoji = containsEmoji(c);

            if (insideEmojiSpan && !foundEmoji && isEmoji && textForPlainSpan.length > 0) {
                markup = buildPlainSpan(textForPlainSpan);
            }

            foundEmoji = foundEmoji || isEmoji;

            if (insideEmojiSpan && !foundEmoji) {
                textForPlainSpan += c;
            } else if (isEmoji) {
                markup += buildEmojiSpan(c);
            } else {
                markup += c;
            }
        }

        if (insideEmojiSpan && !foundEmoji && textForPlainSpan.length > 0) {
            markup = buildPlainSpan(textForPlainSpan);
        }

        return markup;
    }

    function isSelectionInsideEmojiSpan(): boolean {
        const range = window.getSelection()?.getRangeAt(0);
        if (!range) {
            return false;
        }

        const parent = range.commonAncestorContainer as Element;
        const grandParent = parent.parentElement as Element;

        return (parent.nodeName == "SPAN" && parent.classList.contains("emoji"))
            || (parent.nodeName == "#text" && (grandParent.nodeName == "SPAN" && grandParent.classList.contains("emoji")));
    }

    function buildPlainSpan(text: string): string {
        return `<span>${text}</span>`;
    }

    return (
        <footer className="enter-message">
            <div className="buttons">
                <EmojiPicker
                    onEmojiSelected={insertEmojiAtCaret}
                    onHidePicker={restoreSelection} />
                <AttachFile 
                    chat={chat} />
                {them ? <SendCycles 
                    chat={chat}
<<<<<<< HEAD
=======
                    myProfile={me}
>>>>>>> d28afcca
                    recipient={them} 
                    onHidePicker={restoreSelection} /> : null}
            </div>
            <div className="message-input-container">
                <div
                    id="textbox"
                    className="message-input"
                    placeholder="Type a message"
                    onBeforeInput={handleBeforeInput}
                    onInput={handleInput}
                    onPaste={pastePlainText}
                    onKeyDown={handleKeyPress}
                    onBlur={saveSelection}
                    contentEditable={true}
                    spellCheck="true"></div>
            </div>
            <button onClick={handleSendMessage} className="send">
                <SendButtonIcon />
            </button>
        </footer>
    );
}<|MERGE_RESOLUTION|>--- conflicted
+++ resolved
@@ -3,10 +3,6 @@
 import { Option } from "../model/common";
 import * as chatFunctions from "../model/chats";
 import sendMessage from "../actions/chats/sendMessage";
-<<<<<<< HEAD
-import { startedLocally as typingMessageStarted, stoppedLocally as typingMessageStopped } from "../actions/chats/typingMessage";
-=======
->>>>>>> d28afcca
 import { getSelectedChat, getUserSummary } from "../utils/stateFunctions";
 import SendButtonIcon from "../assets/icons/sendButton.svg";
 import AttachFile from "./AttachFile";
@@ -14,10 +10,7 @@
 import EmojiPicker from "./EmojiPicker";
 import { buildEmojiSpan, containsEmoji } from "../model/messages";
 import SendCycles from "./SendCycles";
-<<<<<<< HEAD
-=======
 import CurrentUserTypingHandler from "../utils/CurrentUserTypingHandler";
->>>>>>> d28afcca
 
 export default React.memo(MainFooter);
 
@@ -29,11 +22,8 @@
         ? getUserSummary(state.usersState, chat.them) 
         : null);
 
-<<<<<<< HEAD
-=======
     const me = useSelector((state: RootState) => state.usersState.me)!;
 
->>>>>>> d28afcca
     if (chat === null) {
         return <div></div>;
     }
@@ -211,10 +201,7 @@
                     chat={chat} />
                 {them ? <SendCycles 
                     chat={chat}
-<<<<<<< HEAD
-=======
                     myProfile={me}
->>>>>>> d28afcca
                     recipient={them} 
                     onHidePicker={restoreSelection} /> : null}
             </div>
