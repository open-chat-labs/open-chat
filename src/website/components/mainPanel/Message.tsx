--- conflicted
+++ resolved
@@ -17,13 +17,10 @@
 import formatFileSize from "../../formatters/fileSize";
 import { scaleMediaContent } from "../shared/mediaComponentFunctions";
 import PopOverMenu, { MenuItem } from "../shared/PopOverMenu";
-<<<<<<< HEAD
 import { selectReplyPrivatelyToMessage, selectReplyToMessage } from "../../actions/chats/replyToMessage";
 import MessageReplyPanel from "./MessageReplyPanel";
 import FileContent from "./FileContent";
 import CyclesContent from "./CyclesContent";
-=======
->>>>>>> 697debba
 
 export type Props = {
     chatId: Option<ChatId>,
@@ -176,7 +173,6 @@
         right: 0,
         visibility: "hidden",
         zIndex: 3,
-<<<<<<< HEAD
     },
     contentContainer: {
         backgroundColor: props => props.sentByMe 
@@ -208,9 +204,6 @@
         borderBottomLeftRadius: "inherit",
         borderBottomRightRadius: "inherit"
     }    
-=======
-    }
->>>>>>> 697debba
 }));
 
 function Message(props : Props) {
@@ -414,20 +407,6 @@
                 );
             }
         }
-<<<<<<< HEAD
-=======
-        text = content.caption;
-    } else if (content.kind === "file") {
-        className += " " + classes.file;
-        fileText = content.mimeType.toUpperCase() + "-" + formatFileSize(content.size);
-    } else if (content.kind === "cycles") {
-        className += " " + classes.file;
-        text = content.caption;
-        fileText = content.caption ? null : "CYCLES TRANSFER";
-    } else  {
-        className += " " + classes.text;
-        text = content.text;
->>>>>>> 697debba
     }
 
     // Build the class and style of the container
@@ -452,16 +431,6 @@
             break;
     }
 
-<<<<<<< HEAD
-=======
-    const buttons: MenuItem[] = [];
-    buttons.push({ text: "Reply", action: () => {} });
-    buttons.push({ text: "Forward", action: () => {} });
-    buttons.push({ text: "Star", action: () => {} });
-    buttons.push({ text: "Delete", action: () => {} });
-    //buttons.push({ text: "Reply", action: () => dispatch(replyToMessage(chat.chatId, userId)) });
-    
->>>>>>> 697debba
     return (
         <div 
             id={props.clientMessageId}
@@ -469,27 +438,7 @@
             data-message-id={props.messageId}
             className={className}
         >
-<<<<<<< HEAD
             {children}
-=======
-            <PopOverMenu icon={<ExpandMoreIcon />} menuItems={buttons} placement="bottom-end" className={classes.menu + " pop-over-menu-icon"} />
-            {senderLink}
-            <MessageContentComponent 
-                sentByMe={props.sentByMe} 
-                chatId={props.chatId} 
-                messageId={props.messageId}
-                isGroupChat={props.isGroupChat} 
-                mergeWithPrevious={mergeWithPrevious} 
-                theirUsername={props.theirUsername}
-                content={props.content}
-                />            
-            {isMediaNoCaption  ? 
-            messageTimeAndTicks : 
-            <div className={classes.textContainer}>
-                {textComponent}
-                {messageTimeAndTicks}
-            </div>}            
->>>>>>> 697debba
         </div>
     );
 }
