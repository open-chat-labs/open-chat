--- conflicted
+++ resolved
@@ -39,31 +39,10 @@
   }
 }
 
-<<<<<<< HEAD
 export function supported() : boolean {
     return "serviceWorker" in navigator 
         && "PushManager" in window 
         && "Notification" in window
-=======
-export function supported(): boolean {
-  if (
-    !(
-      "serviceWorker" in navigator &&
-      "PushManager" in window &&
-      "Notification" in window
-    )
-  ) {
-    return false;
-  }
-
-  if (process.env.NODE_ENV !== "production") {
-    return true;
-  }
-
-  // Atm it is not possible to install a service worker on <canister_id>.ic0.app
-  // only on <canister_id>.raw.ic0.app
-  return window.location.hostname.toLowerCase().includes(".raw.ic0.app");
->>>>>>> b4e459ce
 }
 
 export async function trySubscribe(userId: UserId): Promise<boolean> {
