import produce from "immer";

import { Option, Timestamp } from "../model/common";
import { UserId, UserSummary, MyProfile } from "../model/users";
import * as dateFunctions from "../utils/dateFunctions";
import * as setFunctions from "../utils/setFunctions";

import { GET_ALL_CHATS_SUCCEEDED, GetAllChatsSucceededEvent } from "../actions/chats/getAllChats";
import { GET_UPDATED_CHATS_SUCCEEDED, GetUpdatedChatsSucceededEvent } from "../actions/chats/getUpdatedChats";
import { SETUP_NEW_DIRECT_CHAT_SUCCEEDED, SetupNewDirectChatSucceededEvent } from "../actions/chats/setupNewDirectChat";
import { CONFIRMED_DIRECT_CHAT, CONFIRMED_GROUP_CHAT } from "../constants";

import {
    GET_CURRENT_USER_FAILED,
    GET_CURRENT_USER_SUCCEEDED,
    GetCurrentUserFailedEvent,
    GetCurrentUserRequestedEvent,
    GetCurrentUserSucceededEvent
} from "../actions/users/getCurrentUser";

import {
    GET_USERS_SUCCEEDED,
    GetUsersFailedEvent,
    GetUsersRequestedEvent,
    GetUsersSucceededEvent
} from "../actions/users/getUsers";

import {
    REGISTER_USER_FAILED_USER_EXISTS,
    REGISTER_USER_FAILED_USERNAME_EXISTS,
    REGISTER_USER_SUCCEEDED,
    RegisterUserFailedUserExistsEvent,
    RegisterUserFailedUsernameExistsEvent,
    RegisterUserRequestedEvent,
    RegisterUserSucceededEvent
} from "../actions/users/registerUser";

import {
    UPDATE_MINUTES_SINCE_LAST_ONLINE,
    UpdateMinutesSinceLastOnline
} from "../actions/users/updateMinutesSinceLastOnline";

import { 
    INCREMENT_BALANCE, 
    DECREMENT_BALANCE, 
    IncrementBalanceEvent, 
    DecrementBalanceEvent 
} from "../actions/chats/updateAccountBalance";


export type Event =
    GetAllChatsSucceededEvent |
    GetCurrentUserRequestedEvent |
    GetCurrentUserSucceededEvent |
    GetCurrentUserFailedEvent |
    GetUpdatedChatsSucceededEvent |
    GetUsersRequestedEvent |
    GetUsersSucceededEvent |
    GetUsersFailedEvent |
    RegisterUserRequestedEvent |
    RegisterUserSucceededEvent |
    RegisterUserFailedUserExistsEvent |
    RegisterUserFailedUsernameExistsEvent |
    SetupNewDirectChatSucceededEvent |
    UpdateMinutesSinceLastOnline |
    IncrementBalanceEvent |
    DecrementBalanceEvent;

export type UsersState = {
    mustRegisterAsNewUser: boolean,
    me: Option<MyProfile>,
    unknownUserIds: UserId[],
    userDictionary: any,
    usersSyncedUpTo: Option<Timestamp>
}

const initialState: UsersState = {
    mustRegisterAsNewUser: false,
    me: null,
    unknownUserIds: [],
    userDictionary: {},
    usersSyncedUpTo: null
};

export default produce((state: UsersState, event: Event) => {
    switch (event.type) {
        case GET_ALL_CHATS_SUCCEEDED:
        case GET_UPDATED_CHATS_SUCCEEDED: {
            const { chats } = event.payload;
            const unknownUserIds = state.unknownUserIds;
            const userDictionary: any = state.userDictionary;
            const myUserId = state.me!.userId;

            for (const chat of chats) {
                if (chat.kind === CONFIRMED_DIRECT_CHAT) {
                    if (!userDictionary.hasOwnProperty(chat.them)) {
                        setFunctions.add(unknownUserIds, chat.them);
                    }
                } else if (chat.kind === CONFIRMED_GROUP_CHAT) {
                    chat.participants.forEach((p: UserId) => {
                        if (p !== myUserId && !userDictionary.hasOwnProperty(p)) {
                            setFunctions.add(unknownUserIds, p);
                        }
                    });
                }
            }
            break;
        }

        case GET_CURRENT_USER_SUCCEEDED: {
            state.mustRegisterAsNewUser = false;
            state.me = event.payload;
            break;
        }

        case GET_CURRENT_USER_FAILED: {
            state.mustRegisterAsNewUser = true;
            state.me = null;
            break;
        }

        case GET_USERS_SUCCEEDED: {
            const { request, result } = event.payload;
            const unknownUserIds: UserId[] = state.unknownUserIds;
            const userDictionary: any = state.userDictionary;

            for (const user of result.users) {
                setFunctions.remove(unknownUserIds, user.userId);
                userDictionary[user.userId] = user;
            }

            // Only bump the usersSyncedUpTo value if all users were requested
            if (request.users.length === Object.keys(userDictionary).length) {
                state.usersSyncedUpTo = result.timestamp;
            }
            break;
        }

        case REGISTER_USER_SUCCEEDED: {
            alert("Hi " + event.payload.username + "!");
            state.mustRegisterAsNewUser = false;
            state.me = event.payload;
            break;
        }

        case REGISTER_USER_FAILED_USER_EXISTS: {
            alert("You already have a user account");
            state.mustRegisterAsNewUser = false;
            break;
        }

        case REGISTER_USER_FAILED_USERNAME_EXISTS: {
            alert("Username taken");
            state.mustRegisterAsNewUser = true;
            break;
        }

        case SETUP_NEW_DIRECT_CHAT_SUCCEEDED: {
            const user = event.payload;
            const unknownUserIds = state.unknownUserIds;
            const userDictionary: any = state.userDictionary;

            setFunctions.remove(unknownUserIds, user.userId);
            userDictionary[user.userId] = user;
            break;
        }

        case UPDATE_MINUTES_SINCE_LAST_ONLINE: {
            for (const value of Object.values(state.userDictionary)) {
                const user = value as UserSummary;
                user.minutesSinceLastOnline = Math.floor(dateFunctions.getMinutesSince(user.lastOnline));
            }
            break;
<<<<<<< HEAD
=======
        }

        case INCREMENT_BALANCE: {
            const amount = event.payload;
            if (state.me) {
                state.me.accountBalance += amount;
            }
            break;
        }

        case DECREMENT_BALANCE: {
            const amount = event.payload;
            if (state.me) {
                state.me.accountBalance -= amount;
            }
            break;
>>>>>>> d28afcca
        }
    }
}, initialState);<|MERGE_RESOLUTION|>--- conflicted
+++ resolved
@@ -171,25 +171,6 @@
                 user.minutesSinceLastOnline = Math.floor(dateFunctions.getMinutesSince(user.lastOnline));
             }
             break;
-<<<<<<< HEAD
-=======
-        }
-
-        case INCREMENT_BALANCE: {
-            const amount = event.payload;
-            if (state.me) {
-                state.me.accountBalance += amount;
-            }
-            break;
-        }
-
-        case DECREMENT_BALANCE: {
-            const amount = event.payload;
-            if (state.me) {
-                state.me.accountBalance -= amount;
-            }
-            break;
->>>>>>> d28afcca
         }
     }
 }, initialState);